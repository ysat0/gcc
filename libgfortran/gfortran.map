--- conflicted
+++ resolved
@@ -1106,8 +1106,6 @@
     _gfortran_error_stop_string;
 } GFORTRAN_1.2; 
 
-<<<<<<< HEAD
-=======
 GFORTRAN_1.4 {
   global:
     _gfortran_bessel_jn_r4;
@@ -1191,7 +1189,6 @@
     _gfortran_eoshift2_16_char4;
 } GFORTRAN_1.3; 
 
->>>>>>> 3082eeb7
 F2C_1.0 {
   global:
     _gfortran_f2c_specific__abs_c4;
