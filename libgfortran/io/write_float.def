--- conflicted
+++ resolved
@@ -1,8 +1,4 @@
-<<<<<<< HEAD
-/* Copyright (C) 2007, 2008, 2009, 2010 Free Software Foundation, Inc.
-=======
 /* Copyright (C) 2007, 2008, 2009, 2010, 2011 Free Software Foundation, Inc.
->>>>>>> 3082eeb7
    Contributed by Andy Vaught
    Write float code factoring to this file by Jerry DeLisle   
    F2003 I/O support contributed by Jerry DeLisle
@@ -71,11 +67,7 @@
 {
   char *out;
   char *digits;
-<<<<<<< HEAD
-  int e;
-=======
   int e, w, d, p, i;
->>>>>>> 3082eeb7
   char expchar, rchar;
   format_token ft;
   /* Number of digits before the decimal point.  */
@@ -115,33 +107,7 @@
 
   /* Make sure zero comes out as 0.0e0.   */
   if (zero_flag)
-<<<<<<< HEAD
-    {
-      e = 0;
-      if (compile_options.sign_zero == 1)
-	sign = calculate_sign (dtp, sign_bit);
-      else
-	sign = calculate_sign (dtp, 0);
-
-      /* Handle special cases.  */
-      if (w == 0)
-	w = d + 2;
-
-      /* For this one we choose to not output a decimal point.
-	 F95 10.5.1.2.1  */
-      if (w == 1 && ft == FMT_F)
-	{
-	  out = write_block (dtp, w);
-	  if (out == NULL)
-	    return;
-	  *out = '0';
-	  return;
-	}
-	      
-    }
-=======
     e = 0;
->>>>>>> 3082eeb7
 
   /* Normalize the fractional component.  */
   buffer[2] = buffer[1];
@@ -151,22 +117,14 @@
   switch (ft)
     {
     case FMT_F:
-<<<<<<< HEAD
-      if (d == 0 && e <= 0 && dtp->u.p.scale_factor == 0)
-=======
       if (d == 0 && e <= 0 && p == 0)
->>>>>>> 3082eeb7
 	{
 	  memmove (digits + 1, digits, ndigits - 1);
 	  digits[0] = '0';
 	  e++;
 	}
 
-<<<<<<< HEAD
-      nbefore = e + dtp->u.p.scale_factor;
-=======
       nbefore = e + p;
->>>>>>> 3082eeb7
       if (nbefore < 0)
 	{
 	  nzero = -nbefore;
@@ -261,12 +219,9 @@
       internal_error (&dtp->common, "Unexpected format token");
     }
 
-<<<<<<< HEAD
-=======
   if (zero_flag)
     goto skip;
 
->>>>>>> 3082eeb7
   /* Round the value.  The value being rounded is an unsigned magnitude.
      The ROUND_COMPATIBLE is rounding away from zero when there is a tie.  */
   switch (dtp->u.p.current_unit->round_status)
@@ -276,21 +231,11 @@
       case ROUND_UP:
 	if (sign_bit)
 	  goto skip;
-<<<<<<< HEAD
-	rchar = '0';
-	break;
-      case ROUND_DOWN:
-	if (!sign_bit)
-	  goto skip;
-	rchar = '0';
-	break;
-=======
 	goto updown;
       case ROUND_DOWN:
 	if (!sign_bit)
 	  goto skip;
 	goto updown;
->>>>>>> 3082eeb7
       case ROUND_NEAREST:
 	/* Round compatible unless there is a tie. A tie is a 5 with
 	   all trailing zero's.  */
@@ -302,11 +247,7 @@
 		if (digits[i] != '0')
 		  goto do_rnd;
 	      }
-<<<<<<< HEAD
-	    /* It is a  tie so round to even.  */
-=======
 	    /* It is a tie so round to even.  */
->>>>>>> 3082eeb7
 	    switch (digits[nafter + nbefore - 1])
 	      {
 		case '1':
@@ -326,10 +267,6 @@
       case ROUND_UNSPECIFIED:
       case ROUND_COMPATIBLE:
 	rchar = '5';
-<<<<<<< HEAD
-	/* Just fall through and do the actual rounding.  */
-    }
-=======
 	goto do_rnd;
     }
 
@@ -345,7 +282,6 @@
 	goto do_rnd;
     }
   goto skip;
->>>>>>> 3082eeb7
     
   do_rnd:
  
@@ -363,12 +299,7 @@
     }
   else if (nbefore + nafter < ndigits)
     {
-<<<<<<< HEAD
-      ndigits = nbefore + nafter;
-      i = ndigits;
-=======
       i = ndigits = nbefore + nafter;
->>>>>>> 3082eeb7
       if (digits[i] >= rchar)
 	{
 	  /* Propagate the carry.  */
@@ -448,14 +379,9 @@
   else
     edigits = 0;
 
-<<<<<<< HEAD
-  /* Zero values always output as positive, even if the value was negative
-     before rounding.  */
-=======
   /* Scan the digits string and count the number of zeros.  If we make it
      all the way through the loop, we know the value is zero after the
      rounding completed above.  */
->>>>>>> 3082eeb7
   for (i = 0; i < ndigits; i++)
     {
       if (digits[i] != '0')
@@ -476,11 +402,6 @@
 	sign = calculate_sign (dtp, 0);
     }
 
-<<<<<<< HEAD
-  /* Pick a field size if none was specified.  */
-  if (w <= 0)
-    w = nbefore + nzero + nafter + (sign != S_NONE ? 2 : 1);
-=======
   /* Pick a field size if none was specified, taking into account small
      values that may have been rounded to zero.  */
   if (w <= 0)
@@ -493,7 +414,6 @@
 	  w = w == 1 ? 2 : w;
 	}
     }
->>>>>>> 3082eeb7
   
   /* Work out how much padding is needed.  */
   nblanks = w - (nbefore + nzero + nafter + edigits + 1);
@@ -509,11 +429,7 @@
   /* Create the ouput buffer.  */
   out = write_block (dtp, w);
   if (out == NULL)
-<<<<<<< HEAD
-    return;
-=======
     return FAILURE;
->>>>>>> 3082eeb7
 
   /* Check the value fits in the specified field width.  */
   if (nblanks < 0 || edigits == -1 || w == 1 || (w == 2 && sign != S_NONE))
@@ -912,11 +828,7 @@
   int d = f->u.real.d;\
   int w = f->u.real.w;\
   fnode *newf;\
-<<<<<<< HEAD
-  GFC_REAL_ ## x rexp_d;\
-=======
   GFC_REAL_ ## x rexp_d, r = 0.5;\
->>>>>>> 3082eeb7
   int low, high, mid;\
   int ubound, lbound;\
   char *p, pad = ' ';\
@@ -926,11 +838,6 @@
   save_scale_factor = dtp->u.p.scale_factor;\
   newf = (fnode *) get_mem (sizeof (fnode));\
 \
-<<<<<<< HEAD
-  rexp_d = calculate_exp_ ## x (-d);\
-  if ((m > 0.0 && m < 0.1 - 0.05 * rexp_d) || (rexp_d * (m + 0.5) >= 1.0) ||\
-      ((m == 0.0) && !(compile_options.allow_std & GFC_STD_F2003)))\
-=======
   switch (dtp->u.p.current_unit->round_status)\
     {\
       case ROUND_ZERO:\
@@ -950,7 +857,6 @@
   if ((m > 0.0 && ((m < 0.1 - 0.1 * r * rexp_d) || (rexp_d * (m + r) >= 1.0)))\
       || ((m == 0.0) && !(compile_options.allow_std\
 			  & (GFC_STD_F2003 | GFC_STD_F2008))))\
->>>>>>> 3082eeb7
     { \
       newf->format = FMT_E;\
       newf->u.real.w = w;\
@@ -971,11 +877,7 @@
       volatile GFC_REAL_ ## x temp;\
       mid = (low + high) / 2;\
 \
-<<<<<<< HEAD
-      temp = (calculate_exp_ ## x (mid - 1) * (1 - 0.5 * rexp_d));\
-=======
       temp = (calculate_exp_ ## x (mid - 1) * (1 - r * rexp_d));\
->>>>>>> 3082eeb7
 \
       if (m < temp)\
         { \
@@ -1016,11 +918,7 @@
   free (newf);\
 \
   if (nb > 0 && !dtp->u.p.g0_no_blanks)\
-<<<<<<< HEAD
-    { \
-=======
     {\
->>>>>>> 3082eeb7
       p = write_block (dtp, nb);\
       if (p == NULL)\
 	return;\
@@ -1094,7 +992,7 @@
 {\
 	GFC_REAL_ ## x tmp;\
 	tmp = * (GFC_REAL_ ## x *)source;\
-	sign_bit = __builtin_signbit (tmp);\
+	sign_bit = signbit (tmp);\
 	if (!isfinite (tmp))\
 	  { \
 	    write_infnan (dtp, f, isnan (tmp), sign_bit);\
