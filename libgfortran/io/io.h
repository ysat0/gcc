/* Copyright (C) 2002, 2003, 2004, 2005, 2006, 2007, 2008, 2009, 2010
   Free Software Foundation, Inc.
   Contributed by Andy Vaught
   F2003 I/O support contributed by Jerry DeLisle

This file is part of the GNU Fortran 95 runtime library (libgfortran).

Libgfortran is free software; you can redistribute it and/or modify
it under the terms of the GNU General Public License as published by
the Free Software Foundation; either version 3, or (at your option)
any later version.

Libgfortran is distributed in the hope that it will be useful,
but WITHOUT ANY WARRANTY; without even the implied warranty of
MERCHANTABILITY or FITNESS FOR A PARTICULAR PURPOSE.  See the
GNU General Public License for more details.

Under Section 7 of GPL version 3, you are granted additional
permissions described in the GCC Runtime Library Exception, version
3.1, as published by the Free Software Foundation.

You should have received a copy of the GNU General Public License and
a copy of the GCC Runtime Library Exception along with this program;
see the files COPYING3 and COPYING.RUNTIME respectively.  If not, see
<http://www.gnu.org/licenses/>.  */

#ifndef GFOR_IO_H
#define GFOR_IO_H

/* IO library include.  */

#include "libgfortran.h"

#include <gthr.h>

<<<<<<< HEAD
/* Basic types used in data transfers.  */

typedef enum
{ BT_NULL, BT_INTEGER, BT_LOGICAL, BT_CHARACTER, BT_REAL,
  BT_COMPLEX
}
bt;

=======
>>>>>>> 3082eeb7
/* Forward declarations.  */
struct st_parameter_dt;
typedef struct stream stream;
struct fbuf;
struct format_data;
typedef struct fnode fnode;
struct gfc_unit;


/* Macros for testing what kinds of I/O we are doing.  */

#define is_array_io(dtp) ((dtp)->internal_unit_desc)

#define is_internal_unit(dtp) ((dtp)->u.p.unit_is_internal)

#define is_stream_io(dtp) ((dtp)->u.p.current_unit->flags.access == ACCESS_STREAM)

#define is_char4_unit(dtp) ((dtp)->u.p.unit_is_internal && (dtp)->common.unit)

/* The array_loop_spec contains the variables for the loops over index ranges
   that are encountered.  */

typedef struct array_loop_spec
{
  /* Index counter for this dimension.  */
  index_type idx;

  /* Start for the index counter.  */
  index_type start;

  /* End for the index counter.  */
  index_type end;

  /* Step for the index counter.  */
  index_type step;
}
array_loop_spec;

/* A stucture to build a hash table for format data.  */

#define FORMAT_HASH_SIZE 16

typedef struct format_hash_entry
{
  char *key;
  gfc_charlen_type key_len;
  struct format_data *hashed_fmt;
}
format_hash_entry;

/* Representation of a namelist object in libgfortran

   Namelist Records
      &GROUPNAME  OBJECT=value[s] [,OBJECT=value[s]].../
     or
      &GROUPNAME  OBJECT=value[s] [,OBJECT=value[s]]...&END

   The object can be a fully qualified, compound name for an intrinsic
   type, derived types or derived type components.  So, a substring
   a(:)%b(4)%ch(2:4)(1:7) has to be treated correctly in namelist
   read. Hence full information about the structure of the object has
   to be available to list_read.c and write.

   These requirements are met by the following data structures.

   namelist_info type contains all the scalar information about the
   object and arrays of descriptor_dimension and array_loop_spec types for
   arrays.  */

typedef struct namelist_type
{
<<<<<<< HEAD
  /* Object type, stored as GFC_DTYPE_xxxx.  */
  dtype type;
=======
  /* Object type.  */
  bt type;
>>>>>>> 3082eeb7

  /* Object name.  */
  char * var_name;

  /* Address for the start of the object's data.  */
  void * mem_pos;

  /* Flag to show that a read is to be attempted for this node.  */
  int touched;

  /* Length of intrinsic type in bytes.  */
  int len;

  /* Rank of the object.  */
  int var_rank;

  /* Overall size of the object in bytes.  */
  index_type size;

  /* Length of character string.  */
  index_type string_length;

  descriptor_dimension * dim;
  array_loop_spec * ls;
  struct namelist_type * next;
}
namelist_info;

/* Options for the OPEN statement.  */

typedef enum
{ ACCESS_SEQUENTIAL, ACCESS_DIRECT, ACCESS_APPEND, ACCESS_STREAM,
  ACCESS_UNSPECIFIED
}
unit_access;

typedef enum
{ ACTION_READ, ACTION_WRITE, ACTION_READWRITE,
  ACTION_UNSPECIFIED
}
unit_action;

typedef enum
{ BLANK_NULL, BLANK_ZERO, BLANK_UNSPECIFIED }
unit_blank;

typedef enum
{ DELIM_NONE, DELIM_APOSTROPHE, DELIM_QUOTE,
  DELIM_UNSPECIFIED
}
unit_delim;

typedef enum
{ FORM_FORMATTED, FORM_UNFORMATTED, FORM_UNSPECIFIED }
unit_form;

typedef enum
{ POSITION_ASIS, POSITION_REWIND, POSITION_APPEND,
  POSITION_UNSPECIFIED
}
unit_position;

typedef enum
{ STATUS_UNKNOWN, STATUS_OLD, STATUS_NEW, STATUS_SCRATCH,
  STATUS_REPLACE, STATUS_UNSPECIFIED
}
unit_status;

typedef enum
{ PAD_YES, PAD_NO, PAD_UNSPECIFIED }
unit_pad;

typedef enum
{ DECIMAL_POINT, DECIMAL_COMMA, DECIMAL_UNSPECIFIED }
unit_decimal;

typedef enum
{ ENCODING_UTF8, ENCODING_DEFAULT, ENCODING_UNSPECIFIED }
unit_encoding;

typedef enum
{ ROUND_UP, ROUND_DOWN, ROUND_ZERO, ROUND_NEAREST, ROUND_COMPATIBLE,
  ROUND_PROCDEFINED, ROUND_UNSPECIFIED }
unit_round;

/* NOTE: unit_sign must correspond with the sign_status enumerator in
   st_parameter_dt to not break the ABI.  */
typedef enum
{ SIGN_PROCDEFINED, SIGN_SUPPRESS, SIGN_PLUS, SIGN_UNSPECIFIED }
unit_sign;

typedef enum
{ ADVANCE_YES, ADVANCE_NO, ADVANCE_UNSPECIFIED }
unit_advance;

typedef enum
{READING, WRITING}
unit_mode;

typedef enum
{ ASYNC_YES, ASYNC_NO, ASYNC_UNSPECIFIED }
unit_async;

typedef enum
{ SIGN_S, SIGN_SS, SIGN_SP }
unit_sign_s;

#define CHARACTER1(name) \
	      char * name; \
	      gfc_charlen_type name ## _len
#define CHARACTER2(name) \
	      gfc_charlen_type name ## _len; \
	      char * name

typedef struct
{
  st_parameter_common common;
  GFC_INTEGER_4 recl_in;
  CHARACTER2 (file);
  CHARACTER1 (status);
  CHARACTER2 (access);
  CHARACTER1 (form);
  CHARACTER2 (blank);
  CHARACTER1 (position);
  CHARACTER2 (action);
  CHARACTER1 (delim);
  CHARACTER2 (pad);
  CHARACTER1 (convert);
  CHARACTER2 (decimal);
  CHARACTER1 (encoding);
  CHARACTER2 (round);
  CHARACTER1 (sign);
  CHARACTER2 (asynchronous);
  GFC_INTEGER_4 *newunit;
}
st_parameter_open;

#define IOPARM_CLOSE_HAS_STATUS		(1 << 7)

typedef struct
{
  st_parameter_common common;
  CHARACTER1 (status);
}
st_parameter_close;

typedef struct
{
  st_parameter_common common;
}
st_parameter_filepos;

#define IOPARM_INQUIRE_HAS_EXIST	(1 << 7)
#define IOPARM_INQUIRE_HAS_OPENED	(1 << 8)
#define IOPARM_INQUIRE_HAS_NUMBER	(1 << 9)
#define IOPARM_INQUIRE_HAS_NAMED	(1 << 10)
#define IOPARM_INQUIRE_HAS_NEXTREC	(1 << 11)
#define IOPARM_INQUIRE_HAS_RECL_OUT	(1 << 12)
#define IOPARM_INQUIRE_HAS_STRM_POS_OUT (1 << 13)
#define IOPARM_INQUIRE_HAS_FILE		(1 << 14)
#define IOPARM_INQUIRE_HAS_ACCESS	(1 << 15)
#define IOPARM_INQUIRE_HAS_FORM		(1 << 16)
#define IOPARM_INQUIRE_HAS_BLANK	(1 << 17)
#define IOPARM_INQUIRE_HAS_POSITION	(1 << 18)
#define IOPARM_INQUIRE_HAS_ACTION	(1 << 19)
#define IOPARM_INQUIRE_HAS_DELIM	(1 << 20)
#define IOPARM_INQUIRE_HAS_PAD		(1 << 21)
#define IOPARM_INQUIRE_HAS_NAME		(1 << 22)
#define IOPARM_INQUIRE_HAS_SEQUENTIAL	(1 << 23)
#define IOPARM_INQUIRE_HAS_DIRECT	(1 << 24)
#define IOPARM_INQUIRE_HAS_FORMATTED	(1 << 25)
#define IOPARM_INQUIRE_HAS_UNFORMATTED	(1 << 26)
#define IOPARM_INQUIRE_HAS_READ		(1 << 27)
#define IOPARM_INQUIRE_HAS_WRITE	(1 << 28)
#define IOPARM_INQUIRE_HAS_READWRITE	(1 << 29)
#define IOPARM_INQUIRE_HAS_CONVERT	(1 << 30)
#define IOPARM_INQUIRE_HAS_FLAGS2	(1 << 31)

#define IOPARM_INQUIRE_HAS_ASYNCHRONOUS	(1 << 0)
#define IOPARM_INQUIRE_HAS_DECIMAL	(1 << 1)
#define IOPARM_INQUIRE_HAS_ENCODING	(1 << 2)
#define IOPARM_INQUIRE_HAS_ROUND	(1 << 3)
#define IOPARM_INQUIRE_HAS_SIGN		(1 << 4)
#define IOPARM_INQUIRE_HAS_PENDING	(1 << 5)
#define IOPARM_INQUIRE_HAS_SIZE		(1 << 6)
#define IOPARM_INQUIRE_HAS_ID		(1 << 7)

typedef struct
{
  st_parameter_common common;
  GFC_INTEGER_4 *exist, *opened, *number, *named;
  GFC_INTEGER_4 *nextrec, *recl_out;
  GFC_IO_INT *strm_pos_out;
  CHARACTER1 (file);
  CHARACTER2 (access);
  CHARACTER1 (form);
  CHARACTER2 (blank);
  CHARACTER1 (position);
  CHARACTER2 (action);
  CHARACTER1 (delim);
  CHARACTER2 (pad);
  CHARACTER1 (name);
  CHARACTER2 (sequential);
  CHARACTER1 (direct);
  CHARACTER2 (formatted);
  CHARACTER1 (unformatted);
  CHARACTER2 (read);
  CHARACTER1 (write);
  CHARACTER2 (readwrite);
  CHARACTER1 (convert);
  GFC_INTEGER_4 flags2;
  CHARACTER1 (asynchronous);
  CHARACTER2 (decimal);
  CHARACTER1 (encoding);
  CHARACTER2 (round);
  CHARACTER1 (sign);
  GFC_INTEGER_4 *pending;
  GFC_IO_INT *size;
  GFC_INTEGER_4 *id;
}
st_parameter_inquire;


#define IOPARM_DT_LIST_FORMAT			(1 << 7)
#define IOPARM_DT_NAMELIST_READ_MODE		(1 << 8)
#define IOPARM_DT_HAS_REC			(1 << 9)
#define IOPARM_DT_HAS_SIZE			(1 << 10)
#define IOPARM_DT_HAS_IOLENGTH			(1 << 11)
#define IOPARM_DT_HAS_FORMAT			(1 << 12)
#define IOPARM_DT_HAS_ADVANCE			(1 << 13)
#define IOPARM_DT_HAS_INTERNAL_UNIT		(1 << 14)
#define IOPARM_DT_HAS_NAMELIST_NAME		(1 << 15)
#define IOPARM_DT_HAS_ID			(1 << 16)
#define IOPARM_DT_HAS_POS			(1 << 17)
#define IOPARM_DT_HAS_ASYNCHRONOUS		(1 << 18)
#define IOPARM_DT_HAS_BLANK			(1 << 19)
#define IOPARM_DT_HAS_DECIMAL			(1 << 20)
#define IOPARM_DT_HAS_DELIM			(1 << 21)
#define IOPARM_DT_HAS_PAD			(1 << 22)
#define IOPARM_DT_HAS_ROUND			(1 << 23)
#define IOPARM_DT_HAS_SIGN			(1 << 24)
#define IOPARM_DT_HAS_F2003                     (1 << 25)
/* Internal use bit.  */
#define IOPARM_DT_IONML_SET			(1 << 31)


typedef struct st_parameter_dt
{
  st_parameter_common common;
  GFC_IO_INT rec;
  GFC_IO_INT *size, *iolength;
  gfc_array_char *internal_unit_desc;
  CHARACTER1 (format);
  CHARACTER2 (advance);
  CHARACTER1 (internal_unit);
  CHARACTER2 (namelist_name);
  /* Private part of the structure.  The compiler just needs
     to reserve enough space.  */
  union
    {
      struct
	{
	  void (*transfer) (struct st_parameter_dt *, bt, void *, int,
			    size_t, size_t);
	  struct gfc_unit *current_unit;
	  /* Item number in a formatted data transfer.  Also used in namelist
	     read_logical as an index into line_buffer.  */
	  int item_count;
	  unit_mode mode;
	  unit_blank blank_status;
	  unit_sign sign_status;
	  int scale_factor;
	  int max_pos; /* Maximum righthand column written to.  */
	  /* Number of skips + spaces to be done for T and X-editing.  */
	  int skips;
	  /* Number of spaces to be done for T and X-editing.  */
	  int pending_spaces;
	  /* Whether an EOR condition was encountered. Value is:
	       0 if no EOR was encountered
	       1 if an EOR was encountered due to a 1-byte marker (LF)
	       2 if an EOR was encountered due to a 2-bytes marker (CRLF) */
	  int sf_seen_eor;
	  unit_advance advance_status;
	  unsigned reversion_flag : 1; /* Format reversion has occurred.  */
	  unsigned first_item : 1;
	  unsigned seen_dollar : 1;
	  unsigned eor_condition : 1;
	  unsigned no_leading_blank : 1;
	  unsigned char_flag : 1;
	  unsigned input_complete : 1;
	  unsigned at_eol : 1;
	  unsigned comma_flag : 1;
	  /* A namelist specific flag used in the list directed library
	     to flag that calls are being made from namelist read (eg. to
	     ignore comments or to treat '/' as a terminator)  */
	  unsigned namelist_mode : 1;
	  /* A namelist specific flag used in the list directed library
	     to flag read errors and return, so that an attempt can be
	     made to read a new object name.  */
	  unsigned nml_read_error : 1;
	  /* A sequential formatted read specific flag used to signal that a
	     character string is being read so don't use commas to shorten a
	     formatted field width.  */
	  unsigned sf_read_comma : 1;
	  /* A namelist specific flag used to enable reading input from 
	     line_buffer for logical reads.  */
	  unsigned line_buffer_enabled : 1;
	  /* An internal unit specific flag used to identify that the associated
	     unit is internal.  */
	  unsigned unit_is_internal : 1;
	  /* An internal unit specific flag to signify an EOF condition for list
	     directed read.  */
	  unsigned at_eof : 1;
	  /* Used for g0 floating point output.  */
	  unsigned g0_no_blanks : 1;
	  /* Used to signal use of free_format_data.  */
	  unsigned format_not_saved : 1;
	  /* 14 unused bits.  */

<<<<<<< HEAD
	  char last_char;
=======
	  /* Used for ungetc() style functionality. Possible values
	     are an unsigned char, EOF, or EOF - 1 used to mark the
	     field as not valid.  */
	  int last_char;
>>>>>>> 3082eeb7
	  char nml_delim;

	  int repeat_count;
	  int saved_length;
	  int saved_used;
	  bt saved_type;
	  char *saved_string;
	  char *scratch;
	  char *line_buffer;
	  struct format_data *fmt;
<<<<<<< HEAD
	  jmp_buf *eof_jump;
=======
>>>>>>> 3082eeb7
	  namelist_info *ionml;
	  /* A flag used to identify when a non-standard expanded namelist read
	     has occurred.  */
	  int expanded_read;
	  /* Storage area for values except for strings.  Must be
	     large enough to hold a complex value (two reals) of the
	     largest kind.  */
	  char value[32];
	  GFC_IO_INT size_used;
	} p;
      /* This pad size must be equal to the pad_size declared in
	 trans-io.c (gfc_build_io_library_fndecls).  The above structure
	 must be smaller or equal to this array.  */
      char pad[16 * sizeof (char *) + 32 * sizeof (int)];
    } u;
  GFC_INTEGER_4 *id;
  GFC_IO_INT pos;
  CHARACTER1 (asynchronous);
  CHARACTER2 (blank);
  CHARACTER1 (decimal);
  CHARACTER2 (delim);
  CHARACTER1 (pad);
  CHARACTER2 (round);
  CHARACTER1 (sign);
}
st_parameter_dt;

/* Ensure st_parameter_dt's u.pad is bigger or equal to u.p.  */
extern char check_st_parameter_dt[sizeof (((st_parameter_dt *) 0)->u.pad)
				  >= sizeof (((st_parameter_dt *) 0)->u.p)
				  ? 1 : -1];

#define IOPARM_WAIT_HAS_ID		(1 << 7)

typedef struct
{
  st_parameter_common common;
  CHARACTER1 (id);
}
st_parameter_wait;


#undef CHARACTER1
#undef CHARACTER2

typedef struct
{
  unit_access access;
  unit_action action;
  unit_blank blank;
  unit_delim delim;
  unit_form form;
  int is_notpadded;
  unit_position position;
  unit_status status;
  unit_pad pad;
  unit_convert convert;
  int has_recl;
  unit_decimal decimal;
  unit_encoding encoding;
  unit_round round;
  unit_sign sign;
  unit_async async;
}
unit_flags;


typedef struct gfc_unit
{
  int unit_number;
  stream *s;
  
  /* Treap links.  */
  struct gfc_unit *left, *right;
  int priority;

  int read_bad, current_record, saved_pos, previous_nonadvancing_write;

  enum
  { NO_ENDFILE, AT_ENDFILE, AFTER_ENDFILE }
  endfile;

  unit_mode mode;
  unit_flags flags;
  unit_pad pad_status;
  unit_decimal decimal_status;
  unit_delim delim_status;
  unit_round round_status;

  /* recl                 -- Record length of the file.
     last_record          -- Last record number read or written
     maxrec               -- Maximum record number in a direct access file
     bytes_left           -- Bytes left in current record.
     strm_pos             -- Current position in file for STREAM I/O.
     recl_subrecord       -- Maximum length for subrecord.
     bytes_left_subrecord -- Bytes left in current subrecord.  */
  gfc_offset recl, last_record, maxrec, bytes_left, strm_pos,
    recl_subrecord, bytes_left_subrecord;

  /* Set to 1 if we have read a subrecord.  */

  int continued;

  __gthread_mutex_t lock;
  /* Number of threads waiting to acquire this unit's lock.
     When non-zero, close_unit doesn't only removes the unit
     from the UNIT_ROOT tree, but doesn't free it and the
     last of the waiting threads will do that.
     This must be either atomically increased/decreased, or
     always guarded by UNIT_LOCK.  */
  int waiting;
  /* Flag set by close_unit if the unit as been closed.
     Must be manipulated under unit's lock.  */
  int closed;

  /* For traversing arrays */
  array_loop_spec *ls;
  int rank;

  int file_len;
  char *file;

  /* The format hash table.  */
  struct format_hash_entry format_hash_table[FORMAT_HASH_SIZE];
  
  /* Formatting buffer.  */
  struct fbuf *fbuf;
}
gfc_unit;


/* unit.c */

/* Maximum file offset, computed at library initialization time.  */
extern gfc_offset max_offset;
internal_proto(max_offset);

/* Unit number to be assigned when NEWUNIT is used in an OPEN statement.  */
extern GFC_INTEGER_4 next_available_newunit;
internal_proto(next_available_newunit);

/* Unit tree root.  */
extern gfc_unit *unit_root;
internal_proto(unit_root);

extern __gthread_mutex_t unit_lock;
internal_proto(unit_lock);

extern int close_unit (gfc_unit *);
internal_proto(close_unit);

extern gfc_unit *get_internal_unit (st_parameter_dt *);
internal_proto(get_internal_unit);

extern void free_internal_unit (st_parameter_dt *);
internal_proto(free_internal_unit);

extern gfc_unit *find_unit (int);
internal_proto(find_unit);

extern gfc_unit *find_or_create_unit (int);
internal_proto(find_or_create_unit);

extern gfc_unit *get_unit (st_parameter_dt *, int);
internal_proto(get_unit);

extern void unlock_unit (gfc_unit *);
internal_proto(unlock_unit);

extern void update_position (gfc_unit *);
internal_proto(update_position);

extern void finish_last_advance_record (gfc_unit *u);
internal_proto (finish_last_advance_record);

extern int unit_truncate (gfc_unit *, gfc_offset, st_parameter_common *);
internal_proto (unit_truncate);

extern GFC_INTEGER_4 get_unique_unit_number (st_parameter_open *);
internal_proto(get_unique_unit_number);

/* open.c */

extern gfc_unit *new_unit (st_parameter_open *, gfc_unit *, unit_flags *);
internal_proto(new_unit);


/* transfer.c */

#define SCRATCH_SIZE 300

extern const char *type_name (bt);
internal_proto(type_name);

extern void * read_block_form (st_parameter_dt *, int *);
internal_proto(read_block_form);

<<<<<<< HEAD
=======
extern void * read_block_form4 (st_parameter_dt *, int *);
internal_proto(read_block_form4);

>>>>>>> 3082eeb7
extern void *write_block (st_parameter_dt *, int);
internal_proto(write_block);

extern gfc_offset next_array_record (st_parameter_dt *, array_loop_spec *,
				     int*);
internal_proto(next_array_record);

extern gfc_offset init_loop_spec (gfc_array_char *, array_loop_spec *,
				  gfc_offset *);
internal_proto(init_loop_spec);

extern void next_record (st_parameter_dt *, int);
internal_proto(next_record);

extern void reverse_memcpy (void *, const void *, size_t);
internal_proto (reverse_memcpy);

extern void st_wait (st_parameter_wait *);
export_proto(st_wait);

extern void hit_eof (st_parameter_dt *);
internal_proto(hit_eof);

/* read.c */

extern void set_integer (void *, GFC_INTEGER_LARGEST, int);
internal_proto(set_integer);

extern GFC_UINTEGER_LARGEST max_value (int, int);
internal_proto(max_value);

extern int convert_real (st_parameter_dt *, void *, const char *, int);
internal_proto(convert_real);

extern int convert_infnan (st_parameter_dt *, void *, const char *, int);
internal_proto(convert_infnan);

extern void read_a (st_parameter_dt *, const fnode *, char *, int);
internal_proto(read_a);

extern void read_a_char4 (st_parameter_dt *, const fnode *, char *, int);
internal_proto(read_a);

extern void read_f (st_parameter_dt *, const fnode *, char *, int);
internal_proto(read_f);

extern void read_l (st_parameter_dt *, const fnode *, char *, int);
internal_proto(read_l);

extern void read_x (st_parameter_dt *, int);
internal_proto(read_x);

extern void read_radix (st_parameter_dt *, const fnode *, char *, int, int);
internal_proto(read_radix);

extern void read_decimal (st_parameter_dt *, const fnode *, char *, int);
internal_proto(read_decimal);

/* list_read.c */

extern void list_formatted_read (st_parameter_dt *, bt, void *, int, size_t,
				 size_t);
internal_proto(list_formatted_read);

extern void finish_list_read (st_parameter_dt *);
internal_proto(finish_list_read);

extern void namelist_read (st_parameter_dt *);
internal_proto(namelist_read);

extern void namelist_write (st_parameter_dt *);
internal_proto(namelist_write);

/* write.c */

extern void write_a (st_parameter_dt *, const fnode *, const char *, int);
internal_proto(write_a);

extern void write_a_char4 (st_parameter_dt *, const fnode *, const char *, int);
internal_proto(write_a_char4);

extern void write_b (st_parameter_dt *, const fnode *, const char *, int);
internal_proto(write_b);

extern void write_d (st_parameter_dt *, const fnode *, const char *, int);
internal_proto(write_d);

extern void write_e (st_parameter_dt *, const fnode *, const char *, int);
internal_proto(write_e);

extern void write_en (st_parameter_dt *, const fnode *, const char *, int);
internal_proto(write_en);

extern void write_es (st_parameter_dt *, const fnode *, const char *, int);
internal_proto(write_es);

extern void write_f (st_parameter_dt *, const fnode *, const char *, int);
internal_proto(write_f);

extern void write_i (st_parameter_dt *, const fnode *, const char *, int);
internal_proto(write_i);

extern void write_l (st_parameter_dt *, const fnode *, char *, int);
internal_proto(write_l);

extern void write_o (st_parameter_dt *, const fnode *, const char *, int);
internal_proto(write_o);

extern void write_real (st_parameter_dt *, const char *, int);
internal_proto(write_real);

extern void write_real_g0 (st_parameter_dt *, const char *, int, int);
internal_proto(write_real_g0);

extern void write_x (st_parameter_dt *, int, int);
internal_proto(write_x);

extern void write_z (st_parameter_dt *, const fnode *, const char *, int);
internal_proto(write_z);

extern void list_formatted_write (st_parameter_dt *, bt, void *, int, size_t,
				  size_t);
internal_proto(list_formatted_write);

/* size_from_kind.c */
extern size_t size_from_real_kind (int);
internal_proto(size_from_real_kind);

extern size_t size_from_complex_kind (int);
internal_proto(size_from_complex_kind);


/* lock.c */
extern void free_ionml (st_parameter_dt *);
internal_proto(free_ionml);

static inline void
inc_waiting_locked (gfc_unit *u)
{
#ifdef HAVE_SYNC_FETCH_AND_ADD
  (void) __sync_fetch_and_add (&u->waiting, 1);
#else
  u->waiting++;
#endif
}

static inline int
predec_waiting_locked (gfc_unit *u)
{
#ifdef HAVE_SYNC_FETCH_AND_ADD
  return __sync_add_and_fetch (&u->waiting, -1);
#else
  return --u->waiting;
#endif
}

static inline void
dec_waiting_unlocked (gfc_unit *u)
{
#ifdef HAVE_SYNC_FETCH_AND_ADD
  (void) __sync_fetch_and_add (&u->waiting, -1);
#else
  __gthread_mutex_lock (&unit_lock);
  u->waiting--;
  __gthread_mutex_unlock (&unit_lock);
#endif
}

#endif
<|MERGE_RESOLUTION|>--- conflicted
+++ resolved
@@ -33,17 +33,6 @@
 
 #include <gthr.h>
 
-<<<<<<< HEAD
-/* Basic types used in data transfers.  */
-
-typedef enum
-{ BT_NULL, BT_INTEGER, BT_LOGICAL, BT_CHARACTER, BT_REAL,
-  BT_COMPLEX
-}
-bt;
-
-=======
->>>>>>> 3082eeb7
 /* Forward declarations.  */
 struct st_parameter_dt;
 typedef struct stream stream;
@@ -115,13 +104,8 @@
 
 typedef struct namelist_type
 {
-<<<<<<< HEAD
-  /* Object type, stored as GFC_DTYPE_xxxx.  */
-  dtype type;
-=======
   /* Object type.  */
   bt type;
->>>>>>> 3082eeb7
 
   /* Object name.  */
   char * var_name;
@@ -441,14 +425,10 @@
 	  unsigned format_not_saved : 1;
 	  /* 14 unused bits.  */
 
-<<<<<<< HEAD
-	  char last_char;
-=======
 	  /* Used for ungetc() style functionality. Possible values
 	     are an unsigned char, EOF, or EOF - 1 used to mark the
 	     field as not valid.  */
 	  int last_char;
->>>>>>> 3082eeb7
 	  char nml_delim;
 
 	  int repeat_count;
@@ -459,10 +439,6 @@
 	  char *scratch;
 	  char *line_buffer;
 	  struct format_data *fmt;
-<<<<<<< HEAD
-	  jmp_buf *eof_jump;
-=======
->>>>>>> 3082eeb7
 	  namelist_info *ionml;
 	  /* A flag used to identify when a non-standard expanded namelist read
 	     has occurred.  */
@@ -660,12 +636,9 @@
 extern void * read_block_form (st_parameter_dt *, int *);
 internal_proto(read_block_form);
 
-<<<<<<< HEAD
-=======
 extern void * read_block_form4 (st_parameter_dt *, int *);
 internal_proto(read_block_form4);
 
->>>>>>> 3082eeb7
 extern void *write_block (st_parameter_dt *, int);
 internal_proto(write_block);
 
