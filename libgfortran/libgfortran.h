/* Common declarations for all of libgfortran.
<<<<<<< HEAD
   Copyright (C) 2002, 2003, 2004, 2005, 2006, 2007, 2008, 2009, 2010
=======
   Copyright (C) 2002, 2003, 2004, 2005, 2006, 2007, 2008, 2009, 2010,
   2011
>>>>>>> 3082eeb7
   Free Software Foundation, Inc.
   Contributed by Paul Brook <paul@nowt.org>, and
   Andy Vaught <andy@xena.eas.asu.edu>

This file is part of the GNU Fortran runtime library (libgfortran).

Libgfortran is free software; you can redistribute it and/or modify
it under the terms of the GNU General Public License as published by
the Free Software Foundation; either version 3, or (at your option)
any later version.

Libgfortran is distributed in the hope that it will be useful,
but WITHOUT ANY WARRANTY; without even the implied warranty of
MERCHANTABILITY or FITNESS FOR A PARTICULAR PURPOSE.  See the
GNU General Public License for more details.

Under Section 7 of GPL version 3, you are granted additional
permissions described in the GCC Runtime Library Exception, version
3.1, as published by the Free Software Foundation.

You should have received a copy of the GNU General Public License and
a copy of the GCC Runtime Library Exception along with this program;
see the files COPYING3 and COPYING.RUNTIME respectively.  If not, see
<http://www.gnu.org/licenses/>.  */

#ifndef LIBGFOR_H
#define LIBGFOR_H

/* Ensure that ANSI conform stdio is used. This needs to be set before
   any system header file is included.  */
#if defined __MINGW32__
#  define _POSIX 1
#  define gfc_printf gnu_printf
#else
#  define gfc_printf __printf__
#endif

/* config.h MUST be first because it can affect system headers.  */
#include "config.h"

#include <stdio.h>
#include <math.h>
#include <stddef.h>
#include <float.h>
#include <stdarg.h>

<<<<<<< HEAD
=======
/* If we're support quad-precision floating-point type, include the
   header to our support library.  */
#ifdef HAVE_FLOAT128
#  include "quadmath_weak.h"
#endif

>>>>>>> 3082eeb7
#ifdef __MINGW32__
extern float __strtof (const char *, char **);
#define gfc_strtof __strtof
extern double __strtod (const char *, char **);
#define gfc_strtod __strtod
extern long double __strtold (const char *, char **);
#define gfc_strtold __strtold
#else
#define gfc_strtof strtof
#define gfc_strtod strtod
#define gfc_strtold strtold
#endif

#if HAVE_COMPLEX_H
# include <complex.h>
#else
#define complex __complex__
#endif

#include "../gcc/fortran/libgfortran.h"

#include "c99_protos.h"

#if HAVE_IEEEFP_H
#include <ieeefp.h>
#endif

#include "gstdint.h"

#if HAVE_SYS_TYPES_H
#include <sys/types.h>
#endif

#ifdef __MINGW32__
typedef off64_t gfc_offset;
#else
typedef off_t gfc_offset;
#endif

#ifndef NULL
#define NULL (void *) 0
#endif

#ifndef __GNUC__
#define __attribute__(x)
#define likely(x)       (x)
#define unlikely(x)     (x)
#else
#define likely(x)       __builtin_expect(!!(x), 1)
#define unlikely(x)     __builtin_expect(!!(x), 0)
#endif


/* Make sure we have ptrdiff_t. */
#ifndef HAVE_PTRDIFF_T
typedef intptr_t ptrdiff_t;
#endif

/* On mingw, work around the buggy Windows snprintf() by using the one
   mingw provides, __mingw_snprintf().  We also provide a prototype for
   __mingw_snprintf(), because the mingw headers currently don't have one.  */
#if HAVE_MINGW_SNPRINTF
extern int __mingw_snprintf (char *, size_t, const char *, ...)
     __attribute__ ((format (gnu_printf, 3, 4)));
#undef snprintf
#define snprintf __mingw_snprintf
/* Fallback to sprintf if target does not have snprintf.  */
#elif !defined(HAVE_SNPRINTF)
#undef snprintf
#define snprintf(str, size, ...) sprintf (str, __VA_ARGS__)
#endif


/* For a library, a standard prefix is a requirement in order to partition
   the namespace.  IPREFIX is for symbols intended to be internal to the
   library.  */
#define PREFIX(x)	_gfortran_ ## x
#define IPREFIX(x)	_gfortrani_ ## x

/* Magic to rename a symbol at the compiler level.  You continue to refer
   to the symbol as OLD in the source, but it'll be named NEW in the asm.  */
#define sym_rename(old, new) sym_rename1(old, __USER_LABEL_PREFIX__, new)
#define sym_rename1(old, ulp, new) sym_rename2(old, ulp, new)
#define sym_rename2(old, ulp, new) extern __typeof(old) old __asm__(#ulp #new)

/* There are several classifications of routines:

     (1) Symbols used only within the library,
     (2) Symbols to be exported from the library,
     (3) Symbols to be exported from the library, but
	 also used inside the library.

   By telling the compiler about these different classifications we can
   tightly control the interface seen by the user, and get better code
   from the compiler at the same time.

   One of the following should be used immediately after the declaration
   of each symbol:

     internal_proto	Marks a symbol used only within the library,
			and adds IPREFIX to the assembly-level symbol
			name.  The later is important for maintaining
			the namespace partition for the static library.

     export_proto	Marks a symbol to be exported, and adds PREFIX
			to the assembly-level symbol name.

     export_proto_np	Marks a symbol to be exported without adding PREFIX.

     iexport_proto	Marks a function to be exported, but with the 
			understanding that it can be used inside as well.

     iexport_data_proto	Similarly, marks a data symbol to be exported.
			Unfortunately, some systems can't play the hidden
			symbol renaming trick on data symbols, thanks to
			the horribleness of COPY relocations.

   If iexport_proto or iexport_data_proto is used, you must also use
   iexport or iexport_data after the *definition* of the symbol.  */

#if defined(HAVE_ATTRIBUTE_VISIBILITY)
# define internal_proto(x) \
	sym_rename(x, IPREFIX (x)) __attribute__((__visibility__("hidden")))
#else
# define internal_proto(x)	sym_rename(x, IPREFIX(x))
#endif

#if defined(HAVE_ATTRIBUTE_VISIBILITY) && defined(HAVE_ATTRIBUTE_ALIAS)
# define export_proto(x)	sym_rename(x, PREFIX(x))
# define export_proto_np(x)	extern char swallow_semicolon
# define iexport_proto(x)	internal_proto(x)
# define iexport(x)		iexport1(x, IPREFIX(x))
# define iexport1(x,y)		iexport2(x,y)
# define iexport2(x,y) \
	extern __typeof(x) PREFIX(x) __attribute__((__alias__(#y)))
#else
# define export_proto(x)	sym_rename(x, PREFIX(x))
# define export_proto_np(x)	extern char swallow_semicolon
# define iexport_proto(x)	export_proto(x)
# define iexport(x)		extern char swallow_semicolon
#endif

/* TODO: detect the case when we *can* hide the symbol.  */
#define iexport_data_proto(x)	export_proto(x)
#define iexport_data(x)		extern char swallow_semicolon

/* The only reliable way to get the offset of a field in a struct
   in a system independent way is via this macro.  */
#ifndef offsetof
#define offsetof(TYPE, MEMBER)  ((size_t) &((TYPE *) 0)->MEMBER)
#endif

/* The C99 classification macros isfinite, isinf, isnan, isnormal
   and signbit are broken or inconsistent on quite a few targets.
   So, we use GCC's builtins instead.

   Another advantage for GCC's builtins for these type-generic macros
   is that it handles floating-point types that the system headers
   may not support (like __float128).  */

#undef isnan
#define isnan(x) __builtin_isnan(x)
#undef isfinite
#define isfinite(x) __builtin_isfinite(x)
#undef isinf
#define isinf(x) __builtin_isinf(x)
#undef isnormal
#define isnormal(x) __builtin_isnormal(x)
#undef signbit
#define signbit(x) __builtin_signbit(x)

/* TODO: find the C99 version of these an move into above ifdef.  */
#define REALPART(z) (__real__(z))
#define IMAGPART(z) (__imag__(z))
#define COMPLEX_ASSIGN(z_, r_, i_) {__real__(z_) = (r_); __imag__(z_) = (i_);}

#include "kinds.h"

/* Define the type used for the current record number for large file I/O.
   The size must be consistent with the size defined on the compiler side.  */
#ifdef HAVE_GFC_INTEGER_8
typedef GFC_INTEGER_8 GFC_IO_INT;
#else
#ifdef HAVE_GFC_INTEGER_4
typedef GFC_INTEGER_4 GFC_IO_INT;
#else
#error "GFC_INTEGER_4 should be available for the library to compile".
#endif
#endif

/* The following two definitions must be consistent with the types used
   by the compiler.  */
/* The type used of array indices, amongst other things.  */
typedef ptrdiff_t index_type;

/* The type used for the lengths of character variables.  */
typedef GFC_INTEGER_4 gfc_charlen_type;

/* Definitions of CHARACTER data types:
     - CHARACTER(KIND=1) corresponds to the C char type,
     - CHARACTER(KIND=4) corresponds to an unsigned 32-bit integer.  */
typedef GFC_UINTEGER_4 gfc_char4_t;

/* Byte size of character kinds.  For the kinds currently supported, it's
   simply equal to the kind parameter itself.  */
#define GFC_SIZE_OF_CHAR_KIND(kind) (kind)

/* This will be 0 on little-endian machines and one on big-endian machines.  */
extern int big_endian;
internal_proto(big_endian);

#define GFOR_POINTER_TO_L1(p, kind) \
  (big_endian * (kind - 1) + (GFC_LOGICAL_1 *)(p))

#define GFC_INTEGER_1_HUGE \
  (GFC_INTEGER_1)((((GFC_UINTEGER_1)1) << 7) - 1)
#define GFC_INTEGER_2_HUGE \
  (GFC_INTEGER_2)((((GFC_UINTEGER_2)1) << 15) - 1)
#define GFC_INTEGER_4_HUGE \
  (GFC_INTEGER_4)((((GFC_UINTEGER_4)1) << 31) - 1)
#define GFC_INTEGER_8_HUGE \
  (GFC_INTEGER_8)((((GFC_UINTEGER_8)1) << 63) - 1)
#ifdef HAVE_GFC_INTEGER_16
#define GFC_INTEGER_16_HUGE \
  (GFC_INTEGER_16)((((GFC_UINTEGER_16)1) << 127) - 1)
#endif

/* M{IN,AX}{LOC,VAL} need also infinities and NaNs if supported.  */

#ifdef __FLT_HAS_INFINITY__
# define GFC_REAL_4_INFINITY __builtin_inff ()
#endif
#ifdef __DBL_HAS_INFINITY__
# define GFC_REAL_8_INFINITY __builtin_inf ()
#endif
#ifdef __LDBL_HAS_INFINITY__
# ifdef HAVE_GFC_REAL_10
#  define GFC_REAL_10_INFINITY __builtin_infl ()
# endif
# ifdef HAVE_GFC_REAL_16
<<<<<<< HEAD
#  define GFC_REAL_16_INFINITY __builtin_infl ()
=======
#  ifdef GFC_REAL_16_IS_LONG_DOUBLE
#   define GFC_REAL_16_INFINITY __builtin_infl ()
#  else
#   define GFC_REAL_16_INFINITY __builtin_infq ()
#  endif
>>>>>>> 3082eeb7
# endif
#endif
#ifdef __FLT_HAS_QUIET_NAN__
# define GFC_REAL_4_QUIET_NAN __builtin_nanf ("")
#endif
#ifdef __DBL_HAS_QUIET_NAN__
# define GFC_REAL_8_QUIET_NAN __builtin_nan ("")
#endif
#ifdef __LDBL_HAS_QUIET_NAN__
# ifdef HAVE_GFC_REAL_10
#  define GFC_REAL_10_QUIET_NAN __builtin_nanl ("")
# endif
# ifdef HAVE_GFC_REAL_16
<<<<<<< HEAD
#  define GFC_REAL_16_QUIET_NAN __builtin_nanl ("")
=======
#  ifdef GFC_REAL_16_IS_LONG_DOUBLE
#   define GFC_REAL_16_QUIET_NAN __builtin_nanl ("")
#  else
#   define GFC_REAL_16_QUIET_NAN nanq ("")
#  endif
>>>>>>> 3082eeb7
# endif
#endif

typedef struct descriptor_dimension
{
  index_type _stride;
  index_type _lbound;
  index_type _ubound;
}

descriptor_dimension;

#define GFC_ARRAY_DESCRIPTOR(r, type) \
struct {\
  type *data;\
  size_t offset;\
  index_type dtype;\
  descriptor_dimension dim[r];\
}

/* Commonly used array descriptor types.  */
typedef GFC_ARRAY_DESCRIPTOR (GFC_MAX_DIMENSIONS, void) gfc_array_void;
typedef GFC_ARRAY_DESCRIPTOR (GFC_MAX_DIMENSIONS, char) gfc_array_char;
typedef GFC_ARRAY_DESCRIPTOR (GFC_MAX_DIMENSIONS, GFC_INTEGER_1) gfc_array_i1;
typedef GFC_ARRAY_DESCRIPTOR (GFC_MAX_DIMENSIONS, GFC_INTEGER_2) gfc_array_i2;
typedef GFC_ARRAY_DESCRIPTOR (GFC_MAX_DIMENSIONS, GFC_INTEGER_4) gfc_array_i4;
typedef GFC_ARRAY_DESCRIPTOR (GFC_MAX_DIMENSIONS, GFC_INTEGER_8) gfc_array_i8;
#ifdef HAVE_GFC_INTEGER_16
typedef GFC_ARRAY_DESCRIPTOR (GFC_MAX_DIMENSIONS, GFC_INTEGER_16) gfc_array_i16;
#endif
typedef GFC_ARRAY_DESCRIPTOR (GFC_MAX_DIMENSIONS, GFC_REAL_4) gfc_array_r4;
typedef GFC_ARRAY_DESCRIPTOR (GFC_MAX_DIMENSIONS, GFC_REAL_8) gfc_array_r8;
#ifdef HAVE_GFC_REAL_10
typedef GFC_ARRAY_DESCRIPTOR (GFC_MAX_DIMENSIONS, GFC_REAL_10) gfc_array_r10;
#endif
#ifdef HAVE_GFC_REAL_16
typedef GFC_ARRAY_DESCRIPTOR (GFC_MAX_DIMENSIONS, GFC_REAL_16) gfc_array_r16;
#endif
typedef GFC_ARRAY_DESCRIPTOR (GFC_MAX_DIMENSIONS, GFC_COMPLEX_4) gfc_array_c4;
typedef GFC_ARRAY_DESCRIPTOR (GFC_MAX_DIMENSIONS, GFC_COMPLEX_8) gfc_array_c8;
#ifdef HAVE_GFC_COMPLEX_10
typedef GFC_ARRAY_DESCRIPTOR (GFC_MAX_DIMENSIONS, GFC_COMPLEX_10) gfc_array_c10;
#endif
#ifdef HAVE_GFC_COMPLEX_16
typedef GFC_ARRAY_DESCRIPTOR (GFC_MAX_DIMENSIONS, GFC_COMPLEX_16) gfc_array_c16;
#endif
typedef GFC_ARRAY_DESCRIPTOR (GFC_MAX_DIMENSIONS, GFC_LOGICAL_1) gfc_array_l1;
typedef GFC_ARRAY_DESCRIPTOR (GFC_MAX_DIMENSIONS, GFC_LOGICAL_2) gfc_array_l2;
typedef GFC_ARRAY_DESCRIPTOR (GFC_MAX_DIMENSIONS, GFC_LOGICAL_4) gfc_array_l4;
typedef GFC_ARRAY_DESCRIPTOR (GFC_MAX_DIMENSIONS, GFC_LOGICAL_8) gfc_array_l8;
#ifdef HAVE_GFC_LOGICAL_16
typedef GFC_ARRAY_DESCRIPTOR (GFC_MAX_DIMENSIONS, GFC_LOGICAL_16) gfc_array_l16;
#endif


#define GFC_DESCRIPTOR_RANK(desc) ((desc)->dtype & GFC_DTYPE_RANK_MASK)
#define GFC_DESCRIPTOR_TYPE(desc) (((desc)->dtype & GFC_DTYPE_TYPE_MASK) \
                                   >> GFC_DTYPE_TYPE_SHIFT)
#define GFC_DESCRIPTOR_SIZE(desc) ((desc)->dtype >> GFC_DTYPE_SIZE_SHIFT)
#define GFC_DESCRIPTOR_DATA(desc) ((desc)->data)
#define GFC_DESCRIPTOR_DTYPE(desc) ((desc)->dtype)

#define GFC_DIMENSION_LBOUND(dim) ((dim)._lbound)
#define GFC_DIMENSION_UBOUND(dim) ((dim)._ubound)
#define GFC_DIMENSION_STRIDE(dim) ((dim)._stride)
#define GFC_DIMENSION_EXTENT(dim) ((dim)._ubound + 1 - (dim)._lbound)
#define GFC_DIMENSION_SET(dim,lb,ub,str) \
  do \
    { \
      (dim)._lbound = lb;			\
      (dim)._ubound = ub;			\
      (dim)._stride = str;			\
    } while (0)
	    

#define GFC_DESCRIPTOR_LBOUND(desc,i) ((desc)->dim[i]._lbound)
#define GFC_DESCRIPTOR_UBOUND(desc,i) ((desc)->dim[i]._ubound)
#define GFC_DESCRIPTOR_EXTENT(desc,i) ((desc)->dim[i]._ubound + 1 \
				      - (desc)->dim[i]._lbound)
#define GFC_DESCRIPTOR_EXTENT_BYTES(desc,i) \
  (GFC_DESCRIPTOR_EXTENT(desc,i) * GFC_DESCRIPTOR_SIZE(desc))

#define GFC_DESCRIPTOR_STRIDE(desc,i) ((desc)->dim[i]._stride)
#define GFC_DESCRIPTOR_STRIDE_BYTES(desc,i) \
  (GFC_DESCRIPTOR_STRIDE(desc,i) * GFC_DESCRIPTOR_SIZE(desc))

/* Macros to get both the size and the type with a single masking operation  */

#define GFC_DTYPE_SIZE_MASK \
  ((~((index_type) 0) >> GFC_DTYPE_SIZE_SHIFT) << GFC_DTYPE_SIZE_SHIFT)
#define GFC_DTYPE_TYPE_SIZE_MASK (GFC_DTYPE_SIZE_MASK | GFC_DTYPE_TYPE_MASK)

#define GFC_DTYPE_TYPE_SIZE(desc) ((desc)->dtype & GFC_DTYPE_TYPE_SIZE_MASK)

#define GFC_DTYPE_INTEGER_1 ((BT_INTEGER << GFC_DTYPE_TYPE_SHIFT) \
   | (sizeof(GFC_INTEGER_1) << GFC_DTYPE_SIZE_SHIFT))
#define GFC_DTYPE_INTEGER_2 ((BT_INTEGER << GFC_DTYPE_TYPE_SHIFT) \
   | (sizeof(GFC_INTEGER_2) << GFC_DTYPE_SIZE_SHIFT))
#define GFC_DTYPE_INTEGER_4 ((BT_INTEGER << GFC_DTYPE_TYPE_SHIFT) \
   | (sizeof(GFC_INTEGER_4) << GFC_DTYPE_SIZE_SHIFT))
#define GFC_DTYPE_INTEGER_8 ((BT_INTEGER << GFC_DTYPE_TYPE_SHIFT) \
   | (sizeof(GFC_INTEGER_8) << GFC_DTYPE_SIZE_SHIFT))
#ifdef HAVE_GFC_INTEGER_16
#define GFC_DTYPE_INTEGER_16 ((BT_INTEGER << GFC_DTYPE_TYPE_SHIFT) \
   | (sizeof(GFC_INTEGER_16) << GFC_DTYPE_SIZE_SHIFT))
#endif

#define GFC_DTYPE_LOGICAL_1 ((BT_LOGICAL << GFC_DTYPE_TYPE_SHIFT) \
   | (sizeof(GFC_LOGICAL_1) << GFC_DTYPE_SIZE_SHIFT))
#define GFC_DTYPE_LOGICAL_2 ((BT_LOGICAL << GFC_DTYPE_TYPE_SHIFT) \
   | (sizeof(GFC_LOGICAL_2) << GFC_DTYPE_SIZE_SHIFT))
#define GFC_DTYPE_LOGICAL_4 ((BT_LOGICAL << GFC_DTYPE_TYPE_SHIFT) \
   | (sizeof(GFC_LOGICAL_4) << GFC_DTYPE_SIZE_SHIFT))
#define GFC_DTYPE_LOGICAL_8 ((BT_LOGICAL << GFC_DTYPE_TYPE_SHIFT) \
   | (sizeof(GFC_LOGICAL_8) << GFC_DTYPE_SIZE_SHIFT))
#ifdef HAVE_GFC_LOGICAL_16
#define GFC_DTYPE_LOGICAL_16 ((BT_LOGICAL << GFC_DTYPE_TYPE_SHIFT) \
   | (sizeof(GFC_LOGICAL_16) << GFC_DTYPE_SIZE_SHIFT))
#endif

#define GFC_DTYPE_REAL_4 ((BT_REAL << GFC_DTYPE_TYPE_SHIFT) \
   | (sizeof(GFC_REAL_4) << GFC_DTYPE_SIZE_SHIFT))
#define GFC_DTYPE_REAL_8 ((BT_REAL << GFC_DTYPE_TYPE_SHIFT) \
   | (sizeof(GFC_REAL_8) << GFC_DTYPE_SIZE_SHIFT))
#ifdef HAVE_GFC_REAL_10
#define GFC_DTYPE_REAL_10  ((BT_REAL << GFC_DTYPE_TYPE_SHIFT) \
   | (sizeof(GFC_REAL_10) << GFC_DTYPE_SIZE_SHIFT))
#endif
#ifdef HAVE_GFC_REAL_16
#define GFC_DTYPE_REAL_16 ((BT_REAL << GFC_DTYPE_TYPE_SHIFT) \
   | (sizeof(GFC_REAL_16) << GFC_DTYPE_SIZE_SHIFT))
#endif

#define GFC_DTYPE_COMPLEX_4 ((BT_COMPLEX << GFC_DTYPE_TYPE_SHIFT) \
   | (sizeof(GFC_COMPLEX_4) << GFC_DTYPE_SIZE_SHIFT))
#define GFC_DTYPE_COMPLEX_8 ((BT_COMPLEX << GFC_DTYPE_TYPE_SHIFT) \
   | (sizeof(GFC_COMPLEX_8) << GFC_DTYPE_SIZE_SHIFT))
#ifdef HAVE_GFC_COMPLEX_10
#define GFC_DTYPE_COMPLEX_10 ((BT_COMPLEX << GFC_DTYPE_TYPE_SHIFT) \
   | (sizeof(GFC_COMPLEX_10) << GFC_DTYPE_SIZE_SHIFT))
#endif
#ifdef HAVE_GFC_COMPLEX_16
#define GFC_DTYPE_COMPLEX_16 ((BT_COMPLEX << GFC_DTYPE_TYPE_SHIFT) \
   | (sizeof(GFC_COMPLEX_16) << GFC_DTYPE_SIZE_SHIFT))
#endif

#define GFC_DTYPE_DERIVED_1 ((BT_DERIVED << GFC_DTYPE_TYPE_SHIFT) \
   | (sizeof(GFC_INTEGER_1) << GFC_DTYPE_SIZE_SHIFT))
#define GFC_DTYPE_DERIVED_2 ((BT_DERIVED << GFC_DTYPE_TYPE_SHIFT) \
   | (sizeof(GFC_INTEGER_2) << GFC_DTYPE_SIZE_SHIFT))
#define GFC_DTYPE_DERIVED_4 ((BT_DERIVED << GFC_DTYPE_TYPE_SHIFT) \
   | (sizeof(GFC_INTEGER_4) << GFC_DTYPE_SIZE_SHIFT))
#define GFC_DTYPE_DERIVED_8 ((BT_DERIVED << GFC_DTYPE_TYPE_SHIFT) \
   | (sizeof(GFC_INTEGER_8) << GFC_DTYPE_SIZE_SHIFT))
#ifdef HAVE_GFC_INTEGER_16
#define GFC_DTYPE_DERIVED_16 ((BT_DERIVED << GFC_DTYPE_TYPE_SHIFT) \
   | (sizeof(GFC_INTEGER_16) << GFC_DTYPE_SIZE_SHIFT))
#endif

/* Macros to determine the alignment of pointers.  */

#define GFC_UNALIGNED_2(x) (((uintptr_t)(x)) & \
			    (__alignof__(GFC_INTEGER_2) - 1))
#define GFC_UNALIGNED_4(x) (((uintptr_t)(x)) & \
			    (__alignof__(GFC_INTEGER_4) - 1))
#define GFC_UNALIGNED_8(x) (((uintptr_t)(x)) & \
			    (__alignof__(GFC_INTEGER_8) - 1))
#ifdef HAVE_GFC_INTEGER_16
#define GFC_UNALIGNED_16(x) (((uintptr_t)(x)) & \
			     (__alignof__(GFC_INTEGER_16) - 1))
#endif

#define GFC_UNALIGNED_C4(x) (((uintptr_t)(x)) & \
			     (__alignof__(GFC_COMPLEX_4) - 1))

#define GFC_UNALIGNED_C8(x) (((uintptr_t)(x)) & \
			     (__alignof__(GFC_COMPLEX_8) - 1))

/* Runtime library include.  */
#define stringize(x) expand_macro(x)
#define expand_macro(x) # x

/* Runtime options structure.  */

typedef struct
{
  int stdin_unit, stdout_unit, stderr_unit, optional_plus;
  int locus;

  int separator_len;
  const char *separator;

  int all_unbuffered, unbuffered_preconnected, default_recl;
  int fpe, backtrace;
}
options_t;

extern options_t options;
internal_proto(options);

extern void backtrace_handler (int);
internal_proto(backtrace_handler);


/* Compile-time options that will influence the library.  */

typedef struct
{
  int warn_std;
  int allow_std;
  int pedantic;
  int convert;
  int backtrace;
  int sign_zero;
  size_t record_marker;
  int max_subrecord_length;
  int bounds_check;
  int range_check;
}
compile_options_t;

extern compile_options_t compile_options;
internal_proto(compile_options);

extern void init_compile_options (void);
internal_proto(init_compile_options);

#define GFC_MAX_SUBRECORD_LENGTH 2147483639   /* 2**31 - 9 */

/* Structure for statement options.  */

typedef struct
{
  const char *name;
  int value;
}
st_option;


/* This is returned by notification_std to know if, given the flags
   that were given (-std=, -pedantic) we should issue an error, a warning
   or nothing.  */
typedef enum
{ NOTIFICATION_SILENT, NOTIFICATION_WARNING, NOTIFICATION_ERROR }
notification;

/* This is returned by notify_std and several io functions.  */
typedef enum
{ SUCCESS = 1, FAILURE }
try;

/* The filename and line number don't go inside the globals structure.
   They are set by the rest of the program and must be linked to.  */

/* Location of the current library call (optional).  */
extern unsigned line;
iexport_data_proto(line);

extern char *filename;
iexport_data_proto(filename);

/* Avoid conflicting prototypes of alloca() in system headers by using 
   GCC's builtin alloca().  */
#define gfc_alloca(x)  __builtin_alloca(x)


/* Directory for creating temporary files.  Only used when none of the
   following environment variables exist: GFORTRAN_TMPDIR, TMP and TEMP.  */
#define DEFAULT_TEMPDIR "/tmp"

/* The default value of record length for preconnected units is defined
   here. This value can be overriden by an environment variable.
   Default value is 1 Gb.  */
#define DEFAULT_RECL 1073741824


#define CHARACTER2(name) \
              gfc_charlen_type name ## _len; \
              char * name

typedef struct st_parameter_common
{
  GFC_INTEGER_4 flags;
  GFC_INTEGER_4 unit;
  const char *filename;
  GFC_INTEGER_4 line;
  CHARACTER2 (iomsg);
  GFC_INTEGER_4 *iostat;
}
st_parameter_common;

#undef CHARACTER2

#define IOPARM_LIBRETURN_MASK           (3 << 0)
#define IOPARM_LIBRETURN_OK             (0 << 0)
#define IOPARM_LIBRETURN_ERROR          (1 << 0)
#define IOPARM_LIBRETURN_END            (2 << 0)
#define IOPARM_LIBRETURN_EOR            (3 << 0)
#define IOPARM_ERR                      (1 << 2)
#define IOPARM_END                      (1 << 3)
#define IOPARM_EOR                      (1 << 4)
#define IOPARM_HAS_IOSTAT               (1 << 5)
#define IOPARM_HAS_IOMSG                (1 << 6)

#define IOPARM_COMMON_MASK              ((1 << 7) - 1)

#define IOPARM_OPEN_HAS_RECL_IN         (1 << 7)
#define IOPARM_OPEN_HAS_FILE            (1 << 8)
#define IOPARM_OPEN_HAS_STATUS          (1 << 9)
#define IOPARM_OPEN_HAS_ACCESS          (1 << 10)
#define IOPARM_OPEN_HAS_FORM            (1 << 11)
#define IOPARM_OPEN_HAS_BLANK           (1 << 12)
#define IOPARM_OPEN_HAS_POSITION        (1 << 13)
#define IOPARM_OPEN_HAS_ACTION          (1 << 14)
#define IOPARM_OPEN_HAS_DELIM           (1 << 15)
#define IOPARM_OPEN_HAS_PAD             (1 << 16)
#define IOPARM_OPEN_HAS_CONVERT         (1 << 17)
#define IOPARM_OPEN_HAS_DECIMAL		(1 << 18)
#define IOPARM_OPEN_HAS_ENCODING	(1 << 19)
#define IOPARM_OPEN_HAS_ROUND		(1 << 20)
#define IOPARM_OPEN_HAS_SIGN		(1 << 21)
#define IOPARM_OPEN_HAS_ASYNCHRONOUS	(1 << 22)
#define IOPARM_OPEN_HAS_NEWUNIT		(1 << 23)

/* library start function and end macro.  These can be expanded if needed
   in the future.  cmp is st_parameter_common *cmp  */

extern void library_start (st_parameter_common *);
internal_proto(library_start);

#define library_end()

/* main.c */

extern void stupid_function_name_for_static_linking (void);
internal_proto(stupid_function_name_for_static_linking);

extern void set_args (int, char **);
iexport_proto(set_args);

extern void get_args (int *, char ***);
internal_proto(get_args);

extern void store_exe_path (const char *);
export_proto(store_exe_path);

extern char * full_exe_path (void);
internal_proto(full_exe_path);

extern void find_addr2line (void);
internal_proto(find_addr2line);

/* backtrace.c */

extern void show_backtrace (void);
internal_proto(show_backtrace);

/* error.c */

#if defined(HAVE_GFC_REAL_16)
#define GFC_LARGEST_BUF (sizeof (GFC_REAL_16))
#elif defined(HAVE_GFC_INTEGER_16)
#define GFC_LARGEST_BUF (sizeof (GFC_INTEGER_LARGEST))
#elif defined(HAVE_GFC_REAL_10)
#define GFC_LARGEST_BUF (sizeof (GFC_REAL_10))
#else
#define GFC_LARGEST_BUF (sizeof (GFC_INTEGER_LARGEST))
#endif

#define GFC_ITOA_BUF_SIZE (sizeof (GFC_INTEGER_LARGEST) * 3 + 2)
#define GFC_XTOA_BUF_SIZE (GFC_LARGEST_BUF * 2 + 1)
#define GFC_OTOA_BUF_SIZE (GFC_LARGEST_BUF * 3 + 1)
#define GFC_BTOA_BUF_SIZE (GFC_LARGEST_BUF * 8 + 1)

extern void sys_abort (void) __attribute__ ((noreturn));
internal_proto(sys_abort);

<<<<<<< HEAD
=======
extern ssize_t estr_write (const char *);
internal_proto(estr_write);

extern int st_vprintf (const char *, va_list);
internal_proto(st_vprintf);

extern int st_printf (const char *, ...)
  __attribute__((format (gfc_printf, 1, 2)));
internal_proto(st_printf);

>>>>>>> 3082eeb7
extern const char *gfc_xtoa (GFC_UINTEGER_LARGEST, char *, size_t);
internal_proto(gfc_xtoa);

extern void os_error (const char *) __attribute__ ((noreturn));
iexport_proto(os_error);

extern void show_locus (st_parameter_common *);
internal_proto(show_locus);

extern void runtime_error (const char *, ...)
     __attribute__ ((noreturn, format (gfc_printf, 1, 2)));
iexport_proto(runtime_error);

extern void runtime_error_at (const char *, const char *, ...)
     __attribute__ ((noreturn, format (gfc_printf, 2, 3)));
iexport_proto(runtime_error_at);

extern void runtime_warning_at (const char *, const char *, ...)
     __attribute__ ((format (gfc_printf, 2, 3)));
iexport_proto(runtime_warning_at);

extern void internal_error (st_parameter_common *, const char *)
  __attribute__ ((noreturn));
internal_proto(internal_error);

extern const char *translate_error (int);
internal_proto(translate_error);

extern void generate_error (st_parameter_common *, int, const char *);
iexport_proto(generate_error);

extern void generate_warning (st_parameter_common *, const char *);
internal_proto(generate_warning);

extern try notify_std (st_parameter_common *, int, const char *);
internal_proto(notify_std);

extern notification notification_std(int);
internal_proto(notification_std);

extern char *gf_strerror (int, char *, size_t);
internal_proto(gf_strerror);

/* fpu.c */

extern void set_fpu (void);
internal_proto(set_fpu);

/* memory.c */

extern void *get_mem (size_t) __attribute__ ((malloc));
internal_proto(get_mem);

extern void *internal_malloc_size (size_t) __attribute__ ((malloc));
internal_proto(internal_malloc_size);

/* environ.c */

extern int check_buffered (int);
internal_proto(check_buffered);

extern void init_variables (void);
internal_proto(init_variables);

extern void show_variables (void);
internal_proto(show_variables);

unit_convert get_unformatted_convert (int);
internal_proto(get_unformatted_convert);

/* string.c */

extern int find_option (st_parameter_common *, const char *, gfc_charlen_type,
			const st_option *, const char *);
internal_proto(find_option);

extern gfc_charlen_type fstrlen (const char *, gfc_charlen_type);
internal_proto(fstrlen);

extern gfc_charlen_type fstrcpy (char *, gfc_charlen_type, const char *, gfc_charlen_type);
internal_proto(fstrcpy);

extern gfc_charlen_type cf_strcpy (char *, gfc_charlen_type, const char *);
internal_proto(cf_strcpy);

/* io/intrinsics.c */

extern void flush_all_units (void);
internal_proto(flush_all_units);

/* io.c */

extern void init_units (void);
internal_proto(init_units);

extern void close_units (void);
internal_proto(close_units);

extern int unit_to_fd (int);
internal_proto(unit_to_fd);

<<<<<<< HEAD
extern int st_printf (const char *, ...)
  __attribute__ ((format (gfc_printf, 1, 2)));
internal_proto(st_printf);

extern int st_vprintf (const char *, va_list);
internal_proto(st_vprintf);

=======
>>>>>>> 3082eeb7
extern char * filename_from_unit (int);
internal_proto(filename_from_unit);

/* stop.c */

extern void stop_string (const char *, GFC_INTEGER_4)
  __attribute__ ((noreturn));
export_proto(stop_string);

/* reshape_packed.c */

extern void reshape_packed (char *, index_type, const char *, index_type,
			    const char *, index_type);
internal_proto(reshape_packed);

/* Repacking functions.  These are called internally by internal_pack
   and internal_unpack.  */

GFC_INTEGER_1 *internal_pack_1 (gfc_array_i1 *);
internal_proto(internal_pack_1);

GFC_INTEGER_2 *internal_pack_2 (gfc_array_i2 *);
internal_proto(internal_pack_2);

GFC_INTEGER_4 *internal_pack_4 (gfc_array_i4 *);
internal_proto(internal_pack_4);

GFC_INTEGER_8 *internal_pack_8 (gfc_array_i8 *);
internal_proto(internal_pack_8);

#if defined HAVE_GFC_INTEGER_16
GFC_INTEGER_16 *internal_pack_16 (gfc_array_i16 *);
internal_proto(internal_pack_16);
#endif

GFC_REAL_4 *internal_pack_r4 (gfc_array_r4 *);
internal_proto(internal_pack_r4);

GFC_REAL_8 *internal_pack_r8 (gfc_array_r8 *);
internal_proto(internal_pack_r8);

#if defined HAVE_GFC_REAL_10
GFC_REAL_10 *internal_pack_r10 (gfc_array_r10 *);
internal_proto(internal_pack_r10);
#endif

#if defined HAVE_GFC_REAL_16
GFC_REAL_16 *internal_pack_r16 (gfc_array_r16 *);
internal_proto(internal_pack_r16);
#endif

GFC_COMPLEX_4 *internal_pack_c4 (gfc_array_c4 *);
internal_proto(internal_pack_c4);

GFC_COMPLEX_8 *internal_pack_c8 (gfc_array_c8 *);
internal_proto(internal_pack_c8);

#if defined HAVE_GFC_COMPLEX_10
GFC_COMPLEX_10 *internal_pack_c10 (gfc_array_c10 *);
internal_proto(internal_pack_c10);
#endif

#if defined HAVE_GFC_COMPLEX_16
GFC_COMPLEX_16 *internal_pack_c16 (gfc_array_c16 *);
internal_proto(internal_pack_c16);
#endif

extern void internal_unpack_1 (gfc_array_i1 *, const GFC_INTEGER_1 *);
internal_proto(internal_unpack_1);

extern void internal_unpack_2 (gfc_array_i2 *, const GFC_INTEGER_2 *);
internal_proto(internal_unpack_2);

extern void internal_unpack_4 (gfc_array_i4 *, const GFC_INTEGER_4 *);
internal_proto(internal_unpack_4);

extern void internal_unpack_8 (gfc_array_i8 *, const GFC_INTEGER_8 *);
internal_proto(internal_unpack_8);

#if defined HAVE_GFC_INTEGER_16
extern void internal_unpack_16 (gfc_array_i16 *, const GFC_INTEGER_16 *);
internal_proto(internal_unpack_16);
#endif

extern void internal_unpack_r4 (gfc_array_r4 *, const GFC_REAL_4 *);
internal_proto(internal_unpack_r4);

extern void internal_unpack_r8 (gfc_array_r8 *, const GFC_REAL_8 *);
internal_proto(internal_unpack_r8);

#if defined HAVE_GFC_REAL_10
extern void internal_unpack_r10 (gfc_array_r10 *, const GFC_REAL_10 *);
internal_proto(internal_unpack_r10);
#endif

#if defined HAVE_GFC_REAL_16
extern void internal_unpack_r16 (gfc_array_r16 *, const GFC_REAL_16 *);
internal_proto(internal_unpack_r16);
#endif

extern void internal_unpack_c4 (gfc_array_c4 *, const GFC_COMPLEX_4 *);
internal_proto(internal_unpack_c4);

extern void internal_unpack_c8 (gfc_array_c8 *, const GFC_COMPLEX_8 *);
internal_proto(internal_unpack_c8);

#if defined HAVE_GFC_COMPLEX_10
extern void internal_unpack_c10 (gfc_array_c10 *, const GFC_COMPLEX_10 *);
internal_proto(internal_unpack_c10);
#endif

#if defined HAVE_GFC_COMPLEX_16
extern void internal_unpack_c16 (gfc_array_c16 *, const GFC_COMPLEX_16 *);
internal_proto(internal_unpack_c16);
#endif

/* Internal auxiliary functions for the pack intrinsic.  */

extern void pack_i1 (gfc_array_i1 *, const gfc_array_i1 *,
		     const gfc_array_l1 *, const gfc_array_i1 *);
internal_proto(pack_i1);

extern void pack_i2 (gfc_array_i2 *, const gfc_array_i2 *,
		     const gfc_array_l1 *, const gfc_array_i2 *);
internal_proto(pack_i2);

extern void pack_i4 (gfc_array_i4 *, const gfc_array_i4 *,
		     const gfc_array_l1 *, const gfc_array_i4 *);
internal_proto(pack_i4);

extern void pack_i8 (gfc_array_i8 *, const gfc_array_i8 *,
		     const gfc_array_l1 *, const gfc_array_i8 *);
internal_proto(pack_i8);

#ifdef HAVE_GFC_INTEGER_16
extern void pack_i16 (gfc_array_i16 *, const gfc_array_i16 *,
		     const gfc_array_l1 *, const gfc_array_i16 *);
internal_proto(pack_i16);
#endif

extern void pack_r4 (gfc_array_r4 *, const gfc_array_r4 *,
		     const gfc_array_l1 *, const gfc_array_r4 *);
internal_proto(pack_r4);

extern void pack_r8 (gfc_array_r8 *, const gfc_array_r8 *,
		     const gfc_array_l1 *, const gfc_array_r8 *);
internal_proto(pack_r8);

#ifdef HAVE_GFC_REAL_10
extern void pack_r10 (gfc_array_r10 *, const gfc_array_r10 *,
		     const gfc_array_l1 *, const gfc_array_r10 *);
internal_proto(pack_r10);
#endif

#ifdef HAVE_GFC_REAL_16
extern void pack_r16 (gfc_array_r16 *, const gfc_array_r16 *,
		     const gfc_array_l1 *, const gfc_array_r16 *);
internal_proto(pack_r16);
#endif

extern void pack_c4 (gfc_array_c4 *, const gfc_array_c4 *,
		     const gfc_array_l1 *, const gfc_array_c4 *);
internal_proto(pack_c4);

extern void pack_c8 (gfc_array_c8 *, const gfc_array_c8 *,
		     const gfc_array_l1 *, const gfc_array_c8 *);
internal_proto(pack_c8);

#ifdef HAVE_GFC_REAL_10
extern void pack_c10 (gfc_array_c10 *, const gfc_array_c10 *,
		     const gfc_array_l1 *, const gfc_array_c10 *);
internal_proto(pack_c10);
#endif

#ifdef HAVE_GFC_REAL_16
extern void pack_c16 (gfc_array_c16 *, const gfc_array_c16 *,
		     const gfc_array_l1 *, const gfc_array_c16 *);
internal_proto(pack_c16);
#endif

/* Internal auxiliary functions for the unpack intrinsic.  */

extern void unpack0_i1 (gfc_array_i1 *, const gfc_array_i1 *,
			const gfc_array_l1 *, const GFC_INTEGER_1 *);
internal_proto(unpack0_i1);

extern void unpack0_i2 (gfc_array_i2 *, const gfc_array_i2 *,
			const gfc_array_l1 *, const GFC_INTEGER_2 *);
internal_proto(unpack0_i2);

extern void unpack0_i4 (gfc_array_i4 *, const gfc_array_i4 *,
			const gfc_array_l1 *, const GFC_INTEGER_4 *);
internal_proto(unpack0_i4);

extern void unpack0_i8 (gfc_array_i8 *, const gfc_array_i8 *,
			const gfc_array_l1 *, const GFC_INTEGER_8 *);
internal_proto(unpack0_i8);

#ifdef HAVE_GFC_INTEGER_16

extern void unpack0_i16 (gfc_array_i16 *, const gfc_array_i16 *,
			 const gfc_array_l1 *, const GFC_INTEGER_16 *);
internal_proto(unpack0_i16);

#endif

extern void unpack0_r4 (gfc_array_r4 *, const gfc_array_r4 *,
			const gfc_array_l1 *, const GFC_REAL_4 *);
internal_proto(unpack0_r4);

extern void unpack0_r8 (gfc_array_r8 *, const gfc_array_r8 *,
			const gfc_array_l1 *, const GFC_REAL_8 *);
internal_proto(unpack0_r8);

#ifdef HAVE_GFC_REAL_10

extern void unpack0_r10 (gfc_array_r10 *, const gfc_array_r10 *,
			 const gfc_array_l1 *, const GFC_REAL_10 *);
internal_proto(unpack0_r10);

#endif

#ifdef HAVE_GFC_REAL_16

extern void unpack0_r16 (gfc_array_r16 *, const gfc_array_r16 *,
			 const gfc_array_l1 *, const GFC_REAL_16 *);
internal_proto(unpack0_r16);

#endif

extern void unpack0_c4 (gfc_array_c4 *, const gfc_array_c4 *,
			const gfc_array_l1 *, const GFC_COMPLEX_4 *);
internal_proto(unpack0_c4);

extern void unpack0_c8 (gfc_array_c8 *, const gfc_array_c8 *,
			const gfc_array_l1 *, const GFC_COMPLEX_8 *);
internal_proto(unpack0_c8);

#ifdef HAVE_GFC_COMPLEX_10

extern void unpack0_c10 (gfc_array_c10 *, const gfc_array_c10 *,
			 const gfc_array_l1 *mask, const GFC_COMPLEX_10 *);
internal_proto(unpack0_c10);

#endif

#ifdef HAVE_GFC_COMPLEX_16

extern void unpack0_c16 (gfc_array_c16 *, const gfc_array_c16 *,
			 const gfc_array_l1 *, const GFC_COMPLEX_16 *);
internal_proto(unpack0_c16);

#endif

extern void unpack1_i1 (gfc_array_i1 *, const gfc_array_i1 *,
			const gfc_array_l1 *, const gfc_array_i1 *);
internal_proto(unpack1_i1);

extern void unpack1_i2 (gfc_array_i2 *, const gfc_array_i2 *,
			const gfc_array_l1 *, const gfc_array_i2 *);
internal_proto(unpack1_i2);

extern void unpack1_i4 (gfc_array_i4 *, const gfc_array_i4 *,
			const gfc_array_l1 *, const gfc_array_i4 *);
internal_proto(unpack1_i4);

extern void unpack1_i8 (gfc_array_i8 *, const gfc_array_i8 *,
			const gfc_array_l1 *, const gfc_array_i8 *);
internal_proto(unpack1_i8);

#ifdef HAVE_GFC_INTEGER_16
extern void unpack1_i16 (gfc_array_i16 *, const gfc_array_i16 *,
			 const gfc_array_l1 *, const gfc_array_i16 *);
internal_proto(unpack1_i16);
#endif

extern void unpack1_r4 (gfc_array_r4 *, const gfc_array_r4 *,
			const gfc_array_l1 *, const gfc_array_r4 *);
internal_proto(unpack1_r4);

extern void unpack1_r8 (gfc_array_r8 *, const gfc_array_r8 *,
			const gfc_array_l1 *, const gfc_array_r8 *);
internal_proto(unpack1_r8);

#ifdef HAVE_GFC_REAL_10
extern void unpack1_r10 (gfc_array_r10 *, const gfc_array_r10 *,
			 const gfc_array_l1 *, const gfc_array_r10 *);
internal_proto(unpack1_r10);
#endif

#ifdef HAVE_GFC_REAL_16
extern void unpack1_r16 (gfc_array_r16 *, const gfc_array_r16 *,
			 const gfc_array_l1 *, const gfc_array_r16 *);
internal_proto(unpack1_r16);
#endif

extern void unpack1_c4 (gfc_array_c4 *, const gfc_array_c4 *,
			const gfc_array_l1 *, const gfc_array_c4 *);
internal_proto(unpack1_c4);

extern void unpack1_c8 (gfc_array_c8 *, const gfc_array_c8 *,
			const gfc_array_l1 *, const gfc_array_c8 *);
internal_proto(unpack1_c8);

#ifdef HAVE_GFC_COMPLEX_10
extern void unpack1_c10 (gfc_array_c10 *, const gfc_array_c10 *,
			 const gfc_array_l1 *, const gfc_array_c10 *);
internal_proto(unpack1_c10);
#endif

#ifdef HAVE_GFC_COMPLEX_16
extern void unpack1_c16 (gfc_array_c16 *, const gfc_array_c16 *,
			 const gfc_array_l1 *, const gfc_array_c16 *);
internal_proto(unpack1_c16);
#endif

/* Helper functions for spread.  */

extern void spread_i1 (gfc_array_i1 *, const gfc_array_i1 *,
		       const index_type, const index_type);
internal_proto(spread_i1);

extern void spread_i2 (gfc_array_i2 *, const gfc_array_i2 *,
		       const index_type, const index_type);
internal_proto(spread_i2);

extern void spread_i4 (gfc_array_i4 *, const gfc_array_i4 *,
		       const index_type, const index_type);
internal_proto(spread_i4);

extern void spread_i8 (gfc_array_i8 *, const gfc_array_i8 *,
		       const index_type, const index_type);
internal_proto(spread_i8);

#ifdef HAVE_GFC_INTEGER_16
extern void spread_i16 (gfc_array_i16 *, const gfc_array_i16 *,
		       const index_type, const index_type);
internal_proto(spread_i16);

#endif

extern void spread_r4 (gfc_array_r4 *, const gfc_array_r4 *,
		       const index_type, const index_type);
internal_proto(spread_r4);

extern void spread_r8 (gfc_array_r8 *, const gfc_array_r8 *,
		       const index_type, const index_type);
internal_proto(spread_r8);

#ifdef HAVE_GFC_REAL_10
extern void spread_r10 (gfc_array_r10 *, const gfc_array_r10 *,
		       const index_type, const index_type);
internal_proto(spread_r10);

#endif

#ifdef HAVE_GFC_REAL_16
extern void spread_r16 (gfc_array_r16 *, const gfc_array_r16 *,
		       const index_type, const index_type);
internal_proto(spread_r16);

#endif

extern void spread_c4 (gfc_array_c4 *, const gfc_array_c4 *,
		       const index_type, const index_type);
internal_proto(spread_c4);

extern void spread_c8 (gfc_array_c8 *, const gfc_array_c8 *,
		       const index_type, const index_type);
internal_proto(spread_c8);

#ifdef HAVE_GFC_COMPLEX_10
extern void spread_c10 (gfc_array_c10 *, const gfc_array_c10 *,
		       const index_type, const index_type);
internal_proto(spread_c10);

#endif

#ifdef HAVE_GFC_COMPLEX_16
extern void spread_c16 (gfc_array_c16 *, const gfc_array_c16 *,
		       const index_type, const index_type);
internal_proto(spread_c16);

#endif

extern void spread_scalar_i1 (gfc_array_i1 *, const GFC_INTEGER_1 *,
			      const index_type, const index_type);
internal_proto(spread_scalar_i1);

extern void spread_scalar_i2 (gfc_array_i2 *, const GFC_INTEGER_2 *,
			      const index_type, const index_type);
internal_proto(spread_scalar_i2);

extern void spread_scalar_i4 (gfc_array_i4 *, const GFC_INTEGER_4 *,
			      const index_type, const index_type);
internal_proto(spread_scalar_i4);

extern void spread_scalar_i8 (gfc_array_i8 *, const GFC_INTEGER_8 *,
			      const index_type, const index_type);
internal_proto(spread_scalar_i8);

#ifdef HAVE_GFC_INTEGER_16
extern void spread_scalar_i16 (gfc_array_i16 *, const GFC_INTEGER_16 *,
			       const index_type, const index_type);
internal_proto(spread_scalar_i16);

#endif

extern void spread_scalar_r4 (gfc_array_r4 *, const GFC_REAL_4 *,
			      const index_type, const index_type);
internal_proto(spread_scalar_r4);

extern void spread_scalar_r8 (gfc_array_r8 *, const GFC_REAL_8 *,
			      const index_type, const index_type);
internal_proto(spread_scalar_r8);

#ifdef HAVE_GFC_REAL_10
extern void spread_scalar_r10 (gfc_array_r10 *, const GFC_REAL_10 *,
			       const index_type, const index_type);
internal_proto(spread_scalar_r10);

#endif

#ifdef HAVE_GFC_REAL_16
extern void spread_scalar_r16 (gfc_array_r16 *, const GFC_REAL_16 *,
			       const index_type, const index_type);
internal_proto(spread_scalar_r16);

#endif

extern void spread_scalar_c4 (gfc_array_c4 *, const GFC_COMPLEX_4 *,
			      const index_type, const index_type);
internal_proto(spread_scalar_c4);

extern void spread_scalar_c8 (gfc_array_c8 *, const GFC_COMPLEX_8 *,
			      const index_type, const index_type);
internal_proto(spread_scalar_c8);

#ifdef HAVE_GFC_COMPLEX_10
extern void spread_scalar_c10 (gfc_array_c10 *, const GFC_COMPLEX_10 *,
			       const index_type, const index_type);
internal_proto(spread_scalar_c10);

#endif

#ifdef HAVE_GFC_COMPLEX_16
extern void spread_scalar_c16 (gfc_array_c16 *, const GFC_COMPLEX_16 *,
			       const index_type, const index_type);
internal_proto(spread_scalar_c16);

#endif

/* string_intrinsics.c */

extern int compare_string (gfc_charlen_type, const char *,
			   gfc_charlen_type, const char *);
iexport_proto(compare_string);

extern int compare_string_char4 (gfc_charlen_type, const gfc_char4_t *,
				 gfc_charlen_type, const gfc_char4_t *);
iexport_proto(compare_string_char4);

extern int memcmp_char4 (const void *, const void *, size_t);
internal_proto(memcmp_char4);


/* random.c */

extern void random_seed_i4 (GFC_INTEGER_4 * size, gfc_array_i4 * put,
			    gfc_array_i4 * get);
iexport_proto(random_seed_i4);
extern void random_seed_i8 (GFC_INTEGER_8 * size, gfc_array_i8 * put,
			    gfc_array_i8 * get);
iexport_proto(random_seed_i8);

/* size.c */

typedef GFC_ARRAY_DESCRIPTOR (GFC_MAX_DIMENSIONS, void) array_t;

extern index_type size0 (const array_t * array); 
iexport_proto(size0);

/* bounds.c */

extern void bounds_equal_extents (array_t *, array_t *, const char *,
				  const char *);
internal_proto(bounds_equal_extents);

extern void bounds_reduced_extents (array_t *, array_t *, int, const char *,
			     const char *intrinsic);
internal_proto(bounds_reduced_extents);

extern void bounds_iforeach_return (array_t *, array_t *, const char *);
internal_proto(bounds_iforeach_return);

extern void bounds_ifunction_return (array_t *, const index_type *,
				     const char *, const char *);
internal_proto(bounds_ifunction_return);

extern index_type count_0 (const gfc_array_l1 *);

internal_proto(count_0);

/* Internal auxiliary functions for cshift */

void cshift0_i1 (gfc_array_i1 *, const gfc_array_i1 *, ptrdiff_t, int);
internal_proto(cshift0_i1);

void cshift0_i2 (gfc_array_i2 *, const gfc_array_i2 *, ptrdiff_t, int);
internal_proto(cshift0_i2);

void cshift0_i4 (gfc_array_i4 *, const gfc_array_i4 *, ptrdiff_t, int);
internal_proto(cshift0_i4);

void cshift0_i8 (gfc_array_i8 *, const gfc_array_i8 *, ptrdiff_t, int);
internal_proto(cshift0_i8);

#ifdef HAVE_GFC_INTEGER_16
void cshift0_i16 (gfc_array_i16 *, const gfc_array_i16 *, ptrdiff_t, int);
internal_proto(cshift0_i16);
#endif

void cshift0_r4 (gfc_array_r4 *, const gfc_array_r4 *, ptrdiff_t, int);
internal_proto(cshift0_r4);

void cshift0_r8 (gfc_array_r8 *, const gfc_array_r8 *, ptrdiff_t, int);
internal_proto(cshift0_r8);

#ifdef HAVE_GFC_REAL_10
void cshift0_r10 (gfc_array_r10 *, const gfc_array_r10 *, ptrdiff_t, int);
internal_proto(cshift0_r10);
#endif

#ifdef HAVE_GFC_REAL_16
void cshift0_r16 (gfc_array_r16 *, const gfc_array_r16 *, ptrdiff_t, int);
internal_proto(cshift0_r16);
#endif

void cshift0_c4 (gfc_array_c4 *, const gfc_array_c4 *, ptrdiff_t, int);
internal_proto(cshift0_c4);

void cshift0_c8 (gfc_array_c8 *, const gfc_array_c8 *, ptrdiff_t, int);
internal_proto(cshift0_c8);

#ifdef HAVE_GFC_COMPLEX_10
void cshift0_c10 (gfc_array_c10 *, const gfc_array_c10 *, ptrdiff_t, int);
internal_proto(cshift0_c10);
#endif

#ifdef HAVE_GFC_COMPLEX_16
void cshift0_c16 (gfc_array_c16 *, const gfc_array_c16 *, ptrdiff_t, int);
internal_proto(cshift0_c16);
#endif

#endif  /* LIBGFOR_H  */<|MERGE_RESOLUTION|>--- conflicted
+++ resolved
@@ -1,10 +1,6 @@
 /* Common declarations for all of libgfortran.
-<<<<<<< HEAD
-   Copyright (C) 2002, 2003, 2004, 2005, 2006, 2007, 2008, 2009, 2010
-=======
    Copyright (C) 2002, 2003, 2004, 2005, 2006, 2007, 2008, 2009, 2010,
    2011
->>>>>>> 3082eeb7
    Free Software Foundation, Inc.
    Contributed by Paul Brook <paul@nowt.org>, and
    Andy Vaught <andy@xena.eas.asu.edu>
@@ -51,15 +47,12 @@
 #include <float.h>
 #include <stdarg.h>
 
-<<<<<<< HEAD
-=======
 /* If we're support quad-precision floating-point type, include the
    header to our support library.  */
 #ifdef HAVE_FLOAT128
 #  include "quadmath_weak.h"
 #endif
 
->>>>>>> 3082eeb7
 #ifdef __MINGW32__
 extern float __strtof (const char *, char **);
 #define gfc_strtof __strtof
@@ -300,15 +293,11 @@
 #  define GFC_REAL_10_INFINITY __builtin_infl ()
 # endif
 # ifdef HAVE_GFC_REAL_16
-<<<<<<< HEAD
-#  define GFC_REAL_16_INFINITY __builtin_infl ()
-=======
 #  ifdef GFC_REAL_16_IS_LONG_DOUBLE
 #   define GFC_REAL_16_INFINITY __builtin_infl ()
 #  else
 #   define GFC_REAL_16_INFINITY __builtin_infq ()
 #  endif
->>>>>>> 3082eeb7
 # endif
 #endif
 #ifdef __FLT_HAS_QUIET_NAN__
@@ -322,15 +311,11 @@
 #  define GFC_REAL_10_QUIET_NAN __builtin_nanl ("")
 # endif
 # ifdef HAVE_GFC_REAL_16
-<<<<<<< HEAD
-#  define GFC_REAL_16_QUIET_NAN __builtin_nanl ("")
-=======
 #  ifdef GFC_REAL_16_IS_LONG_DOUBLE
 #   define GFC_REAL_16_QUIET_NAN __builtin_nanl ("")
 #  else
 #   define GFC_REAL_16_QUIET_NAN nanq ("")
 #  endif
->>>>>>> 3082eeb7
 # endif
 #endif
 
@@ -708,8 +693,6 @@
 extern void sys_abort (void) __attribute__ ((noreturn));
 internal_proto(sys_abort);
 
-<<<<<<< HEAD
-=======
 extern ssize_t estr_write (const char *);
 internal_proto(estr_write);
 
@@ -720,7 +703,6 @@
   __attribute__((format (gfc_printf, 1, 2)));
 internal_proto(st_printf);
 
->>>>>>> 3082eeb7
 extern const char *gfc_xtoa (GFC_UINTEGER_LARGEST, char *, size_t);
 internal_proto(gfc_xtoa);
 
@@ -822,16 +804,6 @@
 extern int unit_to_fd (int);
 internal_proto(unit_to_fd);
 
-<<<<<<< HEAD
-extern int st_printf (const char *, ...)
-  __attribute__ ((format (gfc_printf, 1, 2)));
-internal_proto(st_printf);
-
-extern int st_vprintf (const char *, va_list);
-internal_proto(st_vprintf);
-
-=======
->>>>>>> 3082eeb7
 extern char * filename_from_unit (int);
 internal_proto(filename_from_unit);
 
