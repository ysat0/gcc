/* CPP Library - lexical analysis.
   Copyright (C) 2000, 2001, 2002, 2003, 2004, 2005, 2007, 2008, 2009, 2010,
   2011 Free Software Foundation, Inc.
   Contributed by Per Bothner, 1994-95.
   Based on CCCP program by Paul Rubin, June 1986
   Adapted to ANSI C, Richard Stallman, Jan 1987
   Broken out to separate file, Zack Weinberg, Mar 2000

This program is free software; you can redistribute it and/or modify it
under the terms of the GNU General Public License as published by the
Free Software Foundation; either version 3, or (at your option) any
later version.

This program is distributed in the hope that it will be useful,
but WITHOUT ANY WARRANTY; without even the implied warranty of
MERCHANTABILITY or FITNESS FOR A PARTICULAR PURPOSE.  See the
GNU General Public License for more details.

You should have received a copy of the GNU General Public License
along with this program; see the file COPYING3.  If not see
<http://www.gnu.org/licenses/>.  */

#include "config.h"
#include "system.h"
#include "cpplib.h"
#include "internal.h"

enum spell_type
{
  SPELL_OPERATOR = 0,
  SPELL_IDENT,
  SPELL_LITERAL,
  SPELL_NONE
};

struct token_spelling
{
  enum spell_type category;
  const unsigned char *name;
};

static const unsigned char *const digraph_spellings[] =
{ UC"%:", UC"%:%:", UC"<:", UC":>", UC"<%", UC"%>" };

#define OP(e, s) { SPELL_OPERATOR, UC s  },
#define TK(e, s) { SPELL_ ## s,    UC #e },
static const struct token_spelling token_spellings[N_TTYPES] = { TTYPE_TABLE };
#undef OP
#undef TK

#define TOKEN_SPELL(token) (token_spellings[(token)->type].category)
#define TOKEN_NAME(token) (token_spellings[(token)->type].name)

static void add_line_note (cpp_buffer *, const uchar *, unsigned int);
static int skip_line_comment (cpp_reader *);
static void skip_whitespace (cpp_reader *, cppchar_t);
static void lex_string (cpp_reader *, cpp_token *, const uchar *);
static void save_comment (cpp_reader *, cpp_token *, const uchar *, cppchar_t);
static void store_comment (cpp_reader *, cpp_token *);
static void create_literal (cpp_reader *, cpp_token *, const uchar *,
			    unsigned int, enum cpp_ttype);
static bool warn_in_comment (cpp_reader *, _cpp_line_note *);
static int name_p (cpp_reader *, const cpp_string *);
static tokenrun *next_tokenrun (tokenrun *);

static _cpp_buff *new_buff (size_t);


/* Utility routine:

   Compares, the token TOKEN to the NUL-terminated string STRING.
   TOKEN must be a CPP_NAME.  Returns 1 for equal, 0 for unequal.  */
int
cpp_ideq (const cpp_token *token, const char *string)
{
  if (token->type != CPP_NAME)
    return 0;

  return !ustrcmp (NODE_NAME (token->val.node.node), (const uchar *) string);
}

/* Record a note TYPE at byte POS into the current cleaned logical
   line.  */
static void
add_line_note (cpp_buffer *buffer, const uchar *pos, unsigned int type)
{
  if (buffer->notes_used == buffer->notes_cap)
    {
      buffer->notes_cap = buffer->notes_cap * 2 + 200;
      buffer->notes = XRESIZEVEC (_cpp_line_note, buffer->notes,
                                  buffer->notes_cap);
    }

  buffer->notes[buffer->notes_used].pos = pos;
  buffer->notes[buffer->notes_used].type = type;
  buffer->notes_used++;
}


/* Fast path to find line special characters using optimized character
   scanning algorithms.  Anything complicated falls back to the slow
   path below.  Since this loop is very hot it's worth doing these kinds
   of optimizations.

   One of the paths through the ifdefs should provide 

     const uchar *search_line_fast (const uchar *s, const uchar *end);

   Between S and END, search for \n, \r, \\, ?.  Return a pointer to
   the found character.

   Note that the last character of the buffer is *always* a newline,
   as forced by _cpp_convert_input.  This fact can be used to avoid
   explicitly looking for the end of the buffer.  */

/* Configure gives us an ifdef test.  */
#ifndef WORDS_BIGENDIAN
#define WORDS_BIGENDIAN 0
#endif

/* We'd like the largest integer that fits into a register.  There's nothing
   in <stdint.h> that gives us that.  For most hosts this is unsigned long,
   but MS decided on an LLP64 model.  Thankfully when building with GCC we
   can get the "real" word size.  */
#ifdef __GNUC__
typedef unsigned int word_type __attribute__((__mode__(__word__)));
#else
typedef unsigned long word_type;
#endif

/* The code below is only expecting sizes 4 or 8.
   Die at compile-time if this expectation is violated.  */
typedef char check_word_type_size
  [(sizeof(word_type) == 8 || sizeof(word_type) == 4) * 2 - 1];

/* Return X with the first N bytes forced to values that won't match one
   of the interesting characters.  Note that NUL is not interesting.  */

static inline word_type
acc_char_mask_misalign (word_type val, unsigned int n)
{
  word_type mask = -1;
  if (WORDS_BIGENDIAN)
    mask >>= n * 8;
  else
    mask <<= n * 8;
  return val & mask;
}

/* Return X replicated to all byte positions within WORD_TYPE.  */

static inline word_type
acc_char_replicate (uchar x)
{
  word_type ret;

  ret = (x << 24) | (x << 16) | (x << 8) | x;
  if (sizeof(word_type) == 8)
    ret = (ret << 16 << 16) | ret;
  return ret;
}

/* Return non-zero if some byte of VAL is (probably) C.  */

static inline word_type
acc_char_cmp (word_type val, word_type c)
{
#if defined(__GNUC__) && defined(__alpha__)
  /* We can get exact results using a compare-bytes instruction.  
     Get (val == c) via (0 >= (val ^ c)).  */
  return __builtin_alpha_cmpbge (0, val ^ c);
#else
  word_type magic = 0x7efefefeU;
  if (sizeof(word_type) == 8)
    magic = (magic << 16 << 16) | 0xfefefefeU;
  magic |= 1;

  val ^= c;
  return ((val + magic) ^ ~val) & ~magic;
#endif
}

/* Given the result of acc_char_cmp is non-zero, return the index of
   the found character.  If this was a false positive, return -1.  */

static inline int
acc_char_index (word_type cmp ATTRIBUTE_UNUSED,
		word_type val ATTRIBUTE_UNUSED)
{
#if defined(__GNUC__) && defined(__alpha__) && !WORDS_BIGENDIAN
  /* The cmpbge instruction sets *bits* of the result corresponding to
     matches in the bytes with no false positives.  */
  return __builtin_ctzl (cmp);
#else
  unsigned int i;

  /* ??? It would be nice to force unrolling here,
     and have all of these constants folded.  */
  for (i = 0; i < sizeof(word_type); ++i)
    {
      uchar c;
      if (WORDS_BIGENDIAN)
	c = (val >> (sizeof(word_type) - i - 1) * 8) & 0xff;
      else
	c = (val >> i * 8) & 0xff;

      if (c == '\n' || c == '\r' || c == '\\' || c == '?')
	return i;
    }

  return -1;
#endif
}

/* A version of the fast scanner using bit fiddling techniques.
 
   For 32-bit words, one would normally perform 16 comparisons and
   16 branches.  With this algorithm one performs 24 arithmetic
   operations and one branch.  Whether this is faster with a 32-bit
   word size is going to be somewhat system dependent.

   For 64-bit words, we eliminate twice the number of comparisons
   and branches without increasing the number of arithmetic operations.
   It's almost certainly going to be a win with 64-bit word size.  */

static const uchar * search_line_acc_char (const uchar *, const uchar *)
  ATTRIBUTE_UNUSED;

static const uchar *
search_line_acc_char (const uchar *s, const uchar *end ATTRIBUTE_UNUSED)
{
  const word_type repl_nl = acc_char_replicate ('\n');
  const word_type repl_cr = acc_char_replicate ('\r');
  const word_type repl_bs = acc_char_replicate ('\\');
  const word_type repl_qm = acc_char_replicate ('?');

  unsigned int misalign;
  const word_type *p;
  word_type val, t;
  
  /* Align the buffer.  Mask out any bytes from before the beginning.  */
  p = (word_type *)((uintptr_t)s & -sizeof(word_type));
  val = *p;
  misalign = (uintptr_t)s & (sizeof(word_type) - 1);
  if (misalign)
    val = acc_char_mask_misalign (val, misalign);

  /* Main loop.  */
  while (1)
    {
      t  = acc_char_cmp (val, repl_nl);
      t |= acc_char_cmp (val, repl_cr);
      t |= acc_char_cmp (val, repl_bs);
      t |= acc_char_cmp (val, repl_qm);

      if (__builtin_expect (t != 0, 0))
	{
	  int i = acc_char_index (t, val);
	  if (i >= 0)
	    return (const uchar *)p + i;
	}

      val = *++p;
    }
}

/* Disable on Solaris 2/x86 until the following problems can be properly
   autoconfed:

   The Solaris 8 assembler cannot assemble SSE2/SSE4.2 insns.
   The Solaris 9 assembler cannot assemble SSE4.2 insns.
   Before Solaris 9 Update 6, SSE insns cannot be executed.
   The Solaris 10+ assembler tags objects with the instruction set
   extensions used, so SSE4.2 executables cannot run on machines that
   don't support that extension.  */

#if (GCC_VERSION >= 4005) && (defined(__i386__) || defined(__x86_64__)) && !(defined(__sun__) && defined(__svr4__))

/* Replicated character data to be shared between implementations.
   Recall that outside of a context with vector support we can't
   define compatible vector types, therefore these are all defined
   in terms of raw characters.  */
static const char repl_chars[4][16] __attribute__((aligned(16))) = {
  { '\n', '\n', '\n', '\n', '\n', '\n', '\n', '\n',
    '\n', '\n', '\n', '\n', '\n', '\n', '\n', '\n' },
  { '\r', '\r', '\r', '\r', '\r', '\r', '\r', '\r',
    '\r', '\r', '\r', '\r', '\r', '\r', '\r', '\r' },
  { '\\', '\\', '\\', '\\', '\\', '\\', '\\', '\\',
    '\\', '\\', '\\', '\\', '\\', '\\', '\\', '\\' },
  { '?', '?', '?', '?', '?', '?', '?', '?',
    '?', '?', '?', '?', '?', '?', '?', '?' },
};

/* A version of the fast scanner using MMX vectorized byte compare insns.

   This uses the PMOVMSKB instruction which was introduced with "MMX2",
   which was packaged into SSE1; it is also present in the AMD MMX
   extension.  Mark the function as using "sse" so that we emit a real
   "emms" instruction, rather than the 3dNOW "femms" instruction.  */

static const uchar *
#ifndef __SSE__
__attribute__((__target__("sse")))
#endif
search_line_mmx (const uchar *s, const uchar *end ATTRIBUTE_UNUSED)
{
  typedef char v8qi __attribute__ ((__vector_size__ (8)));
  typedef int __m64 __attribute__ ((__vector_size__ (8), __may_alias__));

  const v8qi repl_nl = *(const v8qi *)repl_chars[0];
  const v8qi repl_cr = *(const v8qi *)repl_chars[1];
  const v8qi repl_bs = *(const v8qi *)repl_chars[2];
  const v8qi repl_qm = *(const v8qi *)repl_chars[3];

  unsigned int misalign, found, mask;
  const v8qi *p;
  v8qi data, t, c;

  /* Align the source pointer.  While MMX doesn't generate unaligned data
     faults, this allows us to safely scan to the end of the buffer without
     reading beyond the end of the last page.  */
  misalign = (uintptr_t)s & 7;
  p = (const v8qi *)((uintptr_t)s & -8);
  data = *p;

  /* Create a mask for the bytes that are valid within the first
     16-byte block.  The Idea here is that the AND with the mask
     within the loop is "free", since we need some AND or TEST
     insn in order to set the flags for the branch anyway.  */
  mask = -1u << misalign;

  /* Main loop processing 8 bytes at a time.  */
  goto start;
  do
    {
      data = *++p;
      mask = -1;

    start:
      t = __builtin_ia32_pcmpeqb(data, repl_nl);
      c = __builtin_ia32_pcmpeqb(data, repl_cr);
      t = (v8qi) __builtin_ia32_por ((__m64)t, (__m64)c);
      c = __builtin_ia32_pcmpeqb(data, repl_bs);
      t = (v8qi) __builtin_ia32_por ((__m64)t, (__m64)c);
      c = __builtin_ia32_pcmpeqb(data, repl_qm);
      t = (v8qi) __builtin_ia32_por ((__m64)t, (__m64)c);
      found = __builtin_ia32_pmovmskb (t);
      found &= mask;
    }
  while (!found);

  __builtin_ia32_emms ();

  /* FOUND contains 1 in bits for which we matched a relevant
     character.  Conversion to the byte index is trivial.  */
  found = __builtin_ctz(found);
  return (const uchar *)p + found;
}

/* A version of the fast scanner using SSE2 vectorized byte compare insns.  */

static const uchar *
#ifndef __SSE2__
__attribute__((__target__("sse2")))
#endif
search_line_sse2 (const uchar *s, const uchar *end ATTRIBUTE_UNUSED)
{
  typedef char v16qi __attribute__ ((__vector_size__ (16)));

  const v16qi repl_nl = *(const v16qi *)repl_chars[0];
  const v16qi repl_cr = *(const v16qi *)repl_chars[1];
  const v16qi repl_bs = *(const v16qi *)repl_chars[2];
  const v16qi repl_qm = *(const v16qi *)repl_chars[3];

  unsigned int misalign, found, mask;
  const v16qi *p;
  v16qi data, t;

  /* Align the source pointer.  */
  misalign = (uintptr_t)s & 15;
  p = (const v16qi *)((uintptr_t)s & -16);
  data = *p;

  /* Create a mask for the bytes that are valid within the first
     16-byte block.  The Idea here is that the AND with the mask
     within the loop is "free", since we need some AND or TEST
     insn in order to set the flags for the branch anyway.  */
  mask = -1u << misalign;

  /* Main loop processing 16 bytes at a time.  */
  goto start;
  do
    {
      data = *++p;
      mask = -1;

    start:
      t  = __builtin_ia32_pcmpeqb128(data, repl_nl);
      t |= __builtin_ia32_pcmpeqb128(data, repl_cr);
      t |= __builtin_ia32_pcmpeqb128(data, repl_bs);
      t |= __builtin_ia32_pcmpeqb128(data, repl_qm);
      found = __builtin_ia32_pmovmskb128 (t);
      found &= mask;
    }
  while (!found);

  /* FOUND contains 1 in bits for which we matched a relevant
     character.  Conversion to the byte index is trivial.  */
  found = __builtin_ctz(found);
  return (const uchar *)p + found;
}

#ifdef HAVE_SSE4
/* A version of the fast scanner using SSE 4.2 vectorized string insns.  */

static const uchar *
#ifndef __SSE4_2__
__attribute__((__target__("sse4.2")))
#endif
search_line_sse42 (const uchar *s, const uchar *end)
{
  typedef char v16qi __attribute__ ((__vector_size__ (16)));
  static const v16qi search = { '\n', '\r', '?', '\\' };

  uintptr_t si = (uintptr_t)s;
  uintptr_t index;

  /* Check for unaligned input.  */
  if (si & 15)
    {
      if (__builtin_expect (end - s < 16, 0)
	  && __builtin_expect ((si & 0xfff) > 0xff0, 0))
	{
	  /* There are less than 16 bytes left in the buffer, and less
	     than 16 bytes left on the page.  Reading 16 bytes at this
	     point might generate a spurious page fault.  Defer to the
	     SSE2 implementation, which already handles alignment.  */
	  return search_line_sse2 (s, end);
	}

      /* ??? The builtin doesn't understand that the PCMPESTRI read from
	 memory need not be aligned.  */
      __asm ("%vpcmpestri $0, (%1), %2"
	     : "=c"(index) : "r"(s), "x"(search), "a"(4), "d"(16));
      if (__builtin_expect (index < 16, 0))
	goto found;

      /* Advance the pointer to an aligned address.  We will re-scan a
	 few bytes, but we no longer need care for reading past the
	 end of a page, since we're guaranteed a match.  */
      s = (const uchar *)((si + 16) & -16);
    }

  /* Main loop, processing 16 bytes at a time.  By doing the whole loop
     in inline assembly, we can make proper use of the flags set.  */
  __asm (      "sub $16, %1\n"
	"	.balign 16\n"
	"0:	add $16, %1\n"
	"	%vpcmpestri $0, (%1), %2\n"
	"	jnc 0b"
	: "=&c"(index), "+r"(s)
	: "x"(search), "a"(4), "d"(16));

 found:
  return s + index;
}

#else
/* Work around out-dated assemblers without sse4 support.  */
#define search_line_sse42 search_line_sse2
#endif

/* Check the CPU capabilities.  */

#include "../gcc/config/i386/cpuid.h"

typedef const uchar * (*search_line_fast_type) (const uchar *, const uchar *);
static search_line_fast_type search_line_fast;

static void __attribute__((constructor))
init_vectorized_lexer (void)
{
  unsigned dummy, ecx = 0, edx = 0;
  search_line_fast_type impl = search_line_acc_char;
  int minimum = 0;

#if defined(__SSE4_2__)
  minimum = 3;
#elif defined(__SSE2__)
  minimum = 2;
#elif defined(__SSE__)
  minimum = 1;
#endif

  if (minimum == 3)
    impl = search_line_sse42;
  else if (__get_cpuid (1, &dummy, &dummy, &ecx, &edx) || minimum == 2)
    {
      if (minimum == 3 || (ecx & bit_SSE4_2))
        impl = search_line_sse42;
      else if (minimum == 2 || (edx & bit_SSE2))
	impl = search_line_sse2;
      else if (minimum == 1 || (edx & bit_SSE))
	impl = search_line_mmx;
    }
  else if (__get_cpuid (0x80000001, &dummy, &dummy, &dummy, &edx))
    {
      if (minimum == 1
	  || (edx & (bit_MMXEXT | bit_CMOV)) == (bit_MMXEXT | bit_CMOV))
	impl = search_line_mmx;
    }

  search_line_fast = impl;
}

#elif (GCC_VERSION >= 4005) && defined(__ALTIVEC__)

/* A vection of the fast scanner using AltiVec vectorized byte compares.  */
/* ??? Unfortunately, attribute(target("altivec")) is not yet supported,
   so we can't compile this function without -maltivec on the command line
   (or implied by some other switch).  */

static const uchar *
search_line_fast (const uchar *s, const uchar *end ATTRIBUTE_UNUSED)
{
  typedef __attribute__((altivec(vector))) unsigned char vc;

  const vc repl_nl = {
    '\n', '\n', '\n', '\n', '\n', '\n', '\n', '\n', 
    '\n', '\n', '\n', '\n', '\n', '\n', '\n', '\n'
  };
  const vc repl_cr = {
    '\r', '\r', '\r', '\r', '\r', '\r', '\r', '\r', 
    '\r', '\r', '\r', '\r', '\r', '\r', '\r', '\r'
  };
  const vc repl_bs = {
    '\\', '\\', '\\', '\\', '\\', '\\', '\\', '\\', 
    '\\', '\\', '\\', '\\', '\\', '\\', '\\', '\\'
  };
  const vc repl_qm = {
    '?', '?', '?', '?', '?', '?', '?', '?', 
    '?', '?', '?', '?', '?', '?', '?', '?', 
  };
  const vc ones = {
    -1, -1, -1, -1, -1, -1, -1, -1,
    -1, -1, -1, -1, -1, -1, -1, -1,
  };
  const vc zero = { 0 };

  vc data, mask, t;

  /* Altivec loads automatically mask addresses with -16.  This lets us
     issue the first load as early as possible.  */
  data = __builtin_vec_ld(0, (const vc *)s);

  /* Discard bytes before the beginning of the buffer.  Do this by
     beginning with all ones and shifting in zeros according to the
     mis-alignment.  The LVSR instruction pulls the exact shift we
     want from the address.  */
  mask = __builtin_vec_lvsr(0, s);
  mask = __builtin_vec_perm(zero, ones, mask);
  data &= mask;

  /* While altivec loads mask addresses, we still need to align S so
     that the offset we compute at the end is correct.  */
  s = (const uchar *)((uintptr_t)s & -16);

  /* Main loop processing 16 bytes at a time.  */
  goto start;
  do
    {
      vc m_nl, m_cr, m_bs, m_qm;

      s += 16;
      data = __builtin_vec_ld(0, (const vc *)s);

    start:
      m_nl = (vc) __builtin_vec_cmpeq(data, repl_nl);
      m_cr = (vc) __builtin_vec_cmpeq(data, repl_cr);
      m_bs = (vc) __builtin_vec_cmpeq(data, repl_bs);
      m_qm = (vc) __builtin_vec_cmpeq(data, repl_qm);
      t = (m_nl | m_cr) | (m_bs | m_qm);

      /* T now contains 0xff in bytes for which we matched one of the relevant
	 characters.  We want to exit the loop if any byte in T is non-zero.
	 Below is the expansion of vec_any_ne(t, zero).  */
    }
  while (!__builtin_vec_vcmpeq_p(/*__CR6_LT_REV*/3, t, zero));

  {
#define N  (sizeof(vc) / sizeof(long))

    typedef char check_count[(N == 2 || N == 4) * 2 - 1];
    union {
      vc v;
      unsigned long l[N];
    } u;
    unsigned long l, i = 0;

    u.v = t;

    /* Find the first word of T that is non-zero.  */
    switch (N)
      {
      case 4:
	l = u.l[i++];
	if (l != 0)
	  break;
	s += sizeof(unsigned long);
	l = u.l[i++];
	if (l != 0)
	  break;
	s += sizeof(unsigned long);
      case 2:
	l = u.l[i++];
	if (l != 0)
	  break;
	s += sizeof(unsigned long);
	l = u.l[i];
      }

    /* L now contains 0xff in bytes for which we matched one of the
       relevant characters.  We can find the byte index by finding
       its bit index and dividing by 8.  */
    l = __builtin_clzl(l) >> 3;
    return s + l;

#undef N
  }
}

#else

/* We only have one accellerated alternative.  Use a direct call so that
   we encourage inlining.  */

#define search_line_fast  search_line_acc_char

#endif

/* Returns with a logical line that contains no escaped newlines or
   trigraphs.  This is a time-critical inner loop.  */
void
_cpp_clean_line (cpp_reader *pfile)
{
  cpp_buffer *buffer;
  const uchar *s;
  uchar c, *d, *p;

  buffer = pfile->buffer;
  buffer->cur_note = buffer->notes_used = 0;
  buffer->cur = buffer->line_base = buffer->next_line;
  buffer->need_line = false;
  s = buffer->next_line;

  if (!buffer->from_stage3)
    {
      const uchar *pbackslash = NULL;

      /* Fast path.  This is the common case of an un-escaped line with
	 no trigraphs.  The primary win here is by not writing any
	 data back to memory until we have to.  */
      while (1)
	{
	  /* Perform an optimized search for \n, \r, \\, ?.  */
	  s = search_line_fast (s, buffer->rlimit);

	  c = *s;
	  if (c == '\\')
	    {
	      /* Record the location of the backslash and continue.  */
	      pbackslash = s++;
	    }
	  else if (__builtin_expect (c == '?', 0))
	    {
	      if (__builtin_expect (s[1] == '?', false)
		   && _cpp_trigraph_map[s[2]])
		{
		  /* Have a trigraph.  We may or may not have to convert
		     it.  Add a line note regardless, for -Wtrigraphs.  */
		  add_line_note (buffer, s, s[2]);
		  if (CPP_OPTION (pfile, trigraphs))
		    {
		      /* We do, and that means we have to switch to the
		         slow path.  */
		      d = (uchar *) s;
		      *d = _cpp_trigraph_map[s[2]];
		      s += 2;
		      goto slow_path;
		    }
		}
	      /* Not a trigraph.  Continue on fast-path.  */
	      s++;
	    }
	  else
	    break;
	}

      /* This must be \r or \n.  We're either done, or we'll be forced
	 to write back to the buffer and continue on the slow path.  */
      d = (uchar *) s;

      if (__builtin_expect (s == buffer->rlimit, false))
	goto done;

      /* DOS line ending? */
      if (__builtin_expect (c == '\r', false) && s[1] == '\n')
	{
	  s++;
	  if (s == buffer->rlimit)
	    goto done;
	}

      if (__builtin_expect (pbackslash == NULL, true))
	goto done;

      /* Check for escaped newline.  */
      p = d;
      while (is_nvspace (p[-1]))
	p--;
      if (p - 1 != pbackslash)
	goto done;

      /* Have an escaped newline; process it and proceed to
	 the slow path.  */
      add_line_note (buffer, p - 1, p != d ? ' ' : '\\');
      d = p - 2;
      buffer->next_line = p - 1;

    slow_path:
      while (1)
	{
	  c = *++s;
	  *++d = c;

	  if (c == '\n' || c == '\r')
	    {
	      /* Handle DOS line endings.  */
	      if (c == '\r' && s != buffer->rlimit && s[1] == '\n')
		s++;
	      if (s == buffer->rlimit)
		break;

	      /* Escaped?  */
	      p = d;
	      while (p != buffer->next_line && is_nvspace (p[-1]))
		p--;
	      if (p == buffer->next_line || p[-1] != '\\')
		break;

	      add_line_note (buffer, p - 1, p != d ? ' ': '\\');
	      d = p - 2;
	      buffer->next_line = p - 1;
	    }
	  else if (c == '?' && s[1] == '?' && _cpp_trigraph_map[s[2]])
	    {
	      /* Add a note regardless, for the benefit of -Wtrigraphs.  */
	      add_line_note (buffer, d, s[2]);
	      if (CPP_OPTION (pfile, trigraphs))
		{
		  *d = _cpp_trigraph_map[s[2]];
		  s += 2;
		}
	    }
	}
    }
  else
    {
      while (*s != '\n' && *s != '\r')
	s++;
      d = (uchar *) s;

      /* Handle DOS line endings.  */
      if (*s == '\r' && s != buffer->rlimit && s[1] == '\n')
	s++;
    }

 done:
  *d = '\n';
  /* A sentinel note that should never be processed.  */
  add_line_note (buffer, d + 1, '\n');
  buffer->next_line = s + 1;
}

/* Return true if the trigraph indicated by NOTE should be warned
   about in a comment.  */
static bool
warn_in_comment (cpp_reader *pfile, _cpp_line_note *note)
{
  const uchar *p;

  /* Within comments we don't warn about trigraphs, unless the
     trigraph forms an escaped newline, as that may change
     behavior.  */
  if (note->type != '/')
    return false;

  /* If -trigraphs, then this was an escaped newline iff the next note
     is coincident.  */
  if (CPP_OPTION (pfile, trigraphs))
    return note[1].pos == note->pos;

  /* Otherwise, see if this forms an escaped newline.  */
  p = note->pos + 3;
  while (is_nvspace (*p))
    p++;

  /* There might have been escaped newlines between the trigraph and the
     newline we found.  Hence the position test.  */
  return (*p == '\n' && p < note[1].pos);
}

/* Process the notes created by add_line_note as far as the current
   location.  */
void
_cpp_process_line_notes (cpp_reader *pfile, int in_comment)
{
  cpp_buffer *buffer = pfile->buffer;

  for (;;)
    {
      _cpp_line_note *note = &buffer->notes[buffer->cur_note];
      unsigned int col;

      if (note->pos > buffer->cur)
	break;

      buffer->cur_note++;
      col = CPP_BUF_COLUMN (buffer, note->pos + 1);

      if (note->type == '\\' || note->type == ' ')
	{
	  if (note->type == ' ' && !in_comment)
	    cpp_error_with_line (pfile, CPP_DL_WARNING, pfile->line_table->highest_line, col,
				 "backslash and newline separated by space");

	  if (buffer->next_line > buffer->rlimit)
	    {
	      cpp_error_with_line (pfile, CPP_DL_PEDWARN, pfile->line_table->highest_line, col,
				   "backslash-newline at end of file");
	      /* Prevent "no newline at end of file" warning.  */
	      buffer->next_line = buffer->rlimit;
	    }

	  buffer->line_base = note->pos;
	  CPP_INCREMENT_LINE (pfile, 0);
	}
      else if (_cpp_trigraph_map[note->type])
	{
	  if (CPP_OPTION (pfile, warn_trigraphs)
	      && (!in_comment || warn_in_comment (pfile, note)))
	    {
	      if (CPP_OPTION (pfile, trigraphs))
		cpp_warning_with_line (pfile, CPP_W_TRIGRAPHS,
                                       pfile->line_table->highest_line, col,
				       "trigraph ??%c converted to %c",
				       note->type,
				       (int) _cpp_trigraph_map[note->type]);
	      else
		{
		  cpp_warning_with_line 
		    (pfile, CPP_W_TRIGRAPHS,
                     pfile->line_table->highest_line, col,
		     "trigraph ??%c ignored, use -trigraphs to enable",
		     note->type);
		}
	    }
	}
      else if (note->type == 0)
	/* Already processed in lex_raw_string.  */;
      else
	abort ();
    }
}

/* Skip a C-style block comment.  We find the end of the comment by
   seeing if an asterisk is before every '/' we encounter.  Returns
   nonzero if comment terminated by EOF, zero otherwise.

   Buffer->cur points to the initial asterisk of the comment.  */
bool
_cpp_skip_block_comment (cpp_reader *pfile)
{
  cpp_buffer *buffer = pfile->buffer;
  const uchar *cur = buffer->cur;
  uchar c;

  cur++;
  if (*cur == '/')
    cur++;

  for (;;)
    {
      /* People like decorating comments with '*', so check for '/'
	 instead for efficiency.  */
      c = *cur++;

      if (c == '/')
	{
	  if (cur[-2] == '*')
	    break;

	  /* Warn about potential nested comments, but not if the '/'
	     comes immediately before the true comment delimiter.
	     Don't bother to get it right across escaped newlines.  */
	  if (CPP_OPTION (pfile, warn_comments)
	      && cur[0] == '*' && cur[1] != '/')
	    {
	      buffer->cur = cur;
	      cpp_warning_with_line (pfile, CPP_W_COMMENTS,
				     pfile->line_table->highest_line,
				     CPP_BUF_COL (buffer),
				     "\"/*\" within comment");
	    }
	}
      else if (c == '\n')
	{
	  unsigned int cols;
	  buffer->cur = cur - 1;
	  _cpp_process_line_notes (pfile, true);
	  if (buffer->next_line >= buffer->rlimit)
	    return true;
	  _cpp_clean_line (pfile);

	  cols = buffer->next_line - buffer->line_base;
	  CPP_INCREMENT_LINE (pfile, cols);

	  cur = buffer->cur;
	}
    }

  buffer->cur = cur;
  _cpp_process_line_notes (pfile, true);
  return false;
}

/* Skip a C++ line comment, leaving buffer->cur pointing to the
   terminating newline.  Handles escaped newlines.  Returns nonzero
   if a multiline comment.  */
static int
skip_line_comment (cpp_reader *pfile)
{
  cpp_buffer *buffer = pfile->buffer;
  source_location orig_line = pfile->line_table->highest_line;

  while (*buffer->cur != '\n')
    buffer->cur++;

  _cpp_process_line_notes (pfile, true);
  return orig_line != pfile->line_table->highest_line;
}

/* Skips whitespace, saving the next non-whitespace character.  */
static void
skip_whitespace (cpp_reader *pfile, cppchar_t c)
{
  cpp_buffer *buffer = pfile->buffer;
  bool saw_NUL = false;

  do
    {
      /* Horizontal space always OK.  */
      if (c == ' ' || c == '\t')
	;
      /* Just \f \v or \0 left.  */
      else if (c == '\0')
	saw_NUL = true;
      else if (pfile->state.in_directive && CPP_PEDANTIC (pfile))
	cpp_error_with_line (pfile, CPP_DL_PEDWARN, pfile->line_table->highest_line,
			     CPP_BUF_COL (buffer),
			     "%s in preprocessing directive",
			     c == '\f' ? "form feed" : "vertical tab");

      c = *buffer->cur++;
    }
  /* We only want non-vertical space, i.e. ' ' \t \f \v \0.  */
  while (is_nvspace (c));

  if (saw_NUL)
    cpp_error (pfile, CPP_DL_WARNING, "null character(s) ignored");

  buffer->cur--;
}

/* See if the characters of a number token are valid in a name (no
   '.', '+' or '-').  */
static int
name_p (cpp_reader *pfile, const cpp_string *string)
{
  unsigned int i;

  for (i = 0; i < string->len; i++)
    if (!is_idchar (string->text[i]))
      return 0;

  return 1;
}

/* After parsing an identifier or other sequence, produce a warning about
   sequences not in NFC/NFKC.  */
static void
warn_about_normalization (cpp_reader *pfile, 
			  const cpp_token *token,
			  const struct normalize_state *s)
{
  if (CPP_OPTION (pfile, warn_normalize) < NORMALIZE_STATE_RESULT (s)
      && !pfile->state.skipping)
    {
      /* Make sure that the token is printed using UCNs, even
	 if we'd otherwise happily print UTF-8.  */
      unsigned char *buf = XNEWVEC (unsigned char, cpp_token_len (token));
      size_t sz;

      sz = cpp_spell_token (pfile, token, buf, false) - buf;
      if (NORMALIZE_STATE_RESULT (s) == normalized_C)
	cpp_warning_with_line (pfile, CPP_W_NORMALIZE, token->src_loc, 0,
			       "`%.*s' is not in NFKC", (int) sz, buf);
      else
	cpp_warning_with_line (pfile, CPP_W_NORMALIZE, token->src_loc, 0,
			       "`%.*s' is not in NFC", (int) sz, buf);
    }
}

/* Returns TRUE if the sequence starting at buffer->cur is invalid in
   an identifier.  FIRST is TRUE if this starts an identifier.  */
static bool
forms_identifier_p (cpp_reader *pfile, int first,
		    struct normalize_state *state)
{
  cpp_buffer *buffer = pfile->buffer;

  if (*buffer->cur == '$')
    {
      if (!CPP_OPTION (pfile, dollars_in_ident))
	return false;

      buffer->cur++;
      if (CPP_OPTION (pfile, warn_dollars) && !pfile->state.skipping)
	{
	  CPP_OPTION (pfile, warn_dollars) = 0;
	  cpp_error (pfile, CPP_DL_PEDWARN, "'$' in identifier or number");
	}

      return true;
    }

  /* Is this a syntactically valid UCN?  */
  if (CPP_OPTION (pfile, extended_identifiers)
      && *buffer->cur == '\\'
      && (buffer->cur[1] == 'u' || buffer->cur[1] == 'U'))
    {
      buffer->cur += 2;
      if (_cpp_valid_ucn (pfile, &buffer->cur, buffer->rlimit, 1 + !first,
			  state))
	return true;
      buffer->cur -= 2;
    }

  return false;
}

/* Helper function to get the cpp_hashnode of the identifier BASE.  */
static cpp_hashnode *
lex_identifier_intern (cpp_reader *pfile, const uchar *base)
{
  cpp_hashnode *result;
  const uchar *cur;
  unsigned int len;
  unsigned int hash = HT_HASHSTEP (0, *base);

  cur = base + 1;
  while (ISIDNUM (*cur))
    {
      hash = HT_HASHSTEP (hash, *cur);
      cur++;
    }
  len = cur - base;
  hash = HT_HASHFINISH (hash, len);
  result = cpp_lookup_with_hash (pfile, base, len, hash);

  /* Rarely, identifiers require diagnostics when lexed.  */
  if (__builtin_expect ((result->flags & NODE_DIAGNOSTIC)
			&& !pfile->state.skipping, 0))
    {
      /* It is allowed to poison the same identifier twice.  */
      if ((result->flags & NODE_POISONED) && !pfile->state.poisoned_ok)
	cpp_error (pfile, CPP_DL_ERROR, "attempt to use poisoned \"%s\"",
		   NODE_NAME (result));

      /* Constraint 6.10.3.5: __VA_ARGS__ should only appear in the
	 replacement list of a variadic macro.  */
      if (result == pfile->spec_nodes.n__VA_ARGS__
	  && !pfile->state.va_args_ok)
	cpp_error (pfile, CPP_DL_PEDWARN,
		   "__VA_ARGS__ can only appear in the expansion"
		   " of a C99 variadic macro");

      /* For -Wc++-compat, warn about use of C++ named operators.  */
      if (result->flags & NODE_WARN_OPERATOR)
	cpp_warning (pfile, CPP_W_CXX_OPERATOR_NAMES,
		     "identifier \"%s\" is a special operator name in C++",
		     NODE_NAME (result));
    }

  return result;
}

/* Get the cpp_hashnode of an identifier specified by NAME in
   the current cpp_reader object.  If none is found, NULL is returned.  */
cpp_hashnode *
_cpp_lex_identifier (cpp_reader *pfile, const char *name)
{
  cpp_hashnode *result;
  result = lex_identifier_intern (pfile, (uchar *) name);
  return result;
}

/* Lex an identifier starting at BUFFER->CUR - 1.  */
static cpp_hashnode *
lex_identifier (cpp_reader *pfile, const uchar *base, bool starts_ucn,
		struct normalize_state *nst)
{
  cpp_hashnode *result;
  const uchar *cur;
  unsigned int len;
  unsigned int hash = HT_HASHSTEP (0, *base);

  cur = pfile->buffer->cur;
  if (! starts_ucn)
    while (ISIDNUM (*cur))
      {
	hash = HT_HASHSTEP (hash, *cur);
	cur++;
      }
  pfile->buffer->cur = cur;
  if (starts_ucn || forms_identifier_p (pfile, false, nst))
    {
      /* Slower version for identifiers containing UCNs (or $).  */
      do {
	while (ISIDNUM (*pfile->buffer->cur))
	  {
	    pfile->buffer->cur++;
	    NORMALIZE_STATE_UPDATE_IDNUM (nst);
	  }
      } while (forms_identifier_p (pfile, false, nst));
      result = _cpp_interpret_identifier (pfile, base,
					  pfile->buffer->cur - base);
    }
  else
    {
      len = cur - base;
      hash = HT_HASHFINISH (hash, len);

      result = cpp_lookup_with_hash (pfile, base, len, hash);
    }

  /* Rarely, identifiers require diagnostics when lexed.  */
  if (__builtin_expect ((result->flags & NODE_DIAGNOSTIC)
			&& !pfile->state.skipping, 0))
    {
      /* It is allowed to poison the same identifier twice.  */
      if ((result->flags & NODE_POISONED) && !pfile->state.poisoned_ok)
	cpp_error (pfile, CPP_DL_ERROR, "attempt to use poisoned \"%s\"",
		   NODE_NAME (result));

      /* Constraint 6.10.3.5: __VA_ARGS__ should only appear in the
	 replacement list of a variadic macro.  */
      if (result == pfile->spec_nodes.n__VA_ARGS__
	  && !pfile->state.va_args_ok)
	cpp_error (pfile, CPP_DL_PEDWARN,
		   "__VA_ARGS__ can only appear in the expansion"
		   " of a C99 variadic macro");

      /* For -Wc++-compat, warn about use of C++ named operators.  */
      if (result->flags & NODE_WARN_OPERATOR)
	cpp_warning (pfile, CPP_W_CXX_OPERATOR_NAMES,
		     "identifier \"%s\" is a special operator name in C++",
		     NODE_NAME (result));
    }

  return result;
}

/* Lex a number to NUMBER starting at BUFFER->CUR - 1.  */
static void
lex_number (cpp_reader *pfile, cpp_string *number,
	    struct normalize_state *nst)
{
  const uchar *cur;
  const uchar *base;
  uchar *dest;

  base = pfile->buffer->cur - 1;
  do
    {
      cur = pfile->buffer->cur;

      /* N.B. ISIDNUM does not include $.  */
      while (ISIDNUM (*cur) || *cur == '.' || VALID_SIGN (*cur, cur[-1]))
	{
	  cur++;
	  NORMALIZE_STATE_UPDATE_IDNUM (nst);
	}

      pfile->buffer->cur = cur;
    }
  while (forms_identifier_p (pfile, false, nst));

  number->len = cur - base;
  dest = _cpp_unaligned_alloc (pfile, number->len + 1);
  memcpy (dest, base, number->len);
  dest[number->len] = '\0';
  number->text = dest;
}

/* Create a token of type TYPE with a literal spelling.  */
static void
create_literal (cpp_reader *pfile, cpp_token *token, const uchar *base,
		unsigned int len, enum cpp_ttype type)
{
  uchar *dest = _cpp_unaligned_alloc (pfile, len + 1);

  memcpy (dest, base, len);
  dest[len] = '\0';
  token->type = type;
  token->val.str.len = len;
  token->val.str.text = dest;
}

/* Subroutine of lex_raw_string: Append LEN chars from BASE to the buffer
   sequence from *FIRST_BUFF_P to LAST_BUFF_P.  */

static void
bufring_append (cpp_reader *pfile, const uchar *base, size_t len,
		_cpp_buff **first_buff_p, _cpp_buff **last_buff_p)
{
  _cpp_buff *first_buff = *first_buff_p;
  _cpp_buff *last_buff = *last_buff_p;

  if (first_buff == NULL)
    first_buff = last_buff = _cpp_get_buff (pfile, len);
  else if (len > BUFF_ROOM (last_buff))
    {
      size_t room = BUFF_ROOM (last_buff);
      memcpy (BUFF_FRONT (last_buff), base, room);
      BUFF_FRONT (last_buff) += room;
      base += room;
      len -= room;
      last_buff = _cpp_append_extend_buff (pfile, last_buff, len);
    }

  memcpy (BUFF_FRONT (last_buff), base, len);
  BUFF_FRONT (last_buff) += len;

  *first_buff_p = first_buff;
  *last_buff_p = last_buff;
}

/* Lexes a raw string.  The stored string contains the spelling, including
   double quotes, delimiter string, '(' and ')', any leading
   'L', 'u', 'U' or 'u8' and 'R' modifier.  It returns the type of the
   literal, or CPP_OTHER if it was not properly terminated.

   The spelling is NUL-terminated, but it is not guaranteed that this
   is the first NUL since embedded NULs are preserved.  */

static void
lex_raw_string (cpp_reader *pfile, cpp_token *token, const uchar *base,
		const uchar *cur)
{
  const uchar *raw_prefix;
  unsigned int raw_prefix_len = 0;
  enum cpp_ttype type;
  size_t total_len = 0;
  _cpp_buff *first_buff = NULL, *last_buff = NULL;
  _cpp_line_note *note = &pfile->buffer->notes[pfile->buffer->cur_note];

  type = (*base == 'L' ? CPP_WSTRING :
	  *base == 'U' ? CPP_STRING32 :
	  *base == 'u' ? (base[1] == '8' ? CPP_UTF8STRING : CPP_STRING16)
	  : CPP_STRING);

  raw_prefix = cur + 1;
  while (raw_prefix_len < 16)
    {
      switch (raw_prefix[raw_prefix_len])
	{
	case ' ': case '(': case ')': case '\\': case '\t':
	case '\v': case '\f': case '\n': default:
	  break;
	/* Basic source charset except the above chars.  */
	case 'a': case 'b': case 'c': case 'd': case 'e': case 'f':
	case 'g': case 'h': case 'i': case 'j': case 'k': case 'l':
	case 'm': case 'n': case 'o': case 'p': case 'q': case 'r':
	case 's': case 't': case 'u': case 'v': case 'w': case 'x':
	case 'y': case 'z':
	case 'A': case 'B': case 'C': case 'D': case 'E': case 'F':
	case 'G': case 'H': case 'I': case 'J': case 'K': case 'L':
	case 'M': case 'N': case 'O': case 'P': case 'Q': case 'R':
	case 'S': case 'T': case 'U': case 'V': case 'W': case 'X':
	case 'Y': case 'Z':
	case '0': case '1': case '2': case '3': case '4': case '5':
	case '6': case '7': case '8': case '9':
	case '_': case '{': case '}': case '#': case '[': case ']':
	case '<': case '>': case '%': case ':': case ';': case '.':
	case '?': case '*': case '+': case '-': case '/': case '^':
	case '&': case '|': case '~': case '!': case '=': case ',':
	case '"': case '\'':
	  raw_prefix_len++;
	  continue;
	}
      break;
    }

  if (raw_prefix[raw_prefix_len] != '(')
    {
      int col = CPP_BUF_COLUMN (pfile->buffer, raw_prefix + raw_prefix_len)
		+ 1;
      if (raw_prefix_len == 16)
	cpp_error_with_line (pfile, CPP_DL_ERROR, token->src_loc, col,
			     "raw string delimiter longer than 16 characters");
      else
	cpp_error_with_line (pfile, CPP_DL_ERROR, token->src_loc, col,
			     "invalid character '%c' in raw string delimiter",
			     (int) raw_prefix[raw_prefix_len]);
      pfile->buffer->cur = raw_prefix - 1;
      create_literal (pfile, token, base, raw_prefix - 1 - base, CPP_OTHER);
      return;
    }

  cur = raw_prefix + raw_prefix_len + 1;
  for (;;)
    {
#define BUF_APPEND(STR,LEN)					\
      do {							\
	bufring_append (pfile, (const uchar *)(STR), (LEN),	\
			&first_buff, &last_buff);		\
	total_len += (LEN);					\
      } while (0);

      cppchar_t c;

      /* If we previously performed any trigraph or line splicing
	 transformations, undo them within the body of the raw string.  */
      while (note->pos < cur)
	++note;
      for (; note->pos == cur; ++note)
	{
	  switch (note->type)
	    {
	    case '\\':
	    case ' ':
	      /* Restore backslash followed by newline.  */
	      BUF_APPEND (base, cur - base);
	      base = cur;
	      BUF_APPEND ("\\", 1);
	    after_backslash:
	      if (note->type == ' ')
		{
		  /* GNU backslash whitespace newline extension.  FIXME
		     could be any sequence of non-vertical space.  When we
		     can properly restore any such sequence, we should mark
		     this note as handled so _cpp_process_line_notes
		     doesn't warn.  */
		  BUF_APPEND (" ", 1);
		}

	      BUF_APPEND ("\n", 1);
	      break;

	    case 0:
	      /* Already handled.  */
	      break;

	    default:
	      if (_cpp_trigraph_map[note->type])
		{
		  /* Don't warn about this trigraph in
		     _cpp_process_line_notes, since trigraphs show up as
		     trigraphs in raw strings.  */
		  uchar type = note->type;
		  note->type = 0;

		  if (!CPP_OPTION (pfile, trigraphs))
		    /* If we didn't convert the trigraph in the first
		       place, don't do anything now either.  */
		    break;

		  BUF_APPEND (base, cur - base);
		  base = cur;
		  BUF_APPEND ("??", 2);

		  /* ??/ followed by newline gets two line notes, one for
		     the trigraph and one for the backslash/newline.  */
		  if (type == '/' && note[1].pos == cur)
		    {
		      if (note[1].type != '\\'
			  && note[1].type != ' ')
			abort ();
		      BUF_APPEND ("/", 1);
		      ++note;
		      goto after_backslash;
		    }
		  /* The ) from ??) could be part of the suffix.  */
		  else if (type == ')'
			   && strncmp ((const char *) cur+1,
				       (const char *) raw_prefix,
				       raw_prefix_len) == 0
			   && cur[raw_prefix_len+1] == '"')
		    {
		      BUF_APPEND (")", 1);
		      base++;
		      cur += raw_prefix_len + 2;
		      goto break_outer_loop;
		    }
		  else
		    {
		      /* Skip the replacement character.  */
		      base = ++cur;
		      BUF_APPEND (&type, 1);
		    }
		}
	      else
		abort ();
	      break;
	    }
	}
      c = *cur++;

      if (c == ')'
	  && strncmp ((const char *) cur, (const char *) raw_prefix,
		      raw_prefix_len) == 0
	  && cur[raw_prefix_len] == '"')
	{
	  cur += raw_prefix_len + 1;
	  break;
	}
      else if (c == '\n')
	{
	  if (pfile->state.in_directive
	      || pfile->state.parsing_args
	      || pfile->state.in_deferred_pragma)
	    {
	      cur--;
	      type = CPP_OTHER;
	      cpp_error_with_line (pfile, CPP_DL_ERROR, token->src_loc, 0,
				   "unterminated raw string");
	      break;
	    }

	  BUF_APPEND (base, cur - base);

	  if (pfile->buffer->cur < pfile->buffer->rlimit)
	    CPP_INCREMENT_LINE (pfile, 0);
	  pfile->buffer->need_line = true;

	  pfile->buffer->cur = cur-1;
	  _cpp_process_line_notes (pfile, false);
	  if (!_cpp_get_fresh_line (pfile))
	    {
	      source_location src_loc = token->src_loc;
	      token->type = CPP_EOF;
	      /* Tell the compiler the line number of the EOF token.  */
	      token->src_loc = pfile->line_table->highest_line;
	      token->flags = BOL;
	      if (first_buff != NULL)
		_cpp_release_buff (pfile, first_buff);
	      cpp_error_with_line (pfile, CPP_DL_ERROR, src_loc, 0,
				   "unterminated raw string");
	      return;
	    }

	  cur = base = pfile->buffer->cur;
	  note = &pfile->buffer->notes[pfile->buffer->cur_note];
	}
    }
 break_outer_loop:

  pfile->buffer->cur = cur;
  if (first_buff == NULL)
    create_literal (pfile, token, base, cur - base, type);
  else
    {
      uchar *dest = _cpp_unaligned_alloc (pfile, total_len + (cur - base) + 1);

      token->type = type;
      token->val.str.len = total_len + (cur - base);
      token->val.str.text = dest;
      last_buff = first_buff;
      while (last_buff != NULL)
	{
	  memcpy (dest, last_buff->base,
		  BUFF_FRONT (last_buff) - last_buff->base);
	  dest += BUFF_FRONT (last_buff) - last_buff->base;
	  last_buff = last_buff->next;
	}
      _cpp_release_buff (pfile, first_buff);
      memcpy (dest, base, cur - base);
      dest[cur - base] = '\0';
    }
}

/* Lexes a string, character constant, or angle-bracketed header file
   name.  The stored string contains the spelling, including opening
   quote and any leading 'L', 'u', 'U' or 'u8' and optional
   'R' modifier.  It returns the type of the literal, or CPP_OTHER
   if it was not properly terminated, or CPP_LESS for an unterminated
   header name which must be relexed as normal tokens.

   The spelling is NUL-terminated, but it is not guaranteed that this
   is the first NUL since embedded NULs are preserved.  */
static void
lex_string (cpp_reader *pfile, cpp_token *token, const uchar *base)
{
  bool saw_NUL = false;
  const uchar *cur;
  cppchar_t terminator;
  enum cpp_ttype type;

  cur = base;
  terminator = *cur++;
  if (terminator == 'L' || terminator == 'U')
    terminator = *cur++;
  else if (terminator == 'u')
    {
      terminator = *cur++;
      if (terminator == '8')
	terminator = *cur++;
    }
  if (terminator == 'R')
    {
      lex_raw_string (pfile, token, base, cur);
      return;
    }
  if (terminator == '"')
    type = (*base == 'L' ? CPP_WSTRING :
	    *base == 'U' ? CPP_STRING32 :
	    *base == 'u' ? (base[1] == '8' ? CPP_UTF8STRING : CPP_STRING16)
			 : CPP_STRING);
  else if (terminator == '\'')
    type = (*base == 'L' ? CPP_WCHAR :
	    *base == 'U' ? CPP_CHAR32 :
	    *base == 'u' ? CPP_CHAR16 : CPP_CHAR);
  else
    terminator = '>', type = CPP_HEADER_NAME;

  for (;;)
    {
      cppchar_t c = *cur++;

      /* In #include-style directives, terminators are not escapable.  */
      if (c == '\\' && !pfile->state.angled_headers && *cur != '\n')
	cur++;
      else if (c == terminator)
	break;
      else if (c == '\n')
	{
	  cur--;
	  /* Unmatched quotes always yield undefined behavior, but
	     greedy lexing means that what appears to be an unterminated
	     header name may actually be a legitimate sequence of tokens.  */
	  if (terminator == '>')
	    {
	      token->type = CPP_LESS;
	      return;
	    }
	  type = CPP_OTHER;
	  break;
	}
      else if (c == '\0')
	saw_NUL = true;
    }

  if (saw_NUL && !pfile->state.skipping)
    cpp_error (pfile, CPP_DL_WARNING,
	       "null character(s) preserved in literal");

  if (type == CPP_OTHER && CPP_OPTION (pfile, lang) != CLK_ASM)
    cpp_error (pfile, CPP_DL_PEDWARN, "missing terminating %c character",
	       (int) terminator);

  pfile->buffer->cur = cur;
  create_literal (pfile, token, base, cur - base, type);
}

/* Return the comment table. The client may not make any assumption
   about the ordering of the table.  */
cpp_comment_table *
cpp_get_comments (cpp_reader *pfile)
{
  return &pfile->comments;
}

/* Append a comment to the end of the comment table. */
static void 
store_comment (cpp_reader *pfile, cpp_token *token) 
{
  int len;

  if (pfile->comments.allocated == 0)
    {
      pfile->comments.allocated = 256; 
      pfile->comments.entries = (cpp_comment *) xmalloc
	(pfile->comments.allocated * sizeof (cpp_comment));
    }

  if (pfile->comments.count == pfile->comments.allocated)
    {
      pfile->comments.allocated *= 2;
      pfile->comments.entries = (cpp_comment *) xrealloc
	(pfile->comments.entries,
	 pfile->comments.allocated * sizeof (cpp_comment));
    }

  len = token->val.str.len;

  /* Copy comment. Note, token may not be NULL terminated. */
  pfile->comments.entries[pfile->comments.count].comment = 
    (char *) xmalloc (sizeof (char) * (len + 1));
  memcpy (pfile->comments.entries[pfile->comments.count].comment,
	  token->val.str.text, len);
  pfile->comments.entries[pfile->comments.count].comment[len] = '\0';

  /* Set source location. */
  pfile->comments.entries[pfile->comments.count].sloc = token->src_loc;

  /* Increment the count of entries in the comment table. */
  pfile->comments.count++;
}

/* The stored comment includes the comment start and any terminator.  */
static void
save_comment (cpp_reader *pfile, cpp_token *token, const unsigned char *from,
	      cppchar_t type)
{
  unsigned char *buffer;
  unsigned int len, clen, i;

  len = pfile->buffer->cur - from + 1; /* + 1 for the initial '/'.  */

  /* C++ comments probably (not definitely) have moved past a new
     line, which we don't want to save in the comment.  */
  if (is_vspace (pfile->buffer->cur[-1]))
    len--;

  /* If we are currently in a directive or in argument parsing, then
     we need to store all C++ comments as C comments internally, and
     so we need to allocate a little extra space in that case.

     Note that the only time we encounter a directive here is
     when we are saving comments in a "#define".  */
  clen = ((pfile->state.in_directive || pfile->state.parsing_args)
	  && type == '/') ? len + 2 : len;

  buffer = _cpp_unaligned_alloc (pfile, clen);

  token->type = CPP_COMMENT;
  token->val.str.len = clen;
  token->val.str.text = buffer;

  buffer[0] = '/';
  memcpy (buffer + 1, from, len - 1);

  /* Finish conversion to a C comment, if necessary.  */
  if ((pfile->state.in_directive || pfile->state.parsing_args) && type == '/')
    {
      buffer[1] = '*';
      buffer[clen - 2] = '*';
      buffer[clen - 1] = '/';
      /* As there can be in a C++ comments illegal sequences for C comments
         we need to filter them out.  */
      for (i = 2; i < (clen - 2); i++)
        if (buffer[i] == '/' && (buffer[i - 1] == '*' || buffer[i + 1] == '*'))
          buffer[i] = '|';
    }

  /* Finally store this comment for use by clients of libcpp. */
  store_comment (pfile, token);
}

/* Allocate COUNT tokens for RUN.  */
void
_cpp_init_tokenrun (tokenrun *run, unsigned int count)
{
  run->base = XNEWVEC (cpp_token, count);
  run->limit = run->base + count;
  run->next = NULL;
}

/* Returns the next tokenrun, or creates one if there is none.  */
static tokenrun *
next_tokenrun (tokenrun *run)
{
  if (run->next == NULL)
    {
      run->next = XNEW (tokenrun);
      run->next->prev = run;
      _cpp_init_tokenrun (run->next, 250);
    }

  return run->next;
}

/* Look ahead in the input stream.  */
const cpp_token *
cpp_peek_token (cpp_reader *pfile, int index)
{
  cpp_context *context = pfile->context;
  const cpp_token *peektok;
  int count;

  /* First, scan through any pending cpp_context objects.  */
  while (context->prev)
    {
      ptrdiff_t sz = (context->direct_p
                      ? LAST (context).token - FIRST (context).token
                      : LAST (context).ptoken - FIRST (context).ptoken);

      if (index < (int) sz)
        return (context->direct_p
                ? FIRST (context).token + index
                : *(FIRST (context).ptoken + index));

      index -= (int) sz;
      context = context->prev;
    }

  /* We will have to read some new tokens after all (and do so
     without invalidating preceding tokens).  */
  count = index;
  pfile->keep_tokens++;

  do
    {
      peektok = _cpp_lex_token (pfile);
      if (peektok->type == CPP_EOF)
	return peektok;
    }
  while (index--);

  _cpp_backup_tokens_direct (pfile, count + 1);
  pfile->keep_tokens--;

  return peektok;
}

/* Allocate a single token that is invalidated at the same time as the
   rest of the tokens on the line.  Has its line and col set to the
   same as the last lexed token, so that diagnostics appear in the
   right place.  */
cpp_token *
_cpp_temp_token (cpp_reader *pfile)
{
  cpp_token *old, *result;
  ptrdiff_t sz = pfile->cur_run->limit - pfile->cur_token;
  ptrdiff_t la = (ptrdiff_t) pfile->lookaheads;

  old = pfile->cur_token - 1;
  /* Any pre-existing lookaheads must not be clobbered.  */
  if (la)
    {
      if (sz <= la)
        {
          tokenrun *next = next_tokenrun (pfile->cur_run);

          if (sz < la)
            memmove (next->base + 1, next->base,
                     (la - sz) * sizeof (cpp_token));

          next->base[0] = pfile->cur_run->limit[-1];
        }

      if (sz > 1)
        memmove (pfile->cur_token + 1, pfile->cur_token,
                 MIN (la, sz - 1) * sizeof (cpp_token));
    }

  if (!sz && pfile->cur_token == pfile->cur_run->limit)
    {
      pfile->cur_run = next_tokenrun (pfile->cur_run);
      pfile->cur_token = pfile->cur_run->base;
    }

  result = pfile->cur_token++;
  result->src_loc = old->src_loc;
  return result;
}

/* Lex a token into RESULT (external interface).  Takes care of issues
   like directive handling, token lookahead, multiple include
   optimization and skipping.  */
const cpp_token *
_cpp_lex_token (cpp_reader *pfile)
{
  cpp_token *result;

  result = NULL;
  for (;;)
    {
      if (pfile->cur_token == pfile->cur_run->limit)
	{
	  pfile->cur_run = next_tokenrun (pfile->cur_run);
	  pfile->cur_token = pfile->cur_run->base;
	}
      /* We assume that the current token is somewhere in the current
	 run.  */
      if (pfile->cur_token < pfile->cur_run->base
	  || pfile->cur_token >= pfile->cur_run->limit)
	abort ();

      if (pfile->lookaheads)
	{
	  pfile->lookaheads--;
	  result = pfile->cur_token++;
	}
      else
	result = _cpp_lex_direct (pfile);

      if (result->flags & BOL)
	{
	  /* Is this a directive.  If _cpp_handle_directive returns
	     false, it is an assembler #.  */
	  if (result->type == CPP_HASH
	      /* 6.10.3 p 11: Directives in a list of macro arguments
		 gives undefined behavior.  This implementation
		 handles the directive as normal.  */
	      && pfile->state.parsing_args != 1)
	    {
	      if (_cpp_handle_directive (pfile, result->flags & PREV_WHITE))
		{
		  if (pfile->directive_result.type == CPP_PADDING)
		    continue;
		  result = &pfile->directive_result;
		}
	    }
	  else if (pfile->state.in_deferred_pragma)
	    result = &pfile->directive_result;

	  if (pfile->cb.line_change && !pfile->state.skipping)
	    pfile->cb.line_change (pfile, result, pfile->state.parsing_args);
	}

      /* We don't skip tokens in directives.  */
      if (pfile->state.in_directive || pfile->state.in_deferred_pragma)
	break;

      /* Outside a directive, invalidate controlling macros.  At file
	 EOF, _cpp_lex_direct takes care of popping the buffer, so we never
	 get here and MI optimization works.  */
      pfile->mi_valid = false;

      if (!pfile->state.skipping || result->type == CPP_EOF)
	break;
    }

  return result;
}

/* Returns true if a fresh line has been loaded.  */
bool
_cpp_get_fresh_line (cpp_reader *pfile)
{
  int return_at_eof;

  /* We can't get a new line until we leave the current directive.  */
  if (pfile->state.in_directive)
    return false;

  for (;;)
    {
      cpp_buffer *buffer = pfile->buffer;

      if (!buffer->need_line)
	return true;

      if (buffer->next_line < buffer->rlimit)
	{
	  _cpp_clean_line (pfile);
	  return true;
	}

      /* First, get out of parsing arguments state.  */
      if (pfile->state.parsing_args)
	return false;

      /* End of buffer.  Non-empty files should end in a newline.  */
      if (buffer->buf != buffer->rlimit
	  && buffer->next_line > buffer->rlimit
	  && !buffer->from_stage3)
	{
	  /* Clip to buffer size.  */
	  buffer->next_line = buffer->rlimit;
	}

      return_at_eof = buffer->return_at_eof;
      _cpp_pop_buffer (pfile);
      if (pfile->buffer == NULL || return_at_eof)
	return false;
    }
}

#define IF_NEXT_IS(CHAR, THEN_TYPE, ELSE_TYPE)		\
  do							\
    {							\
      result->type = ELSE_TYPE;				\
      if (*buffer->cur == CHAR)				\
	buffer->cur++, result->type = THEN_TYPE;	\
    }							\
  while (0)

/* Lex a token into pfile->cur_token, which is also incremented, to
   get diagnostics pointing to the correct location.

   Does not handle issues such as token lookahead, multiple-include
   optimization, directives, skipping etc.  This function is only
   suitable for use by _cpp_lex_token, and in special cases like
   lex_expansion_token which doesn't care for any of these issues.

   When meeting a newline, returns CPP_EOF if parsing a directive,
   otherwise returns to the start of the token buffer if permissible.
   Returns the location of the lexed token.  */
cpp_token *
_cpp_lex_direct (cpp_reader *pfile)
{
  cppchar_t c;
  cpp_buffer *buffer;
  const unsigned char *comment_start;
  cpp_token *result = pfile->cur_token++;

 fresh_line:
  result->flags = 0;
  buffer = pfile->buffer;
  if (buffer->need_line)
    {
      if (pfile->state.in_deferred_pragma)
	{
	  result->type = CPP_PRAGMA_EOL;
	  pfile->state.in_deferred_pragma = false;
	  if (!pfile->state.pragma_allow_expansion)
	    pfile->state.prevent_expansion--;
	  return result;
	}
      if (!_cpp_get_fresh_line (pfile))
	{
	  result->type = CPP_EOF;
	  if (!pfile->state.in_directive)
	    {
	      /* Tell the compiler the line number of the EOF token.  */
	      result->src_loc = pfile->line_table->highest_line;
	      result->flags = BOL;
	    }
	  return result;
	}
      if (!pfile->keep_tokens)
	{
	  pfile->cur_run = &pfile->base_run;
	  result = pfile->base_run.base;
	  pfile->cur_token = result + 1;
	}
      result->flags = BOL;
      if (pfile->state.parsing_args == 2)
	result->flags |= PREV_WHITE;
    }
  buffer = pfile->buffer;
 update_tokens_line:
  result->src_loc = pfile->line_table->highest_line;

 skipped_white:
  if (buffer->cur >= buffer->notes[buffer->cur_note].pos
      && !pfile->overlaid_buffer)
    {
      _cpp_process_line_notes (pfile, false);
      result->src_loc = pfile->line_table->highest_line;
    }
  c = *buffer->cur++;

  if (pfile->forced_token_location_p)
    result->src_loc = *pfile->forced_token_location_p;
  else
    result->src_loc = linemap_position_for_column (pfile->line_table,
					  CPP_BUF_COLUMN (buffer, buffer->cur));

  switch (c)
    {
    case ' ': case '\t': case '\f': case '\v': case '\0':
      result->flags |= PREV_WHITE;
      skip_whitespace (pfile, c);
      goto skipped_white;

    case '\n':
      if (buffer->cur < buffer->rlimit)
	CPP_INCREMENT_LINE (pfile, 0);
      buffer->need_line = true;
      goto fresh_line;

    case '0': case '1': case '2': case '3': case '4':
    case '5': case '6': case '7': case '8': case '9':
      {
	struct normalize_state nst = INITIAL_NORMALIZE_STATE;
	result->type = CPP_NUMBER;
	lex_number (pfile, &result->val.str, &nst);
	warn_about_normalization (pfile, result, &nst);
	break;
      }

    case 'L':
    case 'u':
    case 'U':
    case 'R':
      /* 'L', 'u', 'U', 'u8' or 'R' may introduce wide characters,
	 wide strings or raw strings.  */
      if (c == 'L' || CPP_OPTION (pfile, rliterals)
	  || (c != 'R' && CPP_OPTION (pfile, uliterals)))
	{
	  if ((*buffer->cur == '\'' && c != 'R')
	      || *buffer->cur == '"'
	      || (*buffer->cur == 'R'
		  && c != 'R'
		  && buffer->cur[1] == '"'
		  && CPP_OPTION (pfile, rliterals))
	      || (*buffer->cur == '8'
		  && c == 'u'
		  && (buffer->cur[1] == '"'
		      || (buffer->cur[1] == 'R' && buffer->cur[2] == '"'
			  && CPP_OPTION (pfile, rliterals)))))
	    {
	      lex_string (pfile, result, buffer->cur - 1);
	      break;
	    }
	}
      /* Fall through.  */

    case '_':
    case 'a': case 'b': case 'c': case 'd': case 'e': case 'f':
    case 'g': case 'h': case 'i': case 'j': case 'k': case 'l':
    case 'm': case 'n': case 'o': case 'p': case 'q': case 'r':
    case 's': case 't':           case 'v': case 'w': case 'x':
    case 'y': case 'z':
    case 'A': case 'B': case 'C': case 'D': case 'E': case 'F':
    case 'G': case 'H': case 'I': case 'J': case 'K':
    case 'M': case 'N': case 'O': case 'P': case 'Q':
    case 'S': case 'T':           case 'V': case 'W': case 'X':
    case 'Y': case 'Z':
      result->type = CPP_NAME;
      {
	struct normalize_state nst = INITIAL_NORMALIZE_STATE;
	result->val.node.node = lex_identifier (pfile, buffer->cur - 1, false,
						&nst);
	warn_about_normalization (pfile, result, &nst);
      }

      /* Convert named operators to their proper types.  */
      if (result->val.node.node->flags & NODE_OPERATOR)
	{
	  result->flags |= NAMED_OP;
	  result->type = (enum cpp_ttype) result->val.node.node->directive_index;
	}
      break;

    case '\'':
    case '"':
      lex_string (pfile, result, buffer->cur - 1);
      break;

    case '/':
      /* A potential block or line comment.  */
      comment_start = buffer->cur;
      c = *buffer->cur;
      
      if (c == '*')
	{
	  if (_cpp_skip_block_comment (pfile))
	    cpp_error (pfile, CPP_DL_ERROR, "unterminated comment");
	}
      else if (c == '/' && (CPP_OPTION (pfile, cplusplus_comments)
			    || cpp_in_system_header (pfile)))
	{
	  /* Warn about comments only if pedantically GNUC89, and not
	     in system headers.  */
	  if (CPP_OPTION (pfile, lang) == CLK_GNUC89 && CPP_PEDANTIC (pfile)
	      && ! buffer->warned_cplusplus_comments)
	    {
	      cpp_error (pfile, CPP_DL_PEDWARN,
			 "C++ style comments are not allowed in ISO C90");
	      cpp_error (pfile, CPP_DL_PEDWARN,
			 "(this will be reported only once per input file)");
	      buffer->warned_cplusplus_comments = 1;
	    }

	  if (skip_line_comment (pfile) && CPP_OPTION (pfile, warn_comments))
	    cpp_warning (pfile, CPP_W_COMMENTS, "multi-line comment");
	}
      else if (c == '=')
	{
	  buffer->cur++;
	  result->type = CPP_DIV_EQ;
	  break;
	}
      else
	{
	  result->type = CPP_DIV;
	  break;
	}

      if (!pfile->state.save_comments)
	{
	  result->flags |= PREV_WHITE;
	  goto update_tokens_line;
	}

      /* Save the comment as a token in its own right.  */
      save_comment (pfile, result, comment_start, c);
      break;

    case '<':
      if (pfile->state.angled_headers)
	{
	  lex_string (pfile, result, buffer->cur - 1);
	  if (result->type != CPP_LESS)
	    break;
	}

      result->type = CPP_LESS;
      if (*buffer->cur == '=')
	buffer->cur++, result->type = CPP_LESS_EQ;
      else if (*buffer->cur == '<')
	{
	  buffer->cur++;
	  IF_NEXT_IS ('=', CPP_LSHIFT_EQ, CPP_LSHIFT);
	}
      else if (CPP_OPTION (pfile, digraphs))
	{
	  if (*buffer->cur == ':')
	    {
	      buffer->cur++;
	      result->flags |= DIGRAPH;
	      result->type = CPP_OPEN_SQUARE;
	    }
	  else if (*buffer->cur == '%')
	    {
	      buffer->cur++;
	      result->flags |= DIGRAPH;
	      result->type = CPP_OPEN_BRACE;
	    }
	}
      break;

    case '>':
      result->type = CPP_GREATER;
      if (*buffer->cur == '=')
	buffer->cur++, result->type = CPP_GREATER_EQ;
      else if (*buffer->cur == '>')
	{
	  buffer->cur++;
	  IF_NEXT_IS ('=', CPP_RSHIFT_EQ, CPP_RSHIFT);
	}
      break;

    case '%':
      result->type = CPP_MOD;
      if (*buffer->cur == '=')
	buffer->cur++, result->type = CPP_MOD_EQ;
      else if (CPP_OPTION (pfile, digraphs))
	{
	  if (*buffer->cur == ':')
	    {
	      buffer->cur++;
	      result->flags |= DIGRAPH;
	      result->type = CPP_HASH;
	      if (*buffer->cur == '%' && buffer->cur[1] == ':')
		buffer->cur += 2, result->type = CPP_PASTE, result->val.token_no = 0;
	    }
	  else if (*buffer->cur == '>')
	    {
	      buffer->cur++;
	      result->flags |= DIGRAPH;
	      result->type = CPP_CLOSE_BRACE;
	    }
	}
      break;

    case '.':
      result->type = CPP_DOT;
      if (ISDIGIT (*buffer->cur))
	{
	  struct normalize_state nst = INITIAL_NORMALIZE_STATE;
	  result->type = CPP_NUMBER;
	  lex_number (pfile, &result->val.str, &nst);
	  warn_about_normalization (pfile, result, &nst);
	}
      else if (*buffer->cur == '.' && buffer->cur[1] == '.')
	buffer->cur += 2, result->type = CPP_ELLIPSIS;
      else if (*buffer->cur == '*' && CPP_OPTION (pfile, cplusplus))
	buffer->cur++, result->type = CPP_DOT_STAR;
      break;

    case '+':
      result->type = CPP_PLUS;
      if (*buffer->cur == '+')
	buffer->cur++, result->type = CPP_PLUS_PLUS;
      else if (*buffer->cur == '=')
	buffer->cur++, result->type = CPP_PLUS_EQ;
      break;

    case '-':
      result->type = CPP_MINUS;
      if (*buffer->cur == '>')
	{
	  buffer->cur++;
	  result->type = CPP_DEREF;
	  if (*buffer->cur == '*' && CPP_OPTION (pfile, cplusplus))
	    buffer->cur++, result->type = CPP_DEREF_STAR;
	}
      else if (*buffer->cur == '-')
	buffer->cur++, result->type = CPP_MINUS_MINUS;
      else if (*buffer->cur == '=')
	buffer->cur++, result->type = CPP_MINUS_EQ;
      break;

    case '&':
      result->type = CPP_AND;
      if (*buffer->cur == '&')
	buffer->cur++, result->type = CPP_AND_AND;
      else if (*buffer->cur == '=')
	buffer->cur++, result->type = CPP_AND_EQ;
      break;

    case '|':
      result->type = CPP_OR;
      if (*buffer->cur == '|')
	buffer->cur++, result->type = CPP_OR_OR;
      else if (*buffer->cur == '=')
	buffer->cur++, result->type = CPP_OR_EQ;
      break;

    case ':':
      result->type = CPP_COLON;
      if (*buffer->cur == ':' && CPP_OPTION (pfile, cplusplus))
	buffer->cur++, result->type = CPP_SCOPE;
      else if (*buffer->cur == '>' && CPP_OPTION (pfile, digraphs))
	{
	  buffer->cur++;
	  result->flags |= DIGRAPH;
	  result->type = CPP_CLOSE_SQUARE;
	}
      break;

    case '*': IF_NEXT_IS ('=', CPP_MULT_EQ, CPP_MULT); break;
    case '=': IF_NEXT_IS ('=', CPP_EQ_EQ, CPP_EQ); break;
    case '!': IF_NEXT_IS ('=', CPP_NOT_EQ, CPP_NOT); break;
    case '^': IF_NEXT_IS ('=', CPP_XOR_EQ, CPP_XOR); break;
    case '#': IF_NEXT_IS ('#', CPP_PASTE, CPP_HASH); result->val.token_no = 0; break;

    case '?': result->type = CPP_QUERY; break;
    case '~': result->type = CPP_COMPL; break;
    case ',': result->type = CPP_COMMA; break;
    case '(': result->type = CPP_OPEN_PAREN; break;
    case ')': result->type = CPP_CLOSE_PAREN; break;
    case '[': result->type = CPP_OPEN_SQUARE; break;
    case ']': result->type = CPP_CLOSE_SQUARE; break;
    case '{': result->type = CPP_OPEN_BRACE; break;
    case '}': result->type = CPP_CLOSE_BRACE; break;
    case ';': result->type = CPP_SEMICOLON; break;

      /* @ is a punctuator in Objective-C.  */
    case '@': result->type = CPP_ATSIGN; break;

    case '$':
    case '\\':
      {
	const uchar *base = --buffer->cur;
	struct normalize_state nst = INITIAL_NORMALIZE_STATE;

	if (forms_identifier_p (pfile, true, &nst))
	  {
	    result->type = CPP_NAME;
	    result->val.node.node = lex_identifier (pfile, base, true, &nst);
	    warn_about_normalization (pfile, result, &nst);
	    break;
	  }
	buffer->cur++;
      }

    default:
      create_literal (pfile, result, buffer->cur - 1, 1, CPP_OTHER);
      break;
    }

  return result;
}

/* An upper bound on the number of bytes needed to spell TOKEN.
   Does not include preceding whitespace.  */
unsigned int
cpp_token_len (const cpp_token *token)
{
  unsigned int len;

  switch (TOKEN_SPELL (token))
    {
    default:		len = 6;				break;
    case SPELL_LITERAL:	len = token->val.str.len;		break;
    case SPELL_IDENT:	len = NODE_LEN (token->val.node.node) * 10;	break;
    }

  return len;
}

/* Parse UTF-8 out of NAMEP and place a \U escape in BUFFER.
   Return the number of bytes read out of NAME.  (There are always
   10 bytes written to BUFFER.)  */

static size_t
utf8_to_ucn (unsigned char *buffer, const unsigned char *name)
{
  int j;
  int ucn_len = 0;
  int ucn_len_c;
  unsigned t;
  unsigned long utf32;
  
  /* Compute the length of the UTF-8 sequence.  */
  for (t = *name; t & 0x80; t <<= 1)
    ucn_len++;
  
  utf32 = *name & (0x7F >> ucn_len);
  for (ucn_len_c = 1; ucn_len_c < ucn_len; ucn_len_c++)
    {
      utf32 = (utf32 << 6) | (*++name & 0x3F);
      
      /* Ill-formed UTF-8.  */
      if ((*name & ~0x3F) != 0x80)
	abort ();
    }
  
  *buffer++ = '\\';
  *buffer++ = 'U';
  for (j = 7; j >= 0; j--)
    *buffer++ = "0123456789abcdef"[(utf32 >> (4 * j)) & 0xF];
  return ucn_len;
}

/* Given a token TYPE corresponding to a digraph, return a pointer to
   the spelling of the digraph.  */
static const unsigned char *
cpp_digraph2name (enum cpp_ttype type)
{
  return digraph_spellings[(int) type - (int) CPP_FIRST_DIGRAPH];
}

/* Write the spelling of a token TOKEN to BUFFER.  The buffer must
   already contain the enough space to hold the token's spelling.
   Returns a pointer to the character after the last character written.
   FORSTRING is true if this is to be the spelling after translation
   phase 1 (this is different for UCNs).
   FIXME: Would be nice if we didn't need the PFILE argument.  */
unsigned char *
cpp_spell_token (cpp_reader *pfile, const cpp_token *token,
		 unsigned char *buffer, bool forstring)
{
  switch (TOKEN_SPELL (token))
    {
    case SPELL_OPERATOR:
      {
	const unsigned char *spelling;
	unsigned char c;

	if (token->flags & DIGRAPH)
	  spelling = cpp_digraph2name (token->type);
	else if (token->flags & NAMED_OP)
	  goto spell_ident;
	else
	  spelling = TOKEN_NAME (token);

	while ((c = *spelling++) != '\0')
	  *buffer++ = c;
      }
      break;

    spell_ident:
    case SPELL_IDENT:
      if (forstring)
	{
	  memcpy (buffer, NODE_NAME (token->val.node.node),
		  NODE_LEN (token->val.node.node));
	  buffer += NODE_LEN (token->val.node.node);
	}
      else
	{
	  size_t i;
	  const unsigned char * name = NODE_NAME (token->val.node.node);
	  
	  for (i = 0; i < NODE_LEN (token->val.node.node); i++)
	    if (name[i] & ~0x7F)
	      {
		i += utf8_to_ucn (buffer, name + i) - 1;
		buffer += 10;
	      }
	    else
	      *buffer++ = NODE_NAME (token->val.node.node)[i];
	}
      break;

    case SPELL_LITERAL:
      memcpy (buffer, token->val.str.text, token->val.str.len);
      buffer += token->val.str.len;
      break;

    case SPELL_NONE:
      cpp_error (pfile, CPP_DL_ICE,
		 "unspellable token %s", TOKEN_NAME (token));
      break;
    }

  return buffer;
}

/* Returns TOKEN spelt as a null-terminated string.  The string is
   freed when the reader is destroyed.  Useful for diagnostics.  */
unsigned char *
cpp_token_as_text (cpp_reader *pfile, const cpp_token *token)
{ 
  unsigned int len = cpp_token_len (token) + 1;
  unsigned char *start = _cpp_unaligned_alloc (pfile, len), *end;

  end = cpp_spell_token (pfile, token, start, false);
  end[0] = '\0';

  return start;
}

/* Returns a pointer to a string which spells the token defined by
   TYPE and FLAGS.  Used by C front ends, which really should move to
   using cpp_token_as_text.  */
const char *
cpp_type2name (enum cpp_ttype type, unsigned char flags)
{
  if (flags & DIGRAPH)
    return (const char *) cpp_digraph2name (type);
  else if (flags & NAMED_OP)
    return cpp_named_operator2name (type);

  return (const char *) token_spellings[type].name;
}

/* Writes the spelling of token to FP, without any preceding space.
   Separated from cpp_spell_token for efficiency - to avoid stdio
   double-buffering.  */
void
cpp_output_token (const cpp_token *token, FILE *fp)
{
  switch (TOKEN_SPELL (token))
    {
    case SPELL_OPERATOR:
      {
	const unsigned char *spelling;
	int c;

	if (token->flags & DIGRAPH)
	  spelling = cpp_digraph2name (token->type);
	else if (token->flags & NAMED_OP)
	  goto spell_ident;
	else
	  spelling = TOKEN_NAME (token);

	c = *spelling;
	do
	  putc (c, fp);
	while ((c = *++spelling) != '\0');
      }
      break;

    spell_ident:
    case SPELL_IDENT:
      {
	size_t i;
	const unsigned char * name = NODE_NAME (token->val.node.node);
	
	for (i = 0; i < NODE_LEN (token->val.node.node); i++)
	  if (name[i] & ~0x7F)
	    {
	      unsigned char buffer[10];
	      i += utf8_to_ucn (buffer, name + i) - 1;
	      fwrite (buffer, 1, 10, fp);
	    }
	  else
	    fputc (NODE_NAME (token->val.node.node)[i], fp);
      }
      break;

    case SPELL_LITERAL:
      fwrite (token->val.str.text, 1, token->val.str.len, fp);
      break;

    case SPELL_NONE:
      /* An error, most probably.  */
      break;
    }
}

/* Compare two tokens.  */
int
_cpp_equiv_tokens (const cpp_token *a, const cpp_token *b)
{
  if (a->type == b->type && a->flags == b->flags)
    switch (TOKEN_SPELL (a))
      {
      default:			/* Keep compiler happy.  */
      case SPELL_OPERATOR:
	/* token_no is used to track where multiple consecutive ##
	   tokens were originally located.  */
	return (a->type != CPP_PASTE || a->val.token_no == b->val.token_no);
      case SPELL_NONE:
	return (a->type != CPP_MACRO_ARG
		|| a->val.macro_arg.arg_no == b->val.macro_arg.arg_no);
      case SPELL_IDENT:
	return a->val.node.node == b->val.node.node;
      case SPELL_LITERAL:
	return (a->val.str.len == b->val.str.len
		&& !memcmp (a->val.str.text, b->val.str.text,
			    a->val.str.len));
      }

  return 0;
}

/* Returns nonzero if a space should be inserted to avoid an
   accidental token paste for output.  For simplicity, it is
   conservative, and occasionally advises a space where one is not
   needed, e.g. "." and ".2".  */
int
cpp_avoid_paste (cpp_reader *pfile, const cpp_token *token1,
		 const cpp_token *token2)
{
  enum cpp_ttype a = token1->type, b = token2->type;
  cppchar_t c;

  if (token1->flags & NAMED_OP)
    a = CPP_NAME;
  if (token2->flags & NAMED_OP)
    b = CPP_NAME;

  c = EOF;
  if (token2->flags & DIGRAPH)
    c = digraph_spellings[(int) b - (int) CPP_FIRST_DIGRAPH][0];
  else if (token_spellings[b].category == SPELL_OPERATOR)
    c = token_spellings[b].name[0];

  /* Quickly get everything that can paste with an '='.  */
  if ((int) a <= (int) CPP_LAST_EQ && c == '=')
    return 1;

  switch (a)
    {
    case CPP_GREATER:	return c == '>';
    case CPP_LESS:	return c == '<' || c == '%' || c == ':';
    case CPP_PLUS:	return c == '+';
    case CPP_MINUS:	return c == '-' || c == '>';
    case CPP_DIV:	return c == '/' || c == '*'; /* Comments.  */
    case CPP_MOD:	return c == ':' || c == '>';
    case CPP_AND:	return c == '&';
    case CPP_OR:	return c == '|';
    case CPP_COLON:	return c == ':' || c == '>';
    case CPP_DEREF:	return c == '*';
    case CPP_DOT:	return c == '.' || c == '%' || b == CPP_NUMBER;
    case CPP_HASH:	return c == '#' || c == '%'; /* Digraph form.  */
    case CPP_NAME:	return ((b == CPP_NUMBER
				 && name_p (pfile, &token2->val.str))
				|| b == CPP_NAME
				|| b == CPP_CHAR || b == CPP_STRING); /* L */
    case CPP_NUMBER:	return (b == CPP_NUMBER || b == CPP_NAME
				|| c == '.' || c == '+' || c == '-');
				      /* UCNs */
    case CPP_OTHER:	return ((token1->val.str.text[0] == '\\'
				 && b == CPP_NAME)
				|| (CPP_OPTION (pfile, objc)
				    && token1->val.str.text[0] == '@'
				    && (b == CPP_NAME || b == CPP_STRING)));
    default:		break;
    }

  return 0;
}

/* Output all the remaining tokens on the current line, and a newline
   character, to FP.  Leading whitespace is removed.  If there are
   macros, special token padding is not performed.  */
void
cpp_output_line (cpp_reader *pfile, FILE *fp)
{
  const cpp_token *token;

  token = cpp_get_token (pfile);
  while (token->type != CPP_EOF)
    {
      cpp_output_token (token, fp);
      token = cpp_get_token (pfile);
      if (token->flags & PREV_WHITE)
	putc (' ', fp);
    }

  putc ('\n', fp);
}

/* Return a string representation of all the remaining tokens on the
   current line.  The result is allocated using xmalloc and must be
   freed by the caller.  */
unsigned char *
cpp_output_line_to_string (cpp_reader *pfile, const unsigned char *dir_name)
{
  const cpp_token *token;
  unsigned int out = dir_name ? ustrlen (dir_name) : 0;
  unsigned int alloced = 120 + out;
  unsigned char *result = (unsigned char *) xmalloc (alloced);

  /* If DIR_NAME is empty, there are no initial contents.  */
  if (dir_name)
    {
      sprintf ((char *) result, "#%s ", dir_name);
      out += 2;
    }

  token = cpp_get_token (pfile);
  while (token->type != CPP_EOF)
    {
      unsigned char *last;
      /* Include room for a possible space and the terminating nul.  */
      unsigned int len = cpp_token_len (token) + 2;

      if (out + len > alloced)
	{
	  alloced *= 2;
	  if (out + len > alloced)
	    alloced = out + len;
	  result = (unsigned char *) xrealloc (result, alloced);
	}

      last = cpp_spell_token (pfile, token, &result[out], 0);
      out = last - result;

      token = cpp_get_token (pfile);
      if (token->flags & PREV_WHITE)
	result[out++] = ' ';
    }

  result[out] = '\0';
  return result;
}

/* Memory buffers.  Changing these three constants can have a dramatic
   effect on performance.  The values here are reasonable defaults,
   but might be tuned.  If you adjust them, be sure to test across a
   range of uses of cpplib, including heavy nested function-like macro
   expansion.  Also check the change in peak memory usage (NJAMD is a
   good tool for this).  */
#define MIN_BUFF_SIZE 8000
#define BUFF_SIZE_UPPER_BOUND(MIN_SIZE) (MIN_BUFF_SIZE + (MIN_SIZE) * 3 / 2)
#define EXTENDED_BUFF_SIZE(BUFF, MIN_EXTRA) \
	(MIN_EXTRA + ((BUFF)->limit - (BUFF)->cur) * 2)

#if MIN_BUFF_SIZE > BUFF_SIZE_UPPER_BOUND (0)
  #error BUFF_SIZE_UPPER_BOUND must be at least as large as MIN_BUFF_SIZE!
#endif

/* Create a new allocation buffer.  Place the control block at the end
   of the buffer, so that buffer overflows will cause immediate chaos.  */
static _cpp_buff *
new_buff (size_t len)
{
  _cpp_buff *result;
  unsigned char *base;

  if (len < MIN_BUFF_SIZE)
    len = MIN_BUFF_SIZE;
  len = CPP_ALIGN (len);

  base = XNEWVEC (unsigned char, len + sizeof (_cpp_buff));
  result = (_cpp_buff *) (base + len);
  result->base = base;
  result->cur = base;
  result->limit = base + len;
  result->next = NULL;
  return result;
}

/* Place a chain of unwanted allocation buffers on the free list.  */
void
_cpp_release_buff (cpp_reader *pfile, _cpp_buff *buff)
{
  _cpp_buff *end = buff;

  while (end->next)
    end = end->next;
  end->next = pfile->free_buffs;
  pfile->free_buffs = buff;
}

/* Return a free buffer of size at least MIN_SIZE.  */
_cpp_buff *
_cpp_get_buff (cpp_reader *pfile, size_t min_size)
{
  _cpp_buff *result, **p;

  for (p = &pfile->free_buffs;; p = &(*p)->next)
    {
      size_t size;

      if (*p == NULL)
	return new_buff (min_size);
      result = *p;
      size = result->limit - result->base;
      /* Return a buffer that's big enough, but don't waste one that's
         way too big.  */
      if (size >= min_size && size <= BUFF_SIZE_UPPER_BOUND (min_size))
	break;
    }

  *p = result->next;
  result->next = NULL;
  result->cur = result->base;
  return result;
}

/* Creates a new buffer with enough space to hold the uncommitted
   remaining bytes of BUFF, and at least MIN_EXTRA more bytes.  Copies
   the excess bytes to the new buffer.  Chains the new buffer after
   BUFF, and returns the new buffer.  */
_cpp_buff *
_cpp_append_extend_buff (cpp_reader *pfile, _cpp_buff *buff, size_t min_extra)
{
  size_t size = EXTENDED_BUFF_SIZE (buff, min_extra);
  _cpp_buff *new_buff = _cpp_get_buff (pfile, size);

  buff->next = new_buff;
  memcpy (new_buff->base, buff->cur, BUFF_ROOM (buff));
  return new_buff;
}

/* Creates a new buffer with enough space to hold the uncommitted
   remaining bytes of the buffer pointed to by BUFF, and at least
   MIN_EXTRA more bytes.  Copies the excess bytes to the new buffer.
   Chains the new buffer before the buffer pointed to by BUFF, and
   updates the pointer to point to the new buffer.  */
void
_cpp_extend_buff (cpp_reader *pfile, _cpp_buff **pbuff, size_t min_extra)
{
  _cpp_buff *new_buff, *old_buff = *pbuff;
  size_t size = EXTENDED_BUFF_SIZE (old_buff, min_extra);

  new_buff = _cpp_get_buff (pfile, size);
  memcpy (new_buff->base, old_buff->cur, BUFF_ROOM (old_buff));
  new_buff->next = old_buff;
  *pbuff = new_buff;
}

/* Free a chain of buffers starting at BUFF.  */
void
_cpp_free_buff (_cpp_buff *buff)
{
  _cpp_buff *next;

  for (; buff; buff = next)
    {
      next = buff->next;
      free (buff->base);
    }
}

/* Allocate permanent, unaligned storage of length LEN.  */
unsigned char *
_cpp_unaligned_alloc (cpp_reader *pfile, size_t len)
{
  _cpp_buff *buff = pfile->u_buff;
  unsigned char *result = buff->cur;

  if (len > (size_t) (buff->limit - result))
    {
      buff = _cpp_get_buff (pfile, len);
      buff->next = pfile->u_buff;
      pfile->u_buff = buff;
      result = buff->cur;
    }

  buff->cur = result + len;
  return result;
}

/* Allocate permanent, unaligned storage of length LEN from a_buff.
   That buffer is used for growing allocations when saving macro
   replacement lists in a #define, and when parsing an answer to an
   assertion in #assert, #unassert or #if (and therefore possibly
   whilst expanding macros).  It therefore must not be used by any
   code that they might call: specifically the lexer and the guts of
   the macro expander.

   All existing other uses clearly fit this restriction: storing
   registered pragmas during initialization.  */
unsigned char *
_cpp_aligned_alloc (cpp_reader *pfile, size_t len)
{
  _cpp_buff *buff = pfile->a_buff;
  unsigned char *result = buff->cur;

  if (len > (size_t) (buff->limit - result))
    {
      buff = _cpp_get_buff (pfile, len);
      buff->next = pfile->a_buff;
      pfile->a_buff = buff;
      result = buff->cur;
    }

  buff->cur = result + len;
  return result;
}

/* Say which field of TOK is in use.  */

enum cpp_token_fld_kind
cpp_token_val_index (cpp_token *tok)
{
  switch (TOKEN_SPELL (tok))
    {
    case SPELL_IDENT:
      return CPP_TOKEN_FLD_NODE;
    case SPELL_LITERAL:
      return CPP_TOKEN_FLD_STR;
    case SPELL_OPERATOR:
      if (tok->type == CPP_PASTE)
	return CPP_TOKEN_FLD_TOKEN_NO;
      else
	return CPP_TOKEN_FLD_NONE;
    case SPELL_NONE:
      if (tok->type == CPP_MACRO_ARG)
	return CPP_TOKEN_FLD_ARG_NO;
      else if (tok->type == CPP_PADDING)
	return CPP_TOKEN_FLD_SOURCE;
      else if (tok->type == CPP_PRAGMA)
	return CPP_TOKEN_FLD_PRAGMA;
      /* else fall through */
    default:
      return CPP_TOKEN_FLD_NONE;
    }
}

/* All tokens lexed in R after calling this function will be forced to have
   their source_location the same as the location referenced by P, until
   cpp_stop_forcing_token_locations is called for R.  */

<<<<<<< HEAD
void cpp_force_token_locations (cpp_reader *r, source_location *p)
=======
void
cpp_force_token_locations (cpp_reader *r, source_location *p)
>>>>>>> f84c3f4a
{
  r->forced_token_location_p = p;
}

/* Go back to assigning locations naturally for lexed tokens.  */

<<<<<<< HEAD
void cpp_stop_forcing_token_locations (cpp_reader *r)
=======
void
cpp_stop_forcing_token_locations (cpp_reader *r)
>>>>>>> f84c3f4a
{
  r->forced_token_location_p = NULL;
}<|MERGE_RESOLUTION|>--- conflicted
+++ resolved
@@ -2847,24 +2847,16 @@
    their source_location the same as the location referenced by P, until
    cpp_stop_forcing_token_locations is called for R.  */
 
-<<<<<<< HEAD
-void cpp_force_token_locations (cpp_reader *r, source_location *p)
-=======
 void
 cpp_force_token_locations (cpp_reader *r, source_location *p)
->>>>>>> f84c3f4a
 {
   r->forced_token_location_p = p;
 }
 
 /* Go back to assigning locations naturally for lexed tokens.  */
 
-<<<<<<< HEAD
-void cpp_stop_forcing_token_locations (cpp_reader *r)
-=======
 void
 cpp_stop_forcing_token_locations (cpp_reader *r)
->>>>>>> f84c3f4a
 {
   r->forced_token_location_p = NULL;
 }