<<<<<<< HEAD
=======
2011-08-22  Rainer Orth  <ro@CeBiTec.Uni-Bielefeld.DE>

	* aclocal.m4: Include ../config/picflag.m4.
	* configure.ac (GCC_PICFLAG): Call it.
	(enable_shared): Clear PICFLAG unless shared.
	* configure: Regenerate.

2011-08-12  Steve Ellcey  <sje@cup.hp.com>

	* md5.c (md5_read_ctx): Handle mis-aligned resbuf pointer.

2011-08-06  Uros Bizjak  <ubizjak@gmail.com>

	* testsuite/test-expandargv.c (writeout_test): Check result of fwrite.

2011-08-01  Jason Merrill  <jason@redhat.com>

	PR c++/49932
	* cp-demangle.c (d_prefix): Handle decltype.
	* testsuite/demangle-expected: Test it.

2011-07-26  H.J. Lu  <hongjiu.lu@intel.com>

	* testsuite/demangle-expected: Remove an extra line.

2011-07-26  Ian Lance Taylor  <iant@google.com>

	* cp-demangle.c (d_print_init): Initialize pack_index field.
	(d_print_comp): Check for NULL template argument.
	* testsuite/demangle-expected: Add test case.

2011-07-22  Gerald Pfeifer  <gerald@pfeifer.com>

	PR target/49817
	* stack-limit.c: Include <stdint.h>.

2011-07-22  Jakub Jelinek  <jakub@redhat.com>

	PR c++/49756
	* stack-limit.c: New file.
	* Makefile.in: Regenerate deps.
	(CFILES): Add stack-limit.c.
	(REQUIRED_OFILES): Add ./stack-limit.$(objext).
	* configure.ac (checkfuncs): Add getrlimit and setrlimit.
	(AC_CHECK_FUNCS): Likewise.
	* configure: Regenerated.
	* config.in: Regenerated.

2011-07-04  Jason Merrill  <jason@redhat.com>

	* cp-demangle.c (d_expression): Handle 'this'.
	(d_print_comp) [DEMANGLE_COMPONENT_FUNCTION_PARAM]: Likewise.

2011-07-01  Joel Brobecker  <brobecker@adacore.com>

	* filename_cmp.c (filename_cmp, filename_ncmp): Add handling of
	HAVE_CASE_INSENSITIVE_FILE_SYSTEM.

2011-07-01  Jan Kratochvil  <jan.kratochvil@redhat.com>

	PR debug/49408
	* cp-demangle.c (d_print_comp): Suppress argument list for function
	references by the '&' unary operator.  Keep also already processed
	variant without the argument list.  Suppress argument list types for
	function call used in an expression.
	* testsuite/demangle-expected: Fix excessive argument list types in
	`test for typed function in decltype'.  New testcase for no argument
	list types printed.  3 new testcases for function references by the
	'&' unary operator..

2011-06-20  Jason Merrill  <jason@redhat.com>

	PR c++/37089
	* cp-demangle.c (d_print_comp): Handle reference smashing.
	* testsuite/demangle-expected: Test it.

2011-06-13  Jan Kratochvil  <jan.kratochvil@redhat.com>

	* cp-demangle.c (d_print_comp) <DEMANGLE_COMPONENT_FUNCTION_TYPE>:
	Suppress d_print_mod for DMGL_RET_POSTFIX.
	* testsuite/demangle-expected: New testcases for --ret-postfix.

2011-06-13  Jan Kratochvil  <jan.kratochvil@redhat.com>

	* cp-demangle.c (d_print_comp) <DEMANGLE_COMPONENT_FUNCTION_TYPE>: Do
	not pass DMGL_RET_POSTFIX or DMGL_RET_DROP.  Support DMGL_RET_DROP.
	* testsuite/demangle-expected: New testcases for --ret-drop.
	* testsuite/test-demangle.c: Document --ret-drop in a comment.
	(main): New variable ret_drop, fill it, call cplus_demangle with it.

2011-06-13  Jan Kratochvil  <jan.kratochvil@redhat.com>

	* cp-demangle.c (struct d_print_info): Remove field options.
	(d_print_init): Remove parameter options.
	(cplus_demangle_print_callback): Update all the callers.
	(d_print_comp, d_print_mod_list, d_print_mod, d_print_function_type)
	(d_print_array_type, d_print_expr_op, d_print_cast, d_print_subexpr):
	Add parameter options, update all the callers.

2011-04-20  Jim Meyering  <meyering@redhat.com>

	* cp-demint.c (cplus_demangle_v3_components): Remove useless
	if-before-free.
	* cplus-dem.c (squangle_mop_up): Likewise.
	(delete_non_B_K_work_stuff): Likewise.
	* pex-common.c (pex_free): Likewise.
	* pex-msdos.c (pex_msdos_cleanup): Likewise.
	* pex-win32.c (mingw_rootify, msys_rootify): Likewise.
	(win32_spawn): Likewise.
	* regex.c (FREE_VAR, weak_alias): Likewise.
	* spaces.c (spaces): Likewise.

2011-04-10  Jim Meyering  <meyering@redhat.com>

	Avoid memory overrun in a test leading to potential double-free.
	* testsuite/test-expandargv.c (writeout_test): Fix off-by-one error:
	i.e., do copy the trailing NUL byte.

2011-03-31  Tristan Gingold  <gingold@adacore.com>

	* makefile.vms (OBJS): Add filename_cmp.obj

2011-02-28  Kai Tietz  <kai.tietz@onevision.com>

	* filename_cmp.c (filename_ncmp): New function.
	* functions.texi: Regenerated.

2011-02-03  Ralf Wildenhues  <Ralf.Wildenhues@gmx.de>

	* splay-tree.c: Escape wrapping newlines in texinfo markup
	with '@', to fix function declaration output rendering.
	* gather-docs: Relax and improve macro name matching to actually
	match all current names and to allow input line wrapping.
	* bsearch.c, concat.c, crc32.c, fnmatch.txh, fopen_unlocked.c,
	hashtab.c, insque.c, make-relative-prefix.c, memchr.c, memcmp.c,
	memcpy.c, memmem.c, memmove.c, mempcpy.c, memset.c,
	pexecute.txh, random.c, setenv.c, setproctitle.c,
	simple-object.txh, snprintf.c, stpncpy.c, strncmp.c, strtod.c,
	strtol.c, vasprintf.c, vprintf.c, vsnprintf.c, xmemdup.c:
	Wrap long texinfo input lines.
	* functions.texi: Regenerate.

2011-01-18  Mike Frysinger  <vapier@gentoo.org>

	* .gitignore: New file.

2010-12-08  Doug Evans  <dje@google.com>

	* splay-tree.c (splay_tree_foreach_helper): Remove arg `sp',
	all callers updated.  Rewrite to be non-recursive.

2010-11-29  Rainer Orth  <ro@CeBiTec.Uni-Bielefeld.DE>

	* setproctitle.c [HAVE_SYS_PRCTL_H]: Include <sys/types.h>.

2010-11-20  Anthony Green  <green@moxielogic.com>

	* configure.ac: Turn PR_SET_NAME link test into a test for
	sys/prctl.h.
	* configure, config.in: Rebuilt.
	* setproctitle.c: Test for HAVE_SYS_PRCTL_H.
	(setproctitle) Test for PR_SET_NAME definition.

2010-11-20  Ralf Wildenhues  <Ralf.Wildenhues@gmx.de>

	PR other/46202
	* Makefile.in (install-strip): New phony target.
	(install): Also mark as phony.

2010-11-16  Ian Lance Taylor  <iant@google.com>

	* simple-object.c (simple_object_attributes_merge): Rename from
	simple_object_attributes_compare.  Call merge field.
	* simple-object-common.h (struct simple_object_functions): Rename
	attributes_compare field to attribute_merge.
	* simple-object-elf.c (EM_SPARC): Define.
	(EM_SPARC32PLUS): Define.
	(simple_object_elf_attributes_merge): Renamed from
	simple_object_elf_attributes_compare.  Permit EM_SPARC and
	EM_SPARC32PLUS objects to be merged.
	(simple_object_elf_functions): Update function name.
	* simple-object-coff.c (simple_object_coff_attributes_merge):
	Rename from simple_object_coff_attributes_compare.
	(simple_object_coff_functions): Update function name.
	* simple-object-mach-o.c (simple_object_mach_o_attributes_merge):
	Renamed from simple_object_mach_o_attributes_compare.
	(simple_object_mach_o_functions): Update function name.

2010-11-16  H.J. Lu  <hongjiu.lu@intel.com>

	PR other/42670
	PR binutils/11137
	* cp-demangle.c (d_make_demangle_mangled_name): New.
	(d_demangle_callback): Use it on DCT_GLOBAL_XTORS.

	* testsuite/demangle-expected: Updated.

2010-11-14  Kai Tietz  <kai.tietz@onevision.com>

	* simple-object-coff.c (simple_object_coff_read_strtab): Fix reading
	offset.

2010-11-12  Ian Lance Taylor  <iant@google.com>

	PR other/46332
	* cp-demangle.c (d_print_function_type): Don't print parentheses
	if there are no modifiers to print.
	* testsuite/demangle-expected: Tweak one test case, add another.

2010-11-04  Richard Henderson  <rth@redhat.com>

	* configure.ac (AC_CHECK_HEADERS): Add process.h.
	(checkfuncs): Add dup3, spawnve, spawnvpe; sort the list.
	(AC_CHECK_FUNCS): Add dup3, spawnve, spawnvpe.
	* configure, config.in: Rebuild.
	* pex-unix.c [HAVE_SPAWNVE] (pex_unix_exec_child): New function.
	[HAVE_SPAWNVE] (save_and_install_fd, restore_fd): New functions.

2010-11-02  Ian Lance Taylor  <iant@google.com>
	    Dave Korn  <dave.korn.cygwin@gmail.com>
	    Iain Sandoe  <iains@gcc.gnu.org>

	* simple-object.c: New file.
	* simple-object-common.h: New file.
	* simple-object-elf.c: New file.
	* simple-object-mach-o.c: New file.
	* simple-object-coff.c: New file.
	* simple-object.txh: New file.
	* configure.ac: Add AC_TYPE_SSIZE_T.
	* Makefile.in: Rebuild dependencies.
	(CFILES): Add simple-object.c, simple-object-coff,
	simple-object-elf.c, and simple-object-mach-o.c.
	(REQUIRED_OFILES): Add corresponding object files.
	* configure: Rebuild.
	* config.in: Rebuild.
	* functions.texi: Rebuild.

2010-10-29  Ian Lance Taylor  <iant@google.com>

	* setproctitle.c: Add space after function name in @deftypefn
	comment.
	* functions.texi: Rebuild.

2010-10-26  Ralf Wildenhues  <Ralf.Wildenhues@gmx.de>

	* aclocal.m4 (AC_LANG_FUNC_LINK_TRY(C)): Delete.
	* configure: Regenerate.

2010-10-07  Andi Kleen <ak@linux.intel.com>

	* configure: Regenerate.
	* configure.ac: Turn PR_SET_NAME check into link check.

2010-10-06  Andi Kleen <ak@linux.intel.com>

	* Makefile.in (CFILES): Add setproctitle.
	(CONFIGURED_OFILES): Add setproctitle.
	(setproctitle): Add rule.
	* config.in: Regenerate.
	* configure: Regenerate.
	* configure.ac: Add checks for prctl PR_SET_NAME and setproctitle.
	* setproctitle.c: Add file.
	* functions.texi: Regenerate.

2010-09-22 Tristan Gingold  <gingold@adacore.com>

	* cplus-dem.c (ada_demangle): Add comments.
	Handle stream and controlled type operations.
	Decoding of some uppercase letters moved before separators.
	* testsuite/demangle-expected: Add tests.

2010-09-10  James Lyon  <jameslyon0@googlemail.com>

	http://sourceware.org/bugzilla/show_bug.cgi?id=11572
	* cp-demangle.c (d_find_pack): Add case for
	DEMANGLE_COMPONENT_LAMBDA.
	* testsuite/demangle-expected: Add regression test.

2010-09-08  Tristan Gingold  <gingold@adacore.com>

	PR 44001
	* maint-tool (missing): Fix pattern for object file.
	(deps): Use $(objext) for object extension.
	* Makefile.in (objext): New variable.
	Replace all occurences of .o with .$(objext)
	Regenerate with maint-deps
	* configure.ac (pexecute): Set to the basename.
	* configure: Regenerate.

2010-08-20  Maciej W. Rozycki  <macro@codesourcery.com>

	* pex-common.c (pex_read_err): Set stderr_pipe to -1 if a
	corresponding stream has been opened.
	(pex_free): Close pipe file descriptors corresponding to child's
	stdout and stderr before waiting.

2010-08-13  Nick Clifton  <nickc@redhat.com>

	* argv.c (expandargv): Limit the number of times that response
	files are opened in order to prevent infinite recursion.

2010-07-21  Pascal Obry  <obry@adacore.com>

	* make-temp-file.c (choose_tmpdir): Append a dot to P_tmpdir if needed.

2010-07-06  Ken Werner  <ken.werner@de.ibm.com>

	* floatformat.c (floatformat_ieee_half_big): New variable.
	(floatformat_ieee_half_little): Likewise.

2010-06-14  Gerald Pfeifer  <gerald@pfeifer.com>

	* libiberty.texi: Remove reference to GCC 3 and 2001 (thrice).
	Update copyright years.
	Move to GFDL 1.3.

2010-06-10  Jakub Jelinek  <jakub@redhat.com>

	PR other/43838
	* cp-demangle.c (struct d_print_info): Add flush_count field.
	(d_print_init): Initialize it to 0.
	(d_print_flush): Increment it.
	(d_print_comp): If needed flush before appending ", ".  Only
	decrement dpi->len if no flushes happened during the recursive
	call.
	* testsuite/demangle-expected: Add a test for this.

2010-06-08  Laurynas Biveinis  <laurynas.biveinis@gmail.com>

	* splay-tree.c: Update copyright years.
	(splay_tree_new_typed_alloc): New.
	(splay_tree_new_with_allocator): Use it.

	* hashtab.c: Update copyright years.
	(htab_create_typed_alloc): New.
	(htab_create_alloc): Use it.

	* functions.texi: Regenerate.

2010-06-03  Joern Rennecke <joern.rennecke@embecosm.com>
	    Ralf Wildenhues  <Ralf.Wildenhues@gmx.de>

	PR bootstrap/42798
	* configure.ac: Check for declaration of 'basename(char *)'.
	* configure: Regenerate.

2010-05-26  Kai Tietz  <kai.tietz@onevision.com>

	* testsuite/demangle-expected: Add tests for __int128
	and unsigned __int128 types.

2010-05-06  Magnus Fromreide  <magfr@lysator.liu.se>
	    Jason Merrill  <jason@redhat.com>

	* cp-demangle.c (cplus_demangle_builtin_types): Add nullptr.
	(cplus_demangle_type): Handle nullptr.
	* testsuite/demangle-expected: Test it.

2010-04-23  Pedro Alves  <pedro@codesourcery.com>

	* lbasename.c (lbasename): Split into ...
	(unix_lbasename, dos_basename): ... these.
	(lbasename): ... and reimplement on top of them.
	* Makefile.in (lbasename.o): Add dependency on
	$(INCDIR)/filenames.h.

>>>>>>> 3082eeb7
2010-04-07  Jakub Jelinek  <jakub@redhat.com>

	* regex.c (byte_re_match_2_internal): Avoid set but not used
	warning.

2010-03-22  Jason Merrill  <jason@redhat.com>

	* cp-demangle.c (d_print_mod): Use () rather than [] for vectors.

2010-03-01  Ralf Wildenhues  <Ralf.Wildenhues@gmx.de>

	* Makefile.in (all): Do not use exec.

2010-02-04  Tom Tromey  <tromey@redhat.com>

	* testsuite/demangle-expected: Add missing --format=gnu-v3.

2010-02-03  Jason Merrill  <jason@redhat.com>

	* cp-demangle.c (d_expression): Handle dependent operator name.

	PR c++/12909
	* cp-demangle.c (d_number_component, d_vector_type): New.
	(cplus_demangle_type, d_print_comp, d_print_mod): Handle vectors.

2010-01-25  Ian Lance Taylor  <iant@google.com>

	* cp-demangle.c (cplus_demangle_type): Check for invalid type
	after "DF".
	* testsuite/demangle-expected: Add test.

2010-01-20  Jason Merrill  <jason@redhat.com>

	PR c++/42338
	* cp-demangle.c (d_print_comp): Fix array index printing.

2010-01-11  Tristan Gingold  <gingold@adacore.com>

	* cplus-dem.c (ada_demangle): Remove prototype.
	(grow_vect): Removed.
	(ada_demangle): Rewritten.
	(cplus_demangle): Fix indentation.
	* testsuite/demangle-expected: Add tests for Ada.

2010-01-09  Ian Lance Taylor  <iant@google.com>

	PR other/42230
	* cp-demangle.c (d_demangle): Return dgs.alc on success.

2010-01-04  Nobuhiro Iwamatsu <iwamatsu@nigauri.org>

	PR target/42316
	* configure.ac (PICFLAG): Use -fPIC on SH hosts.
	* configure: Regenerate.

2009-12-07  Doug Evans  <dje@google.com>

	* pex-unix.c (pex_unix_exec_child): Save/restore environ.

2009-11-26  Ben Elliston  <bje@au.ibm.com>

	* configure.ac (AC_CHECK_FUNCS): Sort into alphabetic order.
	* configure: Regenerate.

2009-11-25  Ben Elliston  <bje@au.ibm.com>

	* functions.texi: Rebuild.

2009-11-25  Manuel Lopez-Ibanez  <manu@gcc.gnu.org>
	    Ben Elliston  <bje@au.ibm.com>

	* README: Mention changes to Makefile.in and functions.texi.
	* gather-docs: Mention 'make stamp-functions' in the header.

2009-11-23  Ben Elliston  <bje@au.ibm.com>
	    Ian Lance Taylor  <iant@google.com>

	* pex-unix.c (pex_child_error): Improve warning avoidance by
	checking the results of write(3) and exiting with -2 if any write
	returns a negative value.

2009-11-22  Steve Ward  <planet36@gmail.com>

	* dyn-string.c (dyn_string_append_char): Fix typo in comment.

2009-11-20  Ben Elliston  <bje@au.ibm.com>

	* pex-unix.c (pex_child_error): Define writeerr macro to avoid
	unused result warnings from write(3) calls.  Undefine writeerr
	after all uses.

2009-10-08  Daniel Gutson  <dgutson@codesourcery.com>
	Daniel Jacobowitz  <dan@codesourcery.com>
	Pedro Alves  <pedro@codesourcery.com>

	libiberty/
	* argv.c (consume_whitespace): New function.
	(only_whitespace): New function.
	(buildargv): Always use ISSPACE by calling consume_whitespace.
	(expandargv): Skip empty files.  Do not stop at the first empty
	argument (calling only_whitespace)..
	* testsuite/test-expandargv.c: (test_data): Test empty lines
	and empty arguments.
	(run_tests): Fix false positives due to shorter arguments.

2009-09-30  Martin Thuresson  <martint@google.com>

	* regex.c (byte_re_match_2_internal): Split declaration and
	assignment to avoid -Wc++-compat warning due to goto.

2009-09-29  Jason Merrill  <jason@redhat.com>

	* Makefile.in: Enable demangle target.
	* cp-demangle.c (d_lambda, d_unnamed_type, d_make_default_arg): New.
	(d_name, d_prefix, d_unqualified_name, d_local_name): Handle lambdas.
	(d_parmlist): Factor out from d_bare_function_type.
	(d_compact_number): Factor out from d_template_param and d_expression.
	(d_append_num): Factor out from d_print_comp.
	(d_print_comp, d_print_mod_list): Handle lambdas.
	* testsuite/demangle-expected: Add lambda tests.

2009-09-23  Matthew Gingell  <gingell@adacore.com>

	* cplus-dem.c (ada_demangle): Ensure demangled is freed.

2009-09-22  Ozkan Sezer  <sezeroz@gmail.com>

	* choose-temp.c: Include unistd.h for mingw targets.

2009-09-16  Rainer Orth  <ro@CeBiTec.Uni-Bielefeld.DE>

	* hashtab.c [HAVE_INTTYPES_H]: Include <inttypes.h>.

2009-09-15  Tristan Gingold  <gingold@adacore.com>

	* config.h-vms (intptr_t): Define to compile hashtab.c

2009-09-04  Ozkan Sezer  <sezeroz@gmail.com>

	PR target/39065
	* configure.ac: Replace AC_CHECK_TYPE() for intptr_t and uintptr_t
	with AC_TYPE_INTPTR_T and AC_TYPE_UINTPTR_T.
	* config.in: Regenerated.
	* configure: Regenerated.

2009-09-03  Ozkan Sezer  <sezeroz@gmail.com>

	PR target/39065
	* configure.ac: Also check for intptr_t.
	* config.h.in: Regenerated.
	* configure: Regenerated.
	* hashtab.c (hash_pointer): Cast the pointer argument to intptr_t
	instead of of long.

2009-09-02  Tristan Gingold  <gingold@adacore.com>

	* vmsbuild.com: Removed as unused and superceeded by makefile.vms.
	* makefile.vms: Ported to Itanium VMS.  Remove useless targets and
	dependencies.  Remove unused FORMAT variable.
	* configure.com: New file to create build.com DCL script for
	Itanium VMS or Alpha VMS.

2009-08-24  Ralf Wildenhues  <Ralf.Wildenhues@gmx.de>

	* configure.ac (AC_PREREQ): Bump to 2.64.

2009-08-23  H.J. Lu  <hongjiu.lu@intel.com>

	 PR ld/10536
	 * Makefile.in (install-html-recursive): Removed.

2009-08-22  Ralf Wildenhues  <Ralf.Wildenhues@gmx.de>

	* config.in: Regenerate.
	* configure: Regenerate.

2009-07-30  Ralf Wildenhues  <Ralf.Wildenhues@gmx.de>

	* Makefile.in (AUTOCONF, configure_deps): New variables.
	($(srcdir)/configure): New rule, active only in maintainer mode.

2009-07-29  Douglas B Rupp  <rupp@gnat.com>

	* make-temp-file.c (choose_tmpdir): Try standard temp logical on VMS.

2009-07-27  Douglas B Rupp  <rupp@gnat.com>

	* pex-unix.c (vfork): Remove VMS specific definition (get from header
	file instead).
	(to_ptr32): New function.
	(pex_unix_exec_child): Use it.

2009-07-24  Ian Lance Taylor  <iant@google.com>

	PR bootstrap/40854
	* crc32.c (xcrc32): Rename from crc32.

2009-07-24  Ian Lance Taylor  <iant@google.com>

	* crc32.c: New file.
	* Makefile.in: Rebuild dependencies.
	(CFILES): Add crc32.c.
	(REQUIRED_OFILES): Add ./crc32.o.
	* functions.texi: Rebuild.

2009-07-17  Jan Kratochvil  <jan.kratochvil@redhat.com>

	* cp-demangle.c (d_print_comp <DEMANGLE_COMPONENT_GLOBAL_CONSTRUCTORS>)
	(d_print_comp <DEMANGLE_COMPONENT_GLOBAL_DESTRUCTORS): New.
	(d_make_comp <DEMANGLE_COMPONENT_GLOBAL_CONSTRUCTORS>)
	(d_make_comp <DEMANGLE_COMPONENT_GLOBAL_DESTRUCTORS): New.
	(d_demangle_callback): The variable type is now declared as enum.
	Replace parser of _GLOBAL_ symbols by a d_make_comp call.

2009-06-21  Jakub Jelinek  <jakub@redhat.com>

	* hashtab.c (htab_traverse): Don't call htab_expand for
	nearly empty hashtabs with sizes 7, 13 or 31.

2009-06-16  Nick Clifton  <nickc@redhat.com>

	PR 10197
	* testsuite/test-demangle.c: Rename getline to get_line to avoid
	conflicts with system function of the same name.

2009-05-30  Eli Zaretskii  <eliz@gnu.org>

	* snprintf.c: Doc fix.

	* vsnprintf.c: Doc fix.

2009-05-29  Kai Tietz  <kai.tietz@onevision.com>

<<<<<<< HEAD
        * pex-win32.c (pex_win32_fdopenr): Set INHERIT to false.
=======
	* pex-win32.c (pex_win32_fdopenr): Set INHERIT to false.
>>>>>>> 3082eeb7

2009-05-29  Michael Matz  <matz@suse.de>

	* fibheap.c (fibheap_replace_key_data): Make sure we don't early
	out when forcing the minimum.
	(fibheap_delete_node): Assert that we managed to force the minimum.

2009-05-25  Tristan Gingold  <gingold@adacore.com>

	* config.h-vms: Rewritten.  Define configure macros.
	Use DEC-C builtin alloca.

	* makefile.vms (OBJS): Update list.
	(OPT): New variable.
	(CFLAGS): Update compilation flags.
	(libiberty.olb): Do not depend on alloca-conf.h anymore.

2009-05-19  Ian Lance Taylor  <iant@google.com>
	    Ben Elliston  <bje@au.ibm.com>

	* cp-demangle.c (cplus_demangle_fill_ctor): Fix logic bug.
	(cplus_demangle_fill_dtor): Likewise.

2009-05-17  Julian Brown  <julian@codesourcery.com>

	* pex-win32.c (pex_win32_exec_child): Fix logic to avoid closing
	standard handles (stdin, stdout, stderr) in parent.

2009-04-29  Julian Brown  <julian@codesourcery.com>

<<<<<<< HEAD
	* pex-win32.c (pex_win32_pipe): Add _O_NOINHERIT.    
=======
	* pex-win32.c (pex_win32_pipe): Add _O_NOINHERIT.
>>>>>>> 3082eeb7
	(pex_win32_exec_child): Ensure each process has only one handle open
	on pipe endpoints. Close standard input after creating child for
	symmetry with standard output/standard error.

2009-04-25  Eli Zaretskii  <eliz@gnu.org>

	* Makefile.in (needed-list): Target removed (not used in GCC
	3.0 and later).  All references deleted.
	(mostlyclean): Remove references to needed.awk and needed2.awk.

2009-04-14  Eli Zaretskii  <eliz@gnu.org>

	* configure.ac  (setobjs, msdosdjgpp): Move a-priori setting of
	existing and required library functions to with_target_subdir
	section, so that the native build does detect them at configure
	time.
	* configure: Regenerated.
<<<<<<< HEAD
	
2009-04-13  Ozkan Sezer  <sezeroz@gmail.com>

        PR target/39397
        * pex-common.h (struct pex_obj): Store pid values as pid_t,
        not as long (members *children and (*wait))
        * pex-common.c (pex_run_in_environment): Likewise.
        * pex-win32.c (pex_win32_wait): Return pid_t and properly check
        returned pid value.
        * pex-djgpp.c (pex_djgpp_wait): Return pid_t.
        * pex-msdos.c (pex_msdos_wait): Likewise.

2009-04-07  Arnaud Patard <apatard@mandriva.com>

       * libiberty/configure.ac: Fix Linux/MIPS matching rule.
       * libiberty/configure: Regenerate.
=======

2009-04-13  Ozkan Sezer  <sezeroz@gmail.com>

	PR target/39397
	* pex-common.h (struct pex_obj): Store pid values as pid_t,
	not as long (members *children and (*wait))
	* pex-common.c (pex_run_in_environment): Likewise.
	* pex-win32.c (pex_win32_wait): Return pid_t and properly check
	returned pid value.
	* pex-djgpp.c (pex_djgpp_wait): Return pid_t.
	* pex-msdos.c (pex_msdos_wait): Likewise.

2009-04-07  Arnaud Patard <apatard@mandriva.com>

	* libiberty/configure.ac: Fix Linux/MIPS matching rule.
	* libiberty/configure: Regenerate.
>>>>>>> 3082eeb7

2009-03-27  Ian Lance Taylor  <iant@google.com>

	* memmem.c: New file, from gnulib.
	* configure.ac: Add memmem to list of functions provided if they
	are not available on the host.
	* Makefile.in: Rebuild dependencies.
	(CFILES): Add memmem.c.
	(CONFIGURED_OFILES): Add memmem.o.
	* configure, config.in, functions.texi: Rebuild.

2009-03-23  Jason Merrill  <jason@redhat.com>

	* cp-demangle.c (d_expression): Handle pack expansion.
	(d_find_pack): Handle DEMANGLE_COMPONENT_FUNCTION_PARAM.
	(d_print_subexpr): Don't wrap function parms in ().
	(d_print_comp) [DEMANGLE_COMPONENT_PACK_EXPANSION]: Handle
	not finding a pack.

2009-03-17  Jason Merrill  <jason@redhat.com>

	* cp-demangle.c (d_make_function_param): new fn.
	(cplus_demangle_mangled_name): Work around abi v2 bug.
	(d_expr_primary): Likewise.
	(cplus_demangle_operators): Add alignof ops.
	(d_expression): Handle function parameters and conversions
	with other than 1 operand.
	(d_print_comp): Handle function parameters.  Fix bug with
	function used in type of function.
	* testsuite/demangle-expected: Update tests.

2009-02-21  Mark Mitchell  <mark@codesourcery.com>

	* make-temp-file.c (<windows.h>): Include on Windows.
	(choose_tmpdir): On Windows, use GetTempPath.

2009-01-18  Dave Korn  <dave.korn.cygwin@gmail.com>

	* configure.ac (funcs, vars, checkfuncs):  Don't munge on Cygwin,
	as it no longer shares libiberty object files.
	* configure:  Regenerated.

2009-01-07  Jason Merrill  <jason@redhat.com>

	* cp-demangle.c (d_expression): Remove mangling for zero-op casts.

2009-01-06  Ben Elliston  <bje@au.ibm.com>

	* cp-demangle.c (cplus_demangle_type): Return NULL if the
	character following a 'D' cannot be recognised.

2008-12-18  Jason Merrill  <jason@redhat.com>

	PR c++/38561
	* cp-demangle.c (d_expression, d_print_comp): Revert
	cast changes.

2008-12-17  Jason Merrill  <jason@redhat.com>

	* cp-demangle.c (d_expression): Handle rvalue stubs too.
	[DEMANGLE_COMPONENT_CAST]: Update mangling.
	(d_print_comp): Avoid extra ", " with empty template argument packs.
	Remove handling for obsolete T() mangling.

2008-12-10  Jason Merrill  <jason@redhat.com>

	* cp-demangle.c (cplus_demangle_type): Support fixed-point types.
	(d_print_comp, d_dump): Likewise.

2008-10-22  Daniel Jacobowitz  <dan@codesourcery.com>

	* Makefile.in (CPPFLAGS): Define.
	(FLAGS_TO_PASS, COMPILE.c): Add CPPFLAGS.

2008-10-15  Paolo Bonzini  <bonzini@gnu.org>

	PR bootstrap/37137
	* Makefile.in (LIBCFLAGS): Remove.
	(FLAGS_TO_PASS): Don't mention it.
	(COMPILE.c, MULTIOSDIR): Replace it with CFLAGS.

2008-10-08  David Edelsohn  <edelsohn@gnu.org>

	* xstrdup.c: Include <sys/types.h> after "config.h"

2008-10-07  Jan Kratochvil  <jan.kratochvil@redhat.com>

	* configure.ac: Call AC_SYS_LARGEFILE.
	* config.in: Regenerated.
	* configure: Likewise.

2008-10-06  Jason Merrill  <jason@redhat.com>

	* cp-demangle.c (struct d_print_info): Add pack_index.
	(d_dump): Add DEMANGLE_COMPONENT_PACK_EXPANSION.
	(d_make_comp): Likewise.  DEMANGLE_COMPONENT_ARGLIST and
	DEMANGLE_COMPONENT_TEMPLATE_ARGLIST can have two null args.
	(cplus_demangle_builtin_types): Add char16/32_t.
	(cplus_demangle_type): Recognize them.
	(d_template_args): Handle empty argument packs.
	(d_template_arg): Handle argument packs.
	(d_expression): Handle dependent name.
	(d_index_template_argument): New fn.
	(d_lookup_template_argument): New fn.
	(d_find_pack, d_pack_length): New fn.
	(d_print_subexpr): Split out...
	(d_print_comp): ...from here.  Use d_*_template_argument.
	Handle empty arg lists.  Support pack expansions.
	* cp-demangle.h (D_BUILTIN_TYPE_COUNT): Increase to 32.

2008-09-09  Jason Merrill  <jason@redhat.com>

	* cp-demangle.c (d_dump): Handle DEMANGLE_COMPONENT_DECLTYPE.
	(d_make_comp): Likewise.
	(cplus_demangle_type): Handle decltype and DFP types.
	(cplus_demangle_operators): Call operator takes 2 args.
	(cplus_demangle_builtin_types): Add DFP types.
	(d_exprlist): New fn.
	(d_expression): Handle parm placeholders, T() and calls.
	(d_print_comp): Handle decltype, T() and calls.
	* testsuite/demangle-expected: Test the above.

2008-08-07  Aaron W. LaFramboise  <aaronavay62@aaronwl.com>

	* pex-win32.c (argv_to_argc): New function.
	(spawn_script): Duplicate argv before calling win32_spawn.

2008-07-31  Jakub Jelinek  <jakub@redhat.com>

	* mkstemps.c (mkstemps): Keep looping even for EISDIR.

2008-07-31  Denys Vlasenko  <dvlasenk@redhat.com>

	* mkstemps.c (mkstemps): If open failed with errno other than
	EEXIST, return immediately.
	* make-temp-file.c: Include errno.h.
	(make_temp_file): If mkstemps failed, print an error message
	before aborting.

2008-07-24  Ralf Wildenhues  <Ralf.Wildenhues@gmx.de>

	* maint-tool (deps): Output config.h instead of stamp-h.
	* Makefile.in: Rebuild deps.
	(maintainer-clean-subdir): Depend on stamp-h rather than config.h.
	Reverts 2007-07-11 change.

2008-06-19  Eric Blake  <ebb9@byu.net>

	Adjust strsignal to POSIX 200x prototype.
	* strsignal.c (strsignal): Remove const.

2008-06-17  Ralf Wildenhues  <Ralf.Wildenhues@gmx.de>

	* configure: Regenerate.

2008-06-15  Ralf Wildenhues  <Ralf.Wildenhues@gmx.de>

	* libiberty.texi: Expand TABs, drop indentation outside examples.
	* obstacks.texi: Likewise.

2008-04-21  Aurelien Jarno  <aurelien@aurel32.net>

	* libiberty/configure.ac: use -fPIC on Linux/MIPS hosts.
	* libiberty/configure: Regenerate.

2008-04-18  Kris Van Hees <kris.van.hees@oracle.com>

	* testsuite/demangle-expected: Added tests for char16_t and char32_t.

2008-04-18  Paolo Bonzini  <bonzini@gnu.org>

	PR bootstrap/35457
	* aclocal.m4: Add override.m4.
	* configure: Regenerate.

2008-03-31  Ian Lance Taylor  <iant@google.com>

	* cp-demangle.c (d_substitution): Correct overflow check to avoid
	-fstrict-overflow optimizations.

2008-03-27  Paolo Bonzini  <bonzini@gnu.org>

	* configure.ac (frags): Don't set, use frag instead.
	(PICFLAG): Set here and substitute.
	* Makefile.in (PICFLAG): Substitute from autoconf.
	* configure: Regenerate.

2008-03-24  Ian Lance Taylor  <iant@google.com>

	* sha1.c: New file, from gnulib.
	* Makefile.in: Rebuild dependencies.
	(CFILES): Add sha1.c.
	(REQUIRED_OFILES): Add sha1.o.

2008-03-24  Doug Evans  <dje@google.com>

	* make-relative-prefix.c (make_relative_prefix_1): Handle NULL
	return from strdup.

2008-03-12  Seongbae Park <seongbae.park@gmail.com>

	* cplus-dem.c (malloc, realloc): Use void * instead of char *
	as return type.

2008-03-11  Nick Clifton  <nickc@redhat.com>

	* md5.c (md5_process_bytes): Do not assume that memcpy will
	provide a return value.

2008-02-19  Ben Elliston  <bje@au.ibm.com>

	PR other/12618
	* testsuite/Makefile.in (mostlyclean): Remove any core file.

2008-01-26  David Daney  <ddaney@avtrex.com>

	* cp-demangle.c (d_dump): Handle DEMANGLE_COMPONENT_JAVA_RESOURCE,
	DEMANGLE_COMPONENT_COMPOUND_NAME, and
	DEMANGLE_COMPONENT_CHARACTER cases.
	(d_make_comp): Handle DEMANGLE_COMPONENT_COMPOUND_NAME and
	DEMANGLE_COMPONENT_JAVA_RESOURCE cases.
	(d_make_character): New function.
	(d_java_resource): Same.
	(d_special_name): Handle "Gr" case.
	(d_print_comp): Handle DEMANGLE_COMPONENT_JAVA_RESOURCE,
	DEMANGLE_COMPONENT_COMPOUND_NAME, and
	DEMANGLE_COMPONENT_CHARACTER cases.
	* testsuite/demangle-expected: Add test for java resource name
	mangling.

2008-01-23  Thiago Jung Bauermann  <bauerman@br.ibm.com>

	* cplus-dem.c (demangle_function_name): Changed to return value
	indicating if a name was correctly demangled.
	(iterate_demangle_function): Use demangle_function_name return
	value.

2008-01-19  Manuel Lopez-Ibanez  <manu@gcc.gnu.org>

	PR other/33768
	* splay-tree.c (rotate_left): Fix minor typo in comment.
	(rotate_right): Likewise.

2007-11-12  Joseph Myers  <joseph@codesourcery.com>

	* floatformat.c (floatformat_ibm_long_double_is_valid): Fix
	compiler warnings.
	(floatformat_ibm_long_double): Use
	floatformat_ibm_long_double_is_valid.

2007-11-07  Joseph Myers  <joseph@codesourcery.com>
	    Daniel Jacobowitz  <dan@codesourcery.com>

	* floatformat.c (mant_bits_set): New.
	(floatformat_to_double): Use it.  Note no special handling of
	split formats.
	(floatformat_from_double): Note no special handing of split
	formats.
	(floatformat_ibm_long_double_is_valid,
	floatformat_ibm_long_double): New.
	(floatformat_ieee_single_big, floatformat_ieee_single_little,
	floatformat_ieee_double_big, floatformat_ieee_double_little,
	floatformat_ieee_double_littlebyte_bigword, floatformat_vax_f,
	floatformat_vax_d, floatformat_vax_g, floatformat_i387_ext,
	floatformat_m68881_ext, floatformat_i960_ext,
	floatformat_m88110_ext, floatformat_m88110_harris_ext,
	floatformat_arm_ext_big, floatformat_arm_ext_littlebyte_bigword,
	floatformat_ia64_spill_big, floatformat_ia64_spill_little,
	floatformat_ia64_quad_big, floatformat_ia64_quad_little): Update
	for addition of split_half field.

2007-09-06  Tom Tromey  <tromey@redhat.com>

	* pexecute.txh (pex_free): Document process killing.

2007-08-31  Douglas Gregor  <doug.gregor@gmail.com>

	* cp-demangle.c (d_dump): Handle
	DEMANGLE_COMPONENT_RVALUE_REFERENCE.
	(d_make_comp): Ditto.
	(cplus_demangle_type): Ditto.
	(d_print_comp): Ditto.
	(d_print_mod): Ditto.
	(d_print_function_type): Ditto.

2007-08-24  Kai Tietz  <kai.tietz@onevision.com>

	* pex-common.h: (pex_funcs): Retyped wait and exec_child to pid_t.
	* pex-djgpp.c: Likewise.
	* pex-msdos.c: Likewise.
	* pex-unix.c: Likewise.
	* pex-win32.c: Likewise.

2007-08-17  Michael Snyder  <msnyder@access-company.com>

	* make-relative-prefix.c (make_relative_prefix_1): Resource leaks.

2007-08-03  Michael Snyder  <msnyder@access-company.com>

	* make-relative-prefix.c (make_relative_prefix_1): Fix resource
	leak.

2007-07-31  Michael Snyder  <msnyder@access-company.com>

	* cp-demangle.c (d_print_comp): Guard against null.

2007-07-25  Ben Elliston  <bje@au.ibm.com>

	* Makefile.in (CFILES): Remove ternary.c.
	(REQUIRED_OFILES): Remove ./ternary.o.
	(INSTALLED_HEADERS): Remove ternary.h.
	(ternary.o): Remove.
	* ternary.c: Remove.

2007-07-23  DJ Delorie  <dj@redhat.com>

	* argv.c (writeargv): Fix typo in inline documentation.
	* functions.texi: Regenerate.

2007-07-17  DJ Delorie  <dj@redhat.com>

	* configure.ac (target_header_dir, msdosdjgpp): Remove duplicate
	gettimeofday entry.
	* configure: Likewise.

2007-07-11  Alexandre Oliva  <aoliva@redhat.com>

	* maint-tool (deps): Output stamp-h instead of config.h.
	* Makefile.in: Rebuild deps.
	(maintainer-clean-subdir): Depend on stamp-h rather than config.h.

2007-07-02  Simon Baldwin <simonb@google.com>

	* argv.c (writeargv): Removed declaration of unused variable.

2007-06-14  Paolo Bonzini  <bonzini@gnu.org>

	* configure.ac: Use ACX_PROG_CC_ALMOST_PEDANTIC too.
	* configure: Regenerate.

2007-06-14  Paolo Bonzini  <bonzini@gnu.org>

	* aclocal.m4: Include config/warnings.m4.
	* configure.ac: Use ACX_PROG_CC_WARNING_OPTS.
	* configure: Regenerate.

2007-06-07  Geoffrey Keating  <geoffk@apple.com>

	* configure.ac: Non-default multilibs can be cross compilations.
	* configure: Regenerate

2007-05-07  Nathan Froyd  <froydnj@codesourcery.com>

	* argv.c (writeargv): New function.

2007-05-05  Geoffrey Keating  <geoffk@apple.com>

	* cp-demangle.c (d_name): Detect local-source-name.
	(d_prefix): Likewise.
	(d_unqualified_name): Implement local-source-name.

2007-05-03  Joel Brobecker  <brobecker@adacore.com>

	* filename_cmp.c: Replace include of ctype.h by include of
	safe-ctype.h.
	(filename_cmp): Use TOLOWER instead of tolower for conversions
	that are locale-independent.
	* Makefile.in (filename_cmp.o): Add dependency on safe-ctype.h.

2007-04-11  Thomas Neumann  tneumann@users.sourceforge.net

	* argv.c: Use ANSI C declarations.
	* make-relative-prefix.c: Likewise.

2007-04-06  Joel Brobecker  <brobecker@adacore.com>

	* filename_cmp.c (filename_cmp): Improve documentation.

2007-04-02  Andreas Schwab  <schwab@suse.de>

	* filename_cmp.c: Include "config.h".

2007-03-29  Joel Brobecker  <brobecker@adacore.com>

	* filename_cmp.c: New file.
	* Makefile.in (CFILES): Add filename_cmp.c.
	(REQUIRED_OFILES): Add filename_cmp.o
	(filename_cmp.o): New rule.
	* functions.texi: Regenerate.

2007-03-15  Geoffrey Keating  <geoffk@apple.com>

	* cp-demangle.c (d_encoding): Exit early on error.
	(d_pointer_to_member_type): Exit early if cplus_demangle_type
	returns NULL.
	(cplus_demangle_type): Likewise.
	* testsuite/demangle-expected: New testcase.

2007-03-01  Brooks Moses  <brooks.moses@codesourcery.com>

	* Makefile.in: Add install-pdf target as copied from
	automake v1.10 rules.
	* testsuite/Makefile.in: Add dummy install-pdf target.

2007-03-01  Peter Breitenlohner  <peb@mppmu.mpg.de>
	    Eric Botcazou  <ebotcazou@libertysurf.fr>

	PR other/16513
	* Makefile.in: Install library under $(MULTIOSDIR), not $(MULTISUBDIR).
	Install headers in multilib independent location.

2007-02-26  DJ Delorie  <dj@redhat.com>

	* configure.ac: add djgpp-specific results, so we don't have to
	link during a cross compilation.
	* configure: Regenerated.

2007-01-31  Ralf Wildenhues  <Ralf.Wildenhues@gmx.de>

	* hex.c: Fix typo.
	* choose-temp.c: Likewise.
	* functions.texi: Regenerate.

2007-01-31  Vladimir Prus  <vladimir@codesourcery.com>

	* pex-common.h (struct pex_obj): New fields
	stderr_pipe and read_err.
	* pex-common.c (pex_init_common): Initialize
	stderr_pipe.
	(pex_run_in_environment): Add error checking
	for PEX_STDERR_TO_PIPE.  Create a pipe
	for stderr if necessary.
	(pex_read_err): New.
	(pex_free): Close read_err.
	* pexecute.txh: Document changes.
	* functions.texi: Regenerated.

2007-01-31  Ben Elliston  <bje@au.ibm.com>

	* strsignal.c (psignal): Change type of signo to int.
	* functions.texi: Regenerate.

2007-01-29  Simon Baldwin <simonb@google.com>

	* cp-demangle.h (cplus_demangle_operators): External definition
	suppressed if not building for libstdc++.
	* cp-demangle.c (__gcclibcxx_demangle_callback): Augmented interface
	to demangling, provides a malloc-less version of __cxa_demangle.
	(cplus_demangle_print_callback): Public callback version of
	cplus_demangle_print.
	(struct d_growable_string): New growable string structure.
	(d_growable_string_init): New function, provides support for
	growable strings separate from print info.
	(d_growable_string_resize): Likewise.
	(d_growable_string_append_buffer): Likewise.
	(d_growable_string_callback_adapter):): Likewise.
	(d_print_init): New print info initialization function.
	(d_print_error): Macro replace by inline function.
	(d_print_saw_error): Likewise.
	(d_append_char): Likewise.
	(d_append_buffer): Likewise.
	(d_append_string): New inline function, replaces the
	d_append_string_constant macro.
	(d_flush_buffer): New function, flushes buffer to callback.
	(d_demangle_callback, is_ctor_or_dtor): Malloc-based fallback
	for unsupported dynamic arrays replaced by alloca().
	(d_demangle): Return string length estimating removed.
	(d_dump): Moved error case handling from call site into function.
	(d_print_resize): Function removed.
	(d_print_append_char): Likewise.
	(d_print_append_buffer): Likewise.
	(d_print_error): Likewise.
	(d_print_comp): Added special case handling for Java arrays.
	(java_demangle_v3): Removed string post-processing for Java arrays,
	now replaced by special case handling in d_print_comp.
	(cplus_demangle_v3_callback): Augmented interface to demangling,
	provides a malloc-less version of cplus_demangle_v3.
	(java_demangle_v3_callback): Augmented interface to demangling,
	provides a malloc-less version of java_demangle_v3.

2007-01-12  Ben Elliston  <bje@au.ibm.com>

	* pex-unix.c (writeerr): Cast write result to void.

	* choose-temp.c (choose_temp_base): Check the result of the call
	to mktemp rather than testing the length of the modified string.

2006-12-20  Geoffrey Keating  <geoffk@apple.com>

	* cp-demangle.h: Add comment explaining what to do to avoid
	overrunning string.
	(d_check_char): New.
	(d_next_char): Don't advance past trailing '\0'.
	* cp-demangle.c (cplus_demangle_mangled_name): Use d_check_char.
	(d_nested_name): Likewise.
	(d_special_name): Likewise.
	(d_call_offset): Likewise.
	(d_function_type): Likewise.
	(d_array_type): Likewise.
	(d_pointer_to_member_type): Likewise.
	(d_template_param): Likewise.
	(d_template_args): Likewise.
	(d_template_arg): Likewise.
	(d_expr_primary): Likewise.
	(d_local_name): Likewise.
	(d_substitution): Likewise.
	(d_ctor_dtor_name): Use d_advance rather than d_next_char.
	* testsuite/test-demangle.c: Include sys/mman.h.
	(MAP_ANONYMOUS): Define.
	(protect_end): New.
	(main): Use protect_end.
	* testsuite/demangle-expected: Add testcases for overrunning
	the end of the string.

2006-11-30  Andrew Stubbs  <andrew.stubbs@st.com>
	    J"orn Rennecke <joern.rennecke@st.com>

	PR driver/29931
	* make-relative-prefix.c (make_relative_prefix_1): New function,
	broken out of make_relative_prefix.  Make link resolution dependent
	on new parameter.
	(make_relative_prefix): Use make_relative_prefix_1.
	(make_relative_prefix_ignore_links): New function.

2006-11-08  Vladimir Prus  <vladimir@codesourcery.com>

	* pex-win32.c (no_suffixes): Remove.
	(std_suffixes): Add "" as first element.
	(find_executable): Remove detection of already-present
	extension. Try all suffixes in std_suffixes.

2006-11-07  Julian Brown  <julian@codesourcery.com>

	* floatformat.c (get_field): Fix segfault with little-endian word
	order on 64-bit hosts.
	(put_field): Likewise.
	(min): Move definition.

2006-10-26  Danny Smith  <dannysmith@users.sourceforge.net>

	pex-win32.c (argv_to_cmdline): Replace xmalloc with XNEWVEC.
	(find_executable): Likewise.
	(win32_spawn): Cast alloca return to (char**).
	Replace malloc with XNEWVEC.
	bcopy.c (bcopy): Add explict casts in assignments.

2006-10-25  Ben Elliston  <bje@au.ibm.com>

	* pexecute.txh: Wrap pexecute's "flag" argument with @var {..}.

2006-10-10  Brooks Moses  <bmoses@stanford.edu>

	* Makefile.in: Added "pdf", "libiberty.pdf" target support.
	* testsuite/Makefile.in: Added empty "pdf" target.

2006-09-22  Ian Lance Taylor  <ian@airs.com>

	PR other/29176
	* cp-demangle.c (d_substitution): Check for overflow when
	computing substitution index.

2006-08-30  Corinna Vinschen  <corinna@vinschen.de>

	* configure.ac: Add case for Mingw as host.
	* configure: Regenerate.

2006-08-27  Ian Lance Taylor  <ian@airs.com>

	PR driver/27622
	* pex-common.h (struct pex_funcs): Add toclose parameter to
	exec_child field.
	* pex-common.c (pex_run_in_environment): Pass toclose to
	exec_child.
	* pex-djgpp.c (pex_djgpp_exec_child): Add toclose parameter.
	* pex-unix.c (pex_unix_exec_child): Likewise.
	* pex-msdos.c (pex_msdos_exec_child): Likewise.
	* pex-win32.c (pex_win32_exec_child): Likewise.

	PR other/28797
	* cp-demangle.c (d_pointer_to_member_type): Do add a substitution
	for a qualified member which is not a function.
	* testsuite/demangle-expected: Add test case.

2006-07-27  Jan Hubicka  <jh@suse.cz>

	PR rtl-optimization/28071
	* hashtab.c (htab_empty): Clear out n_deleted/n_elements;
	downsize the hashtable.

2006-07-04  Peter O'Gorman  <peter@pogma.com>

	* Makefile.in: chmod 644 before ranlib during install.

2006-06-02  Mark Shinwell  <shinwell@codesourcery.com>

	* pex-unix.c (pex_unix_exec_child): Insert cast when assigning
	to environ.

2006-06-01  Mark Shinwell  <shinwell@codesourcery.com>

	* pex-common.c: New function pex_run_in_environment.
	* pex-common.h: Add environment parameter to exec_child.
	* pex-msdos.c: Add environment parameter to pex_msdos_exec_child.
	* pex-djgpp.c: Add environment parameter to pex_djgpp_exec_child.
	(pex_djgpp_exec_child): Pass environment to child process.
	* pex-unix.c: Add environment parameter to pex_unix_exec_child.
	(pex_unix_exec_child): Pass environment to child process.
	* pex-win32.c: Add environment parameter to pex_win32_exec_child.
	New function env_compare for comparing VAR=VALUE pairs.
	(win32_spawn): Assemble environment block and pass to CreateProcess.
	(spawn_script): Pass environment through to win32_spawn.
	(pex_win32_exec_child): Pass environment through to spawn_script and
	win32_spawn.
	* functions.texi: Regenerate.
	* pexecute.txh: Document pex_run_in_environment.

2006-05-28  Mark Shinwell  <shinwell@codesourcery.com>

	* mkstemps.c: Open temporary files in binary mode.

2006-05-12  Anton Blanchard  <anton@samba.org>

	* cplus-dem.c (demangle_fund_type): Ensure buf is large enough to
	hold "int%u_t".

2006-04-24  Julian Brown  <julian@codesourcery.com>

	* floatformat.c (floatformat_to_double): Fix (biased) exponent=0 case.

2006-03-29  Jim Blandy  <jimb@codesourcery.com>

	* pex-common.c (pex_input_file, pex_input_pipe): New functions.
	(pex_init_common): Initialize obj->input_file.
	(pex_run): Close any file opened by pex_input_file.
	* pexecute.txh (pex_input_file, pex_input_pipe): New docs.
	* pex-common.h (struct pex_obj): New field input_file.
	(struct pex_funcs): New function ptr fdopenw.
	* pex-unix.c (pex_unix_fdopenw): New function.
	(funcs): List it as our fdopenw function.
	* pex-win32.c (pex_win32_fdopenw): New function.
	(funcs): List it as our fdopenw function.
	* pex-djgpp.c (funcs): Leave fdopenw null.
	* pex-msdos (funcs): Same.
	* functions.texi: Regenerated.

2006-04-10  Jim Blandy  <jimb@codesourcery.com>

	* pex-common.c (temp_file): New function, containing guts of
	pex-style temporary file name generation.
	(pex_run): Use it.

2006-04-06  Carlos O'Donell  <carlos@codesourcery.com>

	* Makefile.in: Add install-html, install-html-am, and
	install-html-recursive targets. Define mkdir_p and
	NORMAL_INSTALL.
	* configure.ac: AC_SUBST datarootdir, docdir, htmldir.
	* configure: Regenerate.
	* testsuite/Makefile.in: Add install-html and html targets.

2006-03-31  Mark Mitchell  <mark@codesourcery.com>

	* pex-win32.c (<errno.h>): Include.
	(fix_argv): Remove.
	(argv_to_cmdline): New function.
	(std_suffixes): New variable.
	(no_suffixes): Likewise.
	(find_executable): New function.
	(win32_spawn): Likewise.
	(spawn_script): Use win32_spawn instead of _spawnv[p].
	(pex_win32_exec_child): Replace MSVCRT calls with Win32 API calls.
	(pex_win32_wait): Likewise.

2006-03-24  Jim Blandy  <jimb@codesourcery.com>

	* pex-common.c (pex_run): Simplify output name handling.

2006-03-12  Jim Blandy  <jimb@red-bean.com>

	* pex-common.h (struct pex_obj): Doc fixes.

2006-03-11  Jim Blandy  <jimb@red-bean.com>

	* functions.texi: Regenerate.

2006-02-21  Ben Elliston  <bje@au.ibm.com>

	* pexecute.c (pwait): Syntax fix for previous change.

2006-02-17  Uttam Pawar  <uttamp@us.ibm.com>

	* pexecute.c (pwait): Free vector pointer.
	* partition.c (partition_print): Free class_elements pointer.

2006-02-11  Roger Sayle  <roger@eyesopen.com>
	    R. Scott Bailey  <scott.bailey@eds.com>
	    Bill Northcott  <w.northcott@unsw.edu.au>

	PR bootstrap/16787
	* floatformat.c: Include <float.h> where available.
	(NAN): Use value of DBL_QNAN if defined, and NAN isn't.

2006-01-29  Gabriel Dos Reis  <gdr@integrable-solutions.net>

	* configure.ac: Add -Wc++-compat to ac_libibety_warn_cflags where
	supported.
	* configure: Regenerated.

2006-01-20  Carlos O'Donell  <carlos@codesourcery.com>

	* testsuite/Makefile.in: Add test-expandargv test.
	* testsuite/test-expandargv.c: New test.
	* argv.c (expandargv): Check for errors with ferror,
	rather than just by looking at return value from fread.

2005-12-17  Gabriel Dos Reis  <gdr@integrable-solutions.net>

	* floatformat.c (floatformat_i387_ext_is_valid): Use explicit cast
	to convert from "from".
	(floatformat_to_double): Likewise.
	(floatformat_from_double): Use explicit cast to convert from "to".

2005-12-10  Terry Laurenzo  <tlaurenzo@gmail.com>

	PR java/9861
	* cp-demangle.c (d_bare_function_type): Recognize new 'J' qualifer
	and include return type when found.
	(d_print_comp)[DEMANGLE_COMPONENT_FUNCTION_TYPE]: Add
	conditional logic to change printing order of return type.when
	the DMGL_RET_POSTFIX option is present.
	(java_demangle_v3): Add DMGL_RET_POSTFIX option to d_demangle
	call.
	* testsuite/test-demangle.c (main): Recognize option --ret-postfix
	* testsuite/demangle-expected: Test cases to verify extended encoding.
	Updated comment to document --ret-postfix option.

2005-11-06  Richard Guenther  <rguenther@suse.de>

	* splay-tree.c (rotate_left): New function.
	(rotate_right): Likewise.
	(splay_tree_splay_helper): Remove.
	(splay_tree_splay): Re-implement.

2005-10-31  Mark Kettenis  <kettenis@gnu.org>

	* floatformat.c (floatformat_vax_aingle, floatformat_vax_double):
	New variables.

2005-10-07  Mark Mitchell  <mark@codesourcery.com>

	* at-file.texi: Fix typo.

2005-10-03  Mark Mitchell  <mark@codesourcery.com>

	* at-file.texi: New file.

2005-09-27  Mark Mitchell  <mark@codesourcery.com>

	* argv.c (expandargv): Do not use xmalloc_failed.

2005-09-26  Mark Mitchell  <mark@codesourcery.com>

	* argv.c (safe-ctype.h): Include it.
	(ISBLANK): Remove.
	(stdio.h): Include.
	(buildargv): Use ISSPACE instead of ISBLANK.
	(expandargv): New function.
	* Makefile.in: Regenerated.

2005-09-14  Christopher Faylor  <cgf@timesys.com>

	* pex-win32.c: Include "windows.h".
	(backslashify): New function.
	(fix_argv): Use backslashify to convert path to windows format.
	Allocate one more place in new argv for potential executable from '#!'
	parsing.
	(tack_on_executable): New function.  Conditional on USE_MINGW_MSYS
	(openkey): Ditto.
	(mingw_rootify): Ditto.
	(msys_rootify): Ditto.
	(spawn_script): New function.
	(pex_win32_exec_child): Save translated argv in newargv.  Pass to
	spawn_script if spawnv* fails.
	(main): New function.  Conditional on MAIN.  Useful for testing.

2005-08-17  Mark Kettenis  <kettenis@gnu.org>

	* floatformat.c (floatformat_always_valid): Change type of last
	argument to `void *'.
	(floatformat_i387_ext_is_valid): Likewise.
	(floatformat_to_double): Change type of second argument to `const
	void *'.
	(floatformat_from_double): Change type of last argument to `void
	*'.
	(floatformat_is_valid): Change type of last argument to `const
	void *'.
	(ieee_test): Remove redundant casts.

2005-08-17  Kelley Cook  <kcook@gcc.gnu.org>

	* strverscmp.c: Update FSF address.
	* testsuite/Makefile.in: Likewise.
	* testsuite/test-demangle.c: Likewise.
	* testsuite/test-pexecute.c: Likewise.

2005-07-23  Kaveh R. Ghazi  <ghazi@caip.rutgers.edu>

	* getopt.c: Include ansidecl.h before system headers.

2005-07-22  Ben Elliston  <bje@gnu.org>

	* getopt.c: Include "ansidecl.h".
	(_getopt_initialize): Mark argc and argv parameters as unused.

2005-07-22  Ben Elliston  <bje@gnu.org>

	* regex.c (regcomp): Change type of `i' from unsigned to int.

2005-07-22  Ben Elliston  <bje@gnu.org>

	Recover patch lost in the sourceware repository:
	2005-07-09  Ben Elliston  <bje@au.ibm.com>
	* memcpy.c: Remove ANSI_PROTOTYPES conditional code.
	* memmove.c: Likewise.
	* objalloc.c: Likewise.

2005-07-22  Ben Elliston  <bje@gnu.org>

	* configure.ac: Check for a getopt(3) declaration.
	* configure, config.in: Regenerate.

2005-07-15  Ben Elliston  <bje@au.ibm.com>

	* regex.c (TRANSLATE): Cast rhs of ternary expression to char.

2005-07-12  Ben Elliston  <bje@au.ibm.com>

	* floatformat.c (floatformat_to_double): Add a comment about a
	potential source of warnings when compiling this file.

2005-07-12  Ben Elliston  <bje@au.ibm.com>

	* pexecute.c (pexecute): Cast string litrals to char *.
	* regex.c (re_comp): Cast a call to gettext() to char *.

2005-07-07  Kelley Cook  <kcook@gcc.gnu.org>

	* config.table: Delete file.  Move former contents into ...
	* configure.ac: ... here and escape any brackets for m4.
	* Makefile.in (config.status): Remove dependency on config.table.
	* configure: Regenerate.

2005-07-07  Kelley Cook  <kcook@gcc.gnu.org>

	* config.in: Regenerate for 6/20 change.

2005-07-03  Steve Ellcey  <sje@cup.hp.com>

	PR other/13906
	* md5.c (md5_process_bytes): Check alignment.

2005-07-01  Ian Lance Taylor  <ian@airs.com>

	PR other/22268
	* cp-demangle.c (d_expr_primary): Don't run off the end of the
	string while looking for the end of a literal value.
	* testsuite/demangle-expected: Add test case.

2005-06-30  Daniel Berlin  <dberlin@dberlin.org>

	* hashtab.c (EMPTY_ENTRY): Moved and renamed.
	(DELETED_ENTRY): Ditto.

2005-06-20  Geoffrey Keating  <geoffk@apple.com>

	* strverscmp.c: New.
	* Makefile.in (CFILES): Add strverscmp.c.
	(CONFIGURED_OFILES): Add strverscmp.o.
	(strverscmp.o): New rule.
	(stamp-functions): Add $(srcdir) to files in source directory.
	* configure.ac (funcs): Add strverscmp.
	(AC_CHECK_FUNCS): Add strverscmp.
	* configure: Regenerate.
	* functions.texi: Regenerate.

2005-05-28  Eli Zaretskii  <eliz@gnu.org>

	* configure.ac: Add snprintf and vsnprintf to AC_CHEK_DECLS.
	* config.in, configure: Regenerate.

2005-05-25  Richard Henderson  <rth@redhat.com>

	* cp-demangle.c (d_dump): Handle DEMANGLE_COMPONENT_HIDDEN_ALIAS.
	(d_make_comp, d_print_comp): Likewise.
	(d_special_name): Generate one.
	* testsuite/demangle-expected: Add a hidden alias test.

2005-05-24  Gabriel Dos Reis  <gdr@integrable-solutions.net>

	* configure.ac: Check declarations for calloc(), getenv(),
	malloc(), realloc() and sbrk().
	* config.in: Regenerate.
	* configure: Likewise.

	* alloca.c (C_alloca): Change "new" to "new_storage".  Use XNEWVEC
	instead of xmalloc.
	* choose-temp.c (choose_temp_base): Use XNEWVEC instea od xmalloc.
	* concat.c (liiberty_concat_ptr): Surround definition with an
	extern "C" block, if __cplusplus.
	(concat): Use XNEWVEC instead of xmalloc.
	(reconcat): Likewise.
	* cp-demangle.c (struct d_print_template): Rename member
	"template" to "template_decl".  Adjust use throughout the file.
	(d_print_resize): Properly cast return value of realloc().
	(cplus_demangle_print): Same for malloc().
	(d_demangle): Likewise.
	* cp-demint.c (cplus_demangle_fill_builtin_type): Rename parameter
	"typename" to "type_name".
	* cplus-dem.c (grow_vect): Use XRESIZEVEC instead of xrealloc().
	(work_stuff_copy_to_from): Use XNEWVEC insteand of xmalloc().
	(demangle_template_value_parm): Likewise.
	(demangle_template): Likewise.
	(recursively_demangle): Likewise.
	(do_hpacc_template_literal): Likewise.
	(do_arg): Likewise.
	(remember_type): Likewise.
	(remember_Ktype): Likewise.
	(register_Btype): Likewise.
	(string_need): Use XRESIZEVEC instead of xrealloc().
	* dyn-string.c (dyn_string_init): Use XNEWVEC.
	(dyn_string_new): Use XNEW.
	(dyn_string_resize): Use XRESIZEVEC.
	* fnmatch.c (fnmatch): Rename local variable "not" to "negate".
	* getopt.c (getenv): Declare only if !__cplusplus and !getenv.
	Otherwise include <stdlib.h>.
	(exchange): Cast return value of malloc().
	* hashtab.c (htab_size): Define as both macro and non-inline
	function.
	(htab_elements): Likewise.
	* getpwd.c (getpwd): Use XNEWVEC.
	(htab_create_alloc_ex): Use C90 prototype-style.
	* lrealpath.c (lrealpath): Appropriately cast return value of
	malloc().
	* make-relative-prefix.c (save_string): Likewise.
	* make-temp-file.c (try_dir): Rename from "try".  Adjust use in
	the file.
	(choose_tmpdir): Use XNEWVEC.
	* mkstemps.c (mkstemps): Rename parameter "template" to "pattern".
	* pex-common.c (pex_init_common): Use XNEW.
	(pex_add_remove): Use XRESIZEVEC.
	(pex_run): Likewise.
	(pex_get_status_and_time): Likewise.
	* pex-djgpp.c (pex_djgpp_exec_child): Likewise.
	* pex-msdos.c (pex_init): Use XNEW.
	(pex_msdos_exec_child): Likewise.
	(pex_msdos_exec_child): Use XRESIZEVEC.
	* pex-unix.c (pex_wait): Use XNEW.
	* pex-win32.c (fix_argv): Use XNEWVEC.
	* pexecute.c (pwait): Likewise.
	* setenv.c (setenv): Properly cast return value of malloc().
	* sigsetmask.c (sigsetmask): Rename local variables "old" and
	"new" to "old_sig" and "new_sig".
	* sort.c (main): Use XNEWVEC.
	* spaces.c (spaces): Cast return value of malloc().
	* strndup.c (strndup): Likewise.
	* ternary.c (ternary_insert): Use XNEW.
	* xmalloc.c (malloc, realloc, calloc, sbrk): Surround declaration
	with an extern "C" block if __cplusplus.
	* xstrdup.c (xstrdup): Cast return value of memcpy().
	* xstrerror.c (strerror): Enclose declaration in an extern "C"
	block if __cplusplus.
	* xstrndup.c (xstrndup): Use XNEW. Cast return value of memcpy().

2005-05-16  Andreas Jaeger  <aj@suse.de>

	* getpwd.c: Remove unneeded prototype getcwd and move getwd so
	that it's only declared if needed.

	* getopt1.c: Change order of includes so that __GNU_LIBRARY__ is
	defined.

2005-05-15  Andreas Jaeger  <aj@suse.de>

	* functions.texi: Regenerated.

2005-05-15  Eli Zaretskii  <eliz@gnu.org>

	* pexecute.txh: Enclose multi-word data types in @deftypefn in
	braces.  Minor wording fixes.  Use --- for em-dash.  Use
	@enumerate in enumerated lists.

	* fopen_unlocked.c: Enclose multi-word data types in @deftypefn in
	braces.

2005-05-11  Eli Zaretskii  <eliz@gnu.org>

	* pex-djgpp.c: Include string.h, fcntl.h, unistd.h, and
	sys/stat.h.
	(pex_init): Fix last argument to pex_init_common.
	(pex_djgpp_exec_child): Remove leading underscore from _open,
	_dup, _dup2, _close, and _spawnv/_spawnvp.  Replace `program',
	which is undeclared, with `executable', which was unused.  Remove
	unused variable `e'.  Fix casting of last arg to spawnv/spawnvp.
	(pex_djgpp_wait): Declare arguments with ATTRIBUTE_UNUSED.

2005-05-11  Paul Brook  <paul@codesourcery.com>

	* Makefile.in: Regenerate dependencies.

2005-05-10  Nick Clifton  <nickc@redhat.com>

	* Update the address and phone number of the FSF organization in
	the GPL notices in the following files:
	COPYING.LIB, Makefile.in, _doprnt.c, argv.c, asprintf.c,
	choose-temp.c, clock.c, concat.c, copying-lib.texi, cp-demangle.c,
	cp-demangle.h, cp-demint.c, cplus-dem.c, dyn-string.c, fdmatch.c,
	fibheap.c, floatformat.c, fnmatch.c, fopen_unlocked.c,
	gather-docs, getopt.c, getopt1.c, getruntime.c, hashtab.c, hex.c,
	lbasename.c, lrealpath.c, maint-tool, make-relative-prefix.c,
	make-temp-file.c, md5.c, mempcpy.c, mkstemps.c, objalloc.c,
	obstack.c, partition.c, pex-common.c, pex-common.h, pex-djgpp.c,
	pex-msdos.c, pex-one.c, pex-unix.c, pex-win32.c, pexecute.c,
	physmem.c, putenv.c, regex.c, safe-ctype.c, setenv.c, snprintf.c,
	sort.c, spaces.c, splay-tree.c, stpcpy.c, stpncpy.c, strndup.c,
	strtod.c, ternary.c, unlink-if-ordinary.c, vasprintf.c,
	vsnprintf.c, vsprintf.c, xexit.c, xmalloc.c, xstrndup.c

2005-05-06  Kelley Cook  <kcook@gcc.gnu.org>

	* aclocal.m4 (AC_DEFINE_NOAUTOHEADER): Remove.
	* configure.ac: Replace any AC_DEFINE_NOAUTOHEADER with AC_DEFINE.
	* configure: Regenerate.

2005-05-06  Kelley Cook  <kcook@gcc.gnu.org>

	* configure.ac: Use AC_C_BIGENDIAN instead of AC_C_BIGENDIAN_CROSS.
	Use AC_CHECK_SIZEOF instead of AC_COMPILE_CHECK_SIZEOF.
	* aclocal.m4: Don't include accross.m4.
	* configure, config.in: Regenerate.

2005-04-25  Kaveh R. Ghazi  <ghazi@caip.rutgers.edu>

	* fopen_unlocked.c (unlock_std_streams): New.

	* functions.texi: Regenerate.

2005-04-16  Kaveh R. Ghazi  <ghazi@caip.rutgers.edu>

	* fopen_unlocked.c (unlock_stream): New.
	Consolidate unlocking code into a helper function.

	* functions.texi: Regenerate.

2005-04-13  Gabriel Dos Reis  <gdr@integrable-solutions.net>

	* asprintf.c: Include config.h.
	* basename.c: Likewise.
	* fdmatch.c: Likewise.
	* hex.c: Likewise.
	* lbasename.c: Likewise.
	* spaces.c: Likewise.
	* xatexit.c:Likewise.
	* configure.ac:  Do check declarations for basename, ffs, asprintf
	and vasprintf for real.
	* configure: Regenerate.

2005-04-13  Gabriel Dos Reis  <gdr@integrable-solutions.net>

	* argv.c (dupargv): Allocate space of argv[argc], not
	sizeof(char *) of that amount.  Cast result to char *.

2005-04-12  Gabriel Dos Reis  <gdr@integrable-solutions.net>

	* regex.c (wcs_re_match_2_internal, byte_re_match_2_internal):
	Replace not with negate.

2005-04-12  Gabriel Dos Reis  <gdr@integrable-solutions.net>

	* configure.ac: Check declarations for basename, ffs, asprintf,
	vasprintf.
	* configure: Regenerate.
	* config.in: Likewise.

2005-04-11  Kaveh R. Ghazi  <ghazi@caip.rutgers.edu>

	* Makefile.in (CFILES): Add fopen_unlocked.c.
	(REQUIRED_OFILES): Add ./fopen_unlocked.o.
	Regenerate dependencies.

	* configure.ac: Check for stdio_ext.h and __fsetlocking.

	* fopen_unlocked.c: New file.

	* functions.texi, configure, config.in: Regenerate.

2005-04-04  Ian Lance Taylor  <ian@airs.com>

	* testsuite/test-pexecute.c (TEST_PEX_RUN): Move variable
	declaration before statement.

2005-04-02  Kaveh R. Ghazi  <ghazi@caip.rutgers.edu>

	* bcmp.c: Fix warnings and implement using memcmp.
	* bcopy.c: Fix warnings.
	* bzero.c: Fix warnings and implement using memset.

	* configure.ac (ac_libiberty_warn_cflags): Add -Wwrite-strings
	-Wstrict-prototypes.
	* configure, config.in: Regenerate.

	* bsearch.c, index.c, rindex.c, strstr.c, strtol.c, waitpid.c: Fix
	warnings and reconcile interfaces with relevant standards.

2005-04-02  Ian Lance Taylor  <ian@airs.com>

	* cp-demangle.c: Update copyright.

2005-03-31  Joseph S. Myers  <joseph@codesourcery.com>

	* gettimeofday.c: Add "Supplemental" to @deftypefn.
	* functions.texi: Regenerate.

2005-03-28  Ian Lance Taylor  <ian@airs.com>

	* pex-common.c: New file.
	* pex-one.c: New file.
	* pexecute.c: New file.
	* pex-common.h: Include <stdio.h>.
	(struct pex_obj): Define.
	(struct pex_funcs): Define.
	(pex_init_common): Declare.
	* pex-unix.c: Rewrite.
	* pex-win32.c: Rewrite.
	* pex-djgpp.c: Rewrite.
	* pex-msdos.c: Rewrite.
	* testsuite/text-pexecute.c: New file.
	* pexecute.txh: Rewrite.
	* configure.ac: Check for wait3 and wait4.  Set CHECK to
	really-check rather than check-cplus-dem.
	* functions.texi: Rebuild.
	* Makefile.in: Rebuild dependencies.
	(CFILES): Add pexecute.c, pex-common.c, pex-one.c.
	(REQUIRED_OFILES): Add pexecute.o, pex-common.o, pex-one.o.
	* testsuite/Makefile.in (really-check): New target.
	(check-pexecute, test-pexecute): New targets.
	* configure: Rebuild.

2005-03-28  Mark Kettenis  <kettenis@gnu.org>

	* unlink-if-ordinary.c: Include <sys/types.h>.

2005-03-27  Gabriel Dos Reis  <gdr@integrable-solutions.net>

	Convert libiberty to use ISO C prototype style 7/n.
	* regex.c (PARAMS): Remove definition.
	(PREFIX): Unconditionaly define using ISO C ## operator.
	(init_syntax_once, extract_number, extract_number_and_incr,
	print_fastmap, print_partial_compiled_pattern,
	print_compiled_pattern, print_double_string, printchar,
	convert_mbs_to_wcs, re_set_syntax, regex_grow_registers,
	regex_compile, store_op1, store_op2, insert_op1, insert_op2,
	at_begline_loc_p, at_endline_p, group_in_compile_stack,
	insert_space, wcs_compile_range, byte_compile_range,
	truncate_wchar, re_compile_fastmap, re_compile_fastmap,
	re_set_registers, re_search, re_search_2, re_search_3, re_match,
	re_match_2, count_mbs_length, wcs_re_match_2_internal,
	byte_re_match_2_internal, group_match_null_string_p,
	alt_match_null_string_p, common_op_match_null_string_p,
	bcmp_translate, re_compile_pattern, re_comp, re_exec, regcomp,
	regexec, regerror, regfree): Use ISO C prototype style.
	* partition.c: (elem_compare): Likewise.
	* cp-demangle.c (print_usage): Likewise.

2005-03-27  Gabriel Dos Reis  <gdr@integrable-solutions.net>

	Convert libiberty to use ISO C prototype style 5/n.
	* random.c (srandom, initstate, setstate, random): Use ISO C
	prototypes.
	* putenv.c (putenv): Likewise.
	* physmem.c (physmem_available, physmem_total, main): Likewise.
	* pex-win32.c (fix_argv, pexecute, pwait): Likewise.
	* pex-unix.c (pexecute, pwait): Likewise.
	* pex-msdos.c (pexecute, pwait): Likewise.
	* pex-djgpp.c (pexecute, pwait): Likewise.
	* partition.c (partition_new, partition_delete, partition_union)
	(elem_compare, partition_print): Likewise.
	* obstack.c (_obstack_begin, _obstack_begin_1, _obstack_newchunk,
	_obstack_allocated_p, _obstack_free, obstack_free,
	_obstack_memory_used, print_and_abort, obstack_next_free,
	obstack_object_size, obstack_base): Likewise.  Remove codes
	predicated on !defined(__STDC__).
	* objalloc.c (objalloc_create, _objalloc_alloc, objalloc_free,
	objalloc_free_block): Use ISO C prototypes.
	* mkstemps.c (mkstemps): Likewise.
	* memset.c (memset): Likewise.
	* mempcpy.c (mempcpy): Likewise.
	* rename.c (rename): Likewise.
	* rindex.c (rindex): Likewise.
	* setenv.c (setenv, unsetenv): Likewise.
	* sigsetmask.c (sigsetmask): Likewise.
	* snprintf.c (snprintf): Likewise.
	* sort.c (sort_pointers, xmalloc): Likewise.
	* spaces.c (spaces): Likewise.
	* splay-tree.c (splay_tree_delete_helper,
	splay_tree_splay_helper, splay_tree_splay,
	splay_tree_foreach_helper, splay_tree_xmalloc_allocate,
	splay_tree_new, splay_tree_xmalloc_allocate,
	splay_tree_new_with_allocator, splay_tree_delete,
	splay_tree_insert, splay_tree_remove, splay_tree_lookup,
	splay_tree_max, splay_tree_min, splay_tree_predecessor,
	splay_tree_successor, splay_tree_foreach,
	splay_tree_compare_ints, splay_tree_compare_pointers): Likewise.
	* stpcpy.c (stpcpy): Likewise.
	* stpncpy.c (stpncpy): Likewise.
	* strcasecmp.c (strcasecmp): Likewise.
	* strchr.c (strchr): Likewise.
	* strdup.c (strdup): Likewise.

2005-03-27  Gabriel Dos Reis  <gdr@integrable-solutions.net>

	Convert libiberty to use ISO C prototype style 6/n.
	* strerror.c (init_error_tables, errno_max, strerror, strerrno,
	strtoerrno, main): Use ISO C prototype style.
	* strncasecmp.c (strncasecmp): Likewise.
	* strncmp.c (strncmp): Likewise.
	* strndup.c (strndup): Likewise.
	* strrchr.c (strrchr): Likewise.
	* strsignal.c (init_signal_tables, signo_max, strsignal,
	strsigno, strtosigno, psignal, main): Likewise.
	* strstr.c (strstr): Likewise.
	* strtod.c (strtod, atof): Likewise.
	* strtol.c (strtol): Likewise.
	* strtoul.c (strtoul): Likewise.
	* ternary.c (ternary_insert, ternary_cleanup, ternary_search,
	ternary_recursivesearch): Likewise.
	* tmpnam.c (tmpnam): Likewise.
	* unlink-if-ordinary.c (unlink_if_ordinary): Likewise.
	* vasprintf.c (int_vasprintf, vasprintf, checkit, main): Likewise.
	* vfork.c (vfork): Likewise.
	* vfprintf.c (vfprintf): Likewise.
	* vprintf.c (vprintf): Likewise.
	* vsnprintf.c (vsnprintf, checkit, main): Likewise.
	* vsprintf.c (vsprintf): Likewise.
	* waitpid.c (waitpid): Likewise.
	* xatexit.c (xatexit, xatexit_cleanup): Likewise.
	* xexit.c (xexit): Likewise.
	* xmalloc.c (xmalloc_set_program_name, xmalloc_failed, xmalloc,
	xcalloc, xrealloc): Likewise.
	* xmemdup.c (xmemdup): Likewise.
	* xstrdup.c (xstrdup): Likewise.
	* xstrerror.c (xstrerror): Likewise.
	* xstrndup.c (xstrndup): Likewise.

2005-03-27  Andreas Jaeger  <aj@suse.de>

	* configure.ac (ac_c_preproc_warn_flag): Remove -Wtraditional
	flags.
	* configure: Regenerated.

2005-03-27  Gabriel Dos Reis  <gdr@integrable-solutions.net>

	* getopt1.c (getopt_long_only): Fix thinko.

2005-03-27  Gabriel Dos Reis  <gdr@integrable-solutions.net>

	Convert libiberty to use ISO C prototype style 4/n.
	* hashtab.c (higher_prime_index, hash_pointer, eq_pointer,
	htab_size, htab_elements, htab_mod_1, htab_mod, htab_mod_m2,
	htab_create_alloc, htab_set_functions_ex, htab_create,
	htab_try_create, htab_delete, htab_empty,
	find_empty_slot_for_expand, htab_expand, htab_find_with_hash,
	htab_find, htab_find_slot_with_hash, htab_find_slot,
	htab_remove_elt, htab_remove_elt_with_hash, htab_clear_slot,
	htab_traverse_noresize, htab_traverse, htab_collisions,
	htab_hash_string, iterative_hash): Use ISO C prototype.
	* hex.c (hex_init): Likewise.
	* index.c (index): Likewise.
	* insque.c (insque, remque): Likewise.
	* lbasename.c (lbasename): Likewise.
	* lrealpath.c (lrealpath): Likewise.
	* make-relative-prefix.c (save_string, split_directories,
	free_split_directories, make_relative_prefix): Likewise.
	* make-temp-file.c (try, choose_tmpdir, make_temp_file): Likewise.
	* md5.c (md5_init_ctx, md5_read_ctx, md5_finish_ctx, md5_stream,
	md5_buffer, md5_process_bytes, md5_process_block): Likewise.
	* memchr.c (memchr): Likewise.
	* memcpy.c (memcpy): Likewise.
	* memmove.c (memmove): Likewise.
	* gettimeofday.c (gettimeofday): Likewise.
	* getruntime.c (get_run_time): Likewise.
	* getpwd.c (getpwd, getpwd): Likewise.
	* getpagesize.c (getpagesize): Likewise.
	* getopt1.c (getopt_long, getopt_long_only, main): Likewise.
	* getopt.c (my_index, exchange, _getopt_initialize,
	_getopt_internal, getopt, main): Likewise.
	* getcwd.c (getcwd): Likewise.
	* fnmatch.c (fnmatch): Likewise.
	* floatformat.c (floatformat_always_valid,
	floatformat_i387_ext_is_valid, get_field, floatformat_to_double,
	put_field, floatformat_from_double, floatformat_is_valid,
	ieee_test, main): Likewise.
	* fibheap.c (fibheap_new, fibnode_new, fibheap_compare,
	fibheap_comp_data, fibheap_insert, fibheap_min, fibheap_min_key,
	fibheap_union, fibheap_extract_min, fibheap_replace_key_data,
	fibheap_replace_key, fibheap_replace_data, fibheap_delete_node,
	fibheap_delete, fibheap_empty, fibheap_extr_min_node,
	fibheap_ins_root, fibheap_rem_root, fibheap_consolidate,
	fibheap_link, fibheap_cut, fibheap_cascading_cut,
	fibnode_insert_after, fibnode_remove): Likewise.
	* ffs.c (ffs): Likewise.
	* fdmatch.c (fdmatch): Likewise.
	* dyn-string.c (dyn_string_init, dyn_string_new,
	dyn_string_delete, dyn_string_release, dyn_string_resize,
	dyn_string_clear, dyn_string_copy, dyn_string_copy_cstr,
	dyn_string_prepend, dyn_string_prepend_cstr, dyn_string_insert,
	dyn_string_insert_cstr, dyn_string_insert_char,
	dyn_string_append, dyn_string_append_cstr,
	dyn_string_append_char, dyn_string_substring, dyn_string_eq):
	Likewise.

2005-03-27  Gabriel Dos Reis  <gdr@integrable-solutions.net>

	Convert libiberty to use ISO C prototype style 3/n.
	* cplus-dem.c (set_cplus_marker_for_demangling, consume_count,
	consume_count_with_underscores, code_for_qualifier,
	qualifier_string, demangle_qualifier, cplus_demangle_opname,
	cplus_mangle_opname, cplus_demangle_set_style,
	cplus_demangle_name_to_style, cplus_demangle, grow_vect,
	ada_demangle, internal_cplus_demangle, squangle_mop_up,
	work_stuff_copy_to_from, delete_non_B_K_work_stuff,
	delete_work_stuff, mop_up, demangle_signature,
	demangle_method_args, demangle_template_template_parm,
	demangle_expression, demangle_integral_value,
	demangle_real_value, demangle_template_value_parm,
	demangle_template, arm_pt, demangle_arm_hp_template,
	demangle_class_name, demangle_class, iterate_demangle_function,
	demangle_prefix, gnu_special, recursively_demangle, arm_special,
	demangle_qualified, get_count, do_type, demangle_fund_type,
	do_hpacc_template_const_value, do_hpacc_template_literal,
	snarf_numeric_literal, do_arg, remember_type, remember_Ktype,
	register_Btype, remember_Btype, forget_B_and_K_types,
	forget_types, demangle_args, demangle_nested_args,
	demangle_function_name, string_need, string_delete, string_init,
	string_clear, string_empty, string_append, string_appends,
	string_appendn, string_prepend, string_prepends, string_prependn,
	string_append_template_idx): Use ISO C prootype style.
	* cp-demint.c (cplus_demangle_fill_component,
	cplus_demangle_fill_builtin_type, cplus_demangle_fill_operator,
	cplus_demangle_v3_components): Likewise.

2005-03-26  Gabriel Dos Reis  <gdr@integrable-solutions.net>

	Convert libiberty to use ISO C prototype style 2/n.
	* cp-demangle.h: Remove uses of PARAMS.
	* cp-demangle.c: Likewise.
	(d_dump, cplus_demangle_fill_name,
	cplus_demangle_fill_extended_operator, cplus_demangle_fill_ctor,
	cplus_demangle_fill_dtor, d_make_empty, d_make_comp, d_make_name,
	d_make_builtin_type, d_make_operator, d_make_extended_operator,
	d_make_ctor, d_make_dtor, d_make_template_param, d_make_sub,
	cplus_demangle_mangled_name, has_return_type,
	is_ctor_dtor_or_conversion, d_encoding, d_name, d_nested_name,
	d_prefix, d_unqualified_name, d_source_name, d_number,
	d_identifier, d_operator_name, d_special_name, d_call_offset,
	d_ctor_dtor_name, cplus_demangle_type, d_cv_qualifiers,
	d_function_type, d_bare_function_type, d_class_enum_type,
	d_array_type, d_pointer_to_member_type, d_template_param,
	d_template_args, d_template_arg, d_expression, d_expr_primary,
	d_local_name, d_discriminator, d_add_substitution,
	d_substitution, d_print_resize, d_print_append_char,
	d_print_append_buffer, d_print_error, cplus_demangle_print,
	d_print_comp, d_print_java_identifier, d_print_mod_list,
	d_print_mod, d_print_function_type, d_print_array_type,
	d_print_expr_op, d_print_cast, cplus_demangle_init_info,
	d_demangle, __cxa_demangle, cplus_demangle_v3, java_demangle_v3,
	is_ctor_or_dtor, is_gnu_v3_mangled_ctor, is_gnu_v3_mangled_dtor,
	print_usage, main):

2005-03-26  Gabriel Dos Reis  <gdr@integrable-solutions.net>

	Convert libiberty to ISO C prototype style 1/n.
	* _doprnt.c: Remove conditional #include <varargs.h> on
	ANSI_PROTOTYPES as the latter is always assumed.
	(_doprnt, checkit, main): Use ISO C prototype.
	* alloca.c (find_stack_direction, C_alloca): Use ISO C prototype.
	* argv.c: Remove conditional #includes on ANSI_PROTOTYPES.
	(dupargv, freeargv, buildargv, main): Use ISO C prototype.
	* atexit.c (atexit): Likewise
	* asprintf.c: Remove conditional include on ANSI_PROTOTYPES.
	(asprintf): Use ISO C prototype.
	* basename.c (basename): Likewise
	* bcmp.c (bcmp): Likewise.
	* bcopy.c (bcopy): Likewise.
	* bzero.c (bzero): Likewise.
	* bsearch.c (bsearch): Likewise.  Improve const-correctness.
	* choose-temp.c (choose_temp_base): Likewise.
	* calloc.c: Remove conditional #include on ANSI_PROTOTYPES.
	(calloc): Use ISO C prototype.
	* clock.c (clock): Likewise.
	* concat.c: Remove conditional #include on ANSI_PROTOTYPES.
	(vconcat_length, vconcat_copy, concat_length, concat_copy,
	concat_copy2, concat, reconcat, main): Use ISO C prototype.
	* copysign.c (copysign): Likewise.

2005-03-24  Kaveh R. Ghazi  <ghazi@caip.rutgers.edu>

	* Makefile.in (CFILES): Add strndup.c and xstrndup.c.
	(REQUIRED_OFILES): Add xstrndup.o.
	(CONFIGURED_OFILES): Add strndup.o.
	Regenerate dependencies.

	* configure.ac (funcs, AC_CHECK_FUNCS): Add strndup.

	* strndup.c, xstrndup.c: New.

	* config.in, configure, functions.texi: Regenerate.

2005-03-24  Kaveh R. Ghazi  <ghazi@caip.rutgers.edu>

	* xmemdup.c, xstrdup.c: Expose the tail call.

2005-03-09  Mark Mitchell  <mark@codesourcery.com>

	* configure.ac (funcs): Add gettimeofday.
	* configure: Regenerated.
	* gettimeofday.c: New file.
	* Makefile.in (CFILES): Add gettimeofday.
	(CONFIGURED_OFILES): Add gettimeofday.o.
	(./gettimeofday.o): New rule.

2005-03-09  Ian Lance Taylor  <ian@airs.com>

	* pex-os2.c: Remove.
	* configure.ac: Remove *-*-os2-emx* case when setting pexecute.
	* Makefile.in (CFILES): Remove pex-os2.c.
	(CONFIGURED_OFILES): Remove pex-os2.o.
	(pex-os2.o): Remove target.
	* configure: Rebuild.

2005-03-07  Ian Lance Taylor  <ian@airs.com>

	* mpw-config.in: Remove.
	* mpw-make.sed: Remove.
	* mpw.c: Remove.
	* Makefile.in (CFILES): Remove pex-mpw.c.
	(CONFIGURED_OFILES): Remove pex-mpw.o.
	(mpw.o, pex-mpw.o): Remove targets.
	* maint-tool (undoc): Remove reference to mpw.c.

2005-03-06  DJ Delorie  <dj@redhat.com>

	* configure.ac (target_header_dir): vfork is a stub under djgpp.
	* configure: Regenerated.

2005-03-01  Jan Beulich  <jbeulich@novell.com>

	* Makefile.in (CFILES): Add unlink-if-ordinary.c
	(REQUIRED_OFILES): Add unlink-if-ordinary.o.
	Add dependencies and rule for unlink-if-ordinary.o.
	* unlink-if-ordinary.c: New.

2005-03-01  Ben Elliston  <bje@au.ibm.com>

	* hashtab.c (htab_find_slot_with_hash): Make function
	documentation clearer.

2005-02-13  Jason Merrill  <jason@redhat.com>

	* cp-demangle.c (__cxa_demangle): Change resolution of ambiguous
	arguments.

2005-01-11  Tobias Schl"uter  <tobias.schlueter@physik.uni-muenchen.de>

	* hex.c (hex_value): Group 'unsigned int' together to get correct
	markup.
	* functions.texi: Regenerated.

2004-12-27  H.J. Lu  <hongjiu.lu@intel.com>

	* Makefile.in: Undo to 2004-12-17.
	* aclocal.m4: Likewise.
	* config.table: Likewise.
	* configure.ac: Likewise.
	* maint-tool: Likewise.
	* configure: Likewise.

2004-12-19  H.J. Lu  <hongjiu.lu@intel.com>

	PR bootstrap/19072
	* Makefile.in (enable_shared): New substitute.
	(LTTARGETLIB): New.
	(PREFIXTARGETLIB): New.
	(LTTESTLIB): New.
	(PREFIXTESTLIB): New.
	(CCLD): New.
	(LINK): New.
	($(TARGETLIB)): Use $(LINK) to create libraries and create
	targets by hand.
	($(TESTLIB)): Likewise.
	(mostlyclean): Don't remove .libs. Remove the libtool object
	directory.

	* config.table (enable_shared): Removed.

	* configure.ac (enable_static): Set to yes.
	(AC_PROG_LIBTOOL): Removed.
	(AM_DISABLE_SHARED): Uncommented.
	(AM_PROG_LIBTOOL): Likewise.
	(LIBOBJS): Add `./' to avoid VPATH.
	(LTLIBOBJS): Likewise.
	(enable_shared): Substitute.
	* configure: Regenerated.

2004-12-18  H.J. Lu  <hongjiu.lu@intel.com>

	* Makefile.in (top_builddir): Set to `.'.
	(OUTPUT_OPTION): Removed.
	(LIBTOOL): New.
	(LTLIBOBJS): New.
	(EXTRA_LTOFILES): New.
	(FLAGS_TO_PASS): Add EXTRA_LTOFILES.
	(all): Remove stamp-picdir.
	(LTCOMPILE): New.
	(.c.lo): New rule.
	(REQUIRED_LTOFILES): New.
	(CONFIGURED_LTOFILES): New.
	($(TARGETLIB)): Check .libs for PIC object files. Depend on
	$(REQUIRED_LTOFILES) $(EXTRA_LTOFILES) $(LTLIBOBJS).
	(stamp-picdir): Completely removed.
	(maint-missing): Pass $(REQUIRED_LTOFILES)
	$(CONFIGURED_LTOFILES) instead of (REQUIRED_OFILES)
	$(CONFIGURED_OFILES)
	(maint-buildall): Depend on $(REQUIRED_LTOFILES)
	$(CONFIGURED_LTOFILES).
	(mostlyclean): Also remove *.lo .libs.
	Run "make maint-deps".

	* aclocal.m4: Include ../libtool.m4.

	* config.table: Don't check --enable-shared.

	* configure.ac (AC_PROG_LIBTOOL): Add.
	(AC_PROG_CC_C_O): Removed.
	(OUTPUT_OPTION): Removed.
	(NO_MINUS_C_MINUS_O): Removed.
	(ltpexecute): New substitute.
	(LIBOBJS): Cleanup.
	* configure: Regenerated.

	* maint-tool: Updated for .lo/libtool.

2004-12-11  Ben Elliston  <bje@au.ibm.com>

	* configure.ac: Invoke AC_CHECK_SIZEOF for sizeof (int).
	* configure: Regenerate.
	* config.in: Likewise.

2004-12-07  DJ Delorie  <dj@redhat.com>

	* splay-tree.c (splay_tree_delete_helper): Redesign the logic so
	that recursion (and thus large stack space) is not needed.

2004-11-29  Matt Kraai  <kraai@alumni.cmu.edu>

	* pex-unix.c: Fix the spelling of longjmp.

2004-11-23  Ian Lance Taylor  <ian@wasabisystems.com>

	PR other/18623
	* cp-demangle.c (d_call_offset): Remove useless local variables
	offset and virtual_offset.
	* cplus-dem.c (ada_demangle): Remove useless local variable
	at_start_name.
	(demangle_template): Remove useless local variable start.

2004-11-19  Roger Sayle  <roger@eyesopen.com>

	* objalloc.c, strsignal.c, xstrerror.c: Include "config.h" before
	"ansidecl.h" to avoid redeclaration errors with native compilers.
	* regex.c: Protect config.h from multiple inclusion.

2004-11-12  Mike Stump  <mrs@apple.com>

	* Makefile.in (libiberty.html): Fix html generation.

2004-09-08  Adam Nemet  <anemet@lnxw.com>

	* vasprintf.c: Accept __va_copy in addition to va_copy.

2004-09-03  Paolo Bonzini  <bonzini@gnu.org>

	* configure: Regenerate.

2004-09-02  Paolo Bonzini  <bonzini@gnu.org>

	* configure.ac: Do not enable multilibs for build-side libiberty.

2004-06-29  Danny Smith  <dannysmith@users.sourceforge.net>

	* lrealpath.c (lrealpath): Add _WIN32 support.

2004-06-28  Zack Weinberg  <zack@codesourcery.com>

	* cp-demangle.h: Declare cplus_demangle_operators,
	cplus_demangle_builtin_types, cplus_demangle_mangled_name, and
	cplus_demangle_type as static if IN_GLIBCPP_V3.

2004-06-28  Ian Lance Taylor  <ian@wasabisystems.com>

	PR other/16240
	* cp-demangle.c (d_expr_primary): Check for a failure return from
	cplus_demangle_type.
	* testsuite/demangle-expected: Add test case.

2004-05-31  Danny Smith  <dannysmith@users.sourceforge.net>

	* pex-win32.c (fix_argv): Expand comment.

2004-05-25  Daniel Jacobowitz  <drow@false.org>

	* Makefile.in: Add .NOEXPORT.

2004-04-29  Douglas B Rupp  <rupp@gnat.com>

	* mkstemps.c (mkstemps) [VMS]: Remove special open option. Update
	copyright.

2004-04-26  Maciej W. Rozycki  <macro@ds2.pg.gda.pl>

	* configure.ac (UNSIGNED_64BIT_TYPE): Unquote the definition.
	* configure: Regenerate.

2004-04-22  Richard Henderson  <rth@redhat.com>

	* hashtab.c: Include limits.h, stdint.h, ansidecl.h.
	(CHAR_BIT): Provide default.
	(struct prime_ent, prime_tab): New.
	(higher_prime_index): Rename from higher_prime_number, return index.
	(htab_mod_1): New.
	(htab_mod, htab_mod_m2): Use it.
	(htab_create_alloc, htab_create_alloc_ex): Store prime index.
	(htab_expand): Likewise.
	* configure.ac: Check for stdint.h.
	(UNSIGNED_64BIT_TYPE): New define and checks to fill it in.
	* config.in, configure: Rebuild.

2004-04-13  Ian Lance Taylor  <ian@wasabisystems.com>

	* strerror.c: Include config.h, and redefine sys_nerr and
	sys_errlist, before including ansidecl.h and libiberty.h.

2004-04-13  Jeff Law  <law@redhat.com>

	* hashtab.c (htab_remove_elt_with_hash): New function.
	(htab_remove_elt): Implement in terms of htab_remove_elt_with_hash.

2004-03-31  Richard Henderson  <rth@redhat.com>

	* hashtab.c (htab_size): Move to top of file; mark inline.
	(htab_elements): Likewise.
	(htab_mod, htab_mod_m2): New.
	(htab_delete): Refactor htab->size and htab->entries.
	(htab_empty): Likewise.
	(find_empty_slot_for_expand): Use htab_size, htab_mod, htab_mod_m2.
	(htab_find_with_hash, htab_find_slot_with_hash): Likewise.
	(htab_clear_slot): Use htab_size, htab_elements.
	(htab_traverse_noresize, htab_traverse): Likewise.

2004-03-17  Ian Lance Taylor  <ian@wasabisystems.com>

	* pex-unix.c (pexecute): Use vfork instead of fork, with
	appropriate changes to make this safe.
	* pex-common.h (STDERR_FILE_NO): Define.

	* Makefile.in: Clean up REQUIRED_OFILES and CONFIGURED_OFILES for
	an 80 column screen.  Run maint-deps.

2004-03-09  Kelley Cook  <kcook@gcc.gnu.org>

	* configure.ac: Bump version to 2.59.  Apply suggested autoupdates.
	* acconfig.h: Delete redundant file.
	* config.in: Regenerate.
	* configure: Regenerate.

2004-03-09  Hans-Peter Nilsson  <hp@axis.com>

	* configure: Regenerate for config/accross.m4 correction.

2004-03-07  Andreas Jaeger  <aj@suse.de>

	* testsuite/test-demangle.c: Include <string.h> and <stdlib.h> for
	prototypes.
	(main): Initialize style.

2004-02-24  Ian Lance Taylor  <ian@wasabisystems.com>

	* cp-demangle.h (enum d_builtin_type_print): Add D_PRINT_UNSIGNED,
	D_PRINT_UNSIGNED_LONG, D_PRINT_LONG_LONG,
	D_PRINT_UNSIGNED_LONG_LONG, D_PRINT_FLOAT.
	* cp-demangle.c (cplus_demangle_builtin_types): Change char and
	short types to D_PRINT_DEFAULT.  Change other integer types to use
	new D_PRINT_* values where appropriate.  Change float types to
	D_PRINT_FLOAT.
	(d_print_comp) [LITERAL, LITERAL_NEG]: Handle new D_PRINT_*
	values.
	* testsuite/demangle-expected: Adjust two test cases.

	* cp-demangle.c (d_print_function_type): Print a space before the
	parenthesis around the function type in more cases.
	* testsuite/demangle-expected: Adjust one test case.

	* cp-demangle.c (d_print_comp) [UNARY]: Don't emit extra
	parentheses around a cast.
	* testsuite/demangle-expected: Adjust two test cases to match new
	output.

	* cp-demangle.c (__cxa_demangle): Pass DMGL_PARAMS to d_demangle.

	* cp-demangle.c (d_print_comp) [RESTRICT, VOLATILE, CONST]: Don't
	push more than one of the same CV-qualifier on the top of the
	stack.
	(d_print_comp) [ARRAY_TYPE]: If the array itself is CV-qualified,
	move the CV-qualifiers to apply to the element type instead.
	(d_print_array_type): When checking the modifiers, keep looking
	past ones which have been printed already.
	* testsuite/demangle-expected: Add three test cases.

2004-02-23  Ian Lance Taylor  <ian@wasabisystems.com>

	* cp-demangle.c (__cxa_demangle): Adjust last patch to handle
	empty string correctly.

	* cp-demangle.c (__cxa_demangle): It is not an error if status is
	not NULL.  It is an error if the mangled name is the same as a
	built-in type name.
	(main): If IN_GLIBCPP_V3 is defined, test __cxa_demangle rather
	than cplus_demangle_v3.

	* dyn-string.c: Remove test of IN_LIBGCC2 and IN_GLIBCPP_V3 and
	the associated #define of RETURN_ON_ALLOCATION_FAILURE.

2004-02-16  Matt Kraai  <kraai@alumni.cmu.edu>

	* regex.c: Include <ansidecl.h>.
	(regcomp): Cast i to int.
	(regerror): Add ATTRIBUTE_UNUSED to parameter preg.

2004-01-25  Ian Lance Taylor  <ian@wasabisystems.com>

	* configure.ac: Add m4_pattern_allow(LIBOBJS).
	* configure: Regenerate.

2004-01-22  DJ Delorie  <dj@redhat.com>

	* Makefile.in: Convert to ./ throughout.  Rebuild dependencies
	with explicit build rules.
	(VPATH): Remove.
	(.c.o): Poison.
	* configure.ac (pexecute, LIBOBJS): Add ./ .
	* maint-tool: Build dependencies with explicit rules.

2004-01-15  Kazu Hirata  <kazu@cs.umass.edu>

	* strdup.c (strdup): Constify the argument.

2004-01-14  Loren J. Rittle  <ljrittle@acm.org>

	* Makefile.in (distclean): Remove config.cache.

2004-01-13  Daniel Jacobowitz  <drow@mvista.com>

	* cp-demangle.c (d_make_comp): DEMANGLE_COMPONENT_CONSTRUCTION_VTABLE
	takes two parameters.
	* cp-demint.c (cplus_demangle_fill_component): Likewise.

2004-01-12  Ian Lance Taylor  <ian@wasabisystems.com>

	* cp-demangle.c: Include "cp-demangle.h".  If IN_GLIBCPP_V3 is
	defined, rename some functions which are to become static via
	#define.
	(CP_STATIC_IF_GLIBCPP_V3): Define.
	(struct d_operator_info): Move definition to cp-demangle.h, and
	rename to demangle_operator_info.  Change all uses.
	(enum d_builtin_type_print): Move definition to cp-demangle.h.
	(struct d_builtin_type_info): Move definition to cp-demangle.h,
	and rename to demangle_builtin_type_info.  Change all uses.
	(enum d_comp_type): Move definition to include/demangle.h, and
	rename to demangle_component_type, and change all enums to start
	with DEMANGLE_COMPONENT_ instead of D_.  Change all uses.
	(struct d_comp): Move definition to include/demangle.h, and rename
	to demangle_component.  Change all uses.
	(struct d_info): Move definition to cp-demangle.h.
	(cplus_demangle_fill_name): New function.
	(cplus_demangle_fill_extended_operator): New function.
	(cplus_demangle_fill_ctor): New function.
	(cplus_demangle_fill_dtor): New function.
	(d_make_empty): Remove type parameter.  Change all callers.
	(d_make_name): Use cplus_demangle_fill_name.
	(d_make_extended_operator): Use
	cplus_demangle_fill_extended_operator.
	(d_make_ctor): Use cplus_demangle_fill_ctor.
	(d_make_dtor): Use cplus_demangle_fill_dtor.
	(cplus_demangle_mangled_name): Rename from d_mangled_name.  Make
	non-static by default.  Change all callers.
	(cplus_demangle_operators): Rename from d_operators.  Change all
	uses.  Make non-static by default.  Add sentinel at end of array.
	(d_operator_name): Adjust initialization of high for new sentinel
	in cplus_demangle_operators.
	(cplus_demangle_builtin_types): Rename from d_builtin_types.
	Change all uses.  Make non-static by default.  Change initializer
	to use D_BUILTIN_TYPE_COUNT instead of magic number 26.
	(cplus_demangle_type): Rename from d_type.  Make non-static by
	default.  Change all callers.
	(cplus_demangle_init_info): Rename from d_init_info.  Make
	non-static by default.  Change all callers.
	* cp-demangle.h: New file.
	* cp-demint.c: New file.
	* Makefile.in: Rebuild dependencies.
	(CFILES): Add cp-demint.c.
	(REQUIRED_OFILES): Add cp-demint.o.

2004-01-09  Kelley Cook  <kcook@gcc.gnu.org>

	* configure.in:  Rename file to ...
	* configure.ac:  ... this.
	* Makefile.in: Update a comment for above change.
	* README: Likewise.
	* config.in: Regenerate.

2004-01-02  Ian Lance Taylor  <ian@wasabisystems.com>

	* cp-demangle.c (d_encoding): When DMGL_PARAMS is not set, strip
	CV-qualifiers from D_COMP_LOCAL_NAME right subtree.
	* cplus-dem.c (demangle_arm_hp_template): Set DMGL_PARAMS when
	demangling template parameters.
	* testsuite/test-demangle.c (fail): New static function.
	(main): Support new options in input file: --no-params,
	--is-v3-ctor, and --is-v3-dtor.
	* testsuite/demangle-expected: Add --no-params to most tests, and
	add the correct result when parameters are not demangled.  Add
	some simple tests for V3 constructor/destructor recognition.

2003-12-25  Kaveh R. Ghazi  <ghazi@caip.rutgers.edu>

	* cp-demangle.c (is_ctor_or_dtor): Fix error in last change.

2003-12-22  Daniel Jacobowitz  <drow@mvista.com>

	PR debug/13272
	* Makefile.in (lbasename.o): Depend on filenames.h.
	* lbasename.c: Include "filenames.h" instead of defining
	its macros locally.

2003-12-22  Ian Lance Taylor  <ian@wasabisystems.com>

	* cp-demangle.c (CP_DYNAMIC_ARRAYS): Define if compiler supports
	dynamic arrays.
	(struct d_operator_info): Add len field.
	(struct d_builtin_type_info): Add len and java_len fields.
	(struct d_standard_sub_info): Add simple_len, full_len, and
	set_last_name_len fields.
	(struct d_comp): Add len field to s_string.
	(struct d_info): Add send, did_subs, and expansion fields.
	(d_append_string_constant): Define.
	(d_append_string): Remove.  Change all users to use
	d_append_string_constant or d_append_buffer instead.
	(d_make_sub): Add len parameter.  Change all callers.
	(d_name): Increase expansion when substituting std::.
	(d_unqualified_name): Increase expansion for an operator.
	(d_number): Don't use multiplication for negative numbers.
	(d_identifier): Make sure there are enough characters in the
	string for the specified length.  Adjust expansion for an
	anonymous namespace.
	(d_operators): Initialize len field.
	(d_special_name, d_ctor_dtor_name): Increase expansion.
	(d_builtin_types): Initialize len and java_len fields.
	(d_type): Increase expansion for a builtin type.
	(d_cv_qualifiers): Increase expansion for each qualifier.
	(d_bare_function_type): Decrease expansion when removing single
	void parameter.
	(d_template_param): Increment did_subs.
	(d_expression): Increase expansion for an operator.
	(d_expr_primary): Decrease expansion for a type we will print
	specially.
	(standard_subs): Initialize new fields.
	(d_substitution): Increment did_subs when doing a normal
	substitution.  Increase expansion for a special substitution.
	(d_print): Add estimate parameter.  Change all callers.
	(d_print_comp) [D_COMP_NAME]: Handle C++ case inline.
	(d_print_comp) [D_COMP_BINARY]: Use length to avoid strcmp call.
	(d_print_java_identifier): Rename from d_print_identifier.  Handle
	only Java case.  Change caller.
	(d_init_info): Change return type to void.  Change all callers.
	Initialize send, did_subs, and expansion fields.  Do not
	initialize comps and subs fields.
	(d_demangle): Ifdef CP_DYNAMIC_ARRAYS, allocate comps and subs
	arrays on stack.  Make an estimate of the length of the demangled
	name.  Ifdef CP_DEMANGLE_DEBUG, print estimation failures.
	(is_ctor_or_dtor): Ifdef CP_DYNAMIC_ARRAYS, allocate comps and
	subs arrays on stack.

2003-12-20  Ian Lance Taylor  <ian@wasabisystems.com>

	* cp-demangle.c (d_identifier): In Java mode, skip an optional '$'
	after the identifier.
	* testsuite/demangle-expected: Add test case.

2003-12-19  Ian Lance Taylor  <ian@wasabisystems.com>

	Fix for PR c++/13447:
	* cp-demangle.c (enum d_comp_type): Add D_COMP_LOCAL_NAME.
	(d_dump, d_make_comp): Handle D_COMP_LOCAL_NAME.
	(is_ctor_dtor_or_conversion): Handle D_COMP_LOCAL_NAME like
	D_COMP_QUAL_NAME.
	(is_ctor_or_dtor): Likewise.
	(d_local_name): Use D_COMP_LOCAL_NAME rather than
	D_COMP_QUAL_NAME.
	(d_print_comp) [D_COMP_LOCAL_NAME]: New.
	(d_prinT_comp) [D_COMP_TYPED_NAME]: If the left tree is
	D_COMP_LOCAL_NAME, pull any qualifiers off its right subtree.
	(d_print_mod_list): Handle D_COMP_LOCAL_NAME.
	* testsuite/demangle-expected: Add two test cases.

	* cp-demangle.c (d_print_function_type): Clear the global modifier
	list when printing the modifiers, not just when printing the
	function parameters.
	* testsuite/demangle-expected: Add two test cases.

2003-12-15  Ian Lance Taylor  <ian@wasabisystems.com>

	* cp-demangle.c (d_print_function_type): Print the function
	parameters with no modifiers.
	* testsuite/demangle-expected: Add test case.

	* cp-demangle.c (d_demangle): If DMGL_PARAMS is not set, don't
	expect that we've read the entire string.
	(is_ctor_or_dtor): Don't expect that we've read the entire
	string--reverse patch of 2003-11-29.

2003-12-15  Brendan Kehoe  <brendan@zen.org>

	* libiberty/Makefile.in (floatformat.o): Add dependency on
	config.h to accompany change of 2003-12-03.

2003-12-15  Ian Lance Taylor  <ian@wasabisystems.com>

	Fix handling of constructor/destructor of standard substitution:
	* cp-demangle.c (struct d_standard_sub_info): Define.
	(d_substitution): Add prefix argument.  Change all callers.
	Rework handling of standard substitutions to print full name when
	qualifying a constructor/destructor, or when DMGL_VERBOSE is set.
	* testsuite/demangle-expected: Add test case.

	Fix handling of negative literal constants:
	* cp-demangle.c (enum d_comp_type): Add D_COMP_LITERAL_NEG.
	(d_dump, d_make_comp): Handle D_COMP_LITERAL_NEG.
	(d_expr_primary): Use D_COMP_LITERAL_NEG for a negative number.
	(d_print_comp): Handle D_COMP_LITERAL_NEG.
	* testsuite/demangle-expected: Add test case.

2003-12-04  Ian Lance Taylor  <ian@wasabisystems.com>

	* cp-demangle.c (IS_UPPER, IS_LOWER): Define.
	(d_last_char): Define new macro.
	(d_make_name): Reject an empty name.
	(d_prefix, d_unqualified_name, d_type): Use new IS_* macros.
	(d_substitution, d_print_identifier): Likewise.
	(d_print_comp) [D_COMP_OPERATOR]: Likewise.
	(d_print_comp) [D_COMP_TEMPLATE]: Use new d_last_char macro.
	(d_print_mod) Use new d_last_char macro.
	(d_print_cast): Use new d_last_char macro.
	(is_ctor_or_dtor): Don't leak memory.

	Fix handling of member function modifiers:
	* cp-demangle.c (enum d_comp_type): Add D_COMP_RESTRICT_THIS,
	D_COMP_VOLATILE_THIS, and D_COMP_CONST_THIS.
	(d_dump): Dump new d_comp_type values.
	(d_make_comp): Accept new d_comp_type values.
	(has_return_type): Only accept _THIS variants of qualifiers.
	(d_encoding): Without DMGL_PARAMS, only remove _THIS variants of
	qualifiers.
	(d_cv_qualifiers): Add member_fn parameter.  Change all callers.
	(d_print_comp) [D_COMP_TYPED_NAME]: Rather than removing
	qualifiers and printing them at the end, add _THIS qualifiers to
	the modifier list.
	(d_print_comp) [D_COMP_*_THIS]: New cases.
	(d_print_comp) [D_COMP_PTRMEM_TYPE]: Remove special handling of
	qualifiers.
	(d_print_mod_list): Add suffix parameter.  Change all callers.
	Keep walking the list even if the current modifier has been
	printed.
	(d_print_mod): Handle new _THIS qualifiers.
	(d_print_function_type): Handle new _THIS qualifiers when deciding
	whether to print a parenthesis.  Put a space before the
	parenthesis in some cases.  Call d_print_mod_list again at the
	end, passing suffix as 1.
	(is_ctor_or_dtor): Look for new _THIS qualifiers.
	* testsuite/demangle-expected: Add test case.

	Fix for PR gcc/13304:
	* cp-demangle.c (d_print_comp) [D_COMP_TEMPLATE]: If the character
	before the '<' is itself a '<', insert a space.
	(d_print_cast): Likewise.
	* testsuite/demangle-expected: Add test case.

	Fix for PR gcc/13244:
	* cp-demangle.c (d_print_comp) [D_COMP_BINARY]: Wrap an expression
	which uses the '>' operator in an extra layer of parens.
	* testsuite/demangle-expected: Add test case.

2003-12-03  Ian Lance Taylor  <ian@wasabisystems.com>

	* floatformat.c: Include "config.h" and <string.h> if available.
	(INFINITY, NAN): Define if not defined by <math.h>.
	(floatformat_to_double): Handle NaN, infinity, and denormalized
	numbers.
	(floatformat_from_double): Likewise.
	(ieee_test): In debugging code, use little endian rather than big
	endian.  Correct tests to handle NaN and to check correct sign of
	zero.  Omit m68k extended test.
	(main): Add more debugging cases.

2003-11-29  Ian Lance Taylor  <ian@wasabisystems.com>

	* cp-demangle.c (d_demangle): Only return success if we consumed
	the entire demangled string.
	(is_ctor_or_dtor): Likewise.

	* testsuite/demangle-expected: Revert one part of 2003-06-26 patch
	to restore expected result of EDG test case to original expected
	result.

2003-11-26  Ian Lance Taylor  <ian@wasabisystems.com>

	* cp-demangle.c (struct d_print_mod): Add templates field.
	(d_make_builtin_type): Check for NULL type.
	(d_make_extended_operator): Check for NULL name.
	(d_make_ctor, d_make_dtor): Likewise.
	(d_mangled_name): Add top_level parameter.  Change all callers.
	(d_encoding): If DMGL_PARAMS is not set, strip off initial
	CV-qualifiers.
	(d_type): Check some return values we rely on.
	(d_bare_function_type, d_array_type): Likewise.
	(d_pointer_to_member_type, d_template_args): Likewise.
	(d_add_substitution): Fail if argument is NULL.
	(d_print_resize): Check whether buf is NULL.
	(d_print_comp): Save current templates list with each modifier.
	Don't pass the modifier list down when printing a template.
	(d_print_cast): Don't pass the modifier list down when printing a
	template.
	(d_print_mod_list): Temporarily set templates list while printing
	a modifier.
	(d_print_mod): Check that buf is not NULL before using it.
	(d_print_function_type): Print parens if there is no modifier.
	(d_init_info): Permit as many substitutions as there are
	characters in the mangled name.
	* testsuite/demangle-expected: Add two new test cases.

2003-11-25  Ian Lance Taylor  <ian@wasabisystems.com>

	* cp-demangle.c (java_demangle_v3): Pass DMGL_PARAMS to
	d_demangle.

2003-11-22  Ian Lance Taylor  <ian@wasabisystems.com>

	* cp-demangle.c (d_encoding): Add top_level parameter.  Change all
	callers.
	(print_usage): Display new -p option.
	(long_options): Add --no-params.
	(main): Accept and handle -p.

2003-11-21  Ian Lance Taylor  <ian@wasabisystems.com>

	* cp-demangle.c (has_return_type): Skip qualifiers when checking
	whether we have a template.
	* testsuite/demangle-expected: Add four new tests.

2003-11-20  Ian Lance Taylor  <ian@wasabisystems.com>

	* testsuite/demangle-expected: Minor changes to match output of
	new demangler: adjust whitespace in four tests, and change order
	of qualifiers in one test.

	* cp-demangle.c: Complete rewrite.

2003-11-19  Mark Mitchell  <mark@codesourcery.com>

	* cp-demangle.c (demangle_type): Correct thinko in substitution
	processing.

2003-11-18  Ian Lance Taylor  <ian@wasabisystems.com>

	* cp-demangle.c (demangle_operator_name): Remove space before
	"sizeof".
	(demangle_type_ptr): Put qualifiers in the right place.  Handle
	qualifiers in pointer to member specially.
	(demangle_type): Handle qualifiers for pointer or reference
	specially.  Handle function type.
	(demangle_local_name): Save and restore caret around demangling of
	initial encoding.

	* testsuite/test-demangle.c (main): Don't pass DMGL_VERBOSE to
	cplus_demangle.

	* testsuite/Makefile.in (test-demangle): Depend upon libiberty.a.

2003-10-31  Andreas Jaeger  <aj@suse.de>

	* floatformat.c (floatformat_always_valid): Add unused attribute.

2003-10-30  Josef Zlomek  <zlomekj@suse.cz>

	Jan Hubicka <jh@suse.cz>
	* vasprintf.c (int_vasprintf): Pass va_list by value.
	Use va_copy for copying va_list.
	(vasprintf): Pass va_list by value.

2003-10-30  Josef Zlomek  <zlomekj@suse.cz>

	* hashtab.c (htab_find_slot_with_hash): Decrease n_deleted
	instead of increasing n_elements when inserting to deleted slot.

2003-10-20  J. Brobecker  <brobecker@gnat.com>

	* cplus-dem.c (demangle_template): Register a new Btype only
	when needed.
	* testsuite/demangle-expected: Add a new test.

2003-10-16  H.J. Lu  <hongjiu.lu@intel.com>

	* testsuite/demangle-expected: Update the expected output of
	_GLOBAL__I__Z2fnv.

2003-10-02  Daniel Jacobowitz  <drow@mvista.com>

	* strerror.c: Revert last change.  Declare static sys_nerr
	and sys_errlist using different names.

2003-10-01  Daniel Jacobowitz  <drow@mvista.com>

	* strerror.c: Don't provide or reference sys_errlist if
	strerror is available.

2003-10-01  H.J. Lu  <hongjiu.lu@intel.com>

	* configure.in: Check if $MAKEINFO is missing.
	* configure: Regenerated.

2003-09-24  Daniel Jacobowitz  <drow@mvista.com>

	* configure.in: Use AC_PROG_CPP_WERROR.
	* configure: Regenerated.

2003-09-22  Andrew Cagney  <cagney@redhat.com>

	* floatformat.c (floatformat_i387_ext_is_valid): New function.
	(floatformat_always_valid): New function.
	(floatformat_i387_ext): Initialize new "is_valid" field to
	"floatformat_i387_ext_is_valid".
	(floatformat_ieee_single_little): Initialize "is_valid" field to
	floatformat_always_valid.
	(floatformat_ieee_double_big): Ditto.
	(floatformat_ieee_double_little): Ditto.
	(floatformat_ieee_double_little): Ditto.
	(floatformat_ieee_double_littlebyte_bigword): Ditto.
	(floatformat_i960_ext): Ditto.
	(floatformat_m88110_ext): Ditto.
	(floatformat_m88110_harris_ext): Ditto.
	(floatformat_arm_ext_big): Ditto.
	(floatformat_arm_ext_littlebyte_bigword): Ditto.
	(floatformat_ia64_spill_big): Ditto.
	(floatformat_ia64_spill_little): Ditto.
	(floatformat_ia64_quad_big): Ditto.
	(floatformat_ia64_quad_little): Ditto.
	(floatformat_ia64_quad_little): Ditto.
	(floatformat_is_valid): Call "is_valid".

2003-09-15  Andrew Cagney  <cagney@redhat.com>

	* floatformat.c (get_field): Make "data" constant.
	(floatformat_is_valid, floatformat_to_double): Make "from"
	constant, fix casts.
	(floatformat_from_double): Make "from" constant.

2003-09-15  Daniel Jacobowitz  <drow@mvista.com>

	* floatformat.c (floatformat_is_valid): New function.
	(get_field, put_field): Correct comments.

2003-09-06  Josef Zlomek  <zlomekj@suse.cz>

	* fibheap.c (fibheap_replace_key_data): Change type of OKEY to
	FIBHEAPKEY_T.

2003-09-02  John David Anglin  <dave.anglin@nrc-cnrc.gc.ca>

	PR bootstrap/12100
	* aclocal.m4 (AC_LANG_FUNC_LINK_TRY): Define.
	* configure: Rebuilt.

2003-08-27  Daniel Jacobowitz  <drow@mvista.com>

	* aclocal.m4: Include acx.m4 and no-executables.m4.
	(libiberty_AC_FUNC_STRNCMP): Use AC_LIBOBJ.
	(LIB_AC_PROG_CC): Remove.
	* configure.in: Update AC_PREREQ to 2.57.  Use GCC_NO_EXECUTABLES.
	Use AC_PROG_CC and set ac_libiberty_warn_cflags instead of using
	LIB_AC_PROG_CC.  Use AC_LIBOBJ.  Call AC_ISC_POSIX later, only if
	performing link tests.
	* configure: Regenerated.

2003-08-12  Nathanael Nerode  <neroden@gcc.gnu.org>

	* cp-demangle.c: Clarify what package(s) this is part of.

2003-07-05  Danny Smith  <dannysmith@users.sourceforge.net>

	* pex-win32.c (pexecute): Mark parameters this_pname and
	temp_base as unused. Remove unused variables retries,
	sleep_interval. Initialize org_stdin, org_stdout.
	(pwait): Mark parameter flags as unused.

2003-07-02  Danny Smith  <dannysmith@users.sourceforge.net>

	* pex-win32.c (fix_argv): Ensure that the executable pathname
	uses Win32 backslashes.
	(pexecute): Cast away constness when assigning *errmsg_arg.

2003-06-26  H.J. Lu <hongjiu.lu@intel.com>

	* testsuite/demangle-expected: Add more GNU V3 testcases.

2003-06-22  Zack Weinberg  <zack@codesourcery.com>

	* safe-ctype.c: Use HOST_CHARSET_ASCII and HOST_CHARSET_EBCDIC,
	not HC_ASCII and HC_EBCDIC.
	Add documentation in form expected by gather-docs.
	* hex.c: Use HOST_CHARSET, not hand-coded check of character set.
	* Makefile.in, functions.texi: Regenerate.

2003-06-21  Zack Weinberg  <zack@codesourcery.com>

	* safe-ctype.c: Separate out EOF==-1 check.  Use HOST_CHARSET
	for charset determination.

2003-06-19  Dara Hazeghi  <dhazeghi@yahoo.com>

	* configure.in: Add check for malloc.h needed by
	m68k for function free().
	* configure: Regenerated.
	* config.in: Add HAVE_MALLOC_H.
	* hashtab.c: include malloc.h were available for
	free().

2003-06-09  Albert Chin-A-Young  <china@thewrittenword.com>

	PR bootstrap/10974
	* physmem.c: Update comment.
	* configure.in: Modify test for _system_configuration for older
	AIX systems.

	* config.in, configure: Regenerated.

2003-06-05  John David Anglin  <dave.anglin@nrc-cnrc.gc.ca>

	PR other/10810
	* test-demangle.c (getline): Fix fence-post error.

2003-06-03  Nick Clifton  <nickc@redhat.com>

	* asprintf.c: Change comment to note that -1 is returned upon
	error.
	* vasprintf.c: Likewise.
	(vasprintf): Return -1 upon error.
	* functions.texi: Document changes to asprintf and vasprintf.

2003-05-19  Kelley Cook  <kelleycook@wideopenwest.com>

	* config.table: Accept i[345867]86 variant.

2003-05-15  Jim Blandy  <jimb@redhat.com>

	* hex.c (_hex_value): Make this unsigned.
	(hex_value): Update documentation for new return type.  hex_value
	now expands to an unsigned int expression, to avoid unexpected
	sign extension when we store it in a bfd_vma, which is larger than
	int on some platforms.
	* functions.texi: Regenerated.

2003-05-07  Josef Zlomek  <zlomekj@suse.cz>

	* splay-tree.c (splay_tree_predecessor): Fix comment.
	(splay_tree_successor): Fix comment.

2003-05-07  Jason Merrill  <jason@redhat.com>

	* hashtab.c (iterative_hash): New fn.
	* configure.in: Add AC_C_BIGENDIAN_CROSS.
	* aclocal.m4: Include accross.m4.
	* configure, config.in: Regenerate.

2003-05-04  Kaveh R. Ghazi  <ghazi@caip.rutgers.edu>

	* configure.in (AC_CHECK_FUNCS): Don't make multiple calls.
	* configure: Regenerate.

2003-05-03  Carlo Wood  <carlo@alinoe.com>

	* cp-demangle.c: Fix typo in "char_traints" string-literal.

2003-04-22  Kaveh R. Ghazi  <ghazi@caip.rutgers.edu>

	* vsnprintf.c (vsnprintf): Don't pad string with extra nulls.
	(main): Test that we don't write too much data.

2003-04-16  Kaveh R. Ghazi  <ghazi@caip.rutgers.edu>

	* configure.in (funcs, AC_CHECK_FUNCS): Add snprintf and
	vsnprintf.
	* snprintf.c, vsnprintf.c: New files.
	* Makefile.in (CFILES): Add snprintf.c and vsnprintf.c.
	(CONFIGURED_OFILES): Add snprintf.o and vsnprintf.o.
	Regenerate dependencies.

	* functions.texi, configure, config.in: Regenerated.

2003-04-15  Kaveh R. Ghazi  <ghazi@caip.rutgers.edu>

	* mempcpy.c, stpcpy.c, stpncpy.c: New files.
	* configure.in (funcs, AC_CHECK_FUNCS): Add mempcpy, stpcpy
	and stpncpy.
	* Makefile.in (CFILES): Add mempcpy.c, stpcpy.c and stpncpy.c.
	(CONFIGURED_OFILES): Add mempcpy.o, stpcpy.o and stpncpy.o.
	Regenerate dependencies.

	* functions.texi, configure, config.in: Regenerated.

2003-04-15  Kaveh R. Ghazi  <ghazi@caip.rutgers.edu>

	* argv.c: Fix comments.
	* calloc.c: Don't unnecessarily include "libiberty.h".
	(bzero): Add prototype.
	* floatformat.c: Include "ansidecl.h", rely on ANSI_PROTOTYPES.
	* getcwd.c (getcwd): Use standard definition to avoid conflicts
	with system headers.
	* hashtab.c (htab_traverse): Delete unused variables.
	* rename.c: Include "ansidecl.h".
	(rename): Use standard definition to avoid conflicts with system
	headers.
	* strsignal.c: Rely on ANSI_PROTOTYPES.
	* strstr.c: Check GNUC >= 2, not GNUC == 2.
	* vfprintf.c: Include "ansidecl.h", rely on ANSI_PROTOTYPES.
	* vprintf.c: Include "ansidecl.h" earlier, rely on
	ANSI_PROTOTYPES.
	* vsprintf.c: Include "ansidecl.h" earlier, rely on
	ANSI_PROTOTYPES and possibly include <stdarg.h>.

	* Makefile.in: Regenerate dependencies.

2003-04-15  DJ Delorie  <dj@redhat.com>

	* maint-tool (deps): Scan for headers in $srcdir also.

2003-04-15  Kaveh R. Ghazi  <ghazi@caip.rutgers.edu>

	PR target/10338
	PR bootstrap/10198
	PR bootstrap/10140
	* getopt.c (exchange, _getopt_initialize): Use mempcpy not
	__mempcpy.
	* regex.c (regerror): Likewise.

2003-04-14  Roger Sayle  <roger@eyesopen.com>

	* argv.c: Use ANSI_PROTOTYPES instead of __STDC__.
	* memchr.c: Likewise.
	* strcasecmp.c: Likewise.
	* strncasecmp.c: Likewise.
	* strncmp.c: Likewise.
	* xatexit.c: Likewise.
	* xmalloc.c: Likewise.

	* copysign.c: Use traditional function declaration instead of DEFUN.
	* sigsetmask.c: Likewise.

	* memcmp.c: Both of the above, ANSI_PROTOTYPES and DEFUN.
	* memset.c: Likewise.

	* memcpy.c: ANSI_PROTOTYPES, DEFUN and prototype bcopy.
	* memmove.c: Likewise.

2003-04-14  Roger Sayle  <roger@eyesopen.com>

	* strdup.c (strdup): Tweak implementation to use memcpy.

2003-04-14  Kaveh R. Ghazi  <ghazi@caip.rutgers.edu>

	* configure.in (HAVE_UINTPTR_T): Always define.
	* configure: Regenerated.

2003-03-23  Alexandre Oliva  <aoliva@redhat.com>

	* Makefile.in (MULTIOSDIR): New macro.  Use $(CC) $(LIBCFLAGS)
	instead of $$CC alone.
	(install_to_tooldir): Use it.

2003-17-03  Jan Hubicka  <jh@suse.cz>

	* hashtab.c (htab_traverse_noresize): Break out from ...
	* hashtab.c (htab_traverse): ... here.

2003-12-03  Jan Hubicka  <jh@suse.cz>

	* hashtab.c (htab_expand): Fix warning.

	* hashtab.c (htab_expand): Compute the size of hashtable based
	on the number of elements actually used.
	(htab_traverse):  Call htab_expand when table is too empty.

2003-03-11  Carlo Wood  <carlo@gnu.org>

	* cplus-dem.c (demangle_integral_value): Correction to reflect
	patch of 2002-01-10 in order to also make negative multi-digits
	without leading underscore work.

2003-03-03  Mark Mitchell  <mark@codesourcery.com>

	* cplus-dem.c: Add license exception to copyright notice.

2003-02-27  Kaveh R. Ghazi  <ghazi@caip.rutgers.edu>

	* physmem.c: Formatting changes from upstream.

2003-02-24  Danny Smith  <dannysmith@users.source.forge.net>

	* physmem.c (physmem_total): Add _WIN32 support.
	(physmem_available): Likewise.

2003-02-24  Rainer Orth  <ro@TechFak.Uni-Bielefeld.DE>

	* physmem.c (physmem_total) [HAVE_GETSYSINFO]: Test for
	GSI_PHYSMEM.
	(physmem_available) [HAVE_TABLE]: Test for TBL_VMSTATS.

2003-02-22  Kaveh R. Ghazi  <ghazi@caip.rutgers.edu>

	* configure.in: Check for sys/systemcfg.h and
	_system_configuration.
	* physmem.c: Add support for AIX.  Tweek formatting as per
	upstream coreutils beta.

2003-02-22  Kaveh R. Ghazi  <ghazi@caip.rutgers.edu>
	    Richard Earnshaw  <rearnsha@arm.com>
	    Geoffrey Keating  <geoffk@apple.com>

	* configure.in: Check for sys/sysctl.h and sysctl.
	* physmem.c: Add support for *bsd and darwin.
	* Makefile.in: Generate depedency for physmem.o.

2003-02-21  Rainer Orth  <ro@TechFak.Uni-Bielefeld.DE>

	* physmem.c (physmem_total) [HAVE_GETSYSINFO]: Use getsysinfo on
	Tru64 UNIX.
	(physmem_available) [HAVE_TABLE && HAVE_SYS_TABLE_H]: Use table on
	Tru64 UNIX.

	* configure.in (AC_CHECK_HEADERS): Check for sys/sysinfo.h,
	machine/hal_sysinfo.h, sys/table.h.
	(checkfuncs, AC_CHECKFUNCS): Check for getsysinfo, table.
	* configure, config.in: Regenerate.

2003-02-21  Kaveh R. Ghazi  <ghazi@caip.rutgers.edu>

	* configure.in: Check for sys/sysmp.h and sysmp.
	* physmem.c: Pull upstream copy, add support for irix6.

	* config.in, configure: Regenerated.

2003-02-21  Kaveh R. Ghazi  <ghazi@caip.rutgers.edu>

	* physmem.c (physmem_total, physmem_available): De-ANSI-fy.
	* configure.in (AC_CHECK_FUNCS): Add pstat_getstatic and
	pstat_getdynamic.

2003-02-20  Kaveh R. Ghazi  <ghazi@caip.rutgers.edu>

	* Makefile.in (CFILES): Add physmem.c.
	(REQUIRED_OFILES): Add physmem.o.
	* configure.in: Check for sys/pstat.h.
	(checkfuncs): Add pstat_getstatic and pstat_getdynamic.
	* physmem.c: New file, copied from textutils.

	* config.in, configure: Regenerated.

2003-02-20  Daniel Jacobowitz  <drow@mvista.com>

	* Makefile.in (CFILES): Add lrealpath.c.
	(REQUIRED_OFILES): Add lrealpath.o.
	(lrealpath.o): Add rule.
	* aclocal.m4 (libiberty_NEED_DECLARATION): Add.
	* configure.in: Add realpath and canonicalize_file_name to
	checkfuncs and AC_CHECK_FUNCS.  Use libiberty_NEED_DECLARATION
	for canonicalize_file_name.
	* lrealpath.c: New file.
	* make-relative-prefix.c: Update documentation.
	(make_relative_prefix): Simplify.  Use lbasename and lrealpath.
	* config.in: Regenerated.
	* configure: Regenerated.
	* functions.texi: Regenerated.

2003-02-20  jmc  <jmc@prioris.mini.pw.edu.pl>

	* cplus_dem.c: Fix typo: intializes -> initializes.

2003-02-20  Alexandre Oliva  <aoliva@redhat.com>

	* configure.in: Propagate ORIGINAL_LD_FOR_MULTILIBS to
	config.status.
	* configure: Rebuilt.

2003-02-13  Daniel Jacobowitz  <drow@mvista.com>

	Fix PR c++/7612.
	* cplus-dem.c (demangle_signature): Call string_delete.
	Remove extra string_init.
	(demangle_arm_hp_template): Call string_delete instead of
	string_clear.  Add missing string_delete call.
	(demangle_qualified): Add missing string_delete call.
	(do_type): Remove unused variable btype.  Add missing string_delete
	call.  Call string_delete instead of string_clear.
	(demangle_fund_type): Move variable btype inside of the switch
	statement.  Add missing string_delete call.
	(do_arg): Call string_delete instead of string_clear.  Remove extra
	string_init.
	(demangle_nested_args): Free work->previous_argument.

2003-02-12  Kaveh R. Ghazi  <ghazi@caip.rutgers.edu>

	* acconfig.h: New file.  Add uintptr_t.
	* config.in: Regenerated.

2003-02-04  Joseph S. Myers  <jsm@polyomino.org.uk>

	* libiberty.texi: Update to GFDL 1.2.

2003-01-30  Christian Cornelssen  <ccorn@cs.tu-berlin.de>

	* Makefile.in (libiberty_topdir): New subst.
	(mkinstalldirs): Redefine in terms of the above.
	* configure.in: AC_SUBST it.
	* configure: Regenerate.

2003-01-28  Christian Cornelssen  <ccorn@cs.tu-berlin.de>

	* Makefile.in (all-subdir, check-subdir, installcheck-subdir)
	(info-subdir, install-info-subdir, clean-info-subdir)
	(dvi-subdir, install-subdir, etags-subdir, mostlyclean-subdir)
	(clean-subdir, distclean-subdir, maintainer-clean-subdir):
	Pass $(FLAGS_TO_PASS).

2003-01-27  Alexandre Oliva  <aoliva@redhat.com>

	* Makefile.in (install_to_tooldir): Instead of $(MULTISUBDIR), use
	/`$$CC -print-multi-os-directory`.

2003-01-26  Daniel Jacobowitz  <drow@mvista.com>

	* hashtab.c (htab_create_alloc_ex): New function.
	(hatab_set_functions_ex): New function.
	(htab_delete, htab_expand): Support alternate allocation functions.

2003-01-24  Christopher Faylor  <cgf@redhat.com>

	* configure.in: Remove special pex-cygwin consideration.
	* configure: Regenerate.
	* pex-cygwin.c: Remove.
	* Makefile.in: Remove pex-cygwin.[co] lines.

2003-01-24  Zack Weinberg  <zack@codesourcery.com>

	* Makefile.in (CFILES): Add pex-*.c.
	(REQUIRED_OFILES): Change pexecute.o to @pexecute@
	(CONFIGURED_OFILES): Add pex-*.o.
	(TEXIFILES): Add pexecute.txh.
	(pexecute.o): Delete rule.
	(pex-cygwin.o, pex-djgpp.o, pex-mpw.o, pex-msdos.o, pex-os2.o,
	pex-unix.o, pex-win32.o): New rules.
	* configure.in: Change AC_INIT argument to xmalloc.c.
	Compute appropriate pexecute implementation and substitute it
	as @pexecute@.

	* pexecute.c: Split up into...
	* pex-cygwin.c, pex-djgpp.c, pex-mpw.c, pex-msdos.c, pex-os2.c,
	pex-unix.c, pex-win32.c, pex-common.h, pexecute.txh: ... these
	new files.

	* functions.texi: Regenerate.
	* configure: Regenerate.

2003-01-20  Josef Zlomek  <zlomekj@suse.cz>

	* hashtab.c (htab_expand): Fix allocation of new entries.

2003-01-09  Christian Cornelssen  <ccorn@cs.tu-berlin.de>

	* Makefile.in (FLAGS_TO_PASS): Also pass DESTDIR.

	* Makefile.in (install_to_libdir, install_to_tooldir): Add a
	mkinstalldirs command.

2002-12-04  Danny Smith  <dannysmith@users.sourceforge.net>

	* make-relative-prefix.c (HAVE_HOST_EXECUTABLE_SUFFIX):
	Define for hosts with HOST_EXECUTABLE_SUFFIX.

2002-11-24  Nick Clifton  <nickc@redhat.com>

	* make-relative-prefix.c (make_relative_prefix): Ensure return
	string is empty before using strcat to construct it.

2002-11-22  Daniel Jacobowitz  <drow@mvista.com>

	* Makefile.in: Add make-relative-prefix.c.
	* make-relative-prefix.c: New file.
	* functions.texi: Rebuilt.

2002-11-16  Jakub Jelinek  <jakub@redhat.com>

	* md5.c (md5_process_block): Avoid `function-like macro "F{G,H,I}" must be
	used with arguments in traditional C' warnings.

2002-10-16  Jakub Jelinek  <jakub@redhat.com>

	* config.table: Use mh-s390pic for s390x too.

2002-10-06  Andreas Jaeger  <aj@suse.de>

	* libiberty/cplus-dem.c (ada_demangle): Get rid of unneeded
	variable and of strict-aliasing warning.
	(grow_vect): Use char as first parameter.

2002-09-22  Kaveh R. Ghazi  <ghazi@caip.rutgers.edu>

	* Makefile.in (all): Fix multilib parallel build.

2002-09-19  John David Anglin  <dave@hiuly1.hia.nrc.ca>

	* cp-demangle.c (demangling_new): Cast 0 to enum.
	(demangle_char): Cast return of strdup to char *.
	(is_gnu_v3_mangled_ctor): Cast 0 to enum.
	(is_gnu_v3_mangled_dtor): Likewise.
	* cplus-dem.c (grow_vect): Cast return of xrealloc to void *.
	(work_stuff_copy_to_from): Cast return of xmalloc to char **.
	* fibheap.c (fibnode_new): Cast return of xcalloc to fibnode_t.
	* md5.c (md5_process_bytes): Cast results back to const void *.
	(md5_process_block): Add cast to const md5_uint32 *.
	* regex.c (re_compile_fastmap): Cast enum to UCHAR_T.
	* safe-ctype.c (L, XL, U, XU, D, P, _, C, Z, M, V, T, S): Add cast to
	unsigned short.
	* splay-tree.c (splay_tree_xmalloc_allocate): Cast return of xmalloc
	to void *.
	* vasprintf.c (int_vasprintf): Cast return of malloc to char *.

2002-09-19  Nick Clifton  <nickc@redhat.com>

	* README: Update email addresses for bugs and patches.

2002-09-10  Mike Stump  <mrs@apple.com>

	* splay-tree.c (splay_tree_successor): Fix comments.

2002-09-11  Zack Weinberg  <zack@codesourcery.com>

	* cplus-dem.c: Code under #ifdef MAIN moved to gcc/cp/cxxfilt.c.
	* testsuite/Makefile.in: Adjust for test-demangle.
	* testsuite/regress-demangle: Deleted.
	* testsuite/test-demangle.c: New file.
	* testsuite/demangle-expected: Change \$ to $ throughout, now that
	this file is not being read by a shell script.

2002-09-05  Roger Sayle  <roger@eyesopen.com>

	* regex.c: Only use "#pragma alloca" on AIX when not using gcc.

2002-08-07  DJ Delorie  <dj@redhat.com>

	* regex.c (re_error_msgid): Just use a simple array of strings.
	(re_compile_pattern): Compensate.
	(re_comp): Likewise.
	(re_comp): Likewise.
	(regerror): Likewise.

2002-07-29  Neil Booth  <neil@daikokuya.co.uk>

	* cplus-dem.c (PREPEND_BLANK): Remove.

2002-07-10  Jason Merrill  <jason@redhat.com>

	* cp-demangle.c (demangle_identifier): Support extended Unicode
	characters.

2002-07-08  Kaveh R. Ghazi  <ghazi@caip.rutgers.edu>

	* cp-demangle.c (demangle_v3_with_details): Wrap in
	!defined IN_GLIBCPP_V3.

2002-07-01  Mark Mitchell  <mark@codesourcery.com>

	* cp-demangle.c (demangle_operator_name): Add type_arg parameter.
	Set it for the "st" operator.
	(demangle_expression): Handle expressions with types as arguments.

2002-06-30  Douglas Rupp  <rupp@gnat.com>

	* configure.in (OUTPUT_OPTION,NO_MINUS_C_MINUS_O): Configure.
	* Makefile.in (OUTPUT_OPTION): Use.

2002-06-22  Peter Breitenlohner <peb@mppmu.mpg.de>

	* Makefile.in (install_to_libdir): Add $(DESTDIR).
	(install_to_tooldir): Likewise.

2002-06-17  Douglas Rupp  <rupp@gnat.com>

	* lbasename.c: Add 2002 to copyright.
	(IS_DIR_SEPARATOR): Remove VMS junk.

2002-06-05  Geoffrey Keating  <geoffk@redhat.com>

	* hashtab.c (htab_create): New stub function for backward
	compatibility.
	(htab_try_create): Likewise.

2002-06-03  Geoffrey Keating  <geoffk@redhat.com>

	* hashtab.c (htab_create): Delete.
	(htab_try_create): Delete.
	(htab_create_alloc): New.
	(htab_delete): Support user-specified memory allocation.
	(htab_expand): Likewise.

2002-05-22  Roman Lechtchinsky  <rl@cs.tu-berlin.de>

	* configure.in: Fix typo in the code checking for sys_errlist.
	* configure: Regenerated.

2002-05-13  Andreas Schwab  <schwab@suse.de>

	* config.table: Use mh-x86pic also for x86-64.

2002-05-08  Alexandre Oliva  <aoliva@redhat.com>

	* configure.in (ORIGINAL_LD_FOR_MULTILIBS): Preserve LD at
	script entry, and set LD to it when configuring multilibs.
	* configure: Rebuilt.

2002-05-07  Mark Mitchell  <mark@codesourcery.com>

	* configure.in (AC_TYPE_PID_T): Use it.
	* configure: Regenerated.
	* getruntime.c: Include <sys/types.h>.
	* waitpid.c: Likewise.  Use pid_t, not int, as the type of "pid".

2002-04-09  Richard Henderson  <rth@redhat.com>

	* hashtab.c (higher_prime_number): Use 7 as minimum.
	(find_empty_slot_for_expand): Don't compute hash2 unless needed.
	(htab_find_slot_with_hash): Likewise.

2002-04-01  Phil Edwards  <pme@gcc.gnu.org>

	* cp-demangle.c (__cxa_demangle):  Also protect with IN_GLIBCPP_V3.
	(is_gnu_v3_mangled_ctor, is_gnu_v3_mangled_ctor):  Conditionally
	not compile if IN_GLIBCPP_V3 defined.
	* dyn-string.c:  Also allow IN_GLIBCPP_V3 to change allocation scheme.

2002-03-30  Bryce McKinlay  <bryce@waitaki.otago.ac.nz>

	* cp-demangle.c (java_demangle_v3): Don't try to release "demangled"
	if it is NULL.

2002-03-27  DJ Delorie  <dj@redhat.com>

	* hex.c: Add documentation.
	(_hex_value): Provide non-ASCII empty table.
	(hex_init): Initialize the non-ASCII table.
	* functions.texi: Regenerate.

2002-03-27  Mark Mitchell  <mark@codesourcery.com>

	* dyn-string.c: Add libgcc exception to copyright notice.

2002-03-26  H.J. Lu  (hjl@gnu.org)

	* config.table: Support --with-build-subdir.
	* configure.in: Likewise.
	* configure: Rebuild.

2002-03-18  Stuart Griffith  <Stuart_Griffith@credence.com>

	* strtod.c (strtod): Increment 8 chars, not 7, when `infinity'
	seen.

2002-03-12  Mark Mitchell  <mark@codesourcery.com>

	* cp-demangle.c: Add libgcc exception to cp-demangle.c copyright
	notice.

2002-03-11  Douglas B Rupp  <rupp@gnat.com>

	* xatexit.c [VMS]: Include stdlib.h and unixlib.h.

2002-03-06  Jim Blandy  <jimb@redhat.com>

	* splay-tree.c (splay_tree_xmalloc_allocate,
	splay_tree_xmalloc_deallocate): Use K&R-style definitions, not
	prototyped definitions.  Mark `data' arguments as unused.

2002-03-06  Andrew Cagney  <ac131313@redhat.com>

	* floatformat.c (floatformat_arm_ext_big): Delete definition.

2002-03-04  Phil Edwards  <pme@gcc.gnu.org>

	* configure.in:  Add --enable-install-libiberty option.
	* Makefile.in (INSTALLED_HEADERS):  New variable.
	(install_to_libdir):  Possibly also copy headers.
	* configure:  Regenerated.

2002-03-04  Neil Booth  <neil@daikokuya.demon.co.uk>

	* xmalloc.c (xmalloc_fail): Clarify error message further.

2002-03-03  Neil Booth  <neil@daikokuya.demon.co.uk>

	* xmalloc.c (xmalloc_fail): Clarify error message.

2002-02-22  Jim Blandy  <jimb@redhat.com>

	* splay-tree.c (splay_tree_xmalloc_allocate,
	splay_tree_xmalloc_deallocate): New functions.
	(splay_tree_new): Call splay_tree_new_with_allocator, passing the
	above functions and a dummy data pointer.
	(splay_tree_new_with_allocator): New function.
	(splay_tree_delete_helper, splay_tree_delete, splay_tree_insert,
	splay_tree_remove): Use the splay tree's allocation and
	deallocation functions.

2002-02-19  Scott Snyder  <snyder@fnal.gov>

	* testsuite/demangle-expected: Add test case for infinite loop in
	demangler.
	* cplus-dem.c (demangle_arm_hp_template): Stop trying to demangle
	if do_type() doesn't make any progress --- prevents an infinite
	loop.

2002-02-18  Carlo Wood  <carlo@gnu.org>

	PR c++/5390
	* cplus-dem.c (demangle_integral_value): Accept multi-digit
	numbers that do not start with an underscore; This is needed
	for integer template parameters. This doesn't break anything
	because multi-digit numbers are never followed by a digit.
	* testsuite/demangle-expected: Corrected all mangled test
	cases with multi-digit template parameters: g++ 2.95.x does
	not generate underscores around these parameters.

2002-02-05  Jason Merrill  <jason@redhat.com>

	* cplus-dem.c (flags): Add DMGL_VERBOSE
	(cplus_demangle_v3_p): Remove.
	(demangle_it): Add DMGL_TYPES to passed flags.
	* cp-demangle.c (cplus_demangle_v3_all): Remove.
	(cplus_demangle_v3_type): Remove.
	(cplus_demangle_v3): Add options parm.

2002-02-02  H.J. Lu  (hjl@gnu.org)

	* cp-demangle.c (cp_demangle_type): Do not protect with
	IN_LIBGCC2.
	(cplus_demangle_v3_all): New.
	(cplus_demangle_v3): Call cplus_demangle_v3_all.
	(cplus_demangle_v3_type): Call cplus_demangle_v3_all.

	* cplus-dem.c (cplus_demangle_v3_p): New function pointer.
	Initialized to cplus_demangle_v3.
	(cplus_demangle_with_style): Call cplus_demangle_v3_p instead
	of cplus_demangle_v3.
	(main): Set cplus_demangle_v3_p to cplus_demangle_v3_type for
	command line symbol.

	* testsuite/regress-demangle: Pass the mangled name at the
	command line.

2002-02-01  H.J. Lu  <hjl@gnu.org>

	* cp-demangle.c (cp_demangle_type): Call demangling_new with
	DMGL_GNU_V3.

2002-01-31  Phil Edwards  <pme@gcc.gnu.org>

	* cp-demangle.c:  Revert yesterday's change.

2002-01-31  Adam Megacz  <adam@xwt.org>

	* gcc/libiberty/configure.in: Treat mingw the same as cywin
	wrt HAVE_SYS_ERRLIST.

2002-01-30  Phil Edwards  <pme@gcc.gnu.org>

	* cp-demangle.c (cp_demangle_type):  Do not protect with IN_LIBGCC2.
	(cplus_demangle_v3):  Mimic __cxa_demangle and fall back on
	cp_demangle_type.
	* testsuite/demangle-expected:  New gnu-v3 test.

2002-01-22  Momchil Velikov  <velco@fadata.bg>

	* configure.in (variable detection): Use arrays of unspecified
	size instead of plain integers.

2002-01-18  DJ Delorie  <dj@redhat.com>

	* Makefile.in (TESTLIB): New.  This library is for future
	testsuites.
	(CFILES, REQUIRED_OFILES, CONFIGURED_OFILES): Re-alphabetize,
	break down by letter.
	(REQUIRED_OFILES): List long-to-compile files first.
	(maint-deps): New, target for updating dependencies.
	(dependencies): Update.
	* maint-tool: Add dependency-generating option.
	* configure.in: Check for _doprnt even if we're not providing it.
	* configure: Regenerate.

	* _doprnt.c: Modifications to allow compiling on any platform.
	* copysign.c: Likewise.
	* putenv.c: Likewise.
	* setenv.c: Likewise.
	* vsprintf.c: Likewise.

2002-01-15  Douglas B Rupp  <rupp@gnat.com>

	* mkstemps.c (mkstemps): On VMS, open temp file with option
	that causes it to be deleted when closed.

2002-01-02  Kaveh R. Ghazi  <ghazi@caip.rutgers.edu>

	* cp-demangle.c (long_options): Const-ify.
	* cplus-dem.c (long_options): Likewise.

	* cplus-dem.c (mystrstr): Delete.  All callers changed to use
	strstr instead.

2001-12-31  Ira Ruben	<ira@apple.com>

	* aclocal.m4 (libiberty_AC_FUNC_STRNCMP): Use anon mmap as 2nd try.
	* configure: Regenerated.

2001-12-24  Douglas B. Rupp  <rupp@gnat.com>

	* configure.in (uintptr_t): Use AC_CHECK_TYPE.
	* configure: Regenerated.

2001-12-12  Craig Rodrigues  <rodrigc@gcc.gnu.org>

	PR other/2719
	* cplus-dem.c (consume_count): Treat negative count as an error.
	* testsuite/demangle-expected: Added testcase.

Tue Dec 11 07:08:57 2001  Douglas B. Rupp  <rupp@gnat.com>

	* configure.in: Hardcode that vfork works on VMS host.
	* configure: Regenerated.

2001-12-06  Richard Henderson  <rth@redhat.com>

	* cplus-dem.c (libiberty_demanglers): Add no_demangling case.
	(cplus_demangle): Support no_demangling.

2001-11-27  Zack Weinberg  <zack@codesourcery.com>

	* _doprnt.c: Moved here from gcc/doprint.c.  Adjust to build
	in libiberty context.  Fix typo in leading comment.
	* configure.in: Fix various AC_DEFINEs so autoheader works.
	If any of vprintf, vsprintf, vfprintf is missing from libc,
	then AC_REPLACE_FUNCS(_doprnt).

2001-11-26  DJ Delorie  <dj@redhat.com>
	    Daniel Jacobowitz  <drow@mvista.com>

	* Makefile.in (stamp-h): Depend on Makefile for proper
	serialization.
	(*-subdir): Depend on config.h for proper serialization.

2001-11-26  DJ Delorie  <dj@redhat.com>

	* configure.in: Check for alloca.h (for regex.c and putenv.c).
	* configure: Regenerate.
	* config.h: Add HAVE_ALLOCA_H.

2001-11-16  Kaveh R. Ghazi  <ghazi@caip.rutgers.edu>

	* regex.c: Check defined(__STDC__) || defined(ALMOST_STDC) ||
	defined(HAVE_STRINGIZE) to determine whether ISO CPP token pasting
	is available.

Thu Nov 15 11:06:25 2001  Jeffrey A Law  (law@cygnus.com)

	* config.in (HAVE_UINTPTR_T): Provide autoconf stub.
	* configure.in (HAVE_UINTPTR_T): Test for system defining
	uintptr_t and define HAVE_UINTPTR_T appropriately.
	* regex.c (uintptr_t): Do not provide a definition if the
	system provided one.

	* regex.c (PREFIX): Provide an alternate definition for
	non-ANSI/ISO compilers.
	(ARG_PREFIX): Likewise.

2001-11-12  Jim Meyering  <meyering@lucent.com>

	* obstack.c (_): Honor the setting of ENABLE_NLS.  Otherwise,
	this code would end up calling gettext even in packages built
	with --disable-nls.
	* getopt.c (_): Likewise.
	* regex.c (_): Likewise.

2001-11-03  Alan Modra  <amodra@bigpond.net.au>

	* configure.in: Cope with missing makeinfo.
	* configure: Regenerate.

2001-10-22  Kaveh R. Ghazi  <ghazi@caip.rutgers.edu>

	* hex.c (hex_init): Provide empty stub.

	* hex.c (hex_init): Delete.
	(_hex_value): Const-ify and initialize at compile-time.

2001-10-19  H.J. Lu <hjl@gnu.org>

	* Makefile.in ($(TARGETLIB)): Also generate pic/$(TARGETLIB) if
	necessary.

2001-10-17  DJ Delorie  <dj@redhat.com>

	* argv.c, asprintf.c, choose-temp.c, concat.c, cplus-dem.c,
	ffs.c, fnmatch.txh, getruntime.c, make-temp-file.c,
	mkstemps.c, pexecute.c, random.c, strsignal.c, vasprintf.c:
	Improve manual formatting.
	* functions.texi: Regenerate.

2001-10-15  DJ Delorie  <dj@redhat.com>

	* Makefile.in (TEXIFILES): Add fnmatch.txh.
	(maint-undoc): New.
	maint-tool: Add "undoc" tool.
	* alloca.c, argv.c, asprintf.c, choose-temp.c, concat.c,
	fdmatch.c, ffs.c, getruntime.c, insque.c, lbasename.c,
	make-temp-file.c, mkstemps.c, pexecute.c, random.c, spaces.c,
	strerror.s, strsignal.c, strtol.c, vasprintf.c: Add or update
	documentation.
	* fnmatch.txh: New.
	* functions.texi: Regenerate.

2001-10-10  Joseph S. Myers  <jsm28@cam.ac.uk>

	* bcmp.c, setenv.c: Use "nonzero" instead of "non-zero".
	* strtod.c: Use "ISO C" instead of "ANSI C".
	* functions.texi: Regenerate.

2001-10-07  Joseph S. Myers  <jsm28@cam.ac.uk>

	* alloca.c, clock.c, getcwd.c, getpagesize.c, getpwd.c, index.c,
	libiberty.texi, memchr.c, putenv.c, rindex.c, strchr.c, strdup.c,
	strerror.c, strrchr.c, strstr.c, strtod.c, tmpnam.c, vfork.c,
	xatexit.c, xmalloc.c, xstrerror.c: Improve manual formatting.  Fix
	spelling.  Give names to function arguments in documentation.  Use
	(void) prototypes in documentation.
	* functions.texi: Regenerate.

2001-10-07  Kaveh R. Ghazi  <ghazi@caip.rutgers.edu>

	* argv.c (buildargv, tests, main): Const-ify.
	* cp-demangle.c (operator_code): Likewise.
	* cplus-dem.c (optable, libiberty_demanglers,
	cplus_demangle_set_style, cplus_demangle_name_to_style,
	print_demangler_list): Likewise.
	* hashtab.c (higher_prime_number): Likewise.
	* strcasecmp.c (charmap): Likewise.
	* strerror.c (error_info, strerror, main): Likewise.
	* strncasecmp.c (charmap): Likewise.
	* strsignal.c (signal_info): Likewise.

2001-09-29  DJ Delorie  <dj@redhat.com>

	* configure: Regenerate.

2001-09-28  Kaveh R. Ghazi  <ghazi@caip.rutgers.edu>

	* concat.c: Include stdlib.h.

2001-09-27  Eli Zaretskii  <eliz@is.elta.co.il>

	* libiberty.texi: (Top level): Add syncodeindex pg.  Add
	@dircategory and @direntry directives.  Add @finalout.
	(many nodes): Lose the next,prev,up pointers on the @nide line.
	(Using, Supplemental Functions, Replacement Functions): Fix
	markup.
	(Functions): Move around, to allow makeinfo to build the manual
	without next,prev,up pointers in thye node lines.
	(Licenses): Fix typos.

	* index.c, rindex.c, strchr.c, strerror.c, strrchr.c, strstr.c,
	strtol.c, xatexit.c, xexit.c, xmalloc.c: Fix spelling and markup.
	* functions.texi: Regenerate.

	* copying-lib.texi: Lose the next,prev,up pointers on the @node
	line.

2001-09-27  DJ Delorie  <dj@redhat.com>

	* configure.in: Don't use in-tree texinfo, because libiberty must
	be built before it.  Check for makeinfo version 4 or higher.
	* functions.texi: Regenerate.

2001-09-20  DJ Delorie  <dj@redhat.com>
	    Phil Edwards  <pedwards@disaster.jaj.com>

	* configure.in (MAKEINFO, PERL): Detect these.
	(--enable-maintainer-mode): Add.
	* configure: Regenerate.
	* Makefile.in (MAKEINFO, PERL): Define.
	(libiberty.info, libiberty.dvi, libiberty.html): New.
	(CFILES): Add bsearch.c.
	(CONFIGURED_OFILES): New, list of objects configure might add.
	(maint-missing, maint-buildall): New, for maintainers only.
	(clean, mostlyclean): Add info/dvi/html files.
	* libiberty.texi, copying-lib.texi, obstacks.texi, functions.texi: New.
	* gather-docs: New, for maintainers.
	* maint-tool: New, for maintainers.
	* alloca.c, atexit.c, basename.c, bcmp.c, bcopy.c, bsearch.c,
	bzero.c, calloc.c, clock.c, configure.in, configure, getcwd.c,
	getpagesize.c, getpwd.c, index.c, memchr.c, memcmp.c, memcpy.c,
	memmove.c, memset.c, putenv.c, rename.c, rindex.c, setenv.c,
	sigsetmask.c, strcasecmp.c, strchr.c, strdup.c, strerror.c,
	strncasecmp.c, strncmp.c, strrchr.c, strstr.c, strtod.c, strtol.c,
	tmpnam.c, vfork.c, vprintf.c, waitpid.c, xatexit.c, xexit.c,
	xmalloc.c, xmemdup.c, xstrdup.c, xstrerror.c: Add or update
	documentation.

2001-09-25  Kaveh R. Ghazi  <ghazi@caip.rutgers.edu>

	* concat.c (reconcat): Fix for traditional C.

2001-09-24  Kaveh R. Ghazi  <ghazi@caip.rutgers.edu>

	* concat.c (reconcat): New function.

2001-09-17  Kaveh R. Ghazi  <ghazi@caip.rutgers.edu>

	* concat.c (vconcat_length, vconcat_copy, concat_length,
	concat_copy, concat_copy2): New functions.
	(concat): Use vconcat_length/vconcat_copy.

	* alloca.c (libiberty_optr, libiberty_nptr, libiberty_len):
	Define.

2001-09-04  Kaveh R. Ghazi  <ghazi@caip.rutgers.edu>

	* asprintf.c: Don't define USE_STDARG.  Use VPARAMS, VA_OPEN,
	VA_FIXEDARG & VA_CLOSE.

	* vasprintf.c: Check HAVE_STRING_H when including string.h.
	(checkit): Delete redundant prototype.  Add ATTRIBUTE_PRINTF_1.
	Use VA_OPEN, VA_FIXEDARG & VA_CLOSE.  Free allocated string.

2001-08-27  Kaveh R. Ghazi  <ghazi@caip.rutgers.edu>

	* concat.c (concat): Use VPARAMS, VA_OPEN, VA_FIXEDARG & VA_CLOSE.

2001-08-23  Ulrich Drepper  <drepper@redhat.com>

	* regex.c (truncate_wchar): Use wcrtomb not wctomb.

2001-08-23  Ulrich Drepper  <drepper@redhat.com>

	* posix/regex.c [_LIBC] (convert_mbs_to_wcs): Use __mbrtowc
	instead of mbrtowc.
	[_LIBC]: Use __iswctype instead of iswctype, __wcslen instead of
	wcslen, and __wcscoll instead of wcscoll.

2001-08-22  Matt Kraai  <kraai@alumni.carnegiemellon.edu>

	* fibheap.c (fibheap_init, fibnode_init): Remove.
	(fibheap_new, fibnode_new): Use xcalloc to allocate and
	initialize memory.
	(fibheap_insert): Remove check for node allocation failure.

2001-08-21  Richard Henderson  <rth@redhat.com>

	* Makefile.in (fibheap.o): Depend on config.h.
	* fibheap.c: Tidy formatting.  Use config.h.` Rearrange some
	functions for inlining.

Tue Aug 21 12:35:04 2001  Christopher Faylor <cgf@cygnus.com>

	* configure.in: Need to set HAVE_SYS_ERRLIST and HAVE_SYS_NERR whenever
	hosting on cygwin.
	* configure: Regenerate.

2001-08-20  Andrew Cagney  <ac131313@redhat.com>

	* floatformat.c (floatformat_m88110_ext): Remove #ifdef
	HARRIS_FLOAT_FORMAT.
	(floatformat_ia64_spill_little, floatformat_ia64_quad_little)
	(floatformat_ia64_spill_big, floatformat_ia64_quad_big)
	(floatformat_arm_ext_big, floatformat_arm_ext_littlebyte_bigword)
	(floatformat_m88110_harris_ext): New float formats.

2001-08-20  Daniel Berlin  <dan@cgsoftware.com>

	* fibheap.c: New file. Fibonacci heap.

	* Makefile.in (CFILES): Add fibheap.c.
	(REQUIRED_OFILES): Add fibheap.o.
	(fibheap.o): Add dependencies for fibheap.o.

2001-08-17  Christopher Faylor <cgf@cygnus.com>

	* configure.in: Always set HAVE_SYS_ERRLIST when targetting cygwin.
	* configure: Regenerate.

2001-08-16  Richard Henderson  <rth@redhat.com>

	* hashtab.c (htab_hash_string): New.

2001-08-13  Andrew Cagney  <ac131313@redhat.com>

	* floatformat.c (floatformat_ieee_double_littlebyte_bigword): Fix
	name.

2001-08-12  Isamu Hasegawa  <isamu@yamato.ibm.com>

	* regex.c (wcs_regex_compile): Use appropriate string
	to compare with collating element.
	Fix the padding for the alignment.

2001-08-10  Andrew Cagney  <ac131313@redhat.com>

	* lbasename.c (lbasename): Change function definition to return a
	const char pointer.

2001-08-07  Jason Merrill  <jason_merrill@redhat.com>

	* cp-demangle.c (demangle_special_name): "GR" -> "reference temporary
	for".

2001-08-03  Richard Henderson  <rth@redhat.com>

	* Makefile.in (concat.o): Depend on config.h.

2001-07-30  Andreas Jaeger  <aj@suse.de>

	* concat.c: Include "config.h".

2001-07-30  Andreas Jaeger  <aj@suse.de>

	* regex.c: Declare wcs functions only if compiling with
	MBS_SUPPORT.
	Don't use #elif for traditional C.

2001-07-23  Ulrich Drepper  <drepper@redhat.com>

	* regex.c: Revamp memory allocation for WCHAR functions to
	not use too much stack.

2001-07-30  Andreas Jaeger  <aj@suse.de>

	* regex.c: Declare wcs functions only if compiling with
	MBS_SUPPORT.
	Don't use #elif for traditional C.

2001-07-25  Daniel Jacobowitz  <drow@mvista.com>

	* Makefile.in (regex.o): Add dependency on config.h.

2001-07-18  Andreas Schwab  <schwab@suse.de>

	* regex.c (WORDCHAR_P) [WCHAR]: Also return true for the
	underscore character.

2001-07-18  Ulrich Drepper  <drepper@redhat.com>

	* regex.c: Limit string length printed in debug messages to 100
	chars.

2001-07-18  Andreas Jaeger  <aj@suse.de>

	* regex.c: Place under LGPL version 2.1.

2001-07-10  Jeff Johnston  <jjohnstn@redhat.com>

	* Makefile.in: Add support for regex code.
	* regex.c: New file.

2001-07-05  Mark Klein  <mklein@dis.com>

	* Makefile.in: Add ffs.c dependency.
	* configure.in: Add ffs.c.
	* ffs.c: New file.

2001-06-18  Richard Henderson  <rth@redhat.com>

	* concat.c: Include <sys/types.h>.

2001-06-11  Loren J. Rittle  <ljrittle@acm.org>

	bootstrap/3106
	* strerror.c (sys_nerr): Hide the OS header version.
	* strsignal.c (sys_nsig): Likewise.

2001-06-10  Richard Henderson  <rth@redhat.com>

	* concat.c: Include string.h.  Fix int vs size_t usage.
	Simplify the iteration loops.  Use memcpy.

2001-05-16  Matt Kraai  <kraai@alumni.carnegiemellon.edu>

	* partition.c: Fix misspelling of `implementation'.

2001-05-09  Thiemo Seufer  <seufer@csv.ica.uni-stuttgart.de>

	* md5.c (md5_init_ctx): Declare constants as unsigned.
	(md5_process_block): Likewise.

2001-05-07  Zack Weinberg  <zackw@stanford.edu>

	* cp-demangle.c (demangle_v3_with_details,
	is_gnu_v3_mangled_ctor, is_gnu_v3_mangled_dtor): Use K+R style
	function definition.
	* ternary.c: Use K+R style function definitions.  Use PTR, not
	void *.  Make arguments constant where possible.

2001-05-07  Mark Mitchell  <mark@codesourcery.com>

	* splay-tree.h (splay_tree_max): New function.
	(splay_tree_min): Likewise.

2001-04-15  Daniel Berlin  <dan@cgsoftware.com>

	* ternary.c: New file - Ternary search tree implementation.

	* Makefile.in: Add ternary.o, and ternary.c dependencies.

2001-04-03  Zack Weinberg  <zackw@stanford.edu>

	* make-temp-file.c (try): Inline.

2001-02-28  Richard Henderson  <rth@redhat.com>

	* Makefile.in (make-temp-file.o): Depend on config.h.

2001-03-27  Kaveh R. Ghazi  <ghazi@caip.rutgers.edu>

	* memchr.c (memchr): Adjust condition to avoid infinite loop.

2001-03-23  Jakub Jelinek  <jakub@redhat.com>

	* cp-demangle.c (demangle_discriminator): `_0' is discriminator #1,
	`_' not followed by a digit is invalid.

2001-03-22  Jim Blandy  <jimb@redhat.com>

	* cp-demangle.c (string_list_delete): Use dyn_string_delete
	instead of free, to free the contents as well as the string
	structure.

2001-03-21  Zack Weinberg  <zackw@stanford.edu>

	* make-temp-file.c: Always default DIR_SEPARATOR to '/'.
	Don't default P_tmpdir to anything.  Try /var/tmp before
	/usr/tmp.

2001-03-20  Zack Weinberg  <zackw@stanford.edu>

	* choose-temp.c: Split off make_temp_file, and the code
	duplicated between it and choose_temp_base, into...
	* make-temp-file.c: ... here; new file.

	* Makefile.in (CFILES): Add make-temp-file.c.
	(REQUIRED_OFILES): Add make-temp-file.o.

2001-03-20  Jim Blandy  <jimb@redhat.com>

	* cp-demangle.c (struct demangling_def): New fields:
	is_constructor and is_destructor.
	(demangling_new): Initialize them.
	(demangle_ctor_dtor_name): Set them, if we detect a constructor
	or destructor.
	(demangle_v3_with_details, is_gnu_v3_mangled_ctor,
	is_gnu_v3_mangled_dtor): New functions.

2001-03-20  Jason Merrill  <jason@redhat.com>

	* cplus-dem.c (main): Skip initial $.

2001-03-15  Michael Meissner  <meissner@redhat.com>

	* hashtab.c (higher_prime_number): Silence warning that 4294967291
	might be a signed integer under pre-ISO C systems.

2001-03-10  Neil Booth  <neil@daikokuya.demon.co.uk>
	    John David Anglin  <dave@hiauly1.hia.nrc.ca>

	* libiberty/lbasename.c: New file.
	* libiberty/Makefile.in: Update for lbasename.

2001-03-06  Zack Weinberg  <zackw@stanford.edu>

	* aclocal.m4 (libiberty_AC_FUNC_C_ALLOCA): New.
	* configure.in: Replace all alloca logic with a simple use of
	the above new macro.
	* config.table: Kill *-*-beos* entry.
	* config/mh-beos: Delete.
	* configure, config.in: Regenerate.

	* Makefile.in (ALLOCA, HFILES): Kill.
	(REQUIRED_OFILES): Add alloca.o.
	(alloca.o): Depend on libiberty.h.
	(argv.o): Don't depend on alloca-conf.h.
	* alloca-conf.h: Delete.
	* alloca.c: Include libiberty.h.  Kill all #ifdef emacs
	blocks.  Provide the C alloca unconditionally.  Use PTR where
	appropriate.  Make i00afunc static.
	* argv.c: Don't include alloca-conf.h.

2001-03-04  John David Anglin  <dave@hiauly1.hia.nrc.ca>

	* cplus-dem.c (main): Cast enum style to int.

2001-02-16  Loren J. Rittle  <ljrittle@acm.org>

	* cplus-dem.c (main): Initialize style.

2001-02-02  Phil Edwards  <pme@sources.redhat.com>

	* COPYING.LIB:  Update to LGPL 2.1 from the FSF.

2001-01-31  Bryce McKinlay  <bryce@albatross.co.nz>

	Add support for Java demangling under the v3 ABI:
	* cp-demangle.c (NAMESPACE_SEPARATOR): New define.
	(struct demangling_def): Add `style' field.
	(demangling_new): New parameter `style'. Set it in demangling_t.
	(demangle_prefix): Use NAMESPACE_SEPARATOR.
	(demangle_type_ptr): Don't emit pointer symbol if doing Java output.
	(cp_demangle): New parameter `style'. Pass it to demangling_new().
	(main): Call cp_demangle with extra parameter.
	(java_demangle_v3): New function.
	(java_builtin_type_names): New. Table of primitive type names used
	for Java demangling.
	(demangle_builtin_type): Look up in java_builtin_type_names if doing
	Java output.
	* cplus-dem.c (cplus_demangle): Use java_demangle_v3 to do Java
	demangling.
	(long_options): Remove obsolete `java' option.
	(main): Remove explicit handling of `java' option. Instead, pass style
	parameter in cplus_demangle flags as gdb does.
	* testsuite/demangle.expected: Add some Java test cases.

2000-12-29  DJ Delorie  <dj@redhat.com>

	* fnmatch.c: Make the note about the origins of this file more
	accurate, at least until we can sync with glibc.
	* getopt.c: Ditto.
	* getopt1.c: Ditto.
	* md5.c: Ditto.
	* obstack.c: Ditto.

2000-12-26  Michael Sokolov  <msokolov@ivan.Harhan.ORG>

	* bsearch.c: New file.
	* configure.in (funcs): Add bsearch.
	(AC_CHECK_FUNCS): Likewise.
	* configure, config.in: Regenerate.

2000-12-13  Michael Sokolov  <msokolov@ivan.Harhan.ORG>

	* safe-ctype.c: #include "ansidecl.h".
	* strtod.c: Likewise.

2000-12-13  Michael Sokolov  <msokolov@ivan.Harhan.ORG>

	* strtoul.c: Include safe-ctype.h, not ctype.h.

2000-12-07  Zack Weinberg  <zack@wolery.stanford.edu>

	* safe-ctype.c: New file.
	* Makefile.in (CFILES): Add safe-ctype.c.
	(REQUIRED_OFILES): Add safe-ctype.o.

	* argv.c: Define ISBLANK and use it, not isspace.
	* basename.c, cplus-dem.c, fnmatch.c, pexecute.c, strtod.c,
	strtol.c, strtoul.c: Include safe-ctype.h, not ctype.h.  Use
	uppercase ctype macros.  Don't test ISUPPER(c)/ISLOWER(c)
	before calling TOLOWER(c)/TOUPPER(c).

2000-12-07  Mike Stump  <mrs@wrs.com>

	* Makefile.in (distclean): When cleaning, remove testsuite.

2000-12-05  Jason Merrill  <jason@redhat.com>

	* cp-demangle.c (cplus_demangle_v3): Check that it's a v3 mangled
	name before allocating the dyn_string.

2000-12-04  Jason Merrill  <jason@redhat.com>

	* cp-demangle.c: s/new_abi/v3/.
	* cplus-dem.c: Likewise.
	(current_demangling_style): Now auto_demangling.
	(cplus_demangle): Try v3 demangling if AUTO_DEMANGLING.
	(main): Use standard symbol chars for auto_demangling.

2000-11-26  Mark Mitchell  <mark@codesourcery.com>

	* hashtab.c (higher_prime_number): Use a table, rather than a
	seive, to find the next prime.

2000-11-22  H.J. Lu  <hjl@gnu.org>

	* cplus-dem.c (main): Handle gnat_demangling.

2000-11-22  Zack Weinberg  <zack@wolery.stanford.edu>

	* aclocal.m4 (LIB_AC_PROG_CC): Moved here from configure.in.
	(AC_DEFINE_NOAUTOHEADER): New - work around bug in autoheader.
	* configure.in: Call AC_C_INLINE and AC_C_CONST.  Use three
	argument form of AC_DEFINE in dummy definitions block.  Use
	AC_DEFINE_NOAUTOHEADER for real definitions of things defined
	in dummy block.  Preload cache variables instead of bypassing
	tests, where possible.
	* acconfig.h: Removed.

	* xmalloc.c (xmalloc_failed): New function, does error
	reporting on failed allocation.
	(xmalloc, xcalloc, xrealloc): Use it.

2000-11-21  Hans-Peter Nilsson  <hp@bitrange.com>

	* cplus-dem.c (cplus_demangle): Fix formatting.
	(grow_vect): Ditto.
	(ada_demangle): Ditto.
	(internal_cplus_demangle): Ditto.
	(mop_up): Ditto.

2000-11-21  H.J. Lu  <hjl@gnu.org>

	* cplus-dem.c (main): Handle java_demangling.

2000-11-19  Kaveh R. Ghazi  <ghazi@caip.rutgers.edu>

	* cplus-dem.c (grow_vect): Prototype.
	(ada_demangle): Cast the arg of ctype macros to unsigned char.

2000-11-15  Hans-Peter Nilsson  <hp@bitrange.com>

	* cplus-dem.c (ada_demangle): Add back ATTRIBUTE_UNUSED for
	parameter `option'.

2000-11-15  Kenneth Block  <kenneth.block@compaq.com>

	* cplus-dem.c: Eliminate use of DEFUN, it is obsolete and cannot
	be used in GCC.

2000-11-15  Kenneth Block  <kenneth.block@compaq.com>

	* cplus-dem.c: Add gnat demangler.  Add java to demangle style
	list.

2000-11-04  Hans-Peter Nilsson  <hp@bitrange.com>

	* hashtab.c (htab_expand): Change to return int.  Use calloc or
	xcalloc depending on htab->return_allocation_failure.  Return zero
	if calloc fails.
	(htab_create): Update comment to cover memory allocation.
	(htab_try_create): New.
	(htab_find_slot_with_hash): Return NULL if htab_expand fails.
	Update comment to cover this.

2000-11-03  Hans-Peter Nilsson  <hp@bitrange.com>

	* hashtab.c: Change void * to PTR where necessary.
	(htab_create, htab_expand): Correct formatting of comment before
	function.

2000-10-22  Alex Samuel  <samuel@codesourcery.com>

	* cp-demangle.c (string_list_def): Add caret_position and comments.
	(result_caret_pos): New macro.
	(result_append_string): Rename to...
	(result_add_string): ... this, and insert at caret position.
	Rename throughout.
	(result_append): Rename to...
	(result_add): ... this, and insert at caret position.  Rename
	throughout.
	(result_append_char): Rename to...
	(result_add_char): ... this, and insert at caret position.  Rename
	throughout.
	(result_append_space): Remove.
	(string_list_new): Initialize caret position.
	(result_add_separated_char): Use caret position.
	(result_get_caret): New funtion.
	(result_set_caret): Likewise.
	(result_shift_caret): Likewise.
	(result_previous_char_is_space): Likewise.
	(substitution_start): Use caret position.
	(substitution_add): Likewise.
	(demangling_new): Initialize caret position.
	(demangle_encoding): Use caret position.
	(demanglin_nested_name): Put CV qualifiers after name.
	(demangle_type_ptr): Use switch statement.  Handle pointers to
	arrays.  Don't use result_append_space.  Use caret position.
	(demangle_type): Emit CV qualifiers after underlying type.  Adjust
	call to demangle_array_type.
	(demangle_array_type): Add parameter to handle pointers to arrays.

2000-10-01  Mark Mitchell  <mark@codesourcery.com>

	* splay-tree.c (splay_tree_insert): Fix formatting.

2000-09-16  Mark Mitchell  <mark@codesourcery.com>

	* splay-tree.c (splay_tree_predecessor): Fix typo in comment.

2000-09-14  Michael Sokolov  <msokolov@ivan.Harhan.ORG>

	* splay-tree.c: #include <stdio.h>.

2000-09-14  Hans-Peter Nilsson  <hp@axis.com>

	* testsuite/demangle-expected: Add two tests for anonymous
	namespaces.
	* cplus-dem.c (gnu_special): Handle anonymous namespaces.

2000-09-10  Mark Mitchell  <mark@codesourcery.com>

	* splay-tree.c (splay_tree_predecessor): New function.
	(splay_tree_successor): Likewise.

2000-09-10  Hans-Peter Nilsson  <hp@axis.com>

	* testsuite/demangle-expected: Add four tests for type_info
	mangling.
	* cplus-dem.c (gnu_special): Use do_type, not demangle_fund_type,
	for a non-template non-qualified type_info function or node.

2000-09-08  Alex Samuel  <samuel@codesourcery.com>

	* cp-demangle.c: Fix copyright banner.

2000-09-07  Michael Sokolov  <msokolov@ivan.Harhan.ORG>

	* md5.c: #include "ansidecl.h".

2000-09-06  Alex Samuel  <samuel@codesourcery.com>

	* cp-demangle.c (status_allocation_failed): Rearrange whitespace.
	(demangle_type): Handle substitution candidates correctly in the
	face of special substitutions.

2000-09-05  Alex Samuel  <samuel@codesourcery.com>

	* cp-demangle.c (demangle_encoding): Rename variable.
	(demangle_name): Rename parameter.  Handle return type
	suppression.
	(demangle_nested_name): Rename parameter.
	(demangle_prefix): Likewise.  Change return type suppression.
	(demangle_unqualified_name): Add parameter.  Flag constructors and
	conversion operators.
	(demangle_special_name): Fix comment.
	(demangle_type): Rename variable.
	(demangle_bare_function_type): Check for missing return type and
	parameter.
	(demangle_class_enum_type): Rename parameter.
	(demangle_discriminator): Fix misspelling in comment.

2000-08-31  DJ Delorie  <dj@redhat.com>

	* configure.in (Cygwin): special case cygwin only when we're
	building cygwin, not when we're hosting cygwin.

2000-09-04  Alex Samuel  <samuel@codesourcery.com>

	* cp-demangle.c (demangle_template_arg): Eat an `E' after an
	<expression>.

2000-09-04  Alex Samuel  <samuel@codesourcery.com>

	* cp-demangle.c (demangle_type_ptr): Increment position past
	pointer and reference characters.

2000-09-04  Alex Samuel  <samuel@codesourcery.com>

	* cp-demangle.c (demangle_nv_offset): New function.
	(demangle_v_offset): Likewise.
	(demangle_call_offset): Likewise.
	(demangle_special_name): Update thunk demangling to comply with
	ABI changes.

2000-09-03  Alex Samuel  <samuel@codesourcery.com>

	* cp-demangle.c (ANONYMOUS_NAMESPACE_PREFIX): New macro.
	(substitution_def): Remove template_parm_number.
	(NOT_TEMPLATE_PARM): Remove.
	(result_insert_string): New macro.
	(result_insert): Likewise.
	(result_insert_char): Likewise.
	(substitution_add): Remove last parameter.  Don't store template
	parm number.
	(BFT_NO_RETURN_TYPE): Define as NULL.
	(demangle_encoding): Adjust call to demangle_bare_function_type.
	(demangle_name): Adjust substitution.  Adjust call to
	substitution_add.
	(demangle_prefix): Adjust call to substitution_add.
	(demangle_identifier): Handle anonymous namespaces.
	(demangle_operator_name): Change demangling of vendor-extended
	operator to match ABI changes.
	(demangle_type_ptr): Change parameters.  Make recursive.  Handle
	substitutions here.
	(demangle_type): Adjust calls to demangle_template_param,
	substitution_add, and demangle_type_ptr.  Fix substitution of
	templated types.
	(demangle_function_type): Change parameter to a pointer.
	(demangle_bare_function_type): Likewise.  Adjust insertion point.
	(demangle_template_param): Remove last parameter.
	(demangle_expr_primary): Remove unused variable.  Adjust call to
	demangle_template_param.
	(is_mangled_char): Accept `$' and `.'.
	* cplus-dem.c (gnu_new_abi_symbol_characters): Add '$' and '.'.
	* dyn-string.c (dyn_string_insert_char): New function.

2000-08-31  Hans-Peter Nilsson  <hp@axis.com>

	* testsuite/demangle-expected: Add nine tests for
	underscore-after-number followed by five tests for name-signature
	delimiter.

2000-08-28  Richard Henderson  <rth@cygnus.com>

	* Makefile.in (md5.o): Depend on config.h.

2000-08-28  Jason Merrill  <jason@redhat.com>

	* Makefile.in (REQUIRED_OFILES): Add md5.o.
	(CFILES): Add md5.c.
	* md5.c: New file.

2000-08-27  Alex Samuel  <samuel@codesourcery.com>

	* cp-demangle.c (demangle_name): Initialize template_p in local
	name case.  Don't re-add substitutions as candidates.
	(demangle_nested_name): Use <unqualified-name>.
	(demangle_prefix): Likewise.  Don't add template names as
	substitution candidates twice, or re-add a substitution or the
	last prefix component.
	(demangle_local_name): Adjust output format.

2000-08-25  Alex Samuel  <samuel@codesourcery.com>

	* cp-demangle.c (result_add_separated_char): Change parameter to
	int.
	(substitution_add): Don't check for duplicates.  Check if
	previously allocated size is zero.
	(demangle_name): Remove duplicate check for std substitution.
	Clear template flag appropriately.
	(demangle_prefix): Remove argument to demangle_substitution.
	Don't check that template flag is already set.
	(demangle_operator_name): Add pt operator.
	(demangle_type): Don't treat r as built-in type.  Remove argument
	to demangle_substitution.  Fix substitution candidate mechanics.
	Handle <template-template-parm>s.  Improve comments.
	(demangle_template_param): Don't handle template arg lists here.
	(demangle_substitution): Remove parameter.
	(print_usage): Remove extra fprintf option.

2000-08-24  Greg McGary  <greg@mcgary.org>

	* libiberty/random.c (end_ptr): Revert previous change.

2000-08-24  Greg McGary  <greg@mcgary.org>

	* libiberty/cplus-dem.c (cplus_demangle_opname, cplus_mangle_opname,
	demangle_expression, demangle_function_name): Use ARRAY_SIZE.
	* libiberty/random.c (end_ptr): Likewise.

2000-08-23  Alex Samuel  <samuel@codesourcery.com>

	* cp-demangle.c (result_close_template_list): Remove function.
	(result_add_separated_char): New function.
	(result_open_template_list): New macro.
	(result_close_template_list): Likewise.
	(demangle_prefix): Don't set template_p if the
	prefix ends with a ctor name.
	(demangle_type_ptr): Remove duplicate RETURN_IF_ERROR.
	(demangle_type): Check for template args after substitution.
	(demangle_template_args): Use result_open_template_list.

2000-08-02  Zack Weinberg  <zack@wolery.cumb.org>

	* pexecute.c:  Don't use vfork.  Initialize 'pid' before retry loop.

2000-07-26  Dave Pitts  <dpitts@cozx.com>

	* config/mh-openedition.h: Added -DLE370 definition.

2000-07-26 Mark Elbrecht <snowball3@bigfoot.com>

	* pexecute.c (pexecute) [__MSDOS__]: Change __GO32__ to
	__DJGPP__. Use P_WAIT instead of constant in the spawnv* call.
	Cast program to 'char *' in errmsg_arg assignment.
	(PWAIT_ERROR): Define.
	(pwait): Use PWAIT_ERROR.  Adjust DJGPP's status code to conform
	to DJGPP's WIF* macros.

2000-07-27  RodneyBrown  <RodneyBrown@pmsc.com>
	    Jeff Law <law@cygnus.com>

	* getcwd.c: Include string.h, stdlib.h for prototypes

	* Makefile.in (rename.o, waitpid.o): Depend on config.h
	* rename.c: Include config.h, unistd.h
	* waitpid.c: Include config.h, sys/wait.h

2000-07-24  Hans-Peter Nilsson  <hp@axis.com>

	* cplus-dem.c (work_stuff_copy_to_from): New.
	(delete_non_B_K_work_stuff): New.
	(delete_work_stuff): New.
	(mop_up): Break out work_stuff partly destruction to
	delete_non_B_K_work_stuff.
	(iterate_demangle_function): New.
	(demangle_prefix): Call iterate_demangle_function instead of
	demangle_function_name.  Leave handling of name-signature
	__-delimiters to iterate_demangle_function.
	(demangle_integral_value): Strip an optional
	following underscore cautiously.  Handle negative numbers.

2000-07-24  Daniel Berlin <dberlin@redhat.com>

	* cplus-dem.c (demangle_signature): Change if (GNU_DEMANGLING) to
	if (AUTO_DEMANGLING || GNU_DEMANGLING)

2000-07-21  Alex Samuel  <samuel@codesourcery.com>

	* cp-demangle.c (demangle_ctor_dtor_name): Remove not-in-charge
	allocating ctor mangling.
	(demangle_array_type): Handle empty and non-constant array length.

2000-07-23  Michael Sokolov  <msokolov@ivan.Harhan.ORG>
	    Jeff Law <law@cygnus.com>

	* configure.in (AC_CHECK_HEADERS): Add time.h.
	(AC_HEADER_TIME): Add check.
	* configure, config.in: Regenerate.
	* getruntime.c: Portably #include <sys/time.h> and/or <time.h>.

	* configure.in (AC_CHECK_HEADERS): Add limits.h.
	* configure, config.in: Regenerate.
	* sort.c: Portably #include <limits.h> and/or <sys/param.h>.
	* strtol.c, strtoul.c: #include "config.h". Portably #include
	<limits.h> and/or <sys/param.h>.
	* Makefile.in (strtol.o, strtoul.o): Update dependencies.

	* aclocal.m4 (libiberty_AC_DECLARE_ERRNO): New macro.
	* configure.in (libiberty_AC_DECLARE_ERRNO): Add check.
	* configure, config.in: Regenerate.
	* pexecute.c, strtol.c, strtoul.c: Declare errno if necessary.

	* cp-demangle.c, mkstemps.c: #include <sys/types.h>.

2000-07-21  Mike Stump  <mrs@wrs.com>

	* Makefile.in (xexit.o): Add dependency for config.h in xexit.c.
	* (vasprintf.o): Add dependency for config.h in vasprintf.c.

2000-07-21  Kaveh R. Ghazi  <ghazi@caip.rutgers.edu>

	* cp-demangle.c (cp_demangle_type): Wrap in IN_LIBGCC2.

	* setenv.c (setenv): Initialize variable `ep'.

	* sigsetmask.c (abort): Prototype.

	* vasprintf.c: Include config.h.  Check ANSI_PROTOTYPES, not
	__STDC__ for stdarg.h include.
	(int_vasprintf): Prototype.
	(checkit): Prototype.  Use VPARAMS/ANSI_PROTOTYPES/VA_START in
	definition.  Cast `global_total_width' in comparison.
	(main): Prototype.  Return a value.

	* vfork.c (fork): Prototype.

	* xexit.c: Include config.h.

2000-07-20  Joseph S. Myers  <jsm28@cam.ac.uk>

	* cplus-dem.c (demangle_fund_type): Make 'dec' an unsigned int,
	and print it with %u.

2000-07-17  Hans-Peter Nilsson  <hp@axis.com>

	* testsuite/regress-demangle (failed test): Show result and
	expected output.

2000-07-07  Andrew Haley  <aph@cygnus.com>

	* cplus-dem.c (main): fflush() after emitting last char before
	waiting for input.

2000-06-28  Alex Samuel  <samuel@codesourcery.com>

	* cp-demangle.c (demangle_encoding): Accept no substitutions.
	(demangle_name): Handle <substitution> followed by
	<unqualified-template-name>.
	(demangle_type): Follow special substitutions with
	<class-enum-type>
	(demangle_subtitution): Set template_p for special substitutions.
	(main): Fix typos.

2000-06-27  Alex Samuel  <samuel@codesourcery.com>

	* cp-demangle.c (demangle_special_name): Swap base and derived
	class when demangling construction vtables.

2000-06-21  Alex Samuel  <samuel@codesourcery.com>

	* cp-demangle.c: Don't include ctype.h.
	(IS_DIGIT): New macro.
	(IS_ALPHA): Likewise.  Use IS_DIGIT and IS_ALPHA throughout
	instead of isdigit and isalpanum.
	(demangling_def): Make name and next const pointers.
	(STATUS_ALLOCATION_FAILED): New status code.
	(dyn_string_append_space): Handle failure in
	dyn_string_append_char.
	(int_to_dyn_string): Likewise.  Change return value to status_t.
	(string_list_new): Handle failure of dyn_string_init.
	(result_close_template_list): Change return type to status_t.
	Handle failure in dyn_string_append.
	(result_push): Change return value to status_t.  Handle failure in
	string_list_new.  Handle failure of result_push throughout.
	(substitution_add): Change return value to status_t.  Handle
	dyn_string failures.  Handle failure of substitution_add
	throughout.
	(template_arg_list_new): Return NULL on allocation failure.
	(result_append_string): Return STATUS_ALLOCATION_FAILED on error.
	Handle error result throughout.
	(result_append): Likewise.
	(result_append_char): Likewise.
	(result_append_space): Likewise.
	(demangling_new): Make argument a const pointer.  Handle
	allocation failures.
	(demangle_template_args): Handle failure in template_arg_list_new
	and result_close_template_list.
	(demangle_discriminator): Return if int_to_dyn_string fails.
	(cp_demangle): Likewise.
	(cp_demangle_type): New function.
	(cplus_demangle_new_abi): Don't call dyn_string_delete.  Abort on
	memory allocation failure.
	(main): Likewise.
	* dyn-string.c (RETURN_ON_ALLOCATION_FAILURE): Define if
	IN_LIBGCC2.
	(dyn_string_init): Change return value to int.  Handle
	RETURN_ON_ALLOCATION_FAILURE case.
	(dyn_string_new): Handle RETURN_ON_ALLOCATION_FAILURE case.
	(dyn_string_release): Delete the dyn_string.
	(dyn_string_resize): Handle RETURN_ON_ALLOCATION_FAILURE case.
	(dyn_string_copy): Change return type to int.
	(dyn_string_copy_cstr): Likewise.
	(dyn_string_prepend): Likewise.
	(dyn_string_prepend_cstr): Likewise.
	(dyn_string_insert): Likewise.
	(dyn_string_insert_cstr): Likewise.
	(dyn_string_append): Likewise.
	(dyn_string_append_cstr): Likewise.
	(dyn_string_append_char): Likewise.
	(dyn_string_substring): Likewise.

2000-06-09  Zack Weinberg  <zack@wolery.cumb.org>

	* cp-demangle.c (demangle_operator_name): Add spaces before
	names beginning with a letter: delete, delete[], new, new[],
	sizeof.
	(demangle_special_name): Handle TF <type> and TJ <type>.

Thu Jun  8 18:52:24 2000  Philippe De Muyter  <phdm@macqel.be>

	* cp-demangle.c (template_arg_list_new): Revert previous PARAMS patch.

Thu Jun  8 09:25:54 2000  Philippe De Muyter  <phdm@macqel.be>

	* cp-demangle.c (stdio.h): File included unconditionaly.
	(template_arg_list_new): Parameter list is PARAMS ((void)), not ().
	* dyn-string.c (stdio.h): File included.
	* partition.c (partition_print): No `&' needed to take the address of
	a function.

2000-06-07  Kaveh R. Ghazi  <ghazi@caip.rutgers.edu>

	* configure.in (ac_libiberty_warn_cflags): Add -pedantic.

	* choose-temp.c (try, choose_temp_base, make_temp_file): Constify.

	* cp-demangle.c (demangle_char): Change parameter from char to int.
	(demangle_expression, demangle_expr_primary): Remove extra
	semi-colon in prototype.

	* dyn-string.c (dyn_string_append_char): Change parameter from
	char to int.

	* memcmp.c (memcmp): Constify.

	* mkstemps.c (gcc_uint64_t): Mark GNUC `long long' case with
	__extension__.

	* partition.c (elem_compare): Prototype.  Don't cast away
	const-ness.

	* setenv.c (setenv): Use braces to avoid ambiguous `else'.

2000-06-07  Kaveh R. Ghazi  <ghazi@caip.rutgers.edu>

	* Makefile.in (cp-demangle.o): Depend on $(INCDIR)/demangle.h.

	* cp-demangle.c: Include demangle.h.
	(template_arg_list_new): DeANSIfy.
	(cp_demangle): Make static and add prototype.
	(operator_code, operators): Constify.
	(demangle_operator_name): Likewise for variables `p1', `p2' and `p'.

2000-06-05  Alex Samuel  <samuel@codesourcery.com>

	* cp-demangle.c (demangle_prefix): Cast argument to isdigit to
	unsigned char.
	(demangle_unqualified_name): Likewise.
	(demangle_number_literally): Likewise.
	(demangle_type): Likewise.
	(demangle_substitution): Likewise.
	(is_mangled_char): Likewise, for isalnum.

2000-06-04  Alex Samuel  <samuel@codesourcery.com>

	* Makefile.in (CFILES): Add cp-demangle.c and dyn-string.c.
	(REQUIRED_OFILES): Add cp-demangle.o and dyn-string.o.
	(cp-demangle.o): New dependency.
	(dyn-string.o): Likewise.

	* dyn-string.c: Move here from gcc/dyn-string.c.  Add new functions.

	* cplus-dem.c (libiberty_demanglers): Add initializer for new-ABI
	demangler.
	(cplus_demangle): Call cplus_demangle_new_abi if in new-ABI
	demangling mode.
	(gnu_new_abi_symbol_characters): New function.
	(main): Use gnu_new_abi_symbol_characters.  * cp-demangle.c: New
	file.
	* cp-demangle.c: New file.

Tue May 30 16:45:25 2000  Andrew Cagney  <cagney@b1.cygnus.com>

	* floatformat.c: Add name to each floatformat field.

Tue May 30 15:07:52 2000  Jeffrey A Law  (law@cygnus.com)

	* Makefile.in (objalloc.o): Depend on config.h

2000-05-29  Zack Weinberg  <zack@wolery.cumb.org>

	* hashtab.c, partition.c, sort.c, xmemdup.c: Include string.h
	if HAVE_STRING_H.
	* pexecute.c, xexit.c: Include stdlib.h if HAVE_STDLIB_H.
	* objalloc.c: Include config.h.  Include stdlib.h and don't
	declare malloc or free if HAVE_STDLIB_H.
	* strerror.c, strsignal.c: Include stdlib.h if HAVE_STDLIB_H,
	else declare malloc without prototype.  Include string.h if
	HAVE_STRING_H, else declare memset without prototype.  Don't
	include stddef.h.

2000-05-23  Mike Stump  <mrs@wrs.com>

	* Makefile.in (xmalloc.o): Add dependency for config.h, fixes make
	-j3.

2000-05-18  J. David Anglin  <dave@hiauly1.hia.nrc.ca>

	* xmalloc.c: Include config.h for HAVE_SBRK definition.

2000-05-16  Horst von Brand <vonbrand@sleipnir.valparaiso.cl>

	* hashtab.c (hash_pointer): Delete low-order bits which are
	probably zero, also eliminate a warning on alpha.

2000-05-15  David Edelsohn  <edelsohn@gnu.org>

	* Makefile.in: Change "pic" to depend on $(PICFLAG), not
	on $(enable_shared).

2000-05-10  Jakub Jelinek  <jakub@redhat.com>

	* config.table: Use mh-sparcpic for sparc*-*-*.

2000-05-08  Nick Clifton  <nickc@cygnus.com>

	* Makefile.in (CFILES): Add strncmp.c.
	(NEEDED): Add strncmp.

2000-05-04  Kaveh R. Ghazi  <ghazi@caip.rutgers.edu>

	* cplus-dem.c (cplus_demangle_opname, demangle_function_name):
	Cast the arguments to `islower' to `unsigned char'.
	(print_demangler_list): Prototype.

Thu May  4 17:14:41 2000  Philippe De Muyter  <phdm@macqel.be>

	* sort.c (UCHAR_MAX): Provide fallback definition.

2000-04-29  Alexandre Oliva  <aoliva@cygnus.com>

	* Makefile.in (maintainer-clean-subdir): Fix handling of empty
	SUBDIRS.

2000-04-28  Kenneth Block  <block@zk3.dec.com>
	    Jason Merrill  <jason@casey.cygnus.com>

	* cplus-dem.c (libiberty_demanglers): New table for demangle styles.
	(cplus_demangle_set_style): New function for setting style.
	(cplus_demangle_name_to_style): New function to translate name.

2000-04-27  Kaveh R. Ghazi  <ghazi@caip.rutgers.edu>

	* aclocal.m4: New file with new test libiberty_AC_FUNC_STRNCMP.

	* configure.in (AC_CHECK_HEADERS): Add sys/mman.h fcntl.h.
	(libiberty_AC_FUNC_STRNCMP): Invoke.

	* strncmp.c: New file.

Thu Apr 27 16:58:43 MET DST 2000  Jan Hubicka  <jh@suse.cz>

	* hashtab.c (htab_expand): Add prototype.
	(find_empty_slot_for_expand): Likewise.

2000-04-24  Kaveh R. Ghazi  <ghazi@caip.rutgers.edu>

	* hashtab.c (hash_pointer, eq_pointer): Make definition static to
	match prototype.
	(htab_expand): Cast the return value of xcalloc.

2000-04-24  Mark Mitchell  <mark@codesourcery.com>

	* hashtab.c (hash_pointer): New function.
	(eq_pointer): Likewise.
	(htab_hash_pointer): New variable.
	(htab_eq_pointer): Likewise.

2000-04-23  Mark Mitchell  <mark@codesourcery.com>

	* sort.c (sort_pointers): Fix endianness bugs.

	* sort.c: New file.
	* Makefile.in (CFILES): Add sort.c
	(REQUIRED_OFILES): Add sort.o.
	(sort.o): New target.

2000-04-21  Michael Sokolov  <msokolov@ivan.Harhan.ORG>

	* Makefile.in (*-subdir): Revamp slightly to avoid losing on
	4.3BSD systems.

Tue Apr 18 16:23:31 2000  Richard Kenner  <kenner@vlsi1.ultra.nyu.edu>

	* hashtab.c: Various minor cleanups.
	(htab_find_slot_with_hash): INSERT is now enum insert_option.
	(htab_find_slot): Likewise.

2000-04-16  Dave Pitts  <dpitts@cozx.com>

	* cplus-dem.c (cplus_demangle_opname): Changed to use islower.

2000-04-05  Richard Henderson  <rth@cygnus.com>

	* splay-tree.c (splay_tree_remove): New.

2000-03-30  Mark Mitchell  <mark@codesourcery.com>

	* hashtab.c (find_empty_slot_for_expand): Use hashval_t for hash
	codes.
	(htab_find_with_hash): Likewise.
	(htab_find_slot_with_hash): Likewise.

2000-03-29  Zack Weinberg  <zack@wolery.cumb.org>

	* hashtab.c (htab_find_with_hash): Avoid calculating hash2
	unless it will be used.  Rearrange loop for better
	optimization.
	(higher_prime_number): Add static prototype.

Thu Mar 16 01:33:58 2000  Jeffrey A Law  (law@cygnus.com)

	* Makefile.in (partition.o): Depend on config.h

2000-03-14  Bernd Schmidt  <bernds@cygnus.co.uk>

	* hashtab.c (find_empty_slot_for_expand): New function.
	(htab_expand): Use it instead of htab_find_slot.
	(htab_find_with_hash): Renamed from htab_find; now accepts extra
	argument HASH.
	(htab_find_slot_with_hash): Likewise for htab_find_slot.
	(htab_find): New wrapper function.
	(htab_find_slot): Likewise.
	(htab_traverse): Pass slot, not entry, to called function.

2000-03-09  Alex Samuel  <samuel@codesourcery.com>

	* Makefile.in (CFILES): Add partition.c.
	(REQUIRED_OFILES): Add partition.o.
	(partition.o): New rule.
	* partition.c: New file.

2000-03-09  Zack Weinberg  <zack@wolery.cumb.org>

	* hashtab.c (htab_create): Set del_f.
	(htab_delete, htab_empty, htab_remove_elt, htab_clear_slot):
	Use it.

2000-03-08  Zack Weinberg  <zack@wolery.cumb.org>

	* hashtab.c: Remove debugging variables (all_searches,
	all_collisions, all_expansions). Delete
	all_hash_table_collisions.
	(create_hash_table, delete_hash_table, empty_hash_table,
	find_hash_table_entry, remove_element_from_hash_table_entry,
	clear_hash_table_slot, traverse_hash_table, hash_table_size,
	hash_table_elements_number, hash_table_collisions): Rename to:
	htab_create, htab_delete, htab_empty, htab_find_slot,
	htab_remove_elt, htab_clear_slot, htab_traverse, htab_size,
	htab_elements, htab_collisions.
	(htab_find): New function, handles common case where you don't
	plan to add or delete an entry.
	(htab_expand): Don't create a whole new table, just a new
	entry vector.
	(htab_find_slot): Simplify logic.

1999-08-03  Ian Lance Taylor  <ian@zembu.com>

	* floatformat.c: Add casts to avoid signed/unsigned warnings.
	* pexecute.c: Add ATTRIBUTE_UNUSED as needed on Unix.

	* Makefile.in (install_to_libdir): Change $(TARGETLIB).n to
	$(TARGETLIB)n so it works on MSDOS.
	(install_to_tooldir): Likewise.

1999-07-21  Ian Lance Taylor  <ian@zembu.com>

	From Mark Elbrecht:
	* makefile.dos: Remove; obsolete.
	* configure.bat: Remove; obsolete.

1999-07-11  Ian Lance Taylor  <ian@zembu.com>

	* splay-tree.c (splay_tree_insert): Add initialization to avoid
	warning.

2000-01-04  Mumit Khan  <khan@xraylith.wisc.edu>

	* pexecute.c: Conditionally include string.h.
	(fix_argv): Handle embedded whitespace in args for Mingw32.

2000-01-04  Kaveh R. Ghazi  <ghazi@caip.rutgers.edu>

	* configure.in (ac_libiberty_warn_cflags): Turn on warnings if
	we're using gcc.

	* Makefile.in (COMPILE.c): Add @ac_libiberty_warn_cflags@

1999-12-27  Geoff Keating  <geoffk@cygnus.com>

	* vasprintf.c (int_vasprintf): Don't re-read the format character
	as this mishandles strings like '%%s'.

1999-12-05  Mark Mitchell  <mark@codesourcery.com>

	* splay-tree.c (splay_tree_new): Use struct splay_tree_node_s
	rather than struct splay_tree_node.
	(splay_tree_insert): Use struct splay_tree_s rather than struct
	splay_tree.

Sun Nov 28 00:59:39 1999  Philippe De Muyter  <phdm@macqel.be>

	* hashtab.c (sys/types.h): File included.

1999-11-22  Jason Merrill  <jason@casey.cygnus.com>

	* strtoul.c, strtol.c, random.c: Remove advertising clause from
	BSD license, pursuant with

	  ftp://ftp.cs.berkeley.edu/pub/4bsd/README.Impt.License.Change

Wed Nov 10 09:42:39 1999  Jeffrey A Law  (law@cygnus.com)

	* hashtab.c: Include stdio.h.

Mon Nov  8 09:23:41 1999  Jeffrey A Law  (law@cygnus.com)

	* hashtab.c (traverse_hash_table): Protect prototype with PARAMS.

Tue Nov  2 03:23:13 1999  Philippe De Muyter  <phdm@macqel.be>

	* xstrdup (sys/types.h): Include this file.

1999-10-28  Nathan Sidwell  <nathan@acm.org>

	* Makefile.in (SUBDIRS): New macro.
	(mostlyclean, clean, distclean, maintainer-clean): Adjust to
	avoid multiple subdirectory cleaning.
	(*-subdir): Use SUBDIRS.

1999-10-25  Jim Kingdon  <http://developer.redhat.com/>

	* cplus-dem.c: Move declarations of standard_symbol_characters and
	hp_symbol_characters inside #ifdef MAIN to avoid compiler
	warnings.

1999-10-23 08:51 -0700  Zack Weinberg  <zack@bitmover.com>

	* hashtab.c (find_hash_table_entry): When returning a
	DELETED_ENTRY slot, change it to EMPTY_ENTRY first.
	(clear_hash_table_slot): New function which deletes an entry
	by its position in the table, not its value.
	(traverse_hash_table): New function which calls a hook
	function for every live entry in the table.

1999-10-19  Mark Mitchell  <mark@codesourcery.com>

	* cplus-dem.c (INTBUF_SIZE): New macro.
	(string_append_template_idx): New function.
	(demangle_expression): Likewise.
	(demangle_integral_value): Use it.
	(demangle_real_value): New function, split out from ...
	(demangle_template_value_parm): ... here.  Use
	string_append_template_idx.  Use demangle_real_value.
	(demangle_template): Use string_append_template_idx.
	(demangle_qualified): Use consume_count_with_underscores.
	(get_count): Tweak formatting.
	(do_type): Use string_append_template_idx.

1999-10-18  Kaveh R. Ghazi  <ghazi@caip.rutgers.edu>

	* calloc.c: Add a public domain notice.

Mon Oct 18 02:30:47 1999  Philippe De Muyter  <phdm@macqel.be>

	* setenv.c (sys/types.h, stdio.h): Include those files unconditionaly.

Fri Oct 15 01:47:51 1999  Vladimir Makarov  <vmakarov@loony.cygnus.com>

	* Makefile.in (CFILES): Add hashtab.c
	(REQUIRED_OFILES): Add hashtab.o
	(hashtab.o): Add dependencies.
	* hashtab.c: New file

Wed Oct 13 01:16:47 1999  Mumit Khan  <khan@xraylith.wisc.edu>

	* basename.c (DIR_SEPARATOR): New macro.
	(DIR_SEPARATOR_2): Likewise.
	(HAVE_DOS_BASED_FILESYSTEM): Likewise.
	(IS_DIR_SEPARATOR): Likewise.
	(main): Handle MSDOS style pathname.

1999-10-11  Mark Mitchell  <mark@codesourcery.com>

	* cplus-dem.c (do_type): Handle pointer to member types whose
	enclosing classes have namespace scope.

Sun Oct 10 01:23:50 1999  Marc Espie <espie@cvs.openbsd.org>

	* config.table:  Provide a backup shell for executing move-if-change.

1999-10-02  Mark Mitchell  <mark@codesourcery.com>

	* xmalloc.c (xmalloc): Fix spelling error.
	(xcalloc, xrealloc): Likewise.

1999-10-02  Kaveh R. Ghazi  <ghazi@caip.rutgers.edu>

	* cplus-dem.c (fancy_abort, demangle_integral_value,
	demangle_arm_hp_template, recursively_demangle,
	standard_symbol_characters, hp_symbol_characters, main): Add prototype.
	(program_name, program_version, fatal): Constify a char*.
	(usage, fatal): Mark with ATTRIBUTE_NORETURN.
	(main): Call return, not exit.

1999-09-25  Kaveh R. Ghazi  <ghazi@caip.rutgers.edu>

	* choose-temp.c: Remove obsolete comment about gcc.
	(make_temp_file): Constify a char*.

Wed Sep  8 20:03:28 1999  Kaveh R. Ghazi  <ghazi@caip.rutgers.edu>

	* xmemdup.c: Include sys/types.h.

1999-09-07  Jeff Garzik  <jgarzik@pobox.com>

	* xmemdup.c: New xmemdup function.
	* Makefile.in, makefile.vms, vmsbuild.com:  Use xmemdup.[co].

Tue Sep  7 23:32:18 1999  Linas Vepstas  <linas@linas.org>

	* config.table: Add openedition target.
	* config/mh-openedition: New file.

Thu Sep  2 01:36:12 1999  Marc Espie <espie@cvs.openbsd.org>

	* pexecute.c (pexecute):  Fill in temp_base when needed.

1999-08-31  Richard Henderson  <rth@cygnus.com>

	* getpwd.c: Check HAVE_GETCWD before defining it away.

1999-08-30  Kaveh R. Ghazi  <ghazi@caip.rutgers.edu>

	* Makefile.in (CFILES): Add calloc.c and getpwd.c.
	(REQUIRED_OFILES): Add getpwd.o.
	(getpwd.o): Add target.

	* configure.in (AC_PREREQ): Bump to 2.13.
	(AC_CHECK_HEADERS): Add check for <sys/stat.h>.

	* getpwd.c: New file, moved here from gcc.

1999-08-25  Kaveh R. Ghazi  <ghazi@caip.rutgers.edu>

	* cplus-dem.c (gnu_special): Cast a `size_t' to `long' when
	comparing against a signed quantity.
	(arm_special): Likewise.
	(demangle_fund_type): Likewise.
	(do_hpacc_template_const_value): Mark parameter `work' with
	ATTRIBUTE_UNUSED.
	(main): Constify variable `valid_symbols'.

Tue Aug 24 02:50:45 1999  Philippe De Muyter  <phdm@macqel.be>

	* strtoul.c (strtoul): Add parentheses around && within ||.

Fri Aug  6 23:32:29 1999  Daniel Jacobowitz <drow@drow.them.org>

	* Makefile.in (FLAGS_TO_PASS): Include prefix, exec_prefix,
	libdir, libsubdir and tooldir.

1999-08-01  Mark Mitchell  <mark@codesourcery.com>

	* splay-tree.c (splay_tree_insert): Return the new node.

1999-07-14  Richard Henderson  <rth@cygnus.com>

	* argv.c: Include stdlib.h and string.h instead of
	prototyping directly.
	* choose-temp.c: Conditionally include string.h.

1999-07-12  Jason Merrill  <jason@yorick.cygnus.com>

	* Makefile.in (NEEDED): Add bcmp, bcopy, bzero.

1999-07-11  Ian Lance Taylor  <ian@zembu.com>

	* splay-tree.c (splay_tree_insert): Add initialization to avoid
	warning.

1999-07-07  Jason Merrill  <jason@yorick.cygnus.com>

	* Makefile.in (needed-list): Only include stuff we actually need
	for libstdc++.

1999-06-21  Andreas Schwab  <schwab@issan.cs.uni-dortmund.de>

	* configure.in (checkfuncs): Add gettimeofday.
	* config.in, configure: Regenerated.

Mon Jun 21 05:56:01 1999  Mumit Khan  <khan@xraylith.wisc.edu>

	* configure.in (*-*-uwin*): UWIN has sys_{errlist,nerr} even if
	the test fails.
	* configure: Regenerate.

1999-06-10  Mike Stump  <mrs@wrs.com>

	* Makefile.in (setenv.o): Add config.h dep for setenv.o to fix
	parallel builds.

1999-05-28  Kaveh R. Ghazi  <ghazi@caip.rutgers.edu>

	* putenv.c: Include ansidecl.h to define `const'.
	* setenv.c: Likewise.

Wed May 26 03:58:20 1999  "Melissa O'Neill" <oneill@cs.sfu.ca>

	* Makefile.in (CFILES): Add putenv.c and setenv.c.
	* configure.in (funcs): Add putenv and setenv.
	(AC_CHECK_FUNCS): Check for putenv and setenv.
	* configure: Rebuilt.
	* putenv.c setenv.c: New files.

	* getcwd.c (getcwd): If pathname is NULL, then obtain SIZE
	bytes of space using malloc.

Mon May 17 01:42:34 1999  Stu Grossman  <grossman@babylon-5.cygnus.com>

	* cplus-dem.c (demangle_fund_type (near 'I' case)): Don't advance
	the *mangled pointer beyond the end of the string.  Clean up code to
	match prevailing coding style.

1999-05-13  Michael Hayes  <m.hayes@elec.canterbury.ac.nz>

	* tmpnam.c (L_tmpnam): Fix typo.

Thu May 13 01:14:46 1999 Marc Espie <espie@cvs.openbsd.org>

	* cplus-dem.c (standard_symbol_characters): Renamed from
	standard_symbol_alphabet.  No longer modify TABLE.
	(hp_symbol_characters): Renamed from hp_symbol_alphabet.  No longer
	modify TABLE.
	(main): Corresponding changes.  Use strchr to determine if a
	character is valid.

1999-05-11  Jim Blandy  <jimb@zwingli.cygnus.com>

	* cplus-dem.c (main): Use table lookup to distinguish identifier
	characters from non-identifier characters.
	(standard_symbol_alphabet, hp_symbol_alphabet): New functions.

Thu May  6 20:34:42 1999  Fred Fish  <fnf@be.com>

	* configure.in (sys/resource.h): Add to AC_CHECK_HEADERS list.
	* getruntime.c: Only attempt to include sys/resource.h and
	use getrusage if both HAVE_GETRUSAGE and HAVE_SYS_RESOURCE_H
	are defined.

Mon Apr 26 01:36:06 1999  Donn Terry (donn@interix.com)

	* configure.in (alloca detection): Handle alloca directly for interix.
	* configure: Rebuilt.

Sun Apr 25 01:18:21 1999  Mumit Khan  <khan@xraylith.wisc.edu>

	* choose-temp.c (DIR_SEPARATOR): Use '\\' only for native windows32.

1999-04-20  Jim Blandy  <jimb@zwingli.cygnus.com>

	Fix from Dale Hawkins:
	* cplus-dem.c (mop_up): Set typevec_size to zero, so it'll be
	reallocated properly if we use it again.

	* cplus-dem.c (demangle_fund_type): Check for buffer overrun.  Be
	stricter about syntax.  Always null-terminate string.

Thu Apr 15 23:00:55 1999  Mumit Khan  <khan@xraylith.wisc.edu>

	* configure.in (checkfuncs): Check for sbrk.
	* config.in: Rebuilt.
	* configure: Likewise.
	* xmalloc.c: Use HAVE_SBRK instead of the host specific definitions.

1999-04-12  Jim Blandy  <jimb@zwingli.cygnus.com>

	Fix from Marcus Daniels:
	* cplus-dem.c (demangle_fund_type): Don't run off the end of the
	identifier looking for another underscore.

Sun Apr 11 23:20:59 1999  Mumit Khan  <khan@xraylith.wisc.edu>

	* pexecute.c: Change all references to __UWIN__ to _UWIN.
	* xmalloc.c: Likewise.
	(xcalloc): UWIN has sbrk.
	(xrealloc): Fix guard macro.

1999-04-11  Richard Henderson  <rth@cygnus.com>

	* alloca-conf.h (alloca) [C_ALLOCA]: Don't use Gcc builtin
	or <alloca.h>.
	* clock.c (GNU_HZ): New definition.
	(clock): Use it.
	* getruntime.c: Likewise.

	* config.table: Use mh-beos.
	* config/mh-beos: New file.

1999-04-11  Mark Mitchell  <mark@codesourcery.com>

	* cplus-dem.c (demangle_template_value_parm): Handle
	pointers-to-members.
	(do_type): Handle template parameters as qualifiers.

1999-04-01  Jim Blandy  <jimb@zwingli.cygnus.com>

	* cplus-dem.c: Attempt to handle overflows in counts with some
	semblance of grace.
	(consume_count): Detect overflows.  Return -1 to indicate errors,
	instead of zero.
	(demangle_template_value_parm, demangle_template): Handle change
	to consume_count's return convention.

1999-04-05  Tom Tromey  <tromey@cygnus.com>

	* testsuite/regress-demangle: New file.
	* testsuite/demangle-expected: New file.

	* Makefile.in (all, check, installcheck, info, install-info,
	clean-info, dvi, install, etags, tags, mostlyclean, clean,
	distclean, maintainer-clean, realclean): Depend on corresponding
	`-subdir' target.
	(all-subdir check-subdir installcheck-subdir info-subdir
	install-info-subdir clean-info-subdir dvi-subdir
	install-info-subdir etags-subdir mostlyclean-subdir clean-subdir
	distclean-subdir maintainer-clean-subdir): New target.
	* testsuite/Makefile.in: New file.
	* configure: Rebuilt.
	* configure.in: Create testsuite/Makefile.

1999-04-02  Mark Mitchell  <mark@codesourcery.com>

	* splay-tree.h (splay_tree_compare_pointers): Define.

1999-03-30  Mark Mitchell  <mark@codesourcery.com>

	* splay-tree.c (splay_tree_compare_ints): Define.

1999-03-30  Tom Tromey  <tromey@cygnus.com>

	* cplus-dem.c (consume_count): If `count' wraps, return 0 and
	don't advance input pointer.
	(demangle_class_name): If consume_count didn't find a count, do
	nothing.  Don't bother with `strlen' sanity check; consume_count
	does it for us.

1999-03-16  Stan Shebs  <shebs@andros.cygnus.com>

	From Art Haas  <ahaas@neosoft.com>:
	* cplus-dem.c (demangle_prefix): Don't grab all the '__' strings
	when doing arm or hp style.
	(demangle_nested_args): Decr forgetting_types field when done.

Thu Mar 11 01:22:58 1999  Mumit Khan  <khan@xraylith.wisc.edu>

	* pexecute.c (__CYGWIN32__): Rename to
	(__CYGWIN__): this.
	* xmalloc.c: Likewise.

	Changes to support i386-pc-uwin.
	* configure.in (*-*-uwin*): Workaround for vfork bug.
	* configure: Regenerate.
	* pexecute.c (pexecute): Be like standard Unix.
	(pwait): Likewise.
	* xmalloc.c (first_break): Define.
	(xmalloc_set_program_name): Use.
	(xmalloc): Use.

Thu Mar 11 01:07:55 1999  Franz Sirl <Franz.Sirl-kernel@lauterbach.com>

	* config.table: Cleanup and add mh-*pic handling for alpha, arm, powerpc

Sun Feb 28 22:30:44 1999  Geoffrey Noer  <noer@cygnus.com>

	* config.table: Check cygwin*, not cygwin32*.

Tue Feb  9 16:39:01 1999  Dave Brolley  <brolley@cygnus.com>

	* Makefile.in: Change mkstemp -> mkstemps.

Tue Feb  9 01:12:27 1999  Marc Espie <Marc.Espie@liafa.jussieu.fr>

	* Makefile.in (REQUIRED_OFILES): remove mkstemp.o
	* configure.in (funcs): Check for and conditionally add mkstemps to
	the list of functions libiberty will provide.
	* configure: Rebuilt.

Wed Feb  3 00:01:15 1999  Mumit Khan  <khan@xraylith.wisc.edu>

	* clock.c (HZ): Define in terms of (ISO C) CLOCKS_PER_SEC on
	platforms that don't have HZ.
	* getruntime.c (HZ): Likewise.

Sat Jan 30 13:28:04 1999  Richard Henderson  <rth@cygnus.com>

	* Makefile.in (xstrdup.o): Depend on config.h.

Wed Jan 13 07:26:44 1999  H.J. Lu  (hjl@gnu.org)

	* cplus-dem.c (mop_up): Set work->previous_argument to NULL after
	freeing it.

Wed Jan 13 14:16:36 1999  Kaveh R. Ghazi  <ghazi@caip.rutgers.edu>

	* xstrdup.c (xstrdup): Switch from strcpy to memcpy for speed.

Tue Jan  5 15:58:29 1999  Elena Zannoni  <ezannoni@kwikemart.cygnus.com>

	* Makefile.in (CFILES): fix typo, splay-tree.c instead of
	splay-tree.o.

1999-01-04  Jason Molenda  (jsm@bugshack.cygnus.com)

	* configure.in: Require autoconf 2.12.1 or higher.

1998-12-30  Michael Meissner  <meissner@cygnus.com>

	* random.c (NULL): Don't redefine NULL if it is already defined.

Tue Dec 22 09:43:35 1998  Kaveh R. Ghazi  <ghazi@caip.rutgers.edu>

	* argv.c (buildargv): Cast the result of alloca in assignment.

	* choose-temp.c: Include stdlib.h.

	* cplus-dem.c (demangle_arm_pt): Remove unused prototype.
	(snarf_numeric_literal): Constify first parameter.
	(code_for_qualifier): Avoid a gcc extension, make the parameter an
	int, not a char.
	(demangle_qualifier): Likewise.
	(demangle_signature): Cast the argument of a ctype function to
	unsigned char.
	(arm_pt): Add parens around assignment used as truth value.
	(demangle_arm_hp_template): Constify variable `args'.
	(do_hpacc_template_const_value): Cast the argument of a ctype
	function to unsigned char.
	(do_hpacc_template_literal): Remove unused variable `i'.
	(snarf_numeric_literal): Constify parameter `args'.
	Cast the argument of a ctype function to unsigned char.

	* floatformat.c (floatformat_to_double): Add explicit braces to
	avoid ambiguous `else'.

	* fnmatch.c (fnmatch): Change type of variables `c', `c1',
	`cstart' and `cend' to unsigned char.  Cast the argument of macro
	`FOLD', which uses ctype functions, to unsigned char.

	* objalloc.c (free): Add prototype.

Sun Dec 20 16:03:46 1998  Hans-Peter Nilsson  <hp@axis.se>

	* Makefile.in (CFILES): Fix typo: splay-tree.c, not splay-tree.o

Fri Dec 18 17:50:18 1998  David Taylor  <taylor@texas.cygnus.com>

	* cplus-dem.c (demangle_arm_pt): remove declaration -- function
	doesn't exist.
	(do_hpacc_template_literal): remove unused variable `i'.

Fri Dec 18 16:11:43 EST 1998  Andrew MacLeod  <amacleod@cygnus.com>

	* cplus-dem.c (demangle_fund_type): Process CV and u codes before
	bumping the pointer we read from. Also prepend these codes,
	as we do in other places.

1998-12-18  Nick Clifton  <nickc@cygnus.com>

	* cplus-dem.c (demangle_arm_hp_template): Make variable 'args' be
	'const char *' in order to match its usage when calling siblings.
	(snarf_numeric_literal): Make first arg 'const char **' in order
	to match usage.

Mon Dec 14 09:55:50 1998  Kaveh R. Ghazi  <ghazi@caip.rutgers.edu>

	* choose-temp.c: Don't check IN_GCC anymore.

	* floatformat.c (floatformat_from_double): Use `const', not `CONST'.
	* memchr.c (memchr): Likewise.
	* memcpy.c (memcpy): Likewise.
	* memmove.c (memmove): Likewise.

	* mkstemp.c: Don't check IN_GCC anymore.
	* pexecute.c: Likewise.
	* splay-tree.c: Likewise.

	* strchr.c (strchr): Use `const', not `CONST'.
	* strrchr.c (strrchr): Likewise.
	* strtol.c (strtol): Likewise.
	* strtoul.c (strtoul): Likewise.

Fri Dec  4 13:51:04 1998  David Taylor   <taylor@texas.cygnus.com>
			  Elena Zannoni  <ezannoni@cygnus.com>
			  Stan Shebs     <shebs@cygnus.com>
			  Edith Epstein  <eepstein@cygnus.com>
			  Andres MacLeod <amacleod@cygnus.com>
			  Satish Pai	 <pai@apollo.hp.com>

	* HP aCC demangling support.
	* cplus-dem.c
	(main): Remove default to HP style demangling, set to EDG
	demangling correctly when -edg specified; set the demangling style
	when user specifies 'edg'. Set strip_underscore to
	prepends_underscore, if not HPUXHPPA.  Set
	current_demangling_style to hp_demangling if HPUXHPPA.  Set
	current demangling style correctly if the switch is hp.  Read
	label correctly also in the HP style case.
	(work_stuff): add temp_start field; add field for volatile member
	function.
	(arm_pt): handle ARM_DEMANGLING and EDG_DEMANGLING styles; HP
	style for this case is the same as ARM.
	(demangle_args): handle EDG_DEMANGLING style; support HP style.
	(demangle_arm_hp_template): new function. (It was
	demangle_arm_pt.); check and set value of temp_start field in
	multiple places. Also, when ceching for end of template args,
	check to see if at end of static member of template class.
	(demangle_class): new local variable : save_class_name_end Don't
	include template args in string defining class.
	(demangle_class_name): use demangel_arm_hp_template.
	(demangle_function_name): handle case where demangling style is
	HP_DEMANGLING and currently point at an 'X' in the mangled name.
	Handle EDG_DEMANGLING style.  Handle constructor and destructor
	ops for HP style.
	(demangle_prefix): handle EDG_DEMANGLING and ARM_DEMANGLING
	styles.  global destructor and constructor for HP style are same
	as for ARM style. Same for local variables.
	(demangle_qualified): handle EDG_DEMANGLING style.
	(demangle_signature): add case for volatile member function.  For
	cases '1' - '9' : initialize the temp_start field to -1 and handle
	the EDG_DEMANGLING style.  for case 'F' : handle EDG_DEMANGLING
	and AUTO_DEMANGLING styles.  If expecting a function and managed
	to demangle the funct args, then handle the LUCID_DEMANGLING,
	ARM_DEMANGLING, and EDG_DEMANGLING styles.  Add case for local
	class name after "Lnnn_ in HP style case. HP style too needs to
	forget types.  _nnn is OK for HP style, so don't report failure.
	(do_hpacc_template_const_value): new function. Handle template's
	value param for HP/aCC.
	(do_hpacc_template_literal): new function.  Handle a template's
	literal parameter for HP aCC.
	(recursively_demangle): new function
	(snarf_numeric_literal): new function.
	(usage): add 'edg' to the list of demangling styles; add hp switch
	to message.

Sat Nov 28 17:25:22 1998  Christopher Faylor <cgf@cygnus.com>

	* pexecute.c: Remove obsolete ifdefed cygwin code.

Fri Nov 27 13:26:06 1998  Kaveh R. Ghazi  <ghazi@caip.rutgers.edu>

	* choose-temp.c: Always include libiberty.h.  Avoid redundancies.
	* cplus-dem.c: Likewise.  Conform to libiberty.h.
	* pexecute.c: Likewise.
	* splay-tree.c: Likewise.

1998-11-25  Mike Stump  <mrs@wrs.com>

	* Makefile.in (splay-tree.o): Add config.h dependency.

Mon Nov 23 16:59:49 1998  Kaveh R. Ghazi  <ghazi@caip.rutgers.edu>

	*  configure.in: Use AC_PREREQ(2.12.1).

1998-11-16  Benjamin Kosnik  <bkoz@haight.constant.com>

	* cplus-dem.c (demangle_fund_type): Add demangling for C9x types.

Thu Nov 19 22:15:50 1998  Jeffrey A Law  (law@cygnus.com)

	* mpw.c (mpw_access): Add missing parens.

Thu Nov 19 12:59:21 1998  Kaveh R. Ghazi  <ghazi@caip.rutgers.edu>

	* configure.in: Call AC_HEADER_SYS_WAIT.

	* pexecute.c: Include sys/wait.h when !IN_GCC.

Thu Nov 19 14:38:20 1998  Geoffrey Noer  <noer@cygnus.com>

	* pexecute.c: revert back to checking old Cygwin
	preprocessor symbol until some time has passed.

Wed Nov 18 08:52:26 1998  Christopher Faylor <cgf@cygnus.com>

	* pexecute.c: Reorganize WIN32 case to accomodate Cygwin
	since it will now support similar constructs.

Fri Nov 13 19:18:05 1998  Kaveh R. Ghazi  <ghazi@caip.rutgers.edu>

	* configure.in: Check for calloc.

	* calloc.c: New	file.

	* xmalloc.c (xcalloc): New function.

Fri Nov 13 08:51:46 EST 1998  Andrew MacLeod  <amacleod@cygnus.com>

	*cplus-dem.c (demangle_prefix): Use the last "__"
	in the mangled name when looking for the signature. This allows
	template names to begin with "__".

1998-11-08  Mark Mitchell  <mark@markmitchell.com>

	* cplus-dem.c (type_kind_t): Add tk_reference.
	(demangle_template_value_parm): Handle it.
	(do_type): Use it for references, instead of tk_pointer.

	* cplus-dem.c (demangle_template_value_parm): Use cplus_demangle,
	not internal_cplus_demangle.

Sat Nov  7 16:02:10 1998  Kaveh R. Ghazi  <ghazi@caip.rutgers.edu>

	* choose-temp.c: Don't include gansidecl.h.
	* mkstemp.c: Likewise.
	* pexecute.c: Likewise.

Mon Nov  2 15:05:33 1998  Geoffrey Noer  <noer@cygnus.com>

	* configure.in: detect cygwin* instead of cygwin32*
	* configure: regenerate

Mon Nov  2 10:22:01 1998  Kaveh R. Ghazi  <ghazi@caip.rutgers.edu>

	* pexecute.c: Check HAVE_CONFIG_H, not IN_GCC, when determining
	whether to include config.h.  Possibly include unistd.h in the
	!IN_GCC case.  Define VFORK_STRING as a printable function call
	for error messages (either "vfork" or "fork".)  If HAVE_VFORK_H is
	defined, include vfork.h.  If VMS is defined, define vfork()
	appropriately.  Remove vfork check on USG, we're using autoconf.
	(pexecute): Set `errmsg_fmt' to VFORK_STRING instead of checking
	locally what string to use.

1998-10-26  Mark Mitchell  <mark@markmitchell.com>

	* splay-tree.c: Tweak include directives to make sure declarations of
	xmalloc and free are available.

1998-10-25  Mark Mitchell  <mark@markmitchell.com>

	* cplus-dem.c (gnu_special): Fix handling of virtual tables in
	anonymous namespaces.

1998-10-23  Mark Mitchell  <mark@markmitchell.com>

	* cplus-dem.c (work_stuff): Replace const_type and volatile_type
	with type_quals.
	(TYPE_UNQUALIFIED): New macro.
	(TYPE_QUAL_CONST): Likewise.
	(TYPE_QUAL_VOLATILE): Likewise.
	(TYPE_QUAL_RESTRICT): Likewise.
	(code_for_qualifier): New function.
	(qualifier_string): Likewise.
	(demangle_qualifier): Likewise.
	(internal_cplus_demangle): Use them.
	(demangle_signature): Likewise.
	(demangle_template_value_parm): Likewise.
	(do_type): Likewise.
	(demangle_fund_type)): Likewise.

Thu Oct 22 19:58:43 1998  Kaveh R. Ghazi  <ghazi@caip.rutgers.edu>

	* splay-tree.c (splay_tree_foreach_helper): Make definition static
	to match prototype.

1998-10-21  Mark Mitchell  <mark@markmitchell.com>

	* splay-tree.c: New file.
	* Makefile.in (CFILES): Add it.
	(REQUIRED_OFILES): Likewise.
	(splay-tree.o): Add dependencies.

Tue Oct 20 12:29:02 1998  Andreas Schwab  <schwab@issan.cs.uni-dortmund.de>

	* cplus-dem.c (demangle_qualified): Fix off-by-one when checking
	range of 'K' index.

Thu Oct 15 18:51:12 1998  Kaveh R. Ghazi  <ghazi@caip.rutgers.edu>

	* choose-temp.c: Prototype mkstemps() when IN_GCC.

	* cplus-dem.c (consume_count): Cast argument of ctype macro to
	`unsigned char'.
	(cplus_demangle_opname): Cast the result of `strlen' to (int) when
	comparing against one.
	(cplus_mangle_opname): Likewise.
	(demangle_integral_value): Cast argument of ctype macro to
	`unsigned char'.
	(demangle_template_value_parm): Likewise.
	(demangle_template): Initialize variable `bindex'.  Cast the
	result of `strlen' to (int) when comparing against one.  Remove
	unused variable `start_of_value_parm'.
	(demangle_class_name): Cast the result of `strlen' to (int) when
	comparing against one.
	(demangle_prefix): Cast argument of ctype macro to `unsigned char'.
	(gnu_special): Likewise.  Cast the result of `strlen' to (int)
	when comparing against one.
	(demangle_qualified): Cast argument of ctype macro to `unsigned char'.
	(get_count): Likewise.
	(do_type): Likewise.  Cast the result of `strlen' to (int) when
	comparing against one.
	(demangle_fund_type): Cast argument of ctype macro to `unsigned char'.
	(demangle_function_name): Cast the result of `strlen' to (int)
	when comparing against one.

	* mkstemp.c (mkstemps): Cast variable `len' to (int) when
	comparing against one.

Tue Oct 13 23:51:51 1998  Jeffrey A Law  (law@cygnus.com)

	* mkstemp.c: Check HAVE_SYS_TIME_H before including sys/time.h
	* configure.in (AC_CHECK_HEADERS): Check for sys/time.h too.
	* config.in, configure: Rebuilt.

	* getopt.c: Check HAVE_STRINGS_H before including strings.h.
	* configure.in (AC_CHECK_HEADERS): Check for strings.h too.
	* config.in, configure: Rebuilt.

Mon Oct 12 19:15:59 1998  Geoffrey Noer  <noer@cygnus.com>

	* configure.in: in comment, call AC_EXEEXT instead of AM_EXEEXT

Sun Oct 11 17:36:06 1998  Michael Tiemann  <tiemann@holodeck.cygnus.com>

	* Makefile.in (cplus-dem.o, obstack.o): Depend upon config.h.

Thu Oct  8 23:42:08 1998  Jeffrey A Law  (law@cygnus.com)

	* Merge egcs & devo libiberty.

1998-09-08  Martin von Löwis  <loewis@informatik.hu-berlin.de>

	* cplus-dem.c (demangle_arm_pt): Demangle anonymous namespaces.

Mon Sep  7 23:29:01 1998  Kaveh R. Ghazi  <ghazi@caip.rutgers.edu>

	* mkstemp.c: Include config.h even when not IN_GCC.  Wrap header
	inclusions inside HAVE_*_H macros.  Include ansidecl.h when not
	IN_GCC.

	* vasprintf.c: Include stdarg.h/varargs.h first.

	* vprintf.c: Likewise.

Sat Sep  5 03:24:49 1998  Jeffrey A Law  (law@cygnus.com)

	* pexecute.c: Updates from gcc.  Copy in gcc has been removed.  This
	is the canonical copy.  Define ISSPACE if !IN_GCC.
	* alloca.c, vfprintf.c, choose-temp.c, mkstemp.c, getopt.c: Similarly.
	* getopt1.c, obstack.c: Similarly.
	* Makefile.in: Build mkstemp.o

Tue Sep  1 23:12:47 1998  Christopher Faylor <cgf@cygnus.com>

	* configure.in: Include asprintf in list of functions known not
	to be in newlib.
	* configure: Rebuild.

Wed Aug 19 14:05:01 1998  Mumit Khan  <khan@xraylith.wisc.edu>

	* cplus-dem.c (work_stuff): Add dllimported.
	(demangled_prefix): Mark symbols imported from PE DLL.
	(internal_cplus_demangled): Handle.

1998-08-17  Jason Merrill  <jason@yorick.cygnus.com>

	* cplus-dem.c (do_type): Fix simple array handling.  If we fail,
	stay failed.

Mon Aug 17 10:40:34 1998  Kaveh R. Ghazi  <ghazi@caip.rutgers.edu>

	* cplus-dem.c: Include config.h if it exists.  Also, only
	prototype malloc/realloc if we can't get stdlib.h.

Sat Aug 15 16:15:01 1998  Ian Lance Taylor  <ian@cygnus.com>

	* configure.in: Switch back to checking --with-target-subdir when
	deciding whether to check for newlib, undoing part of July 15
	change.
	* configure: Rebuild.

Thu Aug 13 16:47:38 1998  Mark Mitchell  <mark@markmitchell.com>

	* cplus-dem.c (type_kind_t): New type.
	(demangle_template_value_parm): Add type_kind_t parameter.  Rely
	on this paramter, rather than demangling the type again.
	(demangle_integral_value): Pass tk_integral.
	(demangle_template_: Pass the value returned from do_type.
	(do_type): Return a type_kind_t.  Pass tk_integral to
	demangle_template_value_parm for array bounds.
	(demangle_fund_type): Likewise.

	Also incorporate from GCC version:

	Tue Jul 21 13:28:19 1998  Jason Merrill  <jason@yorick.cygnus.com>

	* cplus-dem.c (do_type): Use demangle_template_value_parm for arrays.

Thu Aug 13 16:47:38 1998  Kaveh R. Ghazi  <ghazi@caip.rutgers.edu>

	* cplus-dem.c (demangle_nested_args): Make function definition
	static to match the prototype.

Tue Jul 28 11:33:09 1998  Mark Mitchell  <mark@markmitchell.com>

	* cplus-dem.c (type_kind_t): New type.
	(demangle_template_value_parm): Add type_kind_t parameter.  Rely
	on this paramter, rather than demangling the type again.
	(demangle_integral_value): Pass tk_integral.
	(demangle_template_: Pass the value returned from do_type.
	(do_type): Return a type_kind_t.  Pass tk_integral to
	demangle_template_value_parm for array bounds.
	(demangle_fund_type): Likewise.

	Also incorporate from GCC version:

	Tue Jul 21 13:28:19 1998  Jason Merrill  <jason@yorick.cygnus.com>

	* cplus-dem.c (do_type): Use demangle_template_value_parm for arrays.

Mon Jul 27 12:16:08 1998  Ian Lance Taylor  <ian@cygnus.com>

	* Makefile.in (ALLOCA): New variable.
	($(TARGETLIB)): Add $(ALLOCA) to library.
	(needed-list): Add $(ALLOCA).
	($(ALLOCA)): Depend upon stamp-picdir.

Sun Jul 19 08:23:17 1998  Kaveh R. Ghazi  <ghazi@caip.rutgers.edu>

	* cplus-dem.c (demangle_nested_args): Make function definition
	static to match the prototype.

Wed Jul 15 00:12:58 1998  Ian Lance Taylor  <ian@cygnus.com>

	* configure.in: Check --with-cross-host rather than
	--with-target-subdir when deciding whether build uses a cross
	compiler, and when deciding where to install the library.
	* configure: Rebuild.

Sun Jul 12 01:27:05 1998  Jason Merrill  <jason@yorick.cygnus.com>

	* cplus-dem.c (demangle_nested_args): Return a value.

Sat Jul 11 16:19:48 1998  Mark Mitchell  <mark@markmitchell.com>

	* cplus-dem.c (string): Move definition before work_stuff.
	(work_stuff): Add volatile_type, forgetting_types,
	previous_argument, and nrepeats fields.
	(SCOPE_STRING): New macro.
	(demangle_template): Add `remember' parameter.  Add comment.
	Register the `B' code type here, if remembering.  Tidy.  Fix crash
	on NULL tmpl_argvec.  Be consistent with use of tname/trawname.
	(demangle_nested_args): New function.
	(internal_cplus_demangle): Handle volatile-qualified member
	functions.
	(mop_up): Delete the previous_argument string if present.
	(demangle_signature): Tidy.  Handle volatile-qualified member
	functions.  Handle back-references using the `B' code.  Use extra
	parameter to demangle_template and SCOPE_STRING where appropriate.
	(demangle_template_value_parm): Fix thinko; 'B' is not an integral
	code.
	(demangle_class): Use SCOPE_STRING.
	(gnu_special): Pass additional argument to demangle_template.
	Use SCOPE_STRING.
	(demangle_qualified): Save qualified types for later
	back-references.  Handle constructors and destructors for template
	types correctly.
	(do_type): Tidy.  Use SCOPE_STRING.  Pass extra argument to
	demangle_template.  Use demangled_nested_args.  Don't remember
	qualified types here; that's now done in demangle_qualified.
	Similarly for templates.
	(do_arg): Improve commment.  Handle 'n' repeat code.
	(remember_type): Check forgetting_types.
	(demangle_args): Deal with 'n' repeat codes.  Tidy.

Thu Jul  2 16:26:24 1998  Ian Lance Taylor  <ian@cygnus.com>

	* config.table: Only use mh-fbsd21 on *-*-freebsd2.2.[012], not on
	*-*-freebsd2.2.*.  From Dmitrij Tejblum <tejblum@arc.hq.cti.ru>.

Mon Jun 15 16:29:01 1998  Ian Lance Taylor  <ian@cygnus.com>

	* configure.in (setobjs): Correct quoting error in cygwin32 case.
	From Chris Faylor <cgf@cygnus.com>.

Mon Jun  1 13:47:55 1998  Jason Molenda  (crash@bugshack.cygnus.com)

	* obstack.c: Update to latest FSF version.

Mon Jun  1 14:17:36 1998  Mike Stump  <mrs@wrs.com>

	* Makefile.in: Add a dependency on stamp-picdir for the
	objects, so that we can do a parallel build.

Sat May 30 22:17:13 1998  Mumit Khan  <khan@xraylith.wisc.edu>

	* configure.in (checkfuncs): Add missing "'".

Fri May 29 12:40:41 1998  Jason Molenda  (crash@bugshack.cygnus.com)

	* obstack.c (_obstack_memory_used):  Elide this function if we're
	on a system with GNU libc.

Tue May 26 18:28:43 1998  Ian Lance Taylor  <ian@cygnus.com>

	* Makefile.in (distclean): Remove config.log.

Tue May 26 15:01:52 1998  Andreas Schwab  <schwab@issan.informatik.uni-dortmund.de>

	* Makefile.in (distclean): Don't remove alloca-conf.h.

Fri May 22 01:38:07 1998  Hans-Peter Nilsson  <hp@axis.se>

	* cplus-dem.c (MBUF_SIZE): Bumped from 512 to 32767.

1998-05-21  Mark Mitchell  <mmitchell@usa.net>

	* cplus-dem.c (do_type): Handle volatile qualification.

1998-05-21  Manfred Hollstein  <manfred@s-direktnet.de>

	* configure.in: Check for unistd.h as well.
	* configure: Rebuild.
	* config.in: Rebuild.
	* getpagesize.c (GNU_OUR_PAGESIZE): Use sysconf only if _SC_PAGESIZE
	is defined in unistd.h. Reformat conditional block for easier reading.

	* config.table (shared): Default to no if ${enable_shared}
	is unset or empty; this logic is used by the toplevel
	configure scripts, too.

Sat May 16 14:01:26 1998  Jeffrey A Law  (law@cygnus.com)

	* config.table: Add line to set enable_shared in the Makefile
	as needed.

Wed May 13 14:24:38 1998  Kaveh R. Ghazi  <ghazi@caip.rutgers.edu>

	* cplus-dem.c (squangle_mop_up): Change return type to void.
	(internal_cplus_demangle): Remove unused parameter `options'.
	All callers changed.
	(cplus_demangle_opname): Remove function wide variable `int i' and
	replace with `size_t i' at each location where it is used.
	(cplus_mangle_opname): change type of `i' from int to size_t.

Wed May 13 13:39:38 1998  Ian Lance Taylor  <ian@cygnus.com>

	* alloca-conf.h: Include config.h.  Check HAVE_ALLOCA_H rather
	than sparc or sun.
	* Makefile.in (argv.o): Depend upon config.h and alloca-conf.h.

Fri May  8 00:23:51 1998  Ian Lance Taylor  <ian@cygnus.com>

	* configure.in: Set libiberty_topdir correctly when srcdir is
	"." and with_target_subdir is not set.
	* configure: Rebuild.

Thu May  7 13:01:44 1998  Ian Lance Taylor  <ian@cygnus.com>

	* configure.in: Add *-*-mingw32* case.
	* configure: Rebuild.

Wed May  6 11:33:51 1998  Ian Lance Taylor  <ian@cygnus.com>

	* config.table: Never use a PIC file for *-*-cygwin32*.

	* Makefile.in (config.status): Depend upon config.table.

	* configure.in: On a cygwin32 host, always compile random, and
	don't test for sys_siglist, strsignal, or psignal.
	* configure: Rebuild.

	* clock.c: Check HAVE_SYS_PARAM_H rather than NO_SYS_PARAM_H.
	* getcwd.c: Likewise.
	* getpagesize.c: Likewise.
	* getruntime.c: Likewise.

Tue May  5 18:08:32 1998  Ian Lance Taylor  <ian@cygnus.com>

	Use autoconf tests rather than the old dummy.c test:
	* configure.in: Add AC_ARG_WITH calls for --with-target-subdir and
	--with-newlib.  Add AC_CONFIG_HEADER.  Use AC_REPLACE_FUNCS for
	most functions.  Add special cases to handle newlib and VxWorks.
	Remove target_makefile_frag.  Create stamp-h in AC_OUTPUT if
	CONFIG_HEADERS is set.  Only call config-ml.in in AC_OUTPUT if
	CONFIG_FILES is set; set ac_file before calling it.
	* config.table (arm-*-riscix*, *-*-cygwin32): Remove.
	(*-*-hpux*, *-*-hiux*, *-*-irix4*, *-*-solaris2*): Remove.
	(*-*-sysv4*, *-*-go32, *-*-vxworks5*, *-*-vxworks): Remove
	(i[3456]-*-mingw32*): Remove.
	* Makefile.in (ERRORS_CC, CONFIG_H, NEEDED_LIST): Remove.
	(LIBOBJS): New variable.
	(HOST_OFILES, DO_ALSO, STAGESTUFF): Remove.
	(all): Depend upon needed-list.  Don't check RULE1.
	(@target_makefile_frag@): Remove.
	(COMPILE.c): Include @DEFS@.
	(HFILES): Add alloca-conf.h.
	(REQUIRED_OFILES): Remove basename.o.
	($(TARGETLIB)): New target.
	(stamp-needed, lneeded-list, needed.awk, stamp-config): Remove.
	(lconfig.h, needed2.awk, dummy.o, errors): Remove.
	(needed-list, config.h): Rewrite.
	(RULE1, $(RULE1), RULE2, $(RULE2)): Remove.
	(.always.): Remove.
	(Makefile): Set CONFIG_FILES and CONFIG_HEADERS.
	(stamp-h): New target.
	(atexit.o, clock.o, getcwd.o, getpagesize.o): New targets.
	(basename.o): Don't depend upon config.h.
	(getruntime.o): Depend upon config.h.
	* atexit.c: Include config.h.  Check HAVE_ON_EXIT rather than
	NEED_on_exit.
	* basename.c: Don't include config.h.  Don't check NEED_basename.
	* clock.c: Include config.h.
	* getcwd.c: Likewise.
	* getpagesize.c: Likewise.
	* getruntime.c: Likewise.  Fix checks which set HAVE_GETRUSAGE and
	HAVE_TIMES.
	* strerror.c: Change uses of NEED_sys_errlist to
	HAVE_SYS_ERRLIST.  Likewise for NEED_strerror and HAVE_STRERROR.
	* strsignal.c: Likewise for NEED_sys_siglist and HAVE_SYS_SIGLIST,
	and for NEED_strsignal and HAVE_STRSIGNAL and for NEED_psignal and
	HAVE_PSIGNAL.
	* acconfig.h: New file.
	* dummy.c: Remove.
	* functions.def: Remove.
	* config/mh-cxux7 (HDEFINES): Remove -DHAVE_SYSCONF.
	* config/mh-windows (HDEFINES): Remove.
	* config/mh-cygwin32: Remove.
	* config/mh-go32: Remove.
	* config/mh-irix4: Remove.
	* config/mh-riscix: Remove.
	* config/mh-sysv4: Remove.
	* config/mt-mingw32: Remove.
	* config/mt-vxworks5: Remove.
	* config.in: New file, generated using autoheader.
	* configure: Rebuild.

Mon May  4 13:00:28 1998  Ian Lance Taylor  <ian@cygnus.com>

	* configure.in: Rewrite to use autoconf.
	* configure: Generate using autoconf.
	* config/mh-a68bsd: Remove.
	* config/mh-apollo68: Remove.
	* config/mh-hpbsd: Remove.
	* config/mh-ncr3000: Remove.
	* config/mh-sysv: Remove.
	* config/mh-aix (RANLIB, INSTALL): Don't define.
	* config/mh-cxux7 (RANLIB, INSTALL): Don't define.
	* config/mh-irix4 (CC, RANLIB, INSTALL): Don't define.
	* config/mh-sysv4 (RANLIB, INSTALL): Don't define.
	* config.table: Change config_shell to CONFIG_SHELL, and use
	libiberty_topdir to find move-if-change.
	(m68k-apollo-bsd*, m68k-apollo-sysv*): Remove.
	(i[3456]86-ncr-sysv4*, *-*-dgux*, hppa*-hp-bsd*): Remove.
	(*-*-irix*, *-*-m88kbcs*, *-*-sysv*): Remove.
	* Makefile.in (srcdir): Set to @srcdir@.
	(VPATH): Likewise.
	(prefix, exec_prefix, bindir, libdir): Set to autoconf variables.
	(SHELL, INSTALL, INSTALL_PROGRAM, INSTALL_DATA): Likewise.
	(CC, CFLAGS, RANLIB)): Likewise.
	(datadir, man*dir, infodir, includedir, MAKEINFO): Remove.
	(target_makefile_frag, host_makefile_frag): Add substitutions.
	(INSTALL_DEST): Set to @INSTALL_DEST@.
	(Makefile): Depend upon config.status.  Don't depend upon
	$(host_makefile_frag) or $(target_makefile_frag).
	(config.status): New target.

Sun May  3 17:58:49 1998  Ian Lance Taylor  <ian@cygnus.com>

	* config/mt-sunos4: Remove.  Should be handled by --with-headers
	and --with-libraries options at top level.
	* config.table: Never use mt-sunos4.

	* alloca-conf.h: New file, combining alloca-norm.h and
	alloca-botch.h.
	* alloca-norm.h: Remove.
	* alloca-botch.h: Remove.
	* configure.in: Set shell variables files and links to empty.
	* config.table: Don't set shell variable files.
	* configure.bat: Don't create alloca-conf.h.
	* makefile.vms: Likewise.
	* mpw-config.in: Likewise.
	* vmsbuild.com: Likewise.

Fri May  1 11:41:42 1998  Ian Lance Taylor  <ian@cygnus.com>

	* Makefile.in ($(HOST_OFILES) $(REQUIRED_OFILES)): Remove old
	target depending upon config.h.
	(alloca.o): Add target depending upon config.h
	(basename.o, choose-temp.o, fnmatch.o): Likewise.
	(getopt.o, getopt1.o, pexecute.o, strerror.o): Likewise.
	(strsignal.o, xstrerror.o): Likewise.

Fri May  1 04:26:25 1998  Peter Schauer <pes@regent.e-technik.tu-muenchen.de>

	* cplus-dem.c (cplus_demangle_opname):  Initialize work.

Mon Apr 27 15:53:30 EDT 1998 Andrew MacLeod <amacleod@cygnus.com>

	* cplus-dem.c (demangle_qualified): Replace missing else.

Sun Apr 26 15:38:50 1998  Andreas Schwab  <schwab@issan.informatik.uni-dortmund.de>

	* cplus-dem.c (gnu_special): Fix off-by-one bug when checking the
	length in the name of a virtual table.

Wed Apr 22 10:53:49 EDT 1998 Andrew MacLeod  <amacleod@cygnus.com>

	* cplus-dem.c (struct work stuff): Add field for B and K mangle codes.
	(cplus_demangle_opname): Call mop_up_squangle.
	(cplus_demangle): Initialize squangle info, then call
	internal_cplus_demangle. (Most code moved there as well)
	(internal_cplus_demangle): New function, performs most of what use
	to be done in cplus_demangle, but is only called with this file.
	(squangle_mop_up): New function to clean up B and K code data.
	(mop_up): set pointers to NULL after freeing.
	(demangle_signature, demangle_template, demangle_class): Add
	switch elements to handle K and B codes.
	(demangle_prefix, gnu_special, demangle_qualified): Add
	code to handle K and B codes.
	(do_type, demangle_fund_type): Handle B and K codes.
	(remember_Ktype): New function to store K info.
	(register_Btype, remember_Btype): New functions for B codes.
	(forget_B_and_K_types): New function to destroy B and K info.

Fri Apr 10 01:49:10 1998  Jeffrey A Law  (law@cygnus.com)

	* COPYING.LIB, choose-temp.c, cplus-dem.c: Sync with egcs & gcc.

Thu Mar  5 09:23:28 1998  Manfred Hollstein  <manfred@s-direktnet.de>

	* config.table: Make locating frag files failsafe even for the
	special case if configuring and building in srcdir.

Mon Feb 23 14:33:15 1998  Ian Lance Taylor  <ian@cygnus.com>

	* choose-temp.c: Fix handling of sys/file.h to work in libiberty.

Sun Feb 22 18:03:23 1998  Jeffrey A Law  (law@cygnus.com)

	* choose-temp.c: Sync with copy in gcc.

Thu Feb 12 16:29:49 1998  Ian Lance Taylor  <ian@cygnus.com>

	* getopt.c: Update to latest FSF version.
	* getopt1.c: Likewise.

Tue Feb 10 16:58:33 1998  Stan Shebs  <shebs@andros.cygnus.com>

	* cplus-dem.c (gnu_special): Don't get confused by .<digits>
	strings that are not actually lengths.

Fri Feb  6 01:35:17 1998  Manfred Hollstein  <manfred@s-direktnet.de>

	* Makefile.in (FLAGS_TO_PASS): Don't pass PICFLAG.
	(.c.o): Check value of enable_shared, not PICFLAG.
	(stamp-picdir): Dito.

Thu Feb  5 18:48:56 1998  Geoffrey Noer  <noer@cygnus.com>

	* config/mh-cygwin32: remove vasprintf.o from EXTRA_OFILES
	since it gets built automatically

Sun Feb  1 02:52:32 1998  Mike Stump  <mrs@wrs.com>

	* config.table (vxworks configs): Default to VxWorks 5.x, as that is
	the currently shipping OS.

Tue Jan 27 16:08:20 1998  Pat Rankin  <rankin@eql.caltech.edu>

	* vmsbuild.com [REQUIRE_OFILES]: Synchronized with Makefile.in:
	Add fnmatch.o and objalloc.o; remove vasprintf.o.
	[config.h]: Define NEED_strsignal.

Mon Jan 19 12:20:01 1998  Ian Lance Taylor  <ian@cygnus.com>

	* functions.def: Correct argument types for strerror and
	strsignal.  Reported by Alex Gutman <agutman@emc.com>.

Sun Jan 18 15:57:28 1998  Michael Snyder  <msnyder@cleaver.cygnus.com>

	* vasprintf.c (int_vasprintf): Increase buffer size for float/double
	values.

Sat Jan 17 22:28:38 1998  Mumit Khan  <khan@xraylith.wisc.edu>
			  J.J. VanderHeijden <J.J.vanderHeijden@student.utwente.nl>

	Add mingw32 support.
	* pexecute.c (pexecute): New function for mingw32. Supports pipes.
	(pwait): New function for mingw32.

	* config.table (i[3456]86-*-mingw32*): Support for i386-mingw32.
	* config/mt-mingw32: New file.
	* xmalloc.c (first_break): Not used for mingw32.
	(xmalloc_set_program_name): Don't use sbrk on mingw32.
	(xmalloc): Likewise.
	(xrealloc): Likewise.

Sat Jan 17 22:28:05 1998  Jeffrey A Law  (law@cygnus.com)

	* choose-temp.c: Sync with gcc version.

Tue Jan 13 18:34:39 1998  Jim Wilson  <wilson@cygnus.com>

	* Makefile.in (install_to_libdir, install_to_tooldir): Add MULTISUBDIR
	to all filenames in libdir and tooldir.
	(distclean): Do MULTICLEAN before deleting Makefile.
	(stamp-needed, stamp-config): Add MULTISRCTOP to
	pathname for move-if-change.

Thu Dec  4 17:25:19 1997  Jeffrey A Law  (law@cygnus.com)

	* strsignal.c (sys_nsig): Try NSIG and _NSIG.

Wed Nov 19 13:37:06 1997  Michael Meissner  <meissner@cygnus.com>

	* alloca-norm.h (alloca, GCC case): Don't redefine alloca if it
	was already defined previously.

Mon Nov 10 12:48:03 1997  Philippe De Muyter  <phdm@macqel.be>

	* Makefile.in (INSTALL): Use ../install-sh, not install.

Tue Oct 28 23:41:15 1997  Judy Goldberg  <jodyg@idt.net>

	* Makefile.in (CFILES): Add pexecute.c.

Wed Oct 15 19:13:48 1997  Ian Lance Taylor  <ian@cygnus.com>

	* asprintf.c: Consistently use either stdarg or varargs.

Tue Oct 14 12:01:00 1997  Mark Mitchell  <mmitchell@usa.net>

	* cplus-dem.c (demangle_signature): Don't look for return types on
	constructors.  Handle member template constructors.

Fri Oct  3 17:53:30 1997  Ian Lance Taylor  <ian@cygnus.com>

	* README: Fix configuration instructions.

Mon Sep 29 12:28:41 1997  Ian Lance Taylor  <ian@cygnus.com>

	* pexecute.c: Update to current version from /gd/gnu/lib:

	Mon Sep 29 12:27:59 1997  Ian Lance Taylor  <ian@cygnus.com>

	* pexecute.c: Use spawn if __CYGWIN32__.

	1997-08-08  Paul Eggert  <eggert@twinsun.com>

	* pexecute.c: Include "config.h" first, as per autoconf manual.

	Fri Jun 27 15:20:29 1997  Scott Christley <scottc@net-community.com>

	* pexecute.c (fix_argv): New function.
	(pexecute): Win32 but not Cygwin32 needs its arguments fixed.
	Add underscore to cwait function call.

Sun Sep 28 12:00:52 1997  Mark Mitchell  <mmitchell@usa.net>

	* cplus-dem.c (demangle_template): Add new parameter.  Handle new
	template-function mangling.
	(consume_count_with_underscores): New function.
	(demangle_signature): Handle new name-mangling scheme.

Wed Sep 24 00:31:59 1997  Felix Lee  <flee@yin.cygnus.com>

	* asprintf.c: stdarg.h when ALMOST_STDC
	* config/mh-windows (EXTRA_OFILES): add asprintf.o and
	strncasecmp.o.

Thu Aug 28 14:27:15 1997  Andrew Cagney  <cagney@b1.cygnus.com>

	* vasprintf.c (vasprintf): Allow for _BSD_VA_LIST_.

	* config.table: Add case for FreeBSD 2.1 and 2.2, needs mh-fbsd21.

	* config/mh-fbsd21 (EXTRA_OFILES): Force vasprintf.o

Wed Sep 10 12:43:10 1997  Jason Merrill  <jason@yorick.cygnus.com>

	* cplus-dem.c (demangle_fund_type): Change "complex" to "__complex".

Fri Sep  5 16:34:42 1997  Andrew Cagney  <cagney@b1.cygnus.com>

	* asprintf.c (asprintf): New file.
	* Makefile.in (CFILES): Add asprintf.c
	* functions.def: Ditto.

Thu Aug 28 18:53:34 1997  Andrew Cagney  <cagney@b1.cygnus.com>

	* argv.c (dupargv): New function, duplicate an argument vector.

Tue Aug 19 20:28:45 1997  Geoffrey Noer  <noer@cygnus.com>

	* config/mh-cygwin32: also build random.o

Tue Aug 19 17:10:56 1997  Jason Merrill  <jason@yorick.cygnus.com>

	* cplus-dem.c: Add 'extern' to prepends_underscore.

Wed Jul 30 11:42:19 1997  Per Bothner  <bothner@cygnus.com>

	* cplus-dem.c: Various changes to produce Java output when passed
	DMGL_JAVA.  Thus "::" becomes "." and "JArray<Foo>" becomes "Foo[]".
	(main): Support --java and -j flags to set DMGL_JAVA.

Tue Jul 22 19:05:23 1997  Robert Hoehne <robert.hoehne@Mathematik.TU-Chemnitz.DE>

	* config/mh-go32 (CC, AR, RANLIB): Don't define.

Tue Jul 22 17:49:54 1997  Ian Lance Taylor  <ian@cygnus.com>

	* Makefile.in (REQUIRED_OFILES): Add pexecute.o.
	(pexecute.o): New target.

	* Makefile.in (stamp-needed): New target, replacing needed-list.
	(needed-list): Just depend upon stamp-needed.
	(stamp-config): New target, replacing config.h.
	(config.h): Just depend upon stamp-config.
	(mostlyclean): Remove stamp-*.

Thu Jun 12 11:00:18 1997  Angela Marie Thomas (angela@cygnus.com)

	* Makefile.in (FLAGS_TO_PASS): pass INSTALL, INSTALL_PROGRAM and
	INSTALL_DATA for multilibbed installs

Tue Jun  3 13:21:05 1997  Doug Evans  <dje@canuck.cygnus.com>

	Tue Dec 10 09:44:57 1996  Paul Eggert  <eggert@twinsun.com>

	* choose-temp.c (choose_temp_base): Don't dump core if TMPDIR is empty.

	* choose-temp.c (try): Insist that temp dir be searchable.

	Wed Oct 23 17:36:39 1996  Doug Rupp  (rupp@gnat.com)

	* choose-temp.c (choose_temp_base): On VMS, use proper syntax
	for current directory.

	Sat Feb 15 19:03:48 1997  Geoffrey Noer  (noer@cygnus.com)

	* pexecute.c: Remove special cases for cygwin32.
	(pwait): Remove local definition of `pid'.

	Tue Nov 12 18:26:15 1996  Doug Rupp  (rupp@gnat.com)

	* pexecute.c (vfork): Supply new definition for VMS.
	(pwait): Use waitpid instead of wait for VMS.

Tue May 20 14:02:20 1997  Brendan Kehoe  <brendan@lisa.cygnus.com>

	* cplus-dem.c (do_type): Handle `J'.
	(demangle_fund_type): Print "complex" for it.

Wed Apr 30 12:15:45 1997  Jason Merrill  <jason@yorick.cygnus.com>

	* configure.in: Don't turn on multilib here.

Mon Apr 28 19:04:31 1997  Michael Snyder  <msnyder@cleaver.cygnus.com>

	* obstack.c: move _obstack_memory_used outside of ifdef.  Cannot be
	elided; needed by gdb and not present in libc.

Thu Apr 24 19:33:47 1997  Ian Lance Taylor  <ian@cygnus.com>

	* Makefile.in (clean): Remove tmpmulti.out.

Tue Apr 22 10:25:15 1997  Fred Fish  <fnf@cygnus.com>

	* floatformat.c (floatformat_ieee_double_littlebyte_bigword):
	Add new floatformat, mainly for ARM doubles.

Mon Apr 14 12:11:16 1997  Ian Lance Taylor  <ian@cygnus.com>

	* config.table: Use ${config_shell} with ${moveifchange}.  From
	Thomas Graichen <graichen@rzpd.de>.

Fri Apr  4 03:09:24 1997  Ulrich Drepper  <drepper@cygnus.com>

	* configure.in: Enable multilibing by default.
	Update multilib template to read config-ml.in.

Tue Apr  1 16:26:39 1997  Klaus Kaempf  <kkaempf@progis.de>

	* makefile.vms: Add objalloc.

Mon Mar 31 23:57:51 1997  H.J. Lu  <hjl@gnu.ai.mit.edu>

	* cplus-dem.c (demangle_it): Add prototype declaration.
	(usage, fatal): Likewise.

	* xexit.c (_xexit_cleanup): Add prototype.

	* strerror.c (init_error_tables): Declare.

Fri Mar 28 11:43:20 1997  H.J. Lu  <hjl@lucon.org>

	* functions.def: Add DEF of vasprintf, and DEFFUNC of strsignal.
	* strsignal.c: Only define strsignal if NEED_strsignal.
	* Makefile.in (REQUIRED_OFILES): Remove vasprintf.o.
	* configure.in: Add NEED_strsignal to xconfig.h.  Add vasprintf.o
	to xneeded-list.
	* config/mh-cygwin32 (HDEFINES): Add -DNEED_strsignal.
	(EXTRA_OFILES): Define to vasprintf.o.
	* config/mh-windows (HDEFINES): Add -DNEED_strsignal.
	(EXTRA_OFILES): Add vasprintf.o.
	* config/mt-vxworks5 (vxconfig.h): Define NEED_strsignal.
	(vxneeded-list): Add vasprintf.o.

Thu Mar 20 17:02:09 1997  Ian Lance Taylor  <ian@cygnus.com>

	* objalloc.c: Include <stdio.h>.

Mon Mar 17 19:23:11 1997  Ian Lance Taylor  <ian@cygnus.com>

	* objalloc.c: New file.
	* Makefile.in (CFILES): Add objalloc.c
	(REQUIRED_OFILES): Add objalloc.o.
	(objalloc.o): New target.

Sat Mar 15 18:49:41 1997  Ian Lance Taylor  <ian@cygnus.com>

	* obstack.c: Update to current FSF version.

Fri Mar 14 14:18:47 1997  Ian Lance Taylor  <ian@cygnus.com>

	* cplus-dem.c: Add prototypes for all static functions.
	(mystrstr): Make static.  Make arguments and result const.
	(cplus_match): Remove; not used.

Tue Mar 11 14:20:31 1997  Brendan Kehoe  <brendan@lisa.cygnus.com>

	* cplus-dem.c (gnu_special): Call demangled_fund_type for other
	__t* symbols.

Tue Mar 11 15:41:21 1997  H.J. Lu  <hjl@lucon.org>

	* spaces.c: Declare malloc and free properly.
	* strsignal.c (init_signal_tables): Add prototype.
	* xatexit.c (_xexit_cleanup): Add parameter declarations.

Wed Feb 19 15:43:24 1997  Brendan Kehoe  <brendan@lisa.cygnus.com>

	* Makefile.in (lneeded-list): If alloca.o is needed, xexit.o is
	also required because of xmalloc.o.

Fri Feb 14 13:43:38 1997  Ian Lance Taylor  <ian@cygnus.com>

	* strsignal.c: Unconditionally redefine sys_siglist around the
	inclusion of the system header files.

Thu Feb 13 22:01:04 1997  Klaus Kaempf  <kkaempf@progis.de>

	* makefile.vms: Remove 8 bit characters.  Update to latest
	gcc release.

Tue Feb  4 11:52:19 1997  Ian Lance Taylor  <ian@cygnus.com>

	* strsignal.c: Use NEED_sys_siglist instead of
	LOSING_SYS_SIGLIST.
	* config.table: Don't use mh-lynxos.
	* config/mh-lynxos: Remove.

Thu Jan 16 14:51:03 1997  Bob Manson  <manson@charmed.cygnus.com>

	* cplus-dem.c: Fix indenting; make identical to the copy
	in GCC.
	(do_type, case 'M'): Check for a template as well as a class.

Thu Dec 19 13:51:33 1996  Brendan Kehoe  <brendan@lisa.cygnus.com>

	* config/mt-vxworks5 (vxneeded-list): Remove sigsetmask.o, since
	vxworks 5.[0-3] all have sigsetmask in them; the one provided by
	libiberty is incorrect, as well.

Mon Dec  2 15:03:42 1996  Michael Meissner  <meissner@tiktok.cygnus.com>

	* alloca.c (alloca): When compiled with an ANSI/ISO compiler,
	alloca takes a size_t argument, not just unsigned.

Mon Nov 18 15:42:08 1996  Jason Merrill  <jason@yorick.cygnus.com>

	* cplus-dem.c: Note that this file also lives in GCC.

Mon Nov 18 15:19:00 1996  Dawn Perchik  <dawn@critters.cygnus.com>

	* alloca.c: Remove include of libiberty.h for hpux.
	* argv.c:  Replace defs from libiberty.h.
	* spaces.c: Put back externs from removed from libiberty.h.
	* vasprintf.c: Remove include of libiberty.h for hpux.

Mon Nov 18 14:08:00 1996  Dawn Perchik  <dawn@critters.cygnus.com>

	* cplus-dem.c: Checking in again; last checkin filed due to sticky tag.

Wed Nov 13 08:22:00 1996  Dawn Perchik  <dawn@critters.cygnus.com>

	* cplus-dem.c: Revert last two commits due to conflicts with
	hpux system headers.

Wed Nov 13 08:22:00 1996  Dawn Perchik  <dawn@critters.cygnus.com>

	* alloca.c, argv.c, spaces.c, strcasecmp.c, vasprintf.c, vprintf.c:
	Revert last commit due to conflicts with hpux system headers.

Wed Nov 13 10:36:50 1996  Michael Meissner  <meissner@tiktok.cygnus.com>

	* cplus-dem.c (x{m,re}alloc): Make declarations compatibile with
	libiberty.h when compiled with a standard compiler.

Tue Nov 12 16:31:00 1996  Dawn Perchik  <dawn@critters.cygnus.com>

	* alloca.c: Include libiberty.h for definition of xmalloc.
	Don't redefine NULL.
	* argv.c: Move prototypes to libiberty.h.
	* cplus-dem.c: Include libiberty.h for definition of xmalloc.
	Don't redefine NULL.
	Use casts to eliminate compiler warnings.
	* spaces.c: Remove prototypes for malloc and free which are
	already in libibrty.h.
	* strcasecmp.c: Use casts to eliminate compiler warnings.
	* vasprintf.c: Include libiberty.h for definition of malloc.
	Don't redefine NULL.
	* vprintf.c: Include stdarg.h if __STDC__.

Fri Oct 11 15:42:12 1996  Stu Grossman  (grossman@critters.cygnus.com)

	* config/mh-windows:  Add strcasecmp.o to EXTRA_OFILES.

Fri Oct 11 11:16:31 1996  Stan Shebs  <shebs@andros.cygnus.com>

	* mpw.c (mpwify_filename): Rewrite to simplify, and to handle
	upward components correctly.

Tue Oct  8 08:55:34 1996  Stu Grossman  (grossman@critters.cygnus.com)

	* config.table, config/mh-windows:  Add support for building under
	MSVC (the Microsoft build environment).

Mon Oct  7 10:50:27 1996  Ian Lance Taylor  <ian@cygnus.com>

	* fnmatch.c: Undef const if not __STDC__.

Thu Oct  3 13:46:39 1996  Ian Lance Taylor  <ian@cygnus.com>

	* fnmatch.c: New file.
	* Makefile.in (CFILES): Add fnmatch.c.
	(REQUIRED_OFILES): Add fnmatch.o.
	(fnmatch.o): New target.

Wed Sep 18 14:49:13 1996  Jason Merrill  <jason@yorick.cygnus.com>

	* cplus-dem.c (demangle_template): Fix handling of address args.
	(gnu_special): Handle type_info stuff.

Fri Sep 13 17:52:55 1996  Stan Shebs  <shebs@andros.cygnus.com>

	* mpw.c (DebugPI): Make settable from the env var DEBUG_PATHNAMES.
	(mpwify_filename): Handle "::/" case.

Thu Sep 12 13:30:40 1996  Geoffrey Noer  <noer@cygnus.com>

	* config/mh-cygwin32: new file (need -DNEED_basename and
		-DNEED_sys_siglist for native NT rebuilding)
	* config.table (*-*-cygwin32): new entry
	* choose-temp.c: bring in sync with gcc (revert Aug 17 change)

Thu Aug 29 16:48:45 1996  Michael Meissner  <meissner@tiktok.cygnus.com>

	* config.table (i[345]86-*-*): Recognize i686 for pentium pro.

Tue Aug 27 13:47:58 1996  Stan Shebs  <shebs@andros.cygnus.com>

	* pexecute.c (pexecute) [MPW]: Remove old bogus code that
	messed with arguments that included a '/', add escape chars
	to double quotes, remove const decl from arg that Mac
	compilers don't seem to like.

Sat Aug 17 04:44:27 1996  Geoffrey Noer  <noer@cygnus.com>

	* pexecute.c: Update test for win32 (&& ! cygwin32).
	* choose-temp.c: fix WIN32 preprocessor defines

Thu Aug 15 12:26:48 1996  Stan Shebs  <shebs@andros.cygnus.com>

	* mpw-make.sed: Add @DASH_C_FLAG@ and @SEGMENT_FLAG({Default})@
	to editing of default makefile rule.

Sun Aug 11 21:03:27 1996  Stu Grossman  (grossman@critters.cygnus.com)

	* alloca-norm.h:  Include <malloc.h> if _WIN32.
	* argv.c:  Include non-prototyped decls for malloc and string
	functions if ! _WIN32 or if __GNUC__.

Thu Aug  8 12:42:40 1996  Klaus Kaempf  <kkaempf@progis.de>

	* config.h-vms: New file.
	* makefile.vms: Use it.

Wed Aug  7 17:16:12 1996  Stu Grossman  (grossman@critters.cygnus.com)

	* getopt.c (_getopt_internal):  If argc is 0, just return (before
	we reference *argv and segfault).

Mon Aug  5 01:29:08 1996  Jason Merrill  <jason@yorick.cygnus.com>

	* Makefile.in (distclean): Add multilib.out.

Thu Jul 18 17:40:55 1996  Ian Lance Taylor  <ian@cygnus.com>

	* alloca-norm.h: Change #ifdef sparc to #if defined (sparc) &&
	defined (sun).  From Andrew Gierth <ANDREWG@microlise.co.uk>.

Mon Jul  1 13:40:44 1996  Ken Raeburn  <raeburn@cygnus.com>

	Tue May 28 15:29:03 1996  Pat Rankin  <rankin@eql.caltech.edu>

	* vmsbuild.com (REQUIRD_OFILES): Add choose-temp.o and xstrdup.o.

	Thu Jan 25 18:20:04 1996  Pat Rankin  <rankin@eql.caltech.edu>

	* vmsbuild.com: Changes to handle DEFFUNC(on_exit).
	(do_ofiles): Allow nonexistent source file in pass 3.
	(chk_deffunc): New routine.

Tue Jun 25 19:24:43 1996  Doug Evans  <dje@canuck.cygnus.com>

	* pexecute.c (PEXECUTE_VERBOSE): Define.
	(MPW pexecute): Check flags & PEXECUTE_VERBOSE instead of verbose_flag.

Tue Jun 25 23:11:48 1996  Jason Molenda  (crash@godzilla.cygnus.co.jp)

	* Makefile.in (docdir): Removed.

Tue Jun 25 23:01:07 1996  Jason Molenda  (crash@godzilla.cygnus.co.jp)

	* Makefile.in (oldincludedir): Removed.

Tue Jun 25 22:50:07 1996  Jason Molenda  (crash@godzilla.cygnus.co.jp)

	* Makefile.in (datadir): Set to $(prefix)/share.

Thu Jun 20 21:17:52 1996  Ian Lance Taylor  <ian@cygnus.com>

	* cplus-dem.c (demangle_arm_pt): Reindent.  Avoid endless loop by
	checking for errors from do_type.

Tue Jun 18 14:36:19 1996  Klaus Kaempf  <kkaempf@progis.de>

	* makefile.vms: New file.
	* xmalloc.c: If VMS, include <stdlib.h> and <unixlib.h> rather
	than declaring malloc, realloc, and sbrk.

Mon Jun 10 13:17:17 1996  Doug Evans  <dje@canuck.cygnus.com>

	* pexecute.c: New file.

Wed Jun  5 16:57:45 1996  Richard Henderson  <rth@tamu.edu>

	* xmalloc.c: Declare sbrk.

Sat May  4 05:08:45 1996  Peter Schauer  (pes@regent.e-technik.tu-muenchen.de)

	* alloca-norm.h:  Add SPARCworks cc compatible __builtin_alloca
	declaration.

Mon Apr 22 18:41:49 1996  Ian Lance Taylor  <ian@cygnus.com>

	* xstrerror.c: Include <stdio.h>.

Sun Apr 21 11:55:12 1996  Doug Evans  <dje@canuck.cygnus.com>

	* Makefile.in (CFILES): Add atexit.c.

Sun Apr 21 09:50:09 1996  Stephen L Moshier  (moshier@world.std.com)

	* choose-temp.c: Include sys/types.h before sys/file.h for sco3.2v5.

Wed Apr 17 11:17:55 1996  Doug Evans  <dje@canuck.cygnus.com>

	* choose-temp.c: Don't #include sys/file.h ifdef NO_SYS_FILE_H.
	#include <stdio.h>
	* config/mt-vxworks5 (HDEFINES): Define NO_SYS_FILE_H.

Tue Apr 16 11:27:16 1996  Jeffrey A Law  (law@cygnus.com)

	* Makefile.in (lneeded-list): If alloca.o is needed, so is xmalloc.o.
	Reverts Feb 8, 1995 change.

Mon Apr 15 12:53:26 1996  Doug Evans  <dje@canuck.cygnus.com>

	* choose-temp.c: New file.
	* Makefile.in (CFILES): Add choose-temp.c.
	(REQUIRED_OFILES): Add choose-temp.o.

Sat Apr 13 14:19:30 1996  Stu Grossman  (grossman@critters.cygnus.com)

	* floatformat.c (floatformat_to_double):  Don't bias exponent when
	handling zero's, denorms or NaNs.

Thu Apr 11 13:36:56 1996  Stu Grossman  (grossman@critters.cygnus.com)

	* floatformat.c (floatformat_to_double):  Fix bugs with handling
	numbers with fractions < 32 bits.

Mon Apr  8 14:48:34 1996  Ian Lance Taylor  <ian@cygnus.com>

	* config.table: Permit --enable-shared to specify a list of
	directories.

Tue Mar 19 22:02:07 1996  Jason Merrill  <jason@yorick.cygnus.com>

	* cplus-dem.c (demangle_template): Fix for non-mangled pointer
	arguments.

Fri Mar  8 17:24:18 1996  Ian Lance Taylor  <ian@cygnus.com>

	* configure.in: If srcdir is `.' and with_target_subdir is not
	`.', then set MULTISRCTOP before calling config-ml.in.

Thu Mar  7 13:37:10 1996  Stan Shebs  <shebs@andros.cygnus.com>

	* mpw.c (mpw_open): Add debugging output option.

Wed Mar  6 17:36:03 1996  Jason Merrill  <jason@yorick.cygnus.com>

	* cplus-dem.c (demangle_template): Fix for address-of-extern arguments.

Tue Feb 27 12:00:50 1996  Raymond Jou  <rjou@mexican.cygnus.com>

	* mpw.c (mpwify_filename): Change 6 to 5 in
	strncmp (unixname, "/tmp/", 5).

Tue Feb 20 10:55:53 1996  Ian Lance Taylor  <ian@cygnus.com>

	* cplus-dem.c (demangle_template): Initialize is_bool.  Correctly
	handle 0 as a pointer value parameter.

Mon Feb  5 16:41:44 1996  Ian Lance Taylor  <ian@cygnus.com>

	* Makefile.in (all): Depend upon required-list.
	(required-list): New target.
	(clean): Remove required-list.

Wed Jan 31 10:19:41 1996  Steve Chamberlain  <sac@slash.cygnus.com>

	* win32.c: Deleted.
	* config.table (i386-*-win32): Deleted.
	* config/mh-i386win32: Deleted.

Thu Jan 18 11:34:17 1996  Ian Lance Taylor  <ian@cygnus.com>

	* cplus-dem.c (cplus_demangle_opname): Change opname parameter to
	const char *.
	(cplus_mangle_opname): Change return type and opname parameter to
	const char *.  Don't cast return value.

Tue Jan 16 12:13:11 1996  Stan Shebs  <shebs@andros.cygnus.com>

	* mpw.c: Include Timer.h, in order to get m68k Microseconds trap
	definition.

Wed Jan  3 13:15:04 1996  Fred Fish  <fnf@cygnus.com>

	* obstack.c: Update copyright to 1996.
	(_obstack_memory_used): Define new function.  Called via
	obstack_memory_used macro.

Thu Dec 28 11:39:40 1995  Ian Lance Taylor  <ian@cygnus.com>

	* xstrdup.c: New file.
	* Makefile.in (CFILES): Add xstrdup.c.
	(REQUIRED_OFILES): Add xstrdup.o.
	(xstrdup.o): New target.

Mon Dec 11 18:18:52 1995  Mike Stump  <mrs@cygnus.com>

	* atexit.c: New stub to provide atexit on systems that have
	on_exit, like SunOS 4.1.x systems.
	* functions.def (on_exit, atexit): Ditto.

Mon Dec 11 15:42:14 1995  Stan Shebs  <shebs@andros.cygnus.com>

	* mpw.c (mpw_abort): Remove decl.
	(mpw_access): Move debugging printf.

Sat Dec  2 01:25:23 1995  Ian Lance Taylor  <ian@cygnus.com>

	* config.table: Consistently use ${host} rather than ${xhost} or
	${target}.
	* configure.in: Don't bother to set ${xhost} before calling
	config.table.

Tue Nov 28 14:16:57 1995  Brendan Kehoe  <brendan@lisa.cygnus.com>

	* Makefile.in (.c.o): Use test instead of the left bracket, to
	avoid problems with some versions of make.

Tue Nov 28 11:45:17 1995  Stan Shebs  <shebs@andros.cygnus.com>

	* mpw-make.sed: Fix INCDIR edit to work with Nov 14 change.

Tue Nov 21 11:26:34 1995  Fred Fish  <fnf@rtl.cygnus.com>

	* config/mh-hpux: Remove.  It was only used to define EXTRA_OFILES,
	which was set to just alloca.o, which is now automatically marked
	as needed by the autoconfiguration process.

Tue Nov 21 14:15:06 1995  Ian Lance Taylor  <ian@cygnus.com>

	* config.table: Check ${with_cross_host} rather than comparing
	${host} and ${target}.

Thu Nov 16 14:34:42 1995  Ian Lance Taylor  <ian@cygnus.com>

	* configure.in: If with_target_subdir is empty, set xhost to
	${host} rather than ${target} before calling config.table.

Tue Nov 14 01:38:30 1995  Doug Evans  <dje@canuck.cygnus.com>

	* Makefile.in (MULTITOP): Deleted.
	(MULTISRCTOP, MULTIBUILDTOP): New.
	(FLAGS_TO_PASS): Delete INCDIR.
	(INCDIR): Add $(MULTISRCTOP).
	(install_to_libdir): Add $(MULTISUBDIR).  Call $(MULTIDO).
	* configure.in: Delete call to cfg-ml-com.in.  Call config-ml.in
	instead of cfg-ml-pos.in.
	(cross-compile check): Change to test for with_target_subdir.
	(EXTRA_LINKS): Delete.

Sun Nov 12 12:13:04 1995  Stan Shebs  <shebs@andros.cygnus.com>

	* mpw-make.sed: Add getpagesize.c.o to needed-list.
	* mpw.c [USE_MW_HEADERS]: Conditionalize compiling of
	functions that are supplied by Metrowerks libraries.
	(fstat): Clean up descriptor->pointer conversion code.
	(InstallConsole, etc): Empty definitions, for when linking
	with SIOUX.

Sun Nov  5 19:25:27 1995  Per Bothner  <bothner@kalessin.cygnus.com>

	* Makefile.in (FLAGS_TO_PASS):  Also pass PICFLAGS.
	(.c.o):  Stylistic change.

Thu Nov  2 12:06:29 1995  Ian Lance Taylor  <ian@cygnus.com>

	* strtol.c, strtoul.c: Don't include <stdlib.h>.  From
	phdm@info.ucl.ac.be (Philippe De Muyter).

Wed Nov  1 11:59:36 1995  Ian Lance Taylor  <ian@cygnus.com>

	* configure.in: Correct sed call.

Mon Oct 30 13:03:45 1995  Per Bothner  <bothner@kalessin.cygnus.com>

	* configure.in:  Clean up / simplify for native.

	* configure.in:  Merge in stuff from ../xiberty/configure.in.
	* Makefile.in (CC):  Add definition (so it can be overrridden
	by ../configure).

Tue Oct 24 17:57:27 1995  Stan Shebs  <shebs@andros.cygnus.com>

	* mpw-make.sed: Leave strerror.c.o in standard list of functions.
	* mpw.c (R_OK, ENOENT, EACCESS, ENOSYS): Remove.
	(link): Remove useless definition with error return.
	(last_microseconds, warn_if_spin_delay, record_for_spin_delay):
	Use UnsignedWide type for microsecond counts.

Thu Oct 19 10:52:07 1995  Michael Meissner  <meissner@wogglebug.tiac.net>

	* memcmp.c (memcmp): Argument types are const void *, not void
	*const.

	* strncasecmp.c (strncasecmp): Include ansidecl.h/stdarg.h, not
	sys/types.h.
	* strcasecmp.c (strcasecmp): Ditto.

Tue Oct 10 11:03:24 1995  Fred Fish  <fnf@cygnus.com>

	* Makefile.in (BISON):  Remove macro.

Tue Sep 26 15:06:46 1995  Stan Shebs  <shebs@andros.cygnus.com>

	* Makefile.in (HFILES): Add default empty definition.
	* mpw-config.in (config.h): Only update if changed.
	* mpw-make.in: Remove.
	* mpw-make.sed: New file, edits Makefile.in into MPW makefile.
	* mpw.c: Remove semi-clone of strerror code.
	(sys_nerr, sys_errlist): Define here.
	(Microseconds): Only define as A-line trap if m68k Mac.

Wed Sep 20 12:53:32 1995  Ian Lance Taylor  <ian@cygnus.com>

	* Makefile.in (maintainer-clean): New synonym for distclean.

Mon Aug 28 19:47:52 1995  Per Bothner  <bothner@kalessin.cygnus.com>

	* config.table:  For host, generalize rs6000-ibm-aix*
	to *-ibm-aix* so we also include powerpc.

Tue Aug 22 03:18:05 1995  Ken Raeburn  <raeburn@kr-laptop.cygnus.com>

	Fri Jun 16 18:35:40 1995  Pat Rankin  (rankin@eql.caltech.edu)

	* xstrerror.c: New file.
	* Makefile.in, vmsbuild.com: Compile it.

Mon Jul 31 12:16:32 1995  steve chamberlain  <sac@slash.cygnus.com>

	* config.table (i386-*-win32): New.

Fri Jul 21 11:35:52 1995  Doug Evans  <dje@canuck.cygnus.com>

	* Makefile.in (MULTITOP): New variable.
	(MULTIDIRS, MULTISUBDIR, MULTIDO, MULTICLEAN): Likewise.
	(all): Add multilib support.
	(install_to_tooldir, *clean): Likewise.

Mon Jul 10 11:47:27 1995  Ken Raeburn  <raeburn@cygnus.com>

	* makefile.dos (OBJS): Add hex.o.  From DJ Delorie.

Fri Jun 30 17:28:59 1995  Pat Rankin  (rankin@eql.caltech.edu)

	* vmsbuild.com:  create "new-lib.olb", build libiberty under that
	name, and then make it become "liberty.olb" when done, so that an
	incomplete build attempt never leaves behind something which looks
	like a complete library.

Thu Jun 29 00:22:02 1995  Steve Chamberlain  <sac@slash.cygnus.com>

	* config/mh-i386pe: New file for PE hosts.
	* config.table: Understand PE hosts.

Wed Jun 28 19:13:23 1995  Jason Merrill  <jason@phydeaux.cygnus.com>

	* cplus-dem.c: Update from gcc.

	* argv.c, dummy.c: If __STDC__, #include "alloca-conf.h" after
	<stddef.h>.
	* alloca-norm.h: If __STDC__, declare alloca with its parameter.

Thu Jun 22 18:57:47 1995  Stan Shebs  <shebs@andros.cygnus.com>

	* mpw-make.in (ALL_CFLAGS): Define NEED_basename.
	* mpw.c: Only test DebugPI once whenever printing debug info.
	(mpwify_filename): If filename is /tmp/foo, change it into :_foo,
	also fix to not write on input filename buffer.
	(mpw_access): Use stat() instead of open(), works for directories
	as well as files.

Mon Jun 19 00:33:22 1995  Jason Merrill  <jason@phydeaux.cygnus.com>

	* Makefile.in: Massage broken shells that require 'else true'.

Sat Jun 17 23:21:58 1995  Fred Fish  <fnf@cygnus.com>

	* alloca-norm.h: Declare alloca as type "PTR" to match functions.def.
	Declare __builtin_alloca in the sparc case, as argv.c did.
	* argv.c: Replace inline version of alloca-norm.h at start of file with
	a #include of alloca-conf.h.  Precede it with an include of ansidecl.h
	because alloca-norm.h needs to declare alloca as "PTR".

Mon Jun 12 14:24:26 1995  Steve Chamberlain  <sac@slash.cygnus.com>

	* win32.c: New file.

Fri Jun  9 15:16:14 1995  Jason Merrill  <jason@phydeaux.cygnus.com>

	* dummy.c: #include "alloca-conf.h".

Wed Jun  7 11:46:23 1995  Jason Merrill  <jason@phydeaux.cygnus.com>

	* Makefile.in (mostlyclean): Remove stamp-picdir.
	(clean): Don't.

Mon Jun  5 18:46:06 1995  Jason Merrill  <jason@phydeaux.cygnus.com>

	* config.table (frags): Use toplevel pic frags.

	* Makefile.in (PICFLAG): New macro.
	(all): Depend on stamp-picdir.
	(needed-list): Ditto.
	(.c.o): Also build pic object.
	(stamp-picdir): New rule.
	(mostlyclean): Remove pic.
	(clean): Remove stamp-picdir.

Fri Mar 24 16:55:48 1995  Pat Rankin  (rankin@eql.caltech.edu)

	* vmsbuild.com (config.h): Add `#define NEED_basename'.

Tue May 23 10:12:46 1995  Per Bothner  <bothner@kalessin.cygnus.com>

	* clock.c, getopt.c, strtod.c, vsprintf.c:  Change from using LGPL
	to libio-style copyright.
	* getpagesize.c:  Remove FSF copyright.

Sat May 20 12:30:23 1995  Ken Raeburn  <raeburn@kr-laptop.cygnus.com>

	Added improved VMS support from Pat Rankin:

	Fri Mar 17 18:40:36 1995  Pat Rankin  (rankin@eql.caltech.edu)

	* vmsbuild.com:  new file.

	* getpagesize.c (getpagesize):  implement for VMS;
	* strerror.c (strerror, strerrno, strtoerrno):  add rudimentary
	support for EVMSERR.

Thu May 18 17:01:42 1995  Ken Raeburn  <raeburn@kr-laptop.cygnus.com>

	Wed May 10 14:28:16 1995 Richard Earnshaw (rearnsha@armltd.co.uk)

	* floatformat.c (floatformat_arm_ext): Define.

Tue May 16 13:30:59 1995  Per Bothner  <bothner@kalessin.cygnus.com>

	* basename.c, bcmp.c, getcwd.c, insque.c, rename.c, sigsetmask.c,
	strerror.c, strsignal.c:  Remove FSF copyright.
	* sigsetmask.c: #include <sys/types.h> - seems to be needed by ISC.

Mon May 15 19:53:17 1995  Per Bothner  <bothner@kalessin.cygnus.com>

	* bcopy.c, bzero.c, memcmp.c, memcpy.c, memset.c, strchr.c,
	strrchr.c, strstr.c, vfork.c:  Remove FSF Copyright, because this
	might contaminate libstdc++ with the LGPL.  (OK'd by RMS 11 Oct 94.)
	* strchr.c, strrchr.c:  Add cast to suppress const warning.

Thu May  4 14:36:42 1995  Jason Merrill  <jason@phydeaux.cygnus.com>

	* cplus-dem.c: Use const instead of CONST.  Don't include
	ansidecl.h directly.

Wed Apr 19 01:30:27 1995  Jason Merrill  <jason@phydeaux.cygnus.com>

	* cplus-dem.c: Don't include libiberty.h.  Do declare xmalloc and
	xrealloc.
	(-DMAIN): Don't rely on an externally-defined version number;
	instead, require the version number to be defined as a
	preprocessor macro.  Handle the RS/6000 leading dot.  Define
	xmalloc, xrealloc and fatal.  Don't strip a leading underscore
	if we couldn't demangle the word.

Tue Apr  4 13:03:51 1995  Stan Shebs  <shebs@andros.cygnus.com>

	(Old mpw.c change descriptions retained for informational value.)
	* mpw.c (warning_threshold): Default to .4 sec.
	(overflow_count, current_progress): New globals.
	(warn_if_spin_delay): Include current progress type,
	such as program name, in message.
	(mpw_start_progress): Set current_progress variable from arg.
	(mpw_end_progress): Report spin delays by power-of-two-size
	buckets instead of constant-size buckets.

	* mpw.c: Clean up formatting, types, returns, etc.
	(ENOSYS): Define.
	(mpw_fread, mpw_fwrite): Define.
	(sleep): Define correctly.

	* mpw.c: New code to implement cursor spinning support.
	(umask): New function.
	(mpw_fopen, mpw_fseek, stat, fstat): Call PROGRESS.

	* mpw.c (mpw_basename, mpw_mixed_basename): New functions, find
	basenames for MPW and MPW/Unix filenames.
	(mpw_special_init): New function, calls Macsbug if desired.

	* mpw.c: Add GPL notice.
	(mpwify_filename): Add more transformations.
	(mpw_fopen): Call mpwify_filename on file names.
	(rename): Remove.
	(chdir, getcwd): Add simple definitions.

	* mpw.c: Random cleanups, remove unused code bits.
	Added copy of strerror.c for gcc's use.
	(stat, fstat, _stat): New versions based on Guido van Rossum code.

	* mpw.c (mpw_fseek): Make it work correctly when doing SEEK_CUR.

	* mpw.c (stat): Remove hack definition, get from sys/stat.h.
	(fork, vfork, etc): Print error messages if called.
	(getrusage, sbrk, environ, isatty, link, utime, mkdir, rmdir,
	rename, chown): Define.

	* mpw-config.in: New file, MPW version of configure.in.
	* mpw-make.in: New file, MPW version of Makefile.in.
	* mpw.c: New file, MPW compatibility routines.

Fri Mar 24 14:10:30 1995  Jim Kingdon  (kingdon@lioth.cygnus.com)

	* basename.c: Include config.h before checking for NEED_basename.

Thu Mar 23 19:09:54 1995  Jason Merrill  <jason@phydeaux.cygnus.com>

	* functions.def: Add DEFFUNC for basename.

	* basename.c: Only define basename if NEED_basename.

Thu Mar 16 13:36:05 1995  Jason Merrill  <jason@phydeaux.cygnus.com>

	* config.table: Fix --enable-shared logic for native builds.

Mon Mar 13 11:05:11 1995  Jason Merrill  <jason@phydeaux.cygnus.com>

	* cplus-dem.c (demangle_template): Demangle bool literals properly.

Mon Mar  6 23:57:28 1995  Stu Grossman  (grossman@cygnus.com)

	* strtol.c strtoul.c:  Replace these with less buggy versions from
	NetBSD.  (strtoul in particular couldn't handle base 16.)

Wed Mar  1 15:59:01 1995  Ian Lance Taylor  <ian@cygnus.com>

	* config/mt-vxworks5 (HDEFINES): Define NO_SYS_PARAM_H.

	* clock.c: If NO_SYS_PARAM_H is defined, don't include
	<sys/param.h>.
	* getcwd.c, getpagesize.c, getruntime.c: Likewise.

Fri Feb 17 15:40:55 1995  Ian Lance Taylor  <ian@cygnus.com>

	* getruntime.c (get_run_time): Don't assume that CLOCKS_PER_SEC is
	a number; ANSI appears to permit any expression, including a
	function call.

	* config.table (*-*-vxworks5*): Use mt-vxworks5 when configuring
	xiberty.
	* config/mt-vxworks5: New file.

Thu Feb  9 14:19:45 1995  Ian Lance Taylor  <ian@cygnus.com>

	* basename.c (basename): Change argument to be const.

Wed Feb  8 18:06:52 1995  Jason Merrill  <jason@phydeaux.cygnus.com>

	* Makefile.in (lneeded-list): Don't worry about xmalloc.

Sun Jan 15 00:40:36 1995  Jeff Law  (law@snake.cs.utah.edu)

	* Makefile.in (distclean): Delete xhost-mkfrag.

Thu Jan 12 16:54:18 1995  Jason Merrill  <jason@phydeaux.cygnus.com>

	* Makefile.in (lneeded-list): If alloca.o is needed, so is xmalloc.o.

Wed Jan 11 22:39:56 1995  Ken Raeburn  <raeburn@cujo.cygnus.com>

	* hex.c: New file.
	* Makefile.in (REQUIRED_OFILES, CFILES): List it.
	(hex.o): Add dependencies.

	* cplus-dem.c (demangle_prefix): For GNU style constructor and
	destructor names, try demangling the remainder of the string.

Wed Dec 28 00:49:15 1994  Ian Lance Taylor  <ian@tweedledumb.cygnus.com>

	* vasprintf.c (int_vasprintf): New static function.
	(vasprintf): Use int_vasprintf.  Removes assumption that va_list
	is assignment compatible.

Sat Nov  5 19:29:12 1994  Jason Merrill  (jason@phydeaux.cygnus.com)

	* Makefile.in (LIBCFLAGS): New variable.
	(FLAGS_TO_PASS): Pass it.
	(.c.o): Use it.

Thu Nov  3 19:09:47 1994  Ken Raeburn  <raeburn@cujo.cygnus.com>

	* getopt.c, getopt1.c: Do compile these functions under Linux,
	since many native versions are based on glibc but are buggy.

Mon Oct 24 15:16:46 1994  Per Bothner  <bothner@kalessin.cygnus.com>

	* vasprintf.c:  Make 'format' arg be const, to avoid a mismatch
	with prototype in GNU libc.  Support stdarg.h as well as varargs.h.

Tue Oct 11 17:48:27 1994  Jason Merrill  (jason@phydeaux.cygnus.com)

	* Makefile.in (REQUIRED_OFILES): Add vasprintf.o.
	* functions.def: Remove vasprintf.

Wed Sep 14 17:04:55 1994  Ian Lance Taylor  (ian@sanguine.cygnus.com)

	* xmalloc.c (first_break): New static variable.
	(xmalloc_set_program_name): Record sbrk (0) in first_break.
	(xmalloc): If memory allocation fails, try to report how much
	memory was allocated by the program up to this point.
	(xrealloc): Likewise.

Sun Sep 04 17:58:10 1994  Richard Earnshaw (rwe@pegasus.esprit.ec.org)

	* Makefile.in (ERRORS_CC): New variable, defaulted to $(CC).  Use it
	when linking dummy.
	* config.table: Add host RISCiX Makefile frag.
	* config/mh-riscix: New file.

Thu Aug 25 17:29:44 1994  Ian Lance Taylor  (ian@sanguine.cygnus.com)

	* Makefile.in (FLAGS_TO_PASS): Define.
	($(RULE1)): Use $(FLAGS_TO_PASS).

Wed Aug 24 17:08:47 1994  Ian Lance Taylor  (ian@sanguine.cygnus.com)

	* vasprintf.c: Include <string.h>.
	(vasprintf): Add casts to void for va_arg to avoid gcc warnings.
	* xatexit.c: Declare malloc.

Fri Aug 19 15:29:12 1994  Kung Hsu  (kung@mexican.cygnus.com)

	* cplus-dem.c (demangle_args): Fix a bug in previous patch (the
	one below).

Thu Aug 18 14:37:14 1994  Kung Hsu  (kung@mexican.cygnus.com)

	* cplus-dem.c (demangle args): Handle ARM repeat encoding where
	the type index is greater than 9.

Wed Aug 17 16:13:49 1994  Kung Hsu  (kung@mexican.cygnus.com)

	* cplus-dem.c (demangle_qualified): accept optional '_' between
	qualified name. This is baecause the template name may end with
	numeric and can mixed up with the length of next qualified name.

Wed Aug  3 05:52:14 1994  D. V. Henkel-Wallace  (gumby@cygnus.com)

	* config/mt-sunos4: Use our standard location for cross-includes
	and cross-libs when the target is also a "host" environment (ie no
	newlib; includes and such don't belong to us).  This is specific
	to the Cygnus Support environment.

Tue Aug  2 15:25:12 1994  Kung Hsu  (kung@mexican.cygnus.com)

	* cplus-dem.c (demangle_template): demangle as xxx<'Q'> not
	xxx<ch=81>.

Mon Aug  1 17:02:48 1994  Kung Hsu  (kung@mexican.cygnus.com)

	* cplus-dem.c (main): flush stdout to make pipe work.

Sat Jul 16 12:56:32 1994  Stan Shebs  (shebs@andros.cygnus.com)

	* config.table (*-*-cxux7*):  Recognize.
	* floatformat.c (floatformat_m88110_ext) [HARRIS_FLOAT_FORMAT]:
	Harris-specific float format.
	* config/mh-cxux7: New file.

Wed Jun 29 00:26:17 1994  Peter Schauer  (pes@regent.e-technik.tu-muenchen.de)

	* cplus-dem.c (demangle_template):  Make sure that the result of
	consume_count doesn't index beyond the end of the string.

Mon Jun 20 23:54:37 1994  Peter Schauer  (pes@regent.e-technik.tu-muenchen.de)

	* cplus-dem.c (gnu_special):  Handle vtable mangling of gcc-2.4.5 and
	earlier. Improve test for new vtable mangling. Change output back
	to `virtual table'.

Mon Jun 20 11:37:30 1994  Ian Lance Taylor  (ian@sanguine.cygnus.com)

	* obstack.c: Always compile this code, even if using the GNU
	library.  Avoids problems with relatively recent binary
	incompatibility.

Thu Jun 16 17:54:01 1994  Ian Lance Taylor  (ian@tweedledumb.cygnus.com)

	* cplus-dem.c: Include libiberty.h.
	(xmalloc, xrealloc, free): Don't declare.
	(strstr): Don't declare parameters.
	(xmalloc, xrealloc): Don't define.
	(long_options): Add no-strip-underscores.
	(main): Call xmalloc_set_program_name.  Pass n in short options to
	getopt_long.  Handle option 'n' to not strip underscores.
	(usage): Mention -n and --no-strip-underscores.

Sun Jun 12 01:37:09 1994  Jason Merrill  (jason@deneb.cygnus.com)

	* cplus-dem.c (demangle_template): Separate consecutive >'s with a
	space.
	(gnu_special): Demangle template and qualified names in a vtable name.

Fri May 27 12:27:52 1994  Ken Raeburn  (raeburn@cujo.cygnus.com)

	From gas-2.3 and binutils-2.4 net releases:

	Wed May 11 22:32:00 1994  DJ Delorie (dj@ctron.com)

	* makefile.dos: [new] Makefile for dos/go32
	* configure.bat: update for latest files
	* msdos.c: remove some functions now in libc.a

Fri May 20 18:53:32 1994  Per Bothner  (bothner@kalessin.cygnus.com)

	* cplus-dem.c (gnu_special):  Recognize thunks, as well as
	the new naming style for vtables (when -fvtable-thunks).

Wed May 18 13:34:06 1994  Ian Lance Taylor  (ian@tweedledumb.cygnus.com)

	* Makefile.in (XTRAFLAGS): Don't define.
	(.c.o, dummy.o): Don't use XTRAFLAGS.
	($(RULE1)): Don't pass XTRAFLAGS down in recursive call.

Fri May 13 16:02:12 1994  Jim Kingdon  (kingdon@lioth.cygnus.com)

	* vasprintf.c: New file.
	* Makefile.in, functions.def: Add it.

Fri May 13 16:20:28 1994  Jason Merrill  (jason@deneb.cygnus.com)

	* cplus-dem.c (demangle_fund_type): Grok bool.

Fri May  6 14:44:21 1994  Steve Chamberlain  (sac@cygnus.com)

	* config.table: Add go32
	* config/mh-go32: New template.

Fri May  6 11:01:59 1994  D. V. Henkel-Wallace  (gumby@rtl.cygnus.com)

	* config.table, config/mt-sunos4: config for when sun4 is cross target.

Mon Apr 11 00:54:33 1994  Richard Stallman  (rms@mole.gnu.ai.mit.edu)

	* getopt.c [not __GNU_LIBRARY__] [__GCC__] [not __STDC__]:
	Declare strlen to return int.  Don't include stddef.h.

Fri Apr  1 00:38:17 1994  Jim Wilson  (wilson@mole.gnu.ai.mit.edu)

	* getopt.c: Delete use of IN_GCC to control whether
	stddef.h or gstddef.h is included.

Thu Apr 14 14:00:56 1994  Kung Hsu  (kung@mexican.cygnus.com)

	* cplus-dem.c (demangle_signature): Fix a bug in template function
	type numbering.

Wed Apr 13 17:23:03 1994  Kung Hsu  (kung@mexican.cygnus.com)

	* cplus-dem.c (demangle_signature): Fix template function with arm
	style argument type number, Tn.

Wed Apr 13 17:11:15 1994  Jason Merrill  (jason@deneb.cygnus.com)

	* cplus-dem.c (optable): Add new[] and delete[].

Fri Apr  8 11:21:42 1994  Jim Kingdon  (kingdon@deneb.cygnus.com)

	* argv.c (buildargv): Don't produce empty argument just because
	there is trailing whitespace.

Wed Apr  6 11:42:14 1994  Kung Hsu  (kung@mexican.cygnus.com)

	* cplus-dem.c (demangle_template): fix 'Q' qualified name bug.
	Handle 'p' same as 'P'.
	* cplus-dem.c (do_type): Handle 'p' same as 'P'.

Sat Mar 26 12:00:13 1994  Peter Schauer  (pes@regent.e-technik.tu-muenchen.de)

	* floatformat.c (get_field, put_field):  Fix off by one error in
	little endian case.

Thu Mar 24 10:40:19 1994  Jim Kingdon  (kingdon@lioth.cygnus.com)

	* floatformat.c (floatformat_from_double): Pass unsigned char *,
	not char *, to put_field.

Fri Mar 18 12:34:33 1994  Per Bothner  (bothner@kalessin.cygnus.com)

	* memmove.c:  Re-wrote;  placed in public domain.

Wed Mar 16 10:33:07 1994  Jim Kingdon  (kingdon@lioth.cygnus.com)

	* cplus-dem.c (demangle_prefix): If ARM demangling, don't treat
	__Q* as a constructor.

Mon Mar 14 12:26:02 1994  Ian Lance Taylor  (ian@cygnus.com)

	* ieee-float.c: Removed; no longer used.
	* Makefile.in: Changed accordingly.

Mon Mar  7 12:28:17 1994  Ian Lance Taylor  (ian@tweedledumb.cygnus.com)

	* floatformat.c (get_field): Removed unused local variable i.
	(put_field): Removed unused local variable i.

Sun Feb 27 21:50:11 1994  Jim Kingdon  (kingdon@deneb.cygnus.com)

	* floatformat.c: New file, intended to replace ieee-float.c.
	* Makefile.in: Change accordingly.

Thu Feb 24 11:51:12 1994  David J. Mackenzie  (djm@rtl.cygnus.com)

	* getopt.c: Remove #ifdef GETOPT_COMPAT and #if 0 code.
	 (_getopt_initialize): New function, broken out of _getopt_internal.
	 (_getopt_internal):
	 If long_only and the ARGV-element has the form "-f", where f is
	 a valid short option, don't consider it an abbreviated form of
	 a long option that starts with f.  Otherwise there would be no
	 way to give the -f short option.

Thu Feb 10 14:44:16 1994  Richard Stallman  (rms@mole.gnu.ai.mit.edu)

	* getopt.c [not __GNU_LIBRARY__] [__GNUC__] [not IN_GCC]:
	Test just __STDC__, not emacs.

Wed Feb  9 00:14:00 1994  Richard Stallman  (rms@mole.gnu.ai.mit.edu)

	* getopt.c [not __GNU_LIBRARY__] [__GNUC__] [not IN_GCC]
	[emacs] [not __STDC__]: Don't include stddef.h.  Don't declare strlen.

Fri Dec 24 19:43:00 1993  Noah Friedman  (friedman@nutrimat.gnu.ai.mit.edu)

	* getopt.c (_NO_PROTO): Define before config.h is included.

Mon Sep 20 15:59:03 1993  Roland McGrath  (roland@churchy.gnu.ai.mit.edu)

	* getopt.c, getopt1.c [emacs || CONFIG_BROKETS]: Include
	<config.h> only under these, else "config.h".

Thu Aug 12 18:16:49 1993  Roland McGrath  (roland@churchy.gnu.ai.mit.edu)

	* getopt.c, getopt1.c [HAVE_CONFIG_H]: Include
	<config.h> instead of "config.h".

Sun Feb 20 17:17:01 1994  Ian Lance Taylor  (ian@lisa.cygnus.com)

	* concat.c: Check ANSI_PROTOTYPES rather than __STDC__ to decide
	whether to use prototypes or not.
	* strerror.c (const): Never undefine; let ansidecl.h handle it.
	* strsignal.c (const): Likewise.

Thu Feb 17 13:27:35 1994  Ian Lance Taylor  (ian@tweedledumb.cygnus.com)

	* xatexit.c (_xexit_cleanup): Declare as extern; don't initialize.
	Merging common and initialized variables need not be supported by
	ANSI C compilers.
	(xatexit): Initialize _xexit_cleanup if not already set.
	* xexit.c: Comment fix.

Wed Feb 16 01:15:36 1994  Ian Lance Taylor  (ian@tweedledumb.cygnus.com)

	* xmalloc.c: Don't declare xexit; it's declared in libiberty.h.
	(xrealloc): If oldmem is NULL, allocate with malloc, rather than
	assuming that realloc works correctly.

Tue Feb 15 09:26:16 1994  Peter Schauer  (pes@regent.e-technik.tu-muenchen.de)

	* concat.c, ieee-float.c:  Replace inclusion of <string.h>
	with explicit function declarations, as recommended by Ian Taylor.

Sat Feb 12 10:31:11 1994  David J. Mackenzie  (djm@rtl.cygnus.com)

	* xmalloc.c (xmalloc, xrealloc): Use PTR and size_t throughout.
	(malloc, realloc): Declare.

Thu Feb 10 17:08:19 1994  Ian Lance Taylor  (ian@tweedledumb.cygnus.com)

	* argv.c, basename.c: Include ansidecl.h and libiberty.h.
	* concat.c, fdmatch.c, getruntime.c, spaces.c: Likewise.
	* strerror.c, strsignal.c, xatexit.c, xexit.c: Likewise.
	* xmalloc.c: Likewise.
	* concat.c: Don't declare xmalloc.  If __STDC__, use <stdarg.h>
	macros, not <varargs.h> macros.
	* spaces.c (spaces): Make return type const.  Don't crash if
	malloc returns NULL.
	* strerror.c (struct error_info): Make name and msg fields const.
	(error_names): Make const.
	(strerrno): Make const.
	(strtoerrno): Make argument const.
	* strsignal.c (struct signal_info): Make name and msg fields
	const.
	(signal_names, sys_siglist): Make const.
	(strsignal, strsigno): Make const.
	(strtosigno): Make argument const.
	* xatexit.c: Declare parameter types.
	* xmalloc.c (name): Make const.
	(xmalloc_set_program_name): Make argument const.
	* Makefile.in (INCDIR): Define.
	(.c.o): Use $(INCDIR).
	(dummy.o): Likewise.
	(argv.o, basename.o): New targets; depend on libiberty.h.
	(concat.o, fdmatch.o, getruntime.o, spaces.o): Likewise.
	(strerror.o, strsignal.o, xatexit.o, xexit.o): Likewise.
	(xmalloc.o): Likewise.
	(cplus-dem.o): New target; depend on demangle.h.
	(getopt.o, getopt1.o): New targets; depend on getopt.h.
	(ieee-float.o): New target; depend on ieee-float.h.
	(obstack.o): New target; depend on obstack.h.

Tue Feb  8 05:29:08 1994  David J. Mackenzie  (djm@thepub.cygnus.com)

	Handle obstack_chunk_alloc returning NULL.  This allows
	obstacks to be used by libraries, without forcing them
	to call exit or longjmp.
	* obstack.c (_obstack_begin, _obstack_begin_1, _obstack_newchunk):
	If CALL_CHUNKFUN returns NULL, set alloc_failed, else clear it.
	(_obstack_begin, _obstack_begin_1): Return 1 if successful, 0 if not.

Tue Feb  8 00:32:28 1994  Peter Schauer  (pes@regent.e-technik.tu-muenchen.de)

	* concat.c, ieee-float.c:  Include <string.h>.

Sun Feb  6 21:28:46 1994  David J. Mackenzie  (djm@thepub.cygnus.com)

	* xmalloc.c (xmalloc_set_program_name): New function.
	(xmalloc, xrealloc): Include the name in the error message, if set.

	* Replace atexit.c with xatexit.c.
	* Makefile.in (CFILES), functions.def: Change references.

Sat Feb  5 14:02:32 1994  Stan Shebs  (shebs@andros.cygnus.com)

	* getruntime.c (get_run_time): Use getrusage or times if
	HAVE_GETRUSAGE or HAVE_TIMES are defined.

Fri Feb  4 15:49:38 1994  David J. Mackenzie  (djm@thepub.cygnus.com)

	* atexit.c: New file.
	* Makefile.in (CFILES), functions.def: Add it.
	* xexit.c: New file.
	* Makefile.in (CFILES, REQUIRED_OFILES): Add it.
	* xmalloc.c (xmalloc, xrealloc): Call xexit instead of exit.
	Change request for 0 bytes into request for 1 byte.

Wed Feb  2 11:36:49 1994  Ian Lance Taylor  (ian@tweedledumb.cygnus.com)

	* xmalloc.c (xmalloc, xrealloc): Print size using %lu, and cast to
	unsigned long, to avoid warnings.

Fri Jan 28 17:49:06 1994  Ken Raeburn  (raeburn@cujo.cygnus.com)

	* dummy.c: Don't include time.h ever; always define clock_t as
	"unsigned long".  Until gcc/fixincludes ensures that clock_t
	exists, __STDC__ isn't a sufficient test.  And if clock() doesn't
	exist, clock_t probably doesn't either.

Mon Jan 24 11:52:31 1994  Stan Shebs  (shebs@andros.cygnus.com)

	* clock.c, getruntime.c: New files.
	* Makefile.in: Add to file lists.
	* functions.def (clock): Add to list.
	* dummy.c (time.h): Add if __STDC__.
	(clock_t): #define as "unsigned long" if not __STDC__.

Tue Jan 11 11:27:44 1994  Ian Lance Taylor  (ian@tweedledumb.cygnus.com)

	* strtod.c: Declare atof.  From edler@jan.ultra.nyu.edu (Jan
	Edler).

Tue Dec 28 14:17:30 1993  Ian Lance Taylor  (ian@tweedledumb.cygnus.com)

	* Makefile.in (errors): Use CFLAGS as well as LDFLAGS when
	linking.

Fri Dec 17 12:26:07 1993  Kung Hsu  (kung@cirdan.cygnus.com)

	* cplus-dem.c (demangle_arm_pt): New function.  Common code
	for ARM template demangling.
	* cplus-dem.c (demangle_class_name): Use demangle_arm_pt.
	* cplus-dem.c (demangle_prefix): Likewise.

Tue Nov 30 15:47:48 1993  Jason Merrill  (jason@deneb.cygnus.com)

	* cplus-dem.c (cplus_demangle_opname): Add CONST to please gcc.

Sat Nov 27 11:05:50 1993  Fred Fish  (fnf@cygnus.com)

	Merge changes from tom@basil.icce.rug.nl (Tom R.Hageman)
	* strerror.c, strsignal.c:  As a small space optimization, don't
	include messages when they aren't actually used.

	Merge changes from takefive.co.at!joe (Josef Leherbauer)
	* cplus-dem.c (demangle_prefix, demangle_function_name,
	cplus_demangle_opname):  Fixes for systems where cplus_marker
	is something other than '$'.

Fri Nov 26 13:51:11 1993  Per Bothner  (bothner@kalessin.cygnus.com)

	* waitpid.c:  Simple-minded approcimation to waitpid
	using vanilla wait.
	* functions.def, Makefile.in:  Update accordingly,

Thu Nov 18 18:01:15 1993  Kung Hsu  (kung@cirdan.cygnus.com)

	* cplus-dem.c(demangle_template): fix bug template instantiation
	with value of user defined type.

Wed Nov 17 18:30:21 1993  Kung Hsu  (kung@cirdan.cygnus.com)

	* cplus-dem.c(cplus_demangle_opname): add the subject new function
	to support unified search of operator in class.

Wed Nov 10 09:47:22 1993  Jim Kingdon  (kingdon@lioth.cygnus.com)

	gcc -Wall lint:
	* strtoul.c (strtoul): use "(digit = *s) != '\0'" not just
	"digit = *s" as condition in while loop.

Tue Nov  9 15:52:22 1993  Mark Eichin  (eichin@cygnus.com)

	* Makefile.in: pass SHELL to recursive make

Thu Nov  4 12:09:26 1993  Per Bothner  (bothner@kalessin.cygnus.com)

	* vfprintf.c, vprintf.c, vsprintf.c:  Make format arg
	be (const char*), for ANSI (and gcc w/fixproto) consistency.

Thu Nov  4 08:29:04 1993  Jim Kingdon  (kingdon@lioth.cygnus.com)

	* config.table: Make *-*-hiux* use mh-hpux.

Fri Oct 22 07:53:15 1993  Jim Kingdon  (kingdon@lioth.cygnus.com)

	* config.table: Add * to end of all OS names.

Tue Oct 19 17:12:01 1993  david d `zoo' zuhn  (zoo@rtl.cygnus.com)

	* Makefile.in (lneeded-list): ensure that object file names are
	  not duplicated, as multiple instances of the same object file in
	  a library causes problems on some machines

Mon Oct 18 21:59:28 1993  Jim Kingdon  (kingdon@lioth.cygnus.com)

	* strcasecmp.c, strncasecmp.c: Change u_char to unsigned char.

Fri Oct 15 22:17:11 1993  david d `zoo' zuhn  (zoo@rtl.cygnus.com)

	* strncasecmp.c: new file, implements strncasecmp
	* strcasecmp.c: new file, implement strcasecmp

	* Makefile.in (CFILES): list these two new source files

	* functions.def: add strcasecmp and strncasecmp entries

Fri Oct 15 14:53:05 1993  Ian Lance Taylor  (ian@tweedledumb.cygnus.com)

	* strtoul.c (strtoul), strtol.c (strtol): Handle overflow
	according to ANSI C.

Thu Oct 14 16:34:19 1993  Kung Hsu  (kung@cirdan.cygnus.com)

	* cplus-dem.c: add support of ARM global constructor/destructor,
	and 'G' for passing record or union in parameter.

Wed Oct 13 13:36:19 1993  Jim Kingdon  (kingdon@lioth.cygnus.com)

	* Makefile.in: Fix comment to clarify that stuff in REQUIRED_OFILES
	should not be in functions.def.

Wed Oct 13 13:13:38 1993  Ian Lance Taylor  (ian@tweedledumb.cygnus.com)

	* functions.def: Removed xmalloc.  Stuff in REQUIRED_OFILES should
	not be in functions.def.

Mon Oct  4 18:26:39 1993  Kung Hsu  (kung@cirdan.cygnus.com)

	* cplus-dem.c: change globl constructor/destructor to proper name

Tue Sep 28 18:11:07 1993  Kung Hsu  (kung@cirdan.cygnus.com)

	* cplus-dem.c: fix bug in constructor/destructor

Tue Sep 28 16:20:49 1993  Kung Hsu  (kung@cirdan.cygnus.com)

	* cplus-dem.c: support both old and new _vt$... vtbl mangled names

Fri Sep 24 19:07:16 1993  Jason Merrill  (jason@deneb.cygnus.com)

	* cplus-dem.c: Fix demangle_template prototype

Fri Sep 24 17:32:55 1993  Kung Hsu  (kung@cirdan.cygnus.com)

	* cplus-dem.c: fix template demangling
	* cplus-dem.c: fix const type demangling
	* cplus-dem.c: fix constructor/destructor, virtual table,
	qualifier, global constructor/destructor demangling

Wed Sep  1 23:13:11 1993  Jim Kingdon  (kingdon@lioth.cygnus.com)

	* strsignal.c, strerror.c: Use fully-bracketed initializer to
	keep gcc -Wall happy.

Fri Aug 27 10:30:09 1993  Jason Merrill  (jason@deneb.cygnus.com)

	* cplus-dem.c (do_type): Add CONSTS to make gcc happy with last
	patch.

Fri Aug 27 11:24:54 1993  Jim Kingdon  (kingdon@lioth.cygnus.com)

	Patch from Paul Flinders:
	* cplus-dem.c (do_type): Deal with arrays.

Tue Aug 24 14:23:50 1993  Jim Kingdon  (kingdon@lioth.cygnus.com)

	* cplus-dem.c (demangle_qualified: Deal with GNU format for more
	than 9 classes.

Wed Aug 18 19:50:29 1993  Jason Merrill  (jason@deneb.cygnus.com)

	* Makefile.in (dummy.o): Redirect to /dev/null to avoid "variable
	not initialized" warnings under HP/UX

Sun Aug 15 20:42:40 1993  Jim Kingdon  (kingdon@lioth.cygnus.com)

	* strerror.c: Move include of stdio.h after sys_errlist #define.
	Also remove NULL definition (stdio.h always defines NULL, so it
	never did anything but clutter up the code).

Sat Aug 14 14:21:49 1993  david d `zoo' zuhn  (zoo@rtl.cygnus.com)

	* Makefile.in, functions.def: handle xmalloc.c

	* xmalloc.c: provide xmalloc and xrealloc functions

Thu Aug 12 17:38:57 1993  David J. Mackenzie  (djm@thepub.cygnus.com)

	* cplus-dem.c: Fix a comment.

Sat Aug  7 13:56:35 1993  David J. Mackenzie  (djm@thepub.cygnus.com)

	* getopt1.c: Declare const the way getopt.c does.

Fri Aug  6 17:03:13 1993  David J. Mackenzie  (djm@thepub.cygnus.com)

	* obstack.c, alloca.c: Update from FSF.
	* getopt.c, getopt1.c: Update to current FSF version, which
	doesn't use alloca.

Tue Jul 27 14:03:57 1993  Brendan Kehoe  (brendan@lisa.cygnus.com)

	* Makefile.in (demangle): Add the target with a message saying
	where demangle went.

Mon Jul 26 15:49:54 1993  Jim Kingdon  (kingdon@lioth.cygnus.com)

	* Makefile.in: Remove obsolete `demangle' target.

Thu Jul 22 08:31:01 1993  Fred Fish  (fnf@deneb.cygnus.com)

	* cplus-dem.c (arm_special):  Apply patch from arg@lucid.com to
	avoid infinite loop on vtbl symbols with disambiguating "junk"
	tacked on the end.

Mon Jul 19 14:10:37 1993  david d `zoo' zuhn  (zoo@rtl.cygnus.com)

	* strsignal.c: work around some systems losing definitions of
	sys_siglist

	* config/mh-lynxos: this system has a losing definition of
	sys_siglist

	* config.table: use mh-lynxos for *-*-lynxos

Mon Jul 19 17:08:52 1993  Ken Raeburn  (raeburn@rtl.cygnus.com)

	* config.table: Add support for HPPA BSD hosts.

	* config/mh-hpbsd: New file.

Mon Jul 12 18:00:40 1993  K. Richard Pixley  (rich@cygnus.com)

	* Makefile.in (TAGS): make work when srcdir != objdir.

Sun Jun 27 15:35:31 1993  David J. Mackenzie  (djm@thepub.cygnus.com)

	* cplus-dem.c (main): Add long options, including --help and
	--version.
	(usage): New function from code in main.

Tue Jun 22 11:37:38 1993  Per Bothner  (bothner@deneb.cygnus.com)

	* config.table:  New shell scipt, sourced by both ./configure,in
	and ../xiberty/configure.in, to avoid maintainance lossages.
	* configure.in and ../xiberty/configure.in:  Use config.table.

	* configure.in: Don't use mh-aix for AIX 3.2, only for 3.1.
	* configure.in: Map *-*-irix* (except irix4) to mh-sysv.
	* ../xiberty/configure.in:  Update from ./configure.in.

Tue Jun 15 17:05:31 1993  david d `zoo' zuhn  (zoo at cirdan.cygnus.com)

	* Makefile.in: remove parentdir support

Wed May 26 12:59:09 1993  Peter Schauer  (pes@regent.e-technik.tu-muenchen.de)

	* cplus-dem.c (xrealloc):  Match definition with prototype.

Tue May 25 14:27:51 1993  Peter Schauer  (pes@regent.e-technik.tu-muenchen.de)

	* cplus-dem.c (demangle_prefix):  Demangle cfront
	local variables as an extension to ARM demangling.

Fri May 21 09:53:57 1993  Jim Kingdon  (kingdon@lioth.cygnus.com)

	* ieee-float.c: Don't require pointers to double to be aligned.

Tue May 18 17:12:10 1993  Fred Fish  (fnf@cygnus.com)

	(merge changes from dlong@cse.ucsc.edu)
	* cplus-dem.c (consume_count):  Simplify.
	* cplus-dem.c (arm_pt, demangle_class_name):  New functions.
	* cplus-dem.c (various):  Calls to arm_pt, demangle_class_name.

	* cplus-dem.c (xmalloc, xrealloc, strstr):  Make extern decls into
	full prototypes.
	* cplus-dem.c (free):  Add prototype.
	* cplus-dem.c (optable):  Fully bracketize initializer.

Fri May 14 17:13:05 1993  Per Bothner  (bothner@cygnus.com)

	* cplus-dem.c:  Whether initial underscores are stripped
	depends on the external variable prepends_underscore
	(which is generated by the binutils Makefile).

Fri May 14 07:32:20 1993  Ken Raeburn  (raeburn@deneb.cygnus.com)

	* cplus-dem.c (mop_up, arm_special): Remove some unused variables.

Tue May  4 20:31:59 1993  Fred Fish  (fnf@cygnus.com)

	* cplus-dem.c (consume_count):  Return zero if arg does not
	start with digit, and don't consume any input.

Tue May  4 08:10:28 1993  Jim Kingdon  (kingdon@cygnus.com)

	* Makefile.in (demangle): Use ${srcdir} not $^.

	* strtod.c: New file, needed at least for BSD 4.3.

Sun May  2 11:30:42 1993  Fred Fish  (fnf@cygnus.com)

	* strsignal.c (sys_siglist):  For ANSI compilations, type is
	"const char *const".  Also remove conditionalization on __STDC__
	since const is defined away for non-ANSI.

Wed Apr 28 19:29:55 1993  Ken Raeburn  (raeburn@deneb.cygnus.com)

	* configure.in: Recognize *-*-hpux.
	* config/mh-hpux: New file.

Tue Apr 27 15:22:19 1993  Per Bothner  (bothner@cygnus.com)

	* tmpnam.c:  Added ANSI tmpnam() function.
	* functions.def, Makefile.in:  Update accordingly.

Tue Apr 27 13:38:38 1993  Peter Schauer  (pes@regent.e-technik.tu-muenchen.de)

	* cplus-dem.c (demangle_function_name): Get the demangling of
	stop__1A right.

Fri Apr 16 23:48:24 1993  Jim Kingdon  (kingdon at calvin)

	* cplus-dem.c: Declare strstr return type.

Fri Mar 26 12:01:26 1993  Jim Kingdon  (kingdon@cygnus.com)

	* strsignal.c: Add some AIX signals.

Thu Mar 25 15:17:23 1993  Ian Lance Taylor  (ian@cygnus.com)

	* Makefile.in (MAKEOVERRIDES): Define to be empty.

Wed Mar 24 01:59:25 1993  david d `zoo' zuhn  (zoo at poseidon.cygnus.com)

	* Makefile.in: add installcheck & dvi targets

Thu Mar 18 14:05:44 1993  Per Bothner  (bothner@rtl.cygnus.com)

	* ieee-float.c:  New file, moved from ../gdb (since it is
	needed by ../opcode/m68k-dis.c).

Tue Mar  2 17:47:31 1993  Fred Fish  (fnf@cygnus.com)

	* cplus-dem.c:  Replace all references to cfront with ARM.

Fri Feb 26 00:17:07 1993  Per Bothner  (bothner@rtl.cygnus.com)

	* cplus-dem.c:  Fix main program (when compiled with -DMAIN)
	to be more useful as a filter.

Sat Feb 20 21:41:39 1993  Brendan Kehoe  (brendan@lisa.cygnus.com)

	* Makefile.in (install_to_libdir, install_to_tooldir): Go into the
	destination directory before running $(RANLIB), in case that
	program tries to create a file in the current directory as part of
	its work.

Thu Feb 18 23:00:19 1993  John Gilmore  (gnu@cygnus.com)

	* strsignal.c (sys_siglist):  Remove yet another *%^&%&$# "const"
	because BSD 4.4 lacks one.  Isn't this fun?

Thu Feb 18 11:24:25 1993  Fred Fish  (fnf@cygnus.com)

	* cplus-dem.c (demangle_signature):  Set func_done after
	demangling a template.
	* cplus-dem.c (demangle_template):  Fix several small bugs
	in demangling GNU style templates.
	* cplus-dem.c (demangle_prefix):  Fix for templates in GNU
	style constructors.
	* cplus-dem.c (gnu_special):  Fix for templates in GNU style
	static data members.

Tue Feb 16 17:28:35 1993  Fred Fish  (fnf@cygnus.com)

	* cplus-dem.c (demangle_signature):  Modify to include type
	modifiers like static and const in remembered types.

Thu Feb 11 22:20:47 1993  Fred Fish  (fnf@cygnus.com)

	* cplus-dem.c (demangled_qualified):  Add new parameter that tells
	whether to prepend or append the qualifiers.
	* cplus-dem.c (string_prepends):  Used now, remove #if 0.
	* cplus-dem.c (demangle_signature):  Call demangle_qualified
	with prepending.
	* cplus-dem.c (gnu_special):  Recognize static data members that
	use qualified names.
	* cplus-dem.c (demangle_qualified):  Accumulate qualifiers in a
	temporary buffer and the prepend or append them to the result,
	as specified by the new "append" flag.
	* cplus-dem.c (do_type):  Call demangled_qualified with
	appending.

Mon Dec 28 10:47:19 1992  Ken Raeburn  (raeburn@cygnus.com)

	* strsignal.c (signal_table): Now const.
	(init_signal_tables): Variable eip now points to const.

	* strerror.c (error_table): Now const.
	(init_error_tables): Variable eip now points to const.

Tue Dec 15 15:36:50 1992  Per Bothner  (bothner@cygnus.com)

	* memchr.c (memchr):  New (ANSI standard) function.
	* Makefile.in, functions.def:  Added memchr.
	* Makefile.in (AR_FLAGS): Use rc instad of non-standard cq.

Wed Dec  2 22:49:10 1992  david d `zoo' zuhn  (zoo at cirdan.cygnus.com)

	* getopt.c: remove use of USG around <alloca.h>, which never meant
	anything anyway

	* config/mh-{aix,apollo68,ncr3000,sysv,sysv4}: removed definitions
	of USG and USGr4

Thu Nov 19 03:09:33 1992  Brendan Kehoe  (brendan@lisa.cygnus.com)

	* cplus-dem.c (demangle_fund_type): Recognize `w', a wide character;
	it's now a type according to the ANSI X3J16 working paper; output
	"wchar_t" for it.
	(demangle_template): Accept `w' as an integral type.
	(xmalloc, xrealloc): Use `char *', not `PTR'.  Cast calls to their
	counterparts malloc and realloc to `char *'.
	(main): Exit with a 0 status.
	* Makefile.in (demangle): Don't expect the user to define
	DEMANGLE, instead force to be cplus-dem.c.  Look in $(srcdir)/../include
	for demangle.h.  Pass it any HDEFINES or XTRAFLAGS.

Wed Nov 18 18:56:20 1992  John Gilmore  (gnu@cygnus.com)

	* Makefile.in (AR_FLAGS):  Avoid verbosity.
	* config/mh-sysv4:  Remove AR_FLAGS override, use INSTALL=cp,
	replace USGr4 with HAVE_SYSCONF.
	* config/mh-solaris:  Remove; mh-sysv4 works now.
	* getpagesize.c:  Replace USGr4 with HAVE_SYSCONF.
	* configure.in:  Simplify host matching table, remove separate
	solaris config file.

Sun Nov 15 09:35:16 1992  Fred Fish  (fnf@cygnus.com)

	* configure.in (i[34]86-*-solaris2*):  Add, use mh-sysv4.

Tue Nov  3 21:27:03 1992  Brendan Kehoe  (brendan@cygnus.com)

	* cplus-dem.c (xmalloc, xrealloc): Add decls.
	(remember_type): Don't cast xmalloc.
	(string_need): Likewise; don't cast xrealloc either.

Fri Oct 23 08:52:01 1992  Ian Lance Taylor  (ian@cygnus.com)

	* Makefile.in, functions.defs, rename.c: added simple
	implementation of rename, since some binutils programs use it.

Thu Oct 15 15:18:22 1992  Per Bothner  (bothner@cygnus.com)

	* strsignal.c:  Add appropriate 'const' to sys_siglist
	extern declaration (if __STDC__).  (Needed for Linux.)
	* strsignal.c (strsignal): Add cast to remove const-ness.

Fri Oct  9 03:22:55 1992  John Gilmore  (gnu@cygnus.com)

	* Makefile.in (needed.awk, needed2.awk):  Remove erroneous \'s
	before "'s, diagnosed by BSD 4.4 awk.

Thu Oct  8 15:25:12 1992  Ian Lance Taylor  (ian@cygnus.com)

	* Makefile.in: create config.h and needed-list through $(CONFIG_H)
	and $(NEEDED_LIST), to give some hooks for xiberty.

Thu Oct  1 23:31:42 1992  david d `zoo' zuhn  (zoo at cirdan.cygnus.com)

	* configure.in: use cpu-vendor-triple instead of nested cases

Wed Sep 30 11:26:59 1992  Per Bothner  (bothner@rtl.cygnus.com)

	* Makefile.in, argv.c, basename.c, bcmp.c, bcopy.c, bzero.c,
	concat.c, cplus-dem.c, fdmatch.c, getcwd.c, getopt.c, getopt1.c,
	getpagesize.c, insque.c, memcmp.c, memcpy.c, memmove.c, memset.c,
	obstack.c, sigsetmask.c, spaces.c, strchr.c, strerror.c,
	strrchr.c, strsignal.c, strstr.c, vfork.c, vsprintf.c:
	Convert from using GPL to LGPL.

Sat Sep 26 04:01:30 1992  John Gilmore  (gnu@cygnus.com)

	* Makefile.in (errors):  Leave dummy.o and dummy around so that
	we can see how the needed list was generated (it's sometimes wrong).
	(mostlyclean):  Remove them.

Mon Sep 21 14:50:42 1992  Ian Lance Taylor  (ian@cygnus.com)

	* getcwd.c: supply a default if MAXPATHLEN is not defined.

	* config/mh-irix4: set EXTRA_OFILES to alloca.o, from WRS.

Wed Sep  9 12:41:48 1992  Ian Lance Taylor  (ian@cygnus.com)

	* Makefile.in: Use XTRAFLAGS when compiling, so that xiberty works
	when cross-compiling.

Thu Sep  3 13:29:39 1992  K. Richard Pixley  (rich@sendai.cygnus.com)

	* cplus-dem.c: (demangle_prefix): reduction in strength of strstr
	  as a time optimization.

	* cplus-dem.c (cplus_demangle): remove strpbrk test.  Appears to
	  be more expensive than simply demangling.

	* cplus-dem.c (cplus_match): new function.

Tue Sep  1 15:24:04 1992  Per Bothner  (bothner@rtl.cygnus.com)

	* cplus-dem.c:  #include <stdio.h>, to define NULL.
	Define current_demangling_style.

Sun Aug 30 17:58:19 1992  Per Bothner  (bothner@rtl.cygnus.com)

	* cplus-dem.c:  New file, moved from ../gdb.
	* cplus-dem.c (set_cplus_marker_for_demangling):  New exported
	function, to avoid compiling in target-dependency for CPLUS_MARKER.
	* cplus-dem.c (cplus_demangle):  Allow demangling style option
	to be passed as a parameter, but using the global variable
	current_demangling_style as a default.
	* Makefile.in:  Update for cplus-dem.c

Sat Aug 29 10:44:09 1992  Fred Fish  (fnf@cygnus.com)

	* obstack.c:  Merge in comment changes from FSF version.  Now
	matches the FSF version exactly.

Fri Aug 28 18:39:08 1992  John Gilmore  (gnu@cygnus.com)

	* obstack.c (CALL_FREEFUN):  Can't use ?: with void values (at
	least on losing DECstations!); use if-then-else instead.

Wed Aug 19 14:40:34 1992  Ian Lance Taylor  (ian@cygnus.com)

	* Makefile.in: always create installation directories.

Mon Aug 10 17:33:40 1992  david d `zoo' zuhn  (zoo at cirdan.cygnus.com)

	* Makefile.in: clean up definition of CFILES, more comments

Sat Aug  8 23:10:59 1992  Fred Fish  (fnf@cygnus.com)

	* getopt.c (my_index):  Make first arg const to match strchr,
	which it sometimes is remapped to.

Sat Aug  1 13:48:50 1992  Fred Fish  (fnf@cygnus.com)

	* obstack.c (DEFAULT_ALIGNMENT):  Update to match FSF version.
	* obstack.c (_obstack_begin):  Initialize use_extra_arg.
	* obstack.c (_obstack_begin_1):  New, from FSF version.

Mon Jul 20 21:07:58 1992  Fred Fish  (fnf@cygnus.com)

	* obstack.c (CALL_CHECKFUN, CALL_FREEFUN):  Use use_extra_arg and
	extra_arg.
	* obstack.c (_obstack_begin):  Remove area_id and flags arguments
	(previously added for mmalloc support, interface has changed).
	Also convert flags usage to use use_extra_arg and maybe_empty_object.

Fri Jul 10 00:41:53 1992  Fred Fish  (fnf@cygnus.com)

	* argv.c:  Move expandargv inline and eliminate static variables.
	Rewrite to always allocate in powers of two.  Fix to return an
	argv with a single null string arg if passed a null string.

Fri Jul  3 20:27:29 1992  Fred Fish  (fnf@cygnus.com)

	* random.c, sigsetmask.c, strerror.c, strsignal.c:  Remove
	"(void)" casts from function calls where the return value is
	ignored, in accordance with GNU coding standards.

Mon Jun 29 10:54:19 1992  Fred Fish  (fnf at cygnus.com)

	* bcopy.c, strerror.c, strsignal.c:  Lint.

Thu Jun 25 09:18:41 1992  K. Richard Pixley  (rich@rtl.cygnus.com)

	* getopt.c: merge changes from make.

Thu Jun 25 04:43:22 1992  John Gilmore  (gnu at cygnus.com)

	* alloca.c:  Incorporate fixes from gdb/alloca.c.
	FIXME:  Eventually move gdb's alloca configuration files here,
	and remove gdb/alloca.c and its Makefile.in support.

Tue Jun 23 21:56:30 1992  Fred Fish  (fnf@cygnus.com)

	* dummy.c:  Define NOTHING to /*nothing*/, change return type
	of main to int and return zero.
	* functions.def:  Supply NOTHING as the fourth arg to macros
	that don't have an explicit arg, to satisfy picky preprocessors.

Wed Jun 17 18:13:58 1992  Per Bothner  (bothner@rtl.cygnus.com)

	* Makefile.in:  Clean up *clean rules, as per standards.texi.

Tue Jun 16 16:11:59 1992  K. Richard Pixley  (rich@rtl.cygnus.com)

	* getopt.c, getopt1.c: merged largely gratuitous, mostly
	  whitespace diffs from other prep distributions.

Mon Jun 15 12:25:46 1992  Fred Fish  (fnf@cygnus.com)

	* config/mh-ncr3000 (INSTALL):  Don't use /usr/ucb/install,
	it is broken on ncr 3000's.

Mon Jun 15 01:03:26 1992  John Gilmore  (gnu at cygnus.com)

	* sigsetmask.c:  Rewrite.  Old one was very confused about its
	arguments and result.  New one can't do much, but at least knows
	what it can't do, and it's good enough for GDB's use.

Sun Jun 14 15:17:40 1992  Stu Grossman  (grossman at cygnus.com)

	* functions.def:  Use proper prototype for strtoul.

Fri Jun 12 19:22:40 1992  John Gilmore  (gnu at cygnus.com)

	* Makefile.in:  Add random.c.
	* config/mh-*:  Use "true" rather than "echo >/dev/null" for ranlib.
	* configure.in:  update solaris2 config.

Wed Jun 10 16:31:29 1992  Fred Fish  (fnf@cygnus.com)

	* random.c:  Add for random() and srandom().
	* functions.def:  Add random

Tue Jun  9 17:27:18 1992  Fred Fish  (fnf@cygnus.com)

	* config/{mh-ncr3000, mh-sysv4}:  Add definition for INSTALL
	using /usr/ucb/install.

Mon Jun  1 13:20:17 1992  Per Bothner  (bothner@rtl.cygnus.com)

	* strerror.c:  Kludge to guard against a conflict with
	possible declaration of sys_errlist in errno.h.

Sun May 31 15:07:47 1992  Mark Eichin  (eichin at cygnus.com)

	* configure.in, config/mh-solaris: add solaris2 config support.

Fri May 29 17:23:23 1992  Per Bothner  (bothner@rtl.cygnus.com)

	* sigsetmask.c:  #ifdef out sigsetmask if SIG_SETMASK
	is not defined (should be defined in signal.h, says Posix.).

Mon May 18 17:35:04 1992  K. Richard Pixley  (rich@cygnus.com)

	* getopt.c: merged changes from make-3.62.11.

Fri May  8 14:53:07 1992  K. Richard Pixley  (rich@cygnus.com)

	* getopt.c: merged changes from bison-1.18.

Tue May  5 11:51:40 1992  Per Bothner  (bothner@rtl.cygnus.com)

	* Makefile.in:  Don't have $(EXTRA_OFILES) depend on config.h,
	since that introduces a circular dependency.
	($(EXTRA_OFILES) are used to build config.h.)

	* strtoul.c:  Fixes to handle non-decimal bases better.

Wed Apr 22 09:27:51 1992  Fred Fish  (fnf@cygnus.com)

	* config/mh-ncr3000:  Replace MINUS_G with CFLAGS.
	* Makefile.dos:  Finish MINUS_G eradication.
	* Makefile.in (CFILES):  Add strsignal.c.
	* Makefile.in (REQUIRED_OFILES):  Add strerror.o strsignal.o
	* Makefile.in (needed-list):  Split creation of errors file to
	separate make target.
	* Makefile.in (config.h, needed2.awk, errors):  New targets.
	* Makefile.in (clean):  Split to multiple lines, add needed2.awk
	and config.h.
	* dummy.c (DEFFUNC, DEFVAR):  Add defines and undefs.
	* functions.def (strerror):  Remove from optional list.
	* functions.def (sys_nerr, sys_errlist, sys_siglist):  DEFVAR's
	* functions.def (strerror, psignal):  DEFFUNC's
	* strerror.c:  Rewrite from scratch to use sys_errlist only if
	available, add errno_max(), add strerrno(), add strtoerrno(),
	add test driver.
	* strsignal.c:  New file, signal equivalent to strerror.c.
	Uses sys_siglist if available, defines signo_max(), strsignal(),
	strsigno(), strtosigno(), psignal(), and test driver.

Mon Apr 20 20:49:32 1992  K. Richard Pixley  (rich@cygnus.com)

	* Makefile.in: do not print recursion line.

	* Makefile.in: allow CFLAGS to be passed in from command line.
	  Removed MINUS_G.  Default CFLAGS to -g.

Mon Apr 20 12:57:46 1992  Per Bothner  (bothner@rtl.cygnus.com)

	* config/mh-aix:  New.  EXTRA_OFILES lists copysign.o,
	so libg++ users don't have to be inconvenienced by a
	libc.a bug (libc.a needs copysign, but doesn't define it!).
	* configure.in:  Use config/mh-aix.
	* strtoul.c:  Handle '-' as required by ANSI.
	Clean up radix handling.
	* strstr.c:  Fix buggy algorithm.
	* Makefile.in:  Change so that ${EXTRA_OFILES} is
	appended to needed-list (which is used by libg++).

Fri Apr 10 22:51:41 1992  Fred Fish  (fnf@cygnus.com)

	* configure.in:  Recognize new ncr3000 config.
	* config/mh-ncr3000:  New config file.

Wed Apr  1 23:31:43 1992  John Gilmore  (gnu at cygnus.com)

	* argv.c, dummy.c:  Lint.

Tue Mar 31 18:46:44 1992  Fred Fish  (fnf@cygnus.com)

	* config/mh-sysv4:  New config file.
	* configure.in (host_makefile_frag):  Set to config/mh-sysv4 for
	host_os == sysv4.
	* getpagesize.c:  For SVR4, use sysconf(_SC_PAGESIZE) to get
	pagesize.

Sun Mar 29 12:26:42 1992  John Gilmore  (gnu at cygnus.com)

	* getopt.c:  Lint.

Fri Mar 27 08:32:55 1992  Fred Fish  (fnf@cygnus.com)

	* functions.def (alloca):  Fix return type and args to avoid
	type clash with gcc's builtin alloca.

Tue Mar 24 23:33:42 1992  K. Richard Pixley  (rich@cygnus.com)

	* configure.in, config/mh-irix4: irix4 support.

	* Makefile.in, functions.def, alloca.c: added alloca.

Tue Mar 24 17:34:46 1992  Stu Grossman  (grossman at cygnus.com)

	* obstack.c (CALL_FREEFUN):  Make it compile on DECstations.

Thu Mar 19 13:57:42 1992  Fred Fish  (fnf@cygnus.com)

	* argv.c:  Fix various external function definitions to be
	correct in an ANSI compilation environment.

Sat Mar 14 17:28:17 1992  Fred Fish  (fnf@cygnus.com)

	* obstack.c:  Changes to support calling mmalloc functions,
	which take an additional argument over malloc functions.

Fri Mar  6 22:01:10 1992  K. Richard Pixley  (rich@cygnus.com)

	* added check target.

Thu Feb 27 22:19:39 1992  Per Bothner  (bothner@cygnus.com)

	* argv.c:  #include alloca-conf.h (needed by AIX).

Wed Feb 26 18:04:40 1992  K. Richard Pixley  (rich@cygnus.com)

	* Makefile.in, configure.in: removed traces of namesubdir,
	  -subdirs, $(subdir), $(unsubdir), some rcs triggers.  Forced
	  copyrights to '92, changed some from Cygnus to FSF.

Sat Feb 22 01:09:21 1992  Stu Grossman  (grossman at cygnus.com)

	* argv.c:  Check in Fred's version which fixes problems with
	alloca().

Fri Feb  7 21:46:08 1992  Stu Grossman  (grossman at cygnus.com)

	* makefile.dos:  Remove NUL to keep patch from failing.

Thu Jan 30 22:48:41 1992  Stu Grossman  (grossman at cygnus.com)

	* getopt.c (_getopt_internal):  Fix usage of enum has_arg.

Mon Jan 20 18:53:23 1992  Stu Grossman  (grossman at cygnus.com)

	* getopt.c, getopt1.c, ../include/getopt.h:  Get latest versions.

Sat Jan 18 16:53:01 1992  Fred Fish  (fnf at cygnus.com)

	* argv.c:  New file to build and destroy standard argument
	vectors from a command string.

	* Makefile.in:  Add argv.c and argv.o to appropriate macros.

Fri Dec 20 12:12:57 1991  Fred Fish  (fnf at cygnus.com)

	* configure.in:  Change svr4 references to sysv4.

	* rindex.c:  Declare return type of externally used function
	strrchr().

Thu Dec 19 18:35:03 1991  John Gilmore  (gnu at cygnus.com)

	* Makefile.in:  Remove "***" in normal output, since Make produces
	this on errors, and it's convenient to search for.

Tue Dec 17 23:21:30 1991  Per Bothner  (bothner at cygnus.com)

	* memcmp.c, memcpy.c, memmove.c, memset.c, strchr.c, strrchr.c:
	New ANSI functions.  The old non-ANSI functions (such as bcopy)
	should be avoided.
	* bcopy.c:  Fix to correctly handle overlapping regions.
	* index.c, rindex.c:  Re-write in terms of strchr() and strrchr().
	* functions.def:  Add the new functions.
	* functions.def:  Add 4th parameter to DEF macro,
	an ansidecl.h-style prototype.
	* dummy.c:  Use expanded DEF macro to create a dummy function
	call, with correct parameter types.  (This avoids some
	complaints from gcc about predefined builtins.)

	Move the functionality of config/mh-default into Makefile.in.
	This avoid duplication, and simplifies things slightly.
	* Makefile.in:  Tweak so we don't need config/mh-default.
	* README:  Update.
	* configure.in:  No longer need config/mh-default.
	* config/mh-default:  Deleted.
	* config/mh-sysv:  Remove lines copied from old mh-default.

Tue Dec 17 05:46:46 1991  John Gilmore  (gnu at cygnus.com)

	* fdmatch.c (fdmatch):  Don't compare st_rdev, which is for
	'mknod' device numbers.

Mon Dec 16 12:25:34 1991  Fred Fish  (fnf at cygnus.com)

	* fdmatch.c, Makefile.in:  Add new function that takes two
	open file descriptors and returns nonzero if they refer to
	the same file, zero otherwise.  (used in gdb)

Wed Dec 11 17:40:39 1991  Steve Chamberlain  (sac at rtl.cygnus.com)
	From DJ:
	* msdos.c: stub functions for dos.
	* makefile.dos, configdj.bat: new.
	* getopt.c: Don't include alloca-conf.h in a GO32 world.


Tue Dec 10 04:14:49 1991  K. Richard Pixley  (rich at rtl.cygnus.com)

	* Makefile.in: infodir belongs in datadir.

Fri Dec  6 23:26:45 1991  K. Richard Pixley  (rich at rtl.cygnus.com)

	* Makefile.in: remove spaces following hyphens because bsd make
	  can't cope.  added standards.text support.  install using
	  INSTALL_DATA.

	* configure.in: remove commontargets as it is no longer a
	  recognized hook.

Thu Dec  5 22:46:46 1991  K. Richard Pixley  (rich at rtl.cygnus.com)

	* Makefile.in: idestdir and ddestdir go away.  Added copyrights
	  and shift gpl to v2.  Added ChangeLog if it didn't exist. docdir
	  and mandir now keyed off datadir by default.

Fri Nov 22 19:15:29 1991  John Gilmore  (gnu at cygnus.com)

	* Makefile.in:  find-needed.awk does not fit in 14 chars.

	* Makefile.in:  Suppress error checking when compiling the test
	program, because Ultrix make/sh aborts there due to a bug.

Fri Nov 22 12:23:17 1991  Per Bothner  (bothner at cygnus.com)

	* Makefile.in:  Re-did how EXTRA_OFILES is used to be more useful.
	* README:  Explained how the auto-configuration works,
	and how to add new files and/or configurations.

Fri Nov 22 09:45:23 1991  John Gilmore  (gnu at cygnus.com)

	* strtoul.c:  Avoid defining ULONG_MAX if already defined;
	cast a const char * to char * for pedants.

	* getopt.c:  Only define "const" after local include files get to,
	and only if they haven't defined it.

Thu Nov 21 16:58:53 1991  John Gilmore  (gnu at cygnus.com)

	* getcwd.c (remove getwd.c): GNU code should call getcwd().  We
	emulate it with getwd() if available.  This avoids callers having
	to find a MAXPATHLEN or PATH_MAX value from somewhere.
	* Makefile.in, functions.def:  getwd->getcwd.
	* configure.in:  Use generic case for every system.
	* config/mh-{delta88,mach,rs6000,svr4}:  Remove.
	* config/mh-sysv:  Use default handling, just add -DUSG.

Thu Nov 14 10:58:05 1991  Per Bothner  (bothner at cygnus.com)

	* Makefile.in, config/mh-default: Re-do make magic
	so that for the default ("automatic") mode we only
	compile the files we actually need.  Do this using
	a recursive make:  The top-level generates the list
	of needed files (loosely, the ones missing in libc),
	and then passes that list to the recursive make.
	* config/mh-mach:  Remove obsolete STRERROR-{C,O} macros.

Tue Nov 12 19:10:57 1991  John Gilmore  (gnu at cygnus.com)

	RS/6000 host support (grumble).

	* configure.in:  Build alloca-conf.h file from alloca-norm.h
	(everything else) or alloca-botch.h (rs/6000).
	* Makefile.in:  Include . on the include path.
	* getopt.c:  Use alloca-conf.h.
	* alloca-norm.h:  How to declare alloca on reasonable machines.
	* alloca-botch.h: How to declare alloca on braindead machines.

Tue Nov 12 09:21:48 1991  Fred Fish  (fnf at cygnus.com)

	* concat.c :  New file, like concat() in gdb but can take a
	variable number of arguments rather than fixed at 3 args.  For
	now, client applications must supply an xmalloc(), which is a
	front end function to malloc() that deals with out-of-memory
	conditions.

	* Makefile.in:  Add concat.c and concat.o to appropriate macros.

Sat Nov  9 13:29:59 1991  Fred Fish  (fnf at cygnus.com)

	* config/mh-svr4:  Add sigsetmask to list of required functions.

Sun Nov  3 11:57:56 1991  Per Bothner  (bothner at cygnus.com)

	* vsprintf.c:  New file.
	* functions.def, Makefile.in:  Add vsprintf.

Sun Oct 27 16:31:22 1991  John Gilmore  (gnu at cygnus.com)

	* configure.in, config/mh-rs6000:  Add rs/6000 host support.
	* Makefile.in:  Compile with debug info.

Fri Oct 25 17:01:12 1991  Per Bothner  (bothner at cygnus.com)

	* Makefile.in, configure.in, and new files: dummy.c, functions.def,
	config/mf-default:  Added a default configuration mode,
	which includes into libiberty.a functions that are "missing" in libc.
	* strdup.c, vprintf.c, vfprintf.c: New files.

Thu Oct 24 02:29:26 1991  Fred Fish  (fnf at cygnus.com)

	* config/hmake-svr4: New file.

	* config/hmake-sysv: Add HOST_CFILES and HOST_OFILES.

	* basename.c, bcmp.c, bcopy.c, bzero.c, getpagesize.c getwd.c,
	index.c, insque.c, rindex.c, spaces.c, strstr.c, vfork.c: New
	files containing either portable C versions or emulations using
	native library calls.

	* strerror.c:  Add copyright, internal documentation, etc.

	* strtol.c:  Replace hardwired hex constants with some more
	portable macros.  Remove illegal (according to gcc) cast.

	* strtoul.c: Replace hardwired hex constant with more portable
	macro.

	* Makefile.in: Move TARGETLIB and CFLAGS where makefile fragments
	can override them.  Add new source and object file names to CFILES
	and OFILES respectively.

	* configure.in: Add support for SVR4 makefile fragments.

Tue Oct 22 19:00:23 1991  Steve Chamberlain  (steve at cygnus.com)

	* Makefile.in: Move RANLIB, AR and AR_FLAGS to where they can be
	over-ridden by config/hmake-*
	* configure.in: added m88kcvs to sysv list

Fri Oct  4 01:29:08 1991  John Gilmore  (gnu at cygnus.com)

	* Makefile.in:  Most hosts need strerror, but one or two don't,
	and they override these definitions in the host-dependent makefile
	fragment.
	* config/hmake-mach:  The odd man out on strerror -- it's supplied.
	* strerror.c:  New file.

	* strtol.c, strtoul.c:  Add strtol to libiberty, since Mach lacks
	it and bfd uses it.
	* configure.in, Makefile.in, config/hmake-mach:  Only configure
	strtol & strotoul in on Mach.

Tue Sep  3 06:36:23 1991  John Gilmore  (gnu at cygint.cygnus.com)

	* obstack.c:  Merge with latest FSF version.


Local Variables:
version-control: never
End:<|MERGE_RESOLUTION|>--- conflicted
+++ resolved
@@ -1,5 +1,3 @@
-<<<<<<< HEAD
-=======
 2011-08-22  Rainer Orth  <ro@CeBiTec.Uni-Bielefeld.DE>
 
 	* aclocal.m4: Include ../config/picflag.m4.
@@ -366,7 +364,6 @@
 	* Makefile.in (lbasename.o): Add dependency on
 	$(INCDIR)/filenames.h.
 
->>>>>>> 3082eeb7
 2010-04-07  Jakub Jelinek  <jakub@redhat.com>
 
 	* regex.c (byte_re_match_2_internal): Avoid set but not used
@@ -600,11 +597,7 @@
 
 2009-05-29  Kai Tietz  <kai.tietz@onevision.com>
 
-<<<<<<< HEAD
-        * pex-win32.c (pex_win32_fdopenr): Set INHERIT to false.
-=======
 	* pex-win32.c (pex_win32_fdopenr): Set INHERIT to false.
->>>>>>> 3082eeb7
 
 2009-05-29  Michael Matz  <matz@suse.de>
 
@@ -635,11 +628,7 @@
 
 2009-04-29  Julian Brown  <julian@codesourcery.com>
 
-<<<<<<< HEAD
-	* pex-win32.c (pex_win32_pipe): Add _O_NOINHERIT.    
-=======
 	* pex-win32.c (pex_win32_pipe): Add _O_NOINHERIT.
->>>>>>> 3082eeb7
 	(pex_win32_exec_child): Ensure each process has only one handle open
 	on pipe endpoints. Close standard input after creating child for
 	symmetry with standard output/standard error.
@@ -657,24 +646,6 @@
 	section, so that the native build does detect them at configure
 	time.
 	* configure: Regenerated.
-<<<<<<< HEAD
-	
-2009-04-13  Ozkan Sezer  <sezeroz@gmail.com>
-
-        PR target/39397
-        * pex-common.h (struct pex_obj): Store pid values as pid_t,
-        not as long (members *children and (*wait))
-        * pex-common.c (pex_run_in_environment): Likewise.
-        * pex-win32.c (pex_win32_wait): Return pid_t and properly check
-        returned pid value.
-        * pex-djgpp.c (pex_djgpp_wait): Return pid_t.
-        * pex-msdos.c (pex_msdos_wait): Likewise.
-
-2009-04-07  Arnaud Patard <apatard@mandriva.com>
-
-       * libiberty/configure.ac: Fix Linux/MIPS matching rule.
-       * libiberty/configure: Regenerate.
-=======
 
 2009-04-13  Ozkan Sezer  <sezeroz@gmail.com>
 
@@ -691,7 +662,6 @@
 
 	* libiberty/configure.ac: Fix Linux/MIPS matching rule.
 	* libiberty/configure: Regenerate.
->>>>>>> 3082eeb7
 
 2009-03-27  Ian Lance Taylor  <iant@google.com>
 
