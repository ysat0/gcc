--- conflicted
+++ resolved
@@ -1145,15 +1145,6 @@
 static inline bool
 varpool_can_remove_if_no_refs (struct varpool_node *node)
 {
-<<<<<<< HEAD
-  if (DECL_EXTERNAL (node->decl))
-    return true;
-  return (!node->force_output && !node->used_from_other_partition
-	  && ((DECL_COMDAT (node->decl)
-	       && !varpool_used_from_object_file_p (node))
-	      || (flag_toplevel_reorder && !node->externally_visible)
-	      || DECL_HAS_VALUE_EXPR_P (node->decl)));
-=======
   if (DECL_EXTERNAL (node->symbol.decl))
     return true;
   return (!node->symbol.force_output && !node->symbol.used_from_other_partition
@@ -1161,7 +1152,6 @@
 	       && !symtab_used_from_object_file_p ((symtab_node) node))
 	      || !node->symbol.externally_visible
 	      || DECL_HAS_VALUE_EXPR_P (node->symbol.decl)));
->>>>>>> 747e4b8f
 }
 
 /* Return true when all references to VNODE must be visible in ipa_ref_list.
