--- conflicted
+++ resolved
@@ -7153,12 +7153,8 @@
 	  memcpy (temp, curr_state, dfa_state_size);
 
 	  cost = state_transition (curr_state, insn);
-<<<<<<< HEAD
-	  issued_insns++;
-=======
 	  if (memcmp (temp, curr_state, dfa_state_size))
 	    issued_insns++;
->>>>>>> 747e4b8f
 
           if (sched_verbose >= 2)
 	    {
