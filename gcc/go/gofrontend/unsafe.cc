// unsafe.cc -- Go frontend builtin unsafe package.

// Copyright 2009 The Go Authors. All rights reserved.
// Use of this source code is governed by a BSD-style
// license that can be found in the LICENSE file.

#include "go-system.h"

#include "go-c.h"
#include "types.h"
#include "gogo.h"

// Set up the builtin unsafe package.  This should probably be driven
// by a table.

void
Gogo::import_unsafe(const std::string& local_name, bool is_local_name_exported,
		    Location location)
{
  Location bloc = Linemap::predeclared_location();

  bool add_to_globals;
  Package* package = this->add_imported_package("unsafe", local_name,
						is_local_name_exported,
<<<<<<< HEAD
						"libgo_unsafe.unsafe",
						location, &add_to_globals);
=======
						"unsafe", location,
						&add_to_globals);
>>>>>>> d65d9e7a

  if (package == NULL)
    {
      go_assert(saw_errors());
      return;
    }

  package->set_location(location);
  package->set_is_imported();

  this->imports_.insert(std::make_pair("unsafe", package));

  Bindings* bindings = package->bindings();

  // The type may have already been created by an import.
  Named_object* no = package->bindings()->lookup("Pointer");
  if (no == NULL)
    {
      Type* type = Type::make_pointer_type(Type::make_void_type());
      no = bindings->add_type("Pointer", package, type,
			      Linemap::unknown_location());
    }
  else
    {
      go_assert(no->package() == package);
      go_assert(no->is_type());
      go_assert(no->type_value()->is_unsafe_pointer_type());
      no->type_value()->set_is_visible();
    }
  Named_type* pointer_type = no->type_value();
  if (add_to_globals)
    this->add_named_type(pointer_type);

  Type* uintptr_type = Type::lookup_integer_type("uintptr");

  // Sizeof.
  Typed_identifier_list* results = new Typed_identifier_list;
  results->push_back(Typed_identifier("", uintptr_type, bloc));
  Function_type* fntype = Type::make_function_type(NULL, NULL, results, bloc);
  fntype->set_is_builtin();
  no = bindings->add_function_declaration("Sizeof", package, fntype, bloc);
  if (add_to_globals)
    this->add_named_object(no);

  // Offsetof.
  results = new Typed_identifier_list;
  results->push_back(Typed_identifier("", uintptr_type, bloc));
  fntype = Type::make_function_type(NULL, NULL, results, bloc);
  fntype->set_is_varargs();
  fntype->set_is_builtin();
  no = bindings->add_function_declaration("Offsetof", package, fntype, bloc);
  if (add_to_globals)
    this->add_named_object(no);

  // Alignof.
  results = new Typed_identifier_list;
  results->push_back(Typed_identifier("", uintptr_type, bloc));
  fntype = Type::make_function_type(NULL, NULL, results, bloc);
  fntype->set_is_varargs();
  fntype->set_is_builtin();
  no = bindings->add_function_declaration("Alignof", package, fntype, bloc);
  if (add_to_globals)
    this->add_named_object(no);

  if (!this->imported_unsafe_)
    {
      go_imported_unsafe();
      this->imported_unsafe_ = true;
    }
}<|MERGE_RESOLUTION|>--- conflicted
+++ resolved
@@ -22,13 +22,8 @@
   bool add_to_globals;
   Package* package = this->add_imported_package("unsafe", local_name,
 						is_local_name_exported,
-<<<<<<< HEAD
-						"libgo_unsafe.unsafe",
-						location, &add_to_globals);
-=======
 						"unsafe", location,
 						&add_to_globals);
->>>>>>> d65d9e7a
 
   if (package == NULL)
     {
