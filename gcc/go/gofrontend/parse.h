// parse.h -- Go frontend parser.     -*- C++ -*-

// Copyright 2009 The Go Authors. All rights reserved.
// Use of this source code is governed by a BSD-style
// license that can be found in the LICENSE file.

#ifndef GO_PARSE_H
#define GO_PARSE_H

class Set_iota_traverse;
class Lex;
class Gogo;
class Named_object;
class Type;
class Typed_identifier;
class Typed_identifier_list;
class Function_type;
class Block;
class Expression;
class Expression_list;
class Struct_field_list;
class Case_clauses;
class Type_case_clauses;
class Select_clauses;
class Statement;
class Label;

// Parse the program.

class Parse
{
 public:
  Parse(Lex*, Gogo*);

  // Parse a program.
  void
  program();

 private:
  // Precedence values.
  enum Precedence
  {
    PRECEDENCE_INVALID = -1,
    PRECEDENCE_NORMAL = 0,
    PRECEDENCE_OROR,
    PRECEDENCE_ANDAND,
    PRECEDENCE_RELOP,
    PRECEDENCE_ADDOP,
    PRECEDENCE_MULOP
  };

  // We use this when parsing the range clause of a for statement.
  struct Range_clause
  {
    // Set to true if we found a range clause.
    bool found;
    // The index expression.
    Expression* index;
    // The value expression.
    Expression* value;
    // The range expression.
    Expression* range;

    Range_clause()
      : found(false), index(NULL), value(NULL), range(NULL)
    { }
  };

  // We use this when parsing the statement at the start of a switch,
  // in order to recognize type switches.
  struct Type_switch
  {
    // Set to true if we find a type switch.
    bool found;
    // The variable name.
    std::string name;
    // The location of the variable.
    Location location;
    // The expression.
    Expression* expr;

    Type_switch()
      : found(false), name(), location(UNKNOWN_LOCATION), expr(NULL)
    { }
  };

  // A variable defined in an enclosing function referenced by the
  // current function.
  class Enclosing_var
  {
   public:
    Enclosing_var(Named_object* var, Named_object* in_function,
		  unsigned int index)
      : var_(var), in_function_(in_function), index_(index)
    { }

    // We put these in a vector, so we need a default constructor.
    Enclosing_var()
      : var_(NULL), in_function_(NULL), index_(-1U)
    { }

    Named_object*
    var() const
    { return this->var_; }

    Named_object*
    in_function() const
    { return this->in_function_; }

    unsigned int
    index() const
    { return this->index_; }

   private:
    // The variable which is being referred to.
    Named_object* var_;
    // The function where the variable is defined.
    Named_object* in_function_;
    // The index of the field in this function's closure struct for
    // this variable.
    unsigned int index_;
  };

  // We store Enclosing_var entries in a set, so we need a comparator.
  struct Enclosing_var_comparison
  {
    bool
    operator()(const Enclosing_var&, const Enclosing_var&);
  };

  // A set of Enclosing_var entries.
  typedef std::set<Enclosing_var, Enclosing_var_comparison> Enclosing_vars;

  // Used to detect duplicate parameter/result names.
  typedef std::map<std::string, const Typed_identifier*> Names;

  // Peek at the current token from the lexer.
  const Token*
  peek_token();

  // Consume the current token, return the next one.
  const Token*
  advance_token();

  // Push a token back on the input stream.
  void
  unget_token(const Token&);

  // The location of the current token.
  Location
  location();

  // For break and continue we keep a stack of statements with
  // associated labels (if any).  The top of the stack is used for a
  // break or continue statement with no label.
  typedef std::vector<std::pair<Statement*, const Label*> > Bc_stack;

  // Map from type switch variables to the variables they mask, so
  // that a use of the type switch variable can become a use of the
  // real variable.
  typedef Unordered_map(Named_object*, Named_object*) Type_switch_vars;

  // Parser nonterminals.
  void identifier_list(Typed_identifier_list*);
  Expression_list* expression_list(Expression*, bool may_be_sink);
  bool qualified_ident(std::string*, Named_object**);
  Type* type();
  bool type_may_start_here();
  Type* type_name(bool issue_error);
  Type* array_type(bool may_use_ellipsis);
  Type* map_type();
  Type* struct_type();
  void field_decl(Struct_field_list*);
  Type* pointer_type();
  Type* channel_type();
  void check_signature_names(const Typed_identifier_list*, Names*);
  Function_type* signature(Typed_identifier*, Location);
  bool parameters(Typed_identifier_list**, bool* is_varargs);
  Typed_identifier_list* parameter_list(bool* is_varargs);
  void parameter_decl(bool, Typed_identifier_list*, bool*, bool*);
  bool result(Typed_identifier_list**);
  Location block();
  Type* interface_type();
  void method_spec(Typed_identifier_list*);
  void declaration();
  bool declaration_may_start_here();
  void decl(void (Parse::*)(void*), void*);
  void list(void (Parse::*)(void*), void*, bool);
  void const_decl();
  void const_spec(Type**, Expression_list**);
  void type_decl();
  void type_spec(void*);
  void var_decl();
  void var_spec(void*);
  void init_vars(const Typed_identifier_list*, Type*, Expression_list*,
		 bool is_coloneq, Location);
  bool init_vars_from_call(const Typed_identifier_list*, Type*, Expression*,
			   bool is_coloneq, Location);
  bool init_vars_from_map(const Typed_identifier_list*, Type*, Expression*,
			  bool is_coloneq, Location);
  bool init_vars_from_receive(const Typed_identifier_list*, Type*,
			      Expression*, bool is_coloneq, Location);
  bool init_vars_from_type_guard(const Typed_identifier_list*, Type*,
				 Expression*, bool is_coloneq,
				 Location);
  Named_object* init_var(const Typed_identifier&, Type*, Expression*,
			 bool is_coloneq, bool type_from_init, bool* is_new);
  Named_object* create_dummy_global(Type*, Expression*, Location);
  void simple_var_decl_or_assignment(const std::string&, Location,
				     Range_clause*, Type_switch*);
  void function_decl();
  Typed_identifier* receiver();
  Expression* operand(bool may_be_sink);
  Expression* enclosing_var_reference(Named_object*, Named_object*,
				      Location);
  Expression* composite_lit(Type*, int depth, Location);
  Expression* function_lit();
  Expression* create_closure(Named_object* function, Enclosing_vars*,
			     Location);
  Expression* primary_expr(bool may_be_sink, bool may_be_composite_lit,
			   bool* is_type_switch);
  Expression* selector(Expression*, bool* is_type_switch);
  Expression* index(Expression*);
  Expression* call(Expression*);
  Expression* expression(Precedence, bool may_be_sink,
			 bool may_be_composite_lit, bool* is_type_switch);
  bool expression_may_start_here();
  Expression* unary_expr(bool may_be_sink, bool may_be_composite_lit,
			 bool* is_type_switch);
<<<<<<< HEAD
  Expression* qualified_expr(Expression*, source_location);
  Expression* id_to_expression(const std::string&, source_location);
  void statement(const Label*);
  bool statement_may_start_here();
  void labeled_stmt(const std::string&, source_location);
  Expression* simple_stat(bool, bool, Range_clause*, Type_switch*);
=======
  Expression* qualified_expr(Expression*, Location);
  Expression* id_to_expression(const std::string&, Location);
  void statement(Label*);
  bool statement_may_start_here();
  void labeled_stmt(const std::string&, Location);
  Expression* simple_stat(bool, bool*, Range_clause*, Type_switch*);
>>>>>>> d08a4976
  bool simple_stat_may_start_here();
  void statement_list();
  bool statement_list_may_start_here();
  void expression_stat(Expression*);
  void send_stmt(Expression*);
  void inc_dec_stat(Expression*);
  void assignment(Expression*, Range_clause*);
  void tuple_assignment(Expression_list*, Range_clause*);
  void send();
  void go_or_defer_stat();
  void return_stat();
  void if_stat();
<<<<<<< HEAD
  void switch_stat(const Label*);
  Statement* expr_switch_body(const Label*, Expression*, source_location);
  void expr_case_clause(Case_clauses*, bool* saw_default);
  Expression_list* expr_switch_case(bool*);
  Statement* type_switch_body(const Label*, const Type_switch&,
			      source_location);
=======
  void switch_stat(Label*);
  Statement* expr_switch_body(Label*, Expression*, Location);
  void expr_case_clause(Case_clauses*, bool* saw_default);
  Expression_list* expr_switch_case(bool*);
  Statement* type_switch_body(Label*, const Type_switch&, Location);
>>>>>>> d08a4976
  void type_case_clause(Named_object*, Type_case_clauses*, bool* saw_default);
  void type_switch_case(std::vector<Type*>*, bool*);
  void select_stat(const Label*);
  void comm_clause(Select_clauses*, bool* saw_default);
  bool comm_case(bool*, Expression**, Expression**, Expression**,
		 std::string*, std::string*, bool*);
  bool send_or_recv_stmt(bool*, Expression**, Expression**, Expression**,
			 std::string*, std::string*);
  void for_stat(const Label*);
  void for_clause(Expression**, Block**);
  void range_clause_decl(const Typed_identifier_list*, Range_clause*);
  void range_clause_expr(const Expression_list*, Range_clause*);
  void push_break_statement(Statement*, const Label*);
  void push_continue_statement(Statement*, const Label*);
  void pop_break_statement();
  void pop_continue_statement();
  Statement* find_bc_statement(const Bc_stack*, const std::string&);
  void break_stat();
  void continue_stat();
  void goto_stat();
  void package_clause();
  void import_decl();
  void import_spec(void*);

  void reset_iota();
  int iota_value();
  void increment_iota();

  // Skip past an error looking for a semicolon or OP.  Return true if
  // all is well, false if we found EOF.
  bool
  skip_past_error(Operator op);

  // Verify that an expression is not a sink, and return either the
  // expression or an error.
  Expression*
  verify_not_sink(Expression*);

  // Return the statement associated with a label in a Bc_stack, or
  // NULL.
  Statement*
  find_bc_statement(const Bc_stack*, const std::string&) const;

  // Mark a variable as used.
  void
  mark_var_used(Named_object*);

  // The lexer output we are parsing.
  Lex* lex_;
  // The current token.
  Token token_;
  // A token pushed back on the input stream.
  Token unget_token_;
  // Whether unget_token_ is valid.
  bool unget_token_valid_;
  // Whether the function we are parsing had errors in the signature.
  bool is_erroneous_function_;
  // The code we are generating.
  Gogo* gogo_;
  // A stack of statements for which break may be used.
  Bc_stack* break_stack_;
  // A stack of statements for which continue may be used.
  Bc_stack* continue_stack_;
  // The current iota value.
  int iota_;
  // References from the local function to variables defined in
  // enclosing functions.
  Enclosing_vars enclosing_vars_;
  // Map from type switch variables to real variables.
  Type_switch_vars type_switch_vars_;
};


#endif // !defined(GO_PARSE_H)<|MERGE_RESOLUTION|>--- conflicted
+++ resolved
@@ -153,7 +153,7 @@
   // For break and continue we keep a stack of statements with
   // associated labels (if any).  The top of the stack is used for a
   // break or continue statement with no label.
-  typedef std::vector<std::pair<Statement*, const Label*> > Bc_stack;
+  typedef std::vector<std::pair<Statement*, Label*> > Bc_stack;
 
   // Map from type switch variables to the variables they mask, so
   // that a use of the type switch variable can become a use of the
@@ -227,21 +227,12 @@
   bool expression_may_start_here();
   Expression* unary_expr(bool may_be_sink, bool may_be_composite_lit,
 			 bool* is_type_switch);
-<<<<<<< HEAD
-  Expression* qualified_expr(Expression*, source_location);
-  Expression* id_to_expression(const std::string&, source_location);
-  void statement(const Label*);
-  bool statement_may_start_here();
-  void labeled_stmt(const std::string&, source_location);
-  Expression* simple_stat(bool, bool, Range_clause*, Type_switch*);
-=======
   Expression* qualified_expr(Expression*, Location);
   Expression* id_to_expression(const std::string&, Location);
   void statement(Label*);
   bool statement_may_start_here();
   void labeled_stmt(const std::string&, Location);
   Expression* simple_stat(bool, bool*, Range_clause*, Type_switch*);
->>>>>>> d08a4976
   bool simple_stat_may_start_here();
   void statement_list();
   bool statement_list_may_start_here();
@@ -254,34 +245,25 @@
   void go_or_defer_stat();
   void return_stat();
   void if_stat();
-<<<<<<< HEAD
-  void switch_stat(const Label*);
-  Statement* expr_switch_body(const Label*, Expression*, source_location);
-  void expr_case_clause(Case_clauses*, bool* saw_default);
-  Expression_list* expr_switch_case(bool*);
-  Statement* type_switch_body(const Label*, const Type_switch&,
-			      source_location);
-=======
   void switch_stat(Label*);
   Statement* expr_switch_body(Label*, Expression*, Location);
   void expr_case_clause(Case_clauses*, bool* saw_default);
   Expression_list* expr_switch_case(bool*);
   Statement* type_switch_body(Label*, const Type_switch&, Location);
->>>>>>> d08a4976
   void type_case_clause(Named_object*, Type_case_clauses*, bool* saw_default);
   void type_switch_case(std::vector<Type*>*, bool*);
-  void select_stat(const Label*);
+  void select_stat(Label*);
   void comm_clause(Select_clauses*, bool* saw_default);
   bool comm_case(bool*, Expression**, Expression**, Expression**,
 		 std::string*, std::string*, bool*);
   bool send_or_recv_stmt(bool*, Expression**, Expression**, Expression**,
 			 std::string*, std::string*);
-  void for_stat(const Label*);
+  void for_stat(Label*);
   void for_clause(Expression**, Block**);
   void range_clause_decl(const Typed_identifier_list*, Range_clause*);
   void range_clause_expr(const Expression_list*, Range_clause*);
-  void push_break_statement(Statement*, const Label*);
-  void push_continue_statement(Statement*, const Label*);
+  void push_break_statement(Statement*, Label*);
+  void push_continue_statement(Statement*, Label*);
   void pop_break_statement();
   void pop_continue_statement();
   Statement* find_bc_statement(const Bc_stack*, const std::string&);
