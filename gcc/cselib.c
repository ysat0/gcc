--- conflicted
+++ resolved
@@ -1,10 +1,6 @@
 /* Common subexpression elimination library for GNU compiler.
    Copyright (C) 1987, 1988, 1989, 1992, 1993, 1994, 1995, 1996, 1997, 1998,
-<<<<<<< HEAD
-   1999, 2000, 2001, 2003, 2004, 2005, 2006, 2007, 2008, 2009, 2010
-=======
    1999, 2000, 2001, 2003, 2004, 2005, 2006, 2007, 2008, 2009, 2010, 2011
->>>>>>> 3082eeb7
    Free Software Foundation, Inc.
 
 This file is part of GCC.
@@ -66,12 +62,8 @@
 static int discard_useless_locs (void **, void *);
 static int discard_useless_values (void **, void *);
 static void remove_useless_values (void);
-<<<<<<< HEAD
-static unsigned int cselib_hash_rtx (rtx, int);
-=======
 static int rtx_equal_for_cselib_1 (rtx, rtx, enum machine_mode);
 static unsigned int cselib_hash_rtx (rtx, int, enum machine_mode);
->>>>>>> 3082eeb7
 static cselib_val *new_cselib_val (unsigned int, enum machine_mode, rtx);
 static void add_mem_for_addr (cselib_val *, cselib_val *, rtx);
 static cselib_val *cselib_lookup_mem (rtx, int);
@@ -193,10 +185,7 @@
    that is constant through the whole function and should never be
    eliminated.  */
 static cselib_val *cfa_base_preserved_val;
-<<<<<<< HEAD
-=======
 static unsigned int cfa_base_preserved_regno;
->>>>>>> 3082eeb7
 
 /* Used to list all values that contain memory reference.
    May or may not contain the useless values - the list is compacted
@@ -269,9 +258,6 @@
     {
       n_debug_values--;
       l->setting_insn = cselib_current_insn;
-<<<<<<< HEAD
-      gcc_assert (!l->next);
-=======
       if (cselib_preserve_constants && l->next)
 	{
 	  gcc_assert (l->next->setting_insn
@@ -281,7 +267,6 @@
 	}
       else
 	gcc_assert (!l->next);
->>>>>>> 3082eeb7
     }
 }
 
@@ -329,38 +314,13 @@
   cselib_reset_table (1);
 }
 
-<<<<<<< HEAD
-/* Remove from hash table all VALUEs except constants.  */
-=======
 /* Remove from hash table all VALUEs except constants
    and function invariants.  */
->>>>>>> 3082eeb7
 
 static int
 preserve_only_constants (void **x, void *info ATTRIBUTE_UNUSED)
 {
   cselib_val *v = (cselib_val *)*x;
-<<<<<<< HEAD
-
-  if (v->locs != NULL
-      && v->locs->next == NULL)
-    {
-      if (CONSTANT_P (v->locs->loc)
-	  && (GET_CODE (v->locs->loc) != CONST
-	      || !references_value_p (v->locs->loc, 0)))
-	return 1;
-      if (cfa_base_preserved_val)
-	{
-	  if (v == cfa_base_preserved_val)
-	    return 1;
-	  if (GET_CODE (v->locs->loc) == PLUS
-	      && CONST_INT_P (XEXP (v->locs->loc, 1))
-	      && XEXP (v->locs->loc, 0) == cfa_base_preserved_val->val_rtx)
-	    return 1;
-	}
-    }
-
-=======
 
   if (v->locs != NULL
       && v->locs->next == NULL)
@@ -388,7 +348,6 @@
       && GET_CODE (v->locs->loc) == VALUE)
     return 1;
 
->>>>>>> 3082eeb7
   htab_clear_slot (cselib_hash_table, x);
   return 1;
 }
@@ -405,11 +364,7 @@
 
   if (cfa_base_preserved_val)
     {
-<<<<<<< HEAD
-      unsigned int regno = REGNO (cfa_base_preserved_val->locs->loc);
-=======
       unsigned int regno = cfa_base_preserved_regno;
->>>>>>> 3082eeb7
       unsigned int new_used_regs = 0;
       for (i = 0; i < n_used_regs; i++)
 	if (used_regs[i] == regno)
@@ -454,8 +409,6 @@
   return next_uid;
 }
 
-<<<<<<< HEAD
-=======
 /* See the documentation of cselib_find_slot below.  */
 static enum machine_mode find_slot_memmode;
 
@@ -476,7 +429,6 @@
   return slot;
 }
 
->>>>>>> 3082eeb7
 /* The equality test for our hash table.  The first argument ENTRY is a table
    element (i.e. a cselib_val), while the second arg X is an rtx.  We know
    that all callers of htab_find_slot_with_hash will wrap CONST_INTs into a
@@ -506,11 +458,7 @@
   /* We don't guarantee that distinct rtx's have different hash values,
      so we need to do a comparison.  */
   for (l = v->locs; l; l = l->next)
-<<<<<<< HEAD
-    if (rtx_equal_for_cselib_p (l->loc, x))
-=======
     if (rtx_equal_for_cselib_1 (l->loc, x, find_slot_memmode))
->>>>>>> 3082eeb7
       {
 	promote_debug_loc (l);
 	return 1;
@@ -669,23 +617,15 @@
    never invalidated and preserved across cselib_reset_table calls.  */
 
 void
-<<<<<<< HEAD
-cselib_preserve_cfa_base_value (cselib_val *v)
-=======
 cselib_preserve_cfa_base_value (cselib_val *v, unsigned int regno)
->>>>>>> 3082eeb7
 {
   if (cselib_preserve_constants
       && v->locs
       && REG_P (v->locs->loc))
-<<<<<<< HEAD
-    cfa_base_preserved_val = v;
-=======
     {
       cfa_base_preserved_val = v;
       cfa_base_preserved_regno = regno;
     }
->>>>>>> 3082eeb7
 }
 
 /* Clean all non-constant expressions in the hash table, but retain
@@ -1030,8 +970,6 @@
       hash += ((unsigned) DEBUG_EXPR << 7)
 	      + DEBUG_TEMP_UID (DEBUG_EXPR_TREE_DECL (x));
       return hash ? hash : (unsigned int) DEBUG_EXPR;
-<<<<<<< HEAD
-=======
 
     case DEBUG_IMPLICIT_PTR:
       hash += ((unsigned) DEBUG_IMPLICIT_PTR << 7)
@@ -1061,7 +999,6 @@
       else
 	hash += cselib_hash_rtx (ENTRY_VALUE_EXP (x), create, memmode);
       return hash ? hash : (unsigned int) ENTRY_VALUE;
->>>>>>> 3082eeb7
 
     case CONST_INT:
       hash += ((unsigned) CONST_INT << 7) + INTVAL (x);
@@ -1173,11 +1110,7 @@
 	case 'e':
 	  {
 	    rtx tem = XEXP (x, i);
-<<<<<<< HEAD
-	    unsigned int tem_hash = cselib_hash_rtx (tem, create);
-=======
 	    unsigned int tem_hash = cselib_hash_rtx (tem, create, memmode);
->>>>>>> 3082eeb7
 
 	    if (tem_hash == 0)
 	      return 0;
@@ -1189,11 +1122,7 @@
 	  for (j = 0; j < XVECLEN (x, i); j++)
 	    {
 	      unsigned int tem_hash
-<<<<<<< HEAD
-		= cselib_hash_rtx (XVECEXP (x, i, j), create);
-=======
 		= cselib_hash_rtx (XVECEXP (x, i, j), create, memmode);
->>>>>>> 3082eeb7
 
 	      if (tem_hash == 0)
 		return 0;
@@ -1256,11 +1185,7 @@
   e->locs = 0;
   e->next_containing_mem = 0;
 
-<<<<<<< HEAD
-  if (dump_file && (dump_flags & TDF_DETAILS))
-=======
   if (dump_file && (dump_flags & TDF_CSELIB))
->>>>>>> 3082eeb7
     {
       fprintf (dump_file, "cselib value %u:%u ", e->uid, hash);
       if (flag_dump_noaddr || flag_dump_unnumbered)
@@ -1343,13 +1268,8 @@
 
   mem_elt = new_cselib_val (next_uid, mode, x);
   add_mem_for_addr (addr, mem_elt, x);
-<<<<<<< HEAD
-  slot = htab_find_slot_with_hash (cselib_hash_table, wrap_constant (mode, x),
-				   mem_elt->hash, INSERT);
-=======
   slot = cselib_find_slot (wrap_constant (mode, x), mem_elt->hash,
 			   INSERT, mode);
->>>>>>> 3082eeb7
   *slot = mem_elt;
   return mem_elt;
 }
@@ -1387,11 +1307,7 @@
       else if (!REG_P (p->loc))
 	{
 	  rtx result, note;
-<<<<<<< HEAD
-	  if (dump_file && (dump_flags & TDF_DETAILS))
-=======
 	  if (dump_file && (dump_flags & TDF_CSELIB))
->>>>>>> 3082eeb7
 	    {
 	      print_inline_rtx (dump_file, p->loc, 0);
 	      fprintf (dump_file, "\n");
@@ -1412,11 +1328,7 @@
   if (regno != UINT_MAX)
     {
       rtx result;
-<<<<<<< HEAD
-      if (dump_file && (dump_flags & TDF_DETAILS))
-=======
       if (dump_file && (dump_flags & TDF_CSELIB))
->>>>>>> 3082eeb7
 	fprintf (dump_file, "r%d\n", regno);
 
       result = cselib_expand_value_rtx_1 (reg_result, evd, max_depth - 1);
@@ -1424,11 +1336,7 @@
 	return result;
     }
 
-<<<<<<< HEAD
-  if (dump_file && (dump_flags & TDF_DETAILS))
-=======
   if (dump_file && (dump_flags & TDF_CSELIB))
->>>>>>> 3082eeb7
     {
       if (reg_result)
 	{
@@ -1569,11 +1477,7 @@
 
 	      bitmap_set_bit (evd->regs_active, regno);
 
-<<<<<<< HEAD
-	      if (dump_file && (dump_flags & TDF_DETAILS))
-=======
 	      if (dump_file && (dump_flags & TDF_CSELIB))
->>>>>>> 3082eeb7
 		fprintf (dump_file, "expanding: r%d into: ", regno);
 
 	      result = expand_loc (l->elt->locs, evd, max_depth);
@@ -1638,24 +1542,6 @@
       {
 	rtx result;
 
-<<<<<<< HEAD
-	if (dump_file && (dump_flags & TDF_DETAILS))
-	  {
-	    fputs ("\nexpanding ", dump_file);
-	    print_rtl_single (dump_file, orig);
-	    fputs (" into...", dump_file);
-	  }
-
-	if (evd->callback)
-	  {
-	    result = evd->callback (orig, evd->regs_active, max_depth,
-				    evd->callback_arg);
-
-	    if (result != orig)
-	      return result;
-	  }
-
-=======
 	if (dump_file && (dump_flags & TDF_CSELIB))
 	  {
 	    fputs ("\nexpanding ", dump_file);
@@ -1672,7 +1558,6 @@
 	      return result;
 	  }
 
->>>>>>> 3082eeb7
 	result = expand_loc (CSELIB_VAL_PTR (orig)->locs, evd, max_depth);
 	return result;
       }
@@ -1847,12 +1732,7 @@
 	 properly now.  Remove the if stmt for the next release.  */
       if (! e)
 	{
-<<<<<<< HEAD
-	  /* This happens for autoincrements.  Assign a value that doesn't
-	     match any other.  */
-=======
 	  /* Assign a value that doesn't match any other.  */
->>>>>>> 3082eeb7
 	  e = new_cselib_val (next_uid, GET_MODE (x), x);
 	}
       return e->val_rtx;
@@ -1885,14 +1765,8 @@
     case POST_DEC:
     case POST_INC:
     case POST_MODIFY:
-<<<<<<< HEAD
-    case PRE_MODIFY:
-      e = new_cselib_val (next_uid, GET_MODE (x), x);
-      return e->val_rtx;
-=======
       gcc_assert (memmode != VOIDmode);
       return cselib_subst_to_values (XEXP (x, 0), memmode);
->>>>>>> 3082eeb7
 
     default:
       break;
@@ -1902,11 +1776,7 @@
     {
       if (fmt[i] == 'e')
 	{
-<<<<<<< HEAD
-	  rtx t = cselib_subst_to_values (XEXP (x, i));
-=======
 	  rtx t = cselib_subst_to_values (XEXP (x, i), memmode);
->>>>>>> 3082eeb7
 
 	  if (t != XEXP (x, i))
 	    {
@@ -1948,12 +1818,8 @@
    we're tracking autoinc expressions.  */
 
 static cselib_val *
-<<<<<<< HEAD
-cselib_lookup_1 (rtx x, enum machine_mode mode, int create)
-=======
 cselib_lookup_1 (rtx x, enum machine_mode mode,
 		 int create, enum machine_mode memmode)
->>>>>>> 3082eeb7
 {
   void **slot;
   cselib_val *e;
@@ -2039,11 +1905,7 @@
 	    }
 	}
       REG_VALUES (i)->next = new_elt_list (REG_VALUES (i)->next, e);
-<<<<<<< HEAD
-      slot = htab_find_slot_with_hash (cselib_hash_table, x, e->hash, INSERT);
-=======
       slot = cselib_find_slot (x, e->hash, INSERT, memmode);
->>>>>>> 3082eeb7
       *slot = e;
       return e;
     }
@@ -2080,22 +1942,14 @@
 
 cselib_val *
 cselib_lookup_from_insn (rtx x, enum machine_mode mode,
-<<<<<<< HEAD
-			 int create, rtx insn)
-=======
 			 int create, enum machine_mode memmode, rtx insn)
->>>>>>> 3082eeb7
 {
   cselib_val *ret;
 
   gcc_assert (!cselib_current_insn);
   cselib_current_insn = insn;
 
-<<<<<<< HEAD
-  ret = cselib_lookup (x, mode, create);
-=======
   ret = cselib_lookup (x, mode, create, memmode);
->>>>>>> 3082eeb7
 
   cselib_current_insn = NULL;
 
@@ -2106,16 +1960,10 @@
    maintains invariants related with debug insns.  */
 
 cselib_val *
-<<<<<<< HEAD
-cselib_lookup (rtx x, enum machine_mode mode, int create)
-{
-  cselib_val *ret = cselib_lookup_1 (x, mode, create);
-=======
 cselib_lookup (rtx x, enum machine_mode mode,
 	       int create, enum machine_mode memmode)
 {
   cselib_val *ret = cselib_lookup_1 (x, mode, create, memmode);
->>>>>>> 3082eeb7
 
   /* ??? Should we return NULL if we're not to create an entry, the
      found loc is a debug loc and cselib_current_insn is not DEBUG?
@@ -2123,11 +1971,7 @@
      easiest setting cselib_current_insn to NULL before the call
      above.  */
 
-<<<<<<< HEAD
-  if (dump_file && (dump_flags & TDF_DETAILS))
-=======
   if (dump_file && (dump_flags & TDF_CSELIB))
->>>>>>> 3082eeb7
     {
       fputs ("cselib lookup ", dump_file);
       print_inline_rtx (dump_file, x, 2);
@@ -2193,13 +2037,9 @@
 	  if (i < FIRST_PSEUDO_REGISTER && v != NULL)
 	    this_last = end_hard_regno (GET_MODE (v->val_rtx), i) - 1;
 
-<<<<<<< HEAD
-	  if (this_last < regno || v == NULL || v == cfa_base_preserved_val)
-=======
 	  if (this_last < regno || v == NULL
 	      || (v == cfa_base_preserved_val
 		  && i == cfa_base_preserved_regno))
->>>>>>> 3082eeb7
 	    {
 	      l = &(*l)->next;
 	      continue;
@@ -2503,14 +2343,11 @@
 	sets[0].src = XEXP (note, 0);
     }
 
-<<<<<<< HEAD
-=======
   data.sets = sets;
   data.n_sets = n_sets_before_autoinc = n_sets;
   for_each_inc_dec (&insn, cselib_record_autoinc_cb, &data);
   n_sets = data.n_sets;
 
->>>>>>> 3082eeb7
   /* Look up the values that are read.  Do this before invalidating the
      locations that are written.  */
   for (i = 0; i < n_sets; i++)
@@ -2536,12 +2373,8 @@
 		= targetm.addr_space.address_mode (MEM_ADDR_SPACE (dest));
 
 	      sets[i].dest_addr_elt = cselib_lookup (XEXP (dest, 0),
-<<<<<<< HEAD
-						     address_mode, 1);
-=======
 						     address_mode, 1,
 						     GET_MODE (dest));
->>>>>>> 3082eeb7
 	    }
 	  else
 	    sets[i].dest_addr_elt = 0;
@@ -2712,10 +2545,7 @@
   cselib_discard_hook = NULL;
   cselib_preserve_constants = false;
   cfa_base_preserved_val = NULL;
-<<<<<<< HEAD
-=======
   cfa_base_preserved_regno = INVALID_REGNUM;
->>>>>>> 3082eeb7
   free_alloc_pool (elt_list_pool);
   free_alloc_pool (elt_loc_list_pool);
   free_alloc_pool (cselib_val_pool);
