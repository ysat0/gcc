--- conflicted
+++ resolved
@@ -1,11 +1,6 @@
 /* Pretty formatting of GIMPLE statements and expressions.
-<<<<<<< HEAD
-   Copyright (C) 2001, 2002, 2003, 2004, 2005, 2006, 2007, 2008, 2009
-   Free Software Foundation, Inc.
-=======
    Copyright (C) 2001, 2002, 2003, 2004, 2005, 2006, 2007, 2008, 2009, 2010,
    2011  Free Software Foundation, Inc.
->>>>>>> 3082eeb7
    Contributed by Aldy Hernandez <aldyh@redhat.com> and
    Diego Novillo <dnovillo@google.com>
 
@@ -357,36 +352,6 @@
       for (p = tree_code_name [(int) code]; *p; p++)
 	pp_character (buffer, TOUPPER (*p));
       pp_string (buffer, " <");
-<<<<<<< HEAD
-      dump_generic_node (buffer, gimple_assign_rhs1 (gs), spc, flags, false);
-      pp_string (buffer, ", ");
-      dump_generic_node (buffer, gimple_assign_rhs2 (gs), spc, flags, false);
-      pp_character (buffer, '>');
-      break;
-
-    default:
-      if (op_prio (gimple_assign_rhs1 (gs)) <= op_code_prio (code))
-	{
-	  pp_character (buffer, '(');
-	  dump_generic_node (buffer, gimple_assign_rhs1 (gs), spc, flags,
-			     false);
-	  pp_character (buffer, ')');
-	}
-      else
-	dump_generic_node (buffer, gimple_assign_rhs1 (gs), spc, flags, false);
-      pp_space (buffer);
-      pp_string (buffer, op_symbol_code (gimple_assign_rhs_code (gs)));
-      pp_space (buffer);
-      if (op_prio (gimple_assign_rhs2 (gs)) <= op_code_prio (code))
-	{
-	  pp_character (buffer, '(');
-	  dump_generic_node (buffer, gimple_assign_rhs2 (gs), spc, flags,
-			     false);
-	  pp_character (buffer, ')');
-	}
-      else
-	dump_generic_node (buffer, gimple_assign_rhs2 (gs), spc, flags, false);
-=======
       dump_generic_node (buffer, gimple_assign_rhs1 (gs), spc, flags, false);
       pp_string (buffer, ", ");
       dump_generic_node (buffer, gimple_assign_rhs2 (gs), spc, flags, false);
@@ -489,7 +454,6 @@
 
     default:
       gcc_unreachable ();
->>>>>>> 3082eeb7
     }
 }
 
@@ -677,17 +641,11 @@
 
   if (flags & TDF_RAW)
     {
-<<<<<<< HEAD
-      dump_gimple_fmt (buffer, spc, flags, "%G <%T, %T",
-                     gs, fn, lhs);
-=======
       if (gimple_call_internal_p (gs))
 	dump_gimple_fmt (buffer, spc, flags, "%G <%s, %T", gs,
 			 internal_fn_name (gimple_call_internal_fn (gs)), lhs);
       else
-	dump_gimple_fmt (buffer, spc, flags, "%G <%T, %T",
-			 gs, gimple_call_fn (gs), lhs);
->>>>>>> 3082eeb7
+	dump_gimple_fmt (buffer, spc, flags, "%G <%T, %T", gs, fn, lhs);
       if (gimple_call_num_args (gs) > 0)
         {
           pp_string (buffer, ", ");
@@ -707,14 +665,10 @@
 
 	  pp_space (buffer);
         }
-<<<<<<< HEAD
-      print_call_name (buffer, fn, flags);
-=======
       if (gimple_call_internal_p (gs))
 	pp_string (buffer, internal_fn_name (gimple_call_internal_fn (gs)));
       else
-	print_call_name (buffer, gimple_call_fn (gs), flags);
->>>>>>> 3082eeb7
+	print_call_name (buffer, fn, flags);
       pp_string (buffer, " (");
       dump_gimple_call_args (buffer, gs, flags);
       pp_character (buffer, ')');
@@ -1043,7 +997,6 @@
 }
 
 
-<<<<<<< HEAD
 /* Dump a GIMPLE_EH_ELSE tuple on the pretty_printer BUFFER, SPC spaces of
    indent.  FLAGS specifies details to show in the dump (see TDF_* in
    tree-pass.h).  */
@@ -1062,8 +1015,6 @@
 }
 
 
-=======
->>>>>>> 3082eeb7
 /* Dump a GIMPLE_RESX tuple on the pretty_printer BUFFER, SPC spaces of
    indent.  FLAGS specifies details to show in the dump (see TDF_* in
    tree-pass.h).  */
@@ -1111,8 +1062,6 @@
 			 gimple_debug_bind_get_value (gs));
       break;
 
-<<<<<<< HEAD
-=======
     case GIMPLE_DEBUG_SOURCE_BIND:
       if (flags & TDF_RAW)
 	dump_gimple_fmt (buffer, spc, flags, "%G SRCBIND <%T, %T>", gs,
@@ -1124,7 +1073,6 @@
 			 gimple_debug_source_bind_get_value (gs));
       break;
 
->>>>>>> 3082eeb7
     default:
       gcc_unreachable ();
     }
@@ -1394,7 +1342,6 @@
 static void
 dump_gimple_transaction (pretty_printer *buffer, gimple gs, int spc, int flags)
 {
-<<<<<<< HEAD
   unsigned subcode = gimple_transaction_subcode (gs);
 
   if (flags & TDF_RAW)
@@ -1480,12 +1427,6 @@
 
   if (flags & TDF_RAW)
     {
-=======
-  unsigned int i, n, f, fields;
-
-  if (flags & TDF_RAW)
-    {
->>>>>>> 3082eeb7
       dump_gimple_fmt (buffer, spc, flags, "%G <%+STRING <%n%s%n>", gs,
                        gimple_asm_string (gs));
 
@@ -2061,13 +2002,10 @@
       dump_gimple_eh_must_not_throw (buffer, gs, spc, flags);
       break;
 
-<<<<<<< HEAD
     case GIMPLE_EH_ELSE:
       dump_gimple_eh_else (buffer, gs, spc, flags);
       break;
 
-=======
->>>>>>> 3082eeb7
     case GIMPLE_RESX:
       dump_gimple_resx (buffer, gs, spc, flags);
       break;
