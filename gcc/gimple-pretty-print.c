/* Pretty formatting of GIMPLE statements and expressions.
   Copyright (C) 2001, 2002, 2003, 2004, 2005, 2006, 2007, 2008, 2009, 2010
   Free Software Foundation, Inc.
   Contributed by Aldy Hernandez <aldyh@redhat.com> and
   Diego Novillo <dnovillo@google.com>

This file is part of GCC.

GCC is free software; you can redistribute it and/or modify it under
the terms of the GNU General Public License as published by the Free
Software Foundation; either version 3, or (at your option) any later
version.

GCC is distributed in the hope that it will be useful, but WITHOUT ANY
WARRANTY; without even the implied warranty of MERCHANTABILITY or
FITNESS FOR A PARTICULAR PURPOSE.  See the GNU General Public License
for more details.

You should have received a copy of the GNU General Public License
along with GCC; see the file COPYING3.  If not see
<http://www.gnu.org/licenses/>.  */

#include "config.h"
#include "system.h"
#include "coretypes.h"
#include "tm.h"
#include "tree.h"
#include "diagnostic.h"
#include "tree-pretty-print.h"
#include "gimple-pretty-print.h"
#include "hashtab.h"
#include "tree-flow.h"
#include "tree-pass.h"
#include "gimple.h"
#include "value-prof.h"

#define INDENT(SPACE)							\
  do { int i; for (i = 0; i < SPACE; i++) pp_space (buffer); } while (0)

static pretty_printer buffer;
static bool initialized = false;

#define GIMPLE_NIY do_niy (buffer,gs)

/* Try to print on BUFFER a default message for the unrecognized
   gimple statement GS.  */

static void
do_niy (pretty_printer *buffer, gimple gs)
{
  pp_printf (buffer, "<<< Unknown GIMPLE statement: %s >>>\n",
	     gimple_code_name[(int) gimple_code (gs)]);
}


/* Initialize the pretty printer on FILE if needed.  */

static void
maybe_init_pretty_print (FILE *file)
{
  if (!initialized)
    {
      pp_construct (&buffer, NULL, 0);
      pp_needs_newline (&buffer) = true;
      initialized = true;
    }

  buffer.buffer->stream = file;
}


/* Emit a newline and SPC indentantion spaces to BUFFER.  */

static void
newline_and_indent (pretty_printer *buffer, int spc)
{
  pp_newline (buffer);
  INDENT (spc);
}


/* Print the GIMPLE statement GS on stderr.  */

DEBUG_FUNCTION void
debug_gimple_stmt (gimple gs)
{
  print_gimple_stmt (stderr, gs, 0, TDF_VOPS|TDF_MEMSYMS);
  fprintf (stderr, "\n");
}


/* Dump GIMPLE statement G to FILE using SPC indentantion spaces and
   FLAGS as in dump_gimple_stmt.  */

void
print_gimple_stmt (FILE *file, gimple g, int spc, int flags)
{
  maybe_init_pretty_print (file);
  dump_gimple_stmt (&buffer, g, spc, flags);
  pp_flush (&buffer);
}


/* Dump GIMPLE statement G to FILE using SPC indentantion spaces and
   FLAGS as in dump_gimple_stmt.  Print only the right-hand side
   of the statement.  */

void
print_gimple_expr (FILE *file, gimple g, int spc, int flags)
{
  flags |= TDF_RHS_ONLY;
  maybe_init_pretty_print (file);
  dump_gimple_stmt (&buffer, g, spc, flags);
}


/* Print the GIMPLE sequence SEQ on BUFFER using SPC indentantion
   spaces and FLAGS as in dump_gimple_stmt.  */

static void
dump_gimple_seq (pretty_printer *buffer, gimple_seq seq, int spc, int flags)
{
  gimple_stmt_iterator i;

  for (i = gsi_start (seq); !gsi_end_p (i); gsi_next (&i))
    {
      gimple gs = gsi_stmt (i);
      INDENT (spc);
      dump_gimple_stmt (buffer, gs, spc, flags);
      if (!gsi_one_before_end_p (i))
	pp_newline (buffer);
    }
}


/* Dump GIMPLE sequence SEQ to FILE using SPC indentantion spaces and
   FLAGS as in dump_gimple_stmt.  */

void
print_gimple_seq (FILE *file, gimple_seq seq, int spc, int flags)
{
  maybe_init_pretty_print (file);
  dump_gimple_seq (&buffer, seq, spc, flags);
  pp_flush (&buffer);
}


/* Print the GIMPLE sequence SEQ on stderr.  */

DEBUG_FUNCTION void
debug_gimple_seq (gimple_seq seq)
{
  print_gimple_seq (stderr, seq, 0, TDF_VOPS|TDF_MEMSYMS);
}


/* A simple helper to pretty-print some of the gimple tuples in the printf
   style. The format modifiers are preceeded by '%' and are:
     'G' - outputs a string corresponding to the code of the given gimple,
     'S' - outputs a gimple_seq with indent of spc + 2,
     'T' - outputs the tree t,
     'd' - outputs an int as a decimal,
     's' - outputs a string,
     'n' - outputs a newline,
     '+' - increases indent by 2 then outputs a newline,
     '-' - decreases indent by 2 then outputs a newline.   */

static void
dump_gimple_fmt (pretty_printer *buffer, int spc, int flags,
                 const char *fmt, ...)
{
  va_list args;
  const char *c;
  const char *tmp;

  va_start (args, fmt);
  for (c = fmt; *c; c++)
    {
      if (*c == '%')
        {
          gimple_seq seq;
          tree t;
          gimple g;
          switch (*++c)
            {
              case 'G':
                g = va_arg (args, gimple);
                tmp = gimple_code_name[gimple_code (g)];
                pp_string (buffer, tmp);
                break;

              case 'S':
                seq = va_arg (args, gimple_seq);
                pp_newline (buffer);
                dump_gimple_seq (buffer, seq, spc + 2, flags);
                newline_and_indent (buffer, spc);
                break;

              case 'T':
                t = va_arg (args, tree);
                if (t == NULL_TREE)
                  pp_string (buffer, "NULL");
                else
                  dump_generic_node (buffer, t, spc, flags, false);
                break;

              case 'd':
                pp_decimal_int (buffer, va_arg (args, int));
                break;

              case 's':
                pp_string (buffer, va_arg (args, char *));
                break;

              case 'n':
                newline_and_indent (buffer, spc);
                break;

              case '+':
                spc += 2;
                newline_and_indent (buffer, spc);
                break;

              case '-':
                spc -= 2;
                newline_and_indent (buffer, spc);
                break;

              default:
                gcc_unreachable ();
            }
        }
      else
        pp_character (buffer, *c);
    }
  va_end (args);
}


/* Helper for dump_gimple_assign.  Print the unary RHS of the
   assignment GS.  BUFFER, SPC and FLAGS are as in dump_gimple_stmt.  */

static void
dump_unary_rhs (pretty_printer *buffer, gimple gs, int spc, int flags)
{
  enum tree_code rhs_code = gimple_assign_rhs_code (gs);
  tree lhs = gimple_assign_lhs (gs);
  tree rhs = gimple_assign_rhs1 (gs);

  switch (rhs_code)
    {
    case VIEW_CONVERT_EXPR:
    case ASSERT_EXPR:
      dump_generic_node (buffer, rhs, spc, flags, false);
      break;

    case FIXED_CONVERT_EXPR:
    case ADDR_SPACE_CONVERT_EXPR:
    case FIX_TRUNC_EXPR:
    case FLOAT_EXPR:
    CASE_CONVERT:
      pp_character (buffer, '(');
      dump_generic_node (buffer, TREE_TYPE (lhs), spc, flags, false);
      pp_string (buffer, ") ");
      if (op_prio (rhs) < op_code_prio (rhs_code))
	{
	  pp_character (buffer, '(');
	  dump_generic_node (buffer, rhs, spc, flags, false);
	  pp_character (buffer, ')');
	}
      else
	dump_generic_node (buffer, rhs, spc, flags, false);
      break;

    case PAREN_EXPR:
      pp_string (buffer, "((");
      dump_generic_node (buffer, rhs, spc, flags, false);
      pp_string (buffer, "))");
      break;

    case ABS_EXPR:
      pp_string (buffer, "ABS_EXPR <");
      dump_generic_node (buffer, rhs, spc, flags, false);
      pp_character (buffer, '>');
      break;

    default:
      if (TREE_CODE_CLASS (rhs_code) == tcc_declaration
	  || TREE_CODE_CLASS (rhs_code) == tcc_constant
	  || TREE_CODE_CLASS (rhs_code) == tcc_reference
	  || rhs_code == SSA_NAME
	  || rhs_code == ADDR_EXPR
	  || rhs_code == CONSTRUCTOR)
	{
	  dump_generic_node (buffer, rhs, spc, flags, false);
	  break;
	}
      else if (rhs_code == BIT_NOT_EXPR)
	pp_character (buffer, '~');
      else if (rhs_code == TRUTH_NOT_EXPR)
	pp_character (buffer, '!');
      else if (rhs_code == NEGATE_EXPR)
	pp_character (buffer, '-');
      else
	{
	  pp_character (buffer, '[');
	  pp_string (buffer, tree_code_name [rhs_code]);
	  pp_string (buffer, "] ");
	}

      if (op_prio (rhs) < op_code_prio (rhs_code))
	{
	  pp_character (buffer, '(');
	  dump_generic_node (buffer, rhs, spc, flags, false);
	  pp_character (buffer, ')');
	}
      else
	dump_generic_node (buffer, rhs, spc, flags, false);
      break;
    }
}


/* Helper for dump_gimple_assign.  Print the binary RHS of the
   assignment GS.  BUFFER, SPC and FLAGS are as in dump_gimple_stmt.  */

static void
dump_binary_rhs (pretty_printer *buffer, gimple gs, int spc, int flags)
{
  const char *p;
  enum tree_code code = gimple_assign_rhs_code (gs);
  switch (code)
    {
    case COMPLEX_EXPR:
    case MIN_EXPR:
    case MAX_EXPR:
    case VEC_WIDEN_MULT_HI_EXPR:
    case VEC_WIDEN_MULT_LO_EXPR:
    case VEC_PACK_TRUNC_EXPR:
    case VEC_PACK_SAT_EXPR:
    case VEC_PACK_FIX_TRUNC_EXPR:
    case VEC_EXTRACT_EVEN_EXPR:
    case VEC_EXTRACT_ODD_EXPR:
    case VEC_INTERLEAVE_HIGH_EXPR:
    case VEC_INTERLEAVE_LOW_EXPR:
      for (p = tree_code_name [(int) code]; *p; p++)
	pp_character (buffer, TOUPPER (*p));
      pp_string (buffer, " <");
      dump_generic_node (buffer, gimple_assign_rhs1 (gs), spc, flags, false);
      pp_string (buffer, ", ");
      dump_generic_node (buffer, gimple_assign_rhs2 (gs), spc, flags, false);
      pp_character (buffer, '>');
      break;

    default:
      if (op_prio (gimple_assign_rhs1 (gs)) <= op_code_prio (code))
	{
	  pp_character (buffer, '(');
	  dump_generic_node (buffer, gimple_assign_rhs1 (gs), spc, flags,
			     false);
	  pp_character (buffer, ')');
	}
      else
	dump_generic_node (buffer, gimple_assign_rhs1 (gs), spc, flags, false);
      pp_space (buffer);
      pp_string (buffer, op_symbol_code (gimple_assign_rhs_code (gs)));
      pp_space (buffer);
      if (op_prio (gimple_assign_rhs2 (gs)) <= op_code_prio (code))
	{
	  pp_character (buffer, '(');
	  dump_generic_node (buffer, gimple_assign_rhs2 (gs), spc, flags,
			     false);
	  pp_character (buffer, ')');
	}
      else
	dump_generic_node (buffer, gimple_assign_rhs2 (gs), spc, flags, false);
    }
}

/* Helper for dump_gimple_assign.  Print the ternary RHS of the
   assignment GS.  BUFFER, SPC and FLAGS are as in dump_gimple_stmt.  */

static void
dump_ternary_rhs (pretty_printer *buffer, gimple gs, int spc, int flags)
{
  const char *p;
  enum tree_code code = gimple_assign_rhs_code (gs);
  switch (code)
    {
    case WIDEN_MULT_PLUS_EXPR:
    case WIDEN_MULT_MINUS_EXPR:
      for (p = tree_code_name [(int) code]; *p; p++)
	pp_character (buffer, TOUPPER (*p));
      pp_string (buffer, " <");
      dump_generic_node (buffer, gimple_assign_rhs1 (gs), spc, flags, false);
      pp_string (buffer, ", ");
      dump_generic_node (buffer, gimple_assign_rhs2 (gs), spc, flags, false);
      pp_string (buffer, ", ");
      dump_generic_node (buffer, gimple_assign_rhs3 (gs), spc, flags, false);
      pp_character (buffer, '>');
      break;

    case FMA_EXPR:
      dump_generic_node (buffer, gimple_assign_rhs1 (gs), spc, flags, false);
      pp_string (buffer, " * ");
      dump_generic_node (buffer, gimple_assign_rhs2 (gs), spc, flags, false);
      pp_string (buffer, " + ");
      dump_generic_node (buffer, gimple_assign_rhs3 (gs), spc, flags, false);
      break;

    default:
      gcc_unreachable ();
    }
}


/* Dump the gimple assignment GS.  BUFFER, SPC and FLAGS are as in
   dump_gimple_stmt.  */

static void
dump_gimple_assign (pretty_printer *buffer, gimple gs, int spc, int flags)
{
  if (flags & TDF_RAW)
    {
      tree last;
      if (gimple_num_ops (gs) == 2)
        last = NULL_TREE;
      else if (gimple_num_ops (gs) == 3)
        last = gimple_assign_rhs2 (gs);
      else
        gcc_unreachable ();

      dump_gimple_fmt (buffer, spc, flags, "%G <%s, %T, %T, %T>", gs,
                       tree_code_name[gimple_assign_rhs_code (gs)],
                       gimple_assign_lhs (gs), gimple_assign_rhs1 (gs), last);
    }
  else
    {
      if (!(flags & TDF_RHS_ONLY))
	{
	  dump_generic_node (buffer, gimple_assign_lhs (gs), spc, flags, false);
	  pp_space (buffer);
	  pp_character (buffer, '=');

	  if (gimple_assign_nontemporal_move_p (gs))
	    pp_string (buffer, "{nt}");

	  if (gimple_has_volatile_ops (gs))
	    pp_string (buffer, "{v}");

	  pp_space (buffer);
	}

      if (gimple_num_ops (gs) == 2)
        dump_unary_rhs (buffer, gs, spc, flags);
      else if (gimple_num_ops (gs) == 3)
        dump_binary_rhs (buffer, gs, spc, flags);
      else if (gimple_num_ops (gs) == 4)
        dump_ternary_rhs (buffer, gs, spc, flags);
      else
        gcc_unreachable ();
      if (!(flags & TDF_RHS_ONLY))
	pp_semicolon(buffer);
    }
}


/* Dump the return statement GS.  BUFFER, SPC and FLAGS are as in
   dump_gimple_stmt.  */

static void
dump_gimple_return (pretty_printer *buffer, gimple gs, int spc, int flags)
{
  tree t;

  t = gimple_return_retval (gs);
  if (flags & TDF_RAW)
    dump_gimple_fmt (buffer, spc, flags, "%G <%T>", gs, t);
  else
    {
      pp_string (buffer, "return");
      if (t)
	{
	  pp_space (buffer);
	  dump_generic_node (buffer, t, spc, flags, false);
	}
      pp_semicolon (buffer);
    }
}


/* Dump the call arguments for a gimple call. BUFFER, FLAGS are as in
   dump_gimple_call.  */

static void
dump_gimple_call_args (pretty_printer *buffer, gimple gs, int flags)
{
  size_t i;

  for (i = 0; i < gimple_call_num_args (gs); i++)
    {
      dump_generic_node (buffer, gimple_call_arg (gs, i), 0, flags, false);
      if (i < gimple_call_num_args (gs) - 1)
	pp_string (buffer, ", ");
    }

  if (gimple_call_va_arg_pack_p (gs))
    {
      if (gimple_call_num_args (gs) > 0)
        {
          pp_character (buffer, ',');
          pp_space (buffer);
        }

      pp_string (buffer, "__builtin_va_arg_pack ()");
    }
}

/* Dump the points-to solution *PT to BUFFER.  */

static void
pp_points_to_solution (pretty_printer *buffer, struct pt_solution *pt)
{
  if (pt->anything)
    {
      pp_string (buffer, "anything ");
      return;
    }
  if (pt->nonlocal)
    pp_string (buffer, "nonlocal ");
  if (pt->escaped)
    pp_string (buffer, "escaped ");
  if (pt->ipa_escaped)
    pp_string (buffer, "unit-escaped ");
  if (pt->null)
    pp_string (buffer, "null ");
  if (pt->vars
      && !bitmap_empty_p (pt->vars))
    {
      bitmap_iterator bi;
      unsigned i;
      pp_string (buffer, "{ ");
      EXECUTE_IF_SET_IN_BITMAP (pt->vars, 0, i, bi)
	{
<<<<<<< HEAD
	  struct tree_decl_minimal in;
	  tree var;
	  in.uid = i;
	  var = (tree) htab_find_with_hash (gimple_referenced_vars (cfun),
					    &in, i);
=======
	  tree var = referenced_var_lookup (i);
>>>>>>> b56a5220
	  if (var)
	    {
	      dump_generic_node (buffer, var, 0, dump_flags, false);
	      if (DECL_PT_UID (var) != DECL_UID (var))
		{
		  pp_string (buffer, "ptD.");
		  pp_decimal_int (buffer, DECL_PT_UID (var));
		}
	    }
	  else
	    {
	      pp_string (buffer, "D.");
	      pp_decimal_int (buffer, i);
	    }
	  pp_character (buffer, ' ');
	}
      pp_character (buffer, '}');
      if (pt->vars_contains_global)
	pp_string (buffer, " (glob)");
      if (pt->vars_contains_restrict)
	pp_string (buffer, " (restr)");
    }
}

/* Dump the call statement GS.  BUFFER, SPC and FLAGS are as in
   dump_gimple_stmt.  */

static void
dump_gimple_call (pretty_printer *buffer, gimple gs, int spc, int flags)
{
  tree lhs = gimple_call_lhs (gs);

  if (flags & TDF_ALIAS)
    {
      struct pt_solution *pt;
      pt = gimple_call_use_set (gs);
      if (!pt_solution_empty_p (pt))
	{
	  pp_string (buffer, "# USE = ");
	  pp_points_to_solution (buffer, pt);
	  newline_and_indent (buffer, spc);
	}
      pt = gimple_call_clobber_set (gs);
      if (!pt_solution_empty_p (pt))
	{
	  pp_string (buffer, "# CLB = ");
	  pp_points_to_solution (buffer, pt);
	  newline_and_indent (buffer, spc);
	}
    }

  if (flags & TDF_RAW)
    {
      dump_gimple_fmt (buffer, spc, flags, "%G <%T, %T",
                     gs, gimple_call_fn (gs), lhs);
      if (gimple_call_num_args (gs) > 0)
        {
          pp_string (buffer, ", ");
          dump_gimple_call_args (buffer, gs, flags);
        }
      pp_character (buffer, '>');
    }
  else
    {
      if (lhs && !(flags & TDF_RHS_ONLY))
        {
          dump_generic_node (buffer, lhs, spc, flags, false);
          pp_string (buffer, " =");

	  if (gimple_has_volatile_ops (gs))
	    pp_string (buffer, "{v}");

	  pp_space (buffer);
        }
      print_call_name (buffer, gimple_call_fn (gs), flags);
      pp_string (buffer, " (");
      dump_gimple_call_args (buffer, gs, flags);
      pp_character (buffer, ')');
      if (!(flags & TDF_RHS_ONLY))
	pp_semicolon (buffer);
    }

  if (gimple_call_chain (gs))
    {
      pp_string (buffer, " [static-chain: ");
      dump_generic_node (buffer, gimple_call_chain (gs), spc, flags, false);
      pp_character (buffer, ']');
    }

  if (gimple_call_return_slot_opt_p (gs))
    pp_string (buffer, " [return slot optimization]");

  if (gimple_call_tail_p (gs))
    pp_string (buffer, " [tail call]");
}


/* Dump the switch statement GS.  BUFFER, SPC and FLAGS are as in
   dump_gimple_stmt.  */

static void
dump_gimple_switch (pretty_printer *buffer, gimple gs, int spc, int flags)
{
  unsigned int i;

  GIMPLE_CHECK (gs, GIMPLE_SWITCH);
  if (flags & TDF_RAW)
    dump_gimple_fmt (buffer, spc, flags, "%G <%T, ", gs,
                   gimple_switch_index (gs));
  else
    {
      pp_string (buffer, "switch (");
      dump_generic_node (buffer, gimple_switch_index (gs), spc, flags, true);
      pp_string (buffer, ") <");
    }

  for (i = 0; i < gimple_switch_num_labels (gs); i++)
    {
      tree case_label = gimple_switch_label (gs, i);
      if (case_label == NULL_TREE)
	continue;

      dump_generic_node (buffer, case_label, spc, flags, false);
      pp_character (buffer, ' ');
      dump_generic_node (buffer, CASE_LABEL (case_label), spc, flags, false);
      if (i < gimple_switch_num_labels (gs) - 1)
        pp_string (buffer, ", ");
    }
  pp_character (buffer, '>');
}


/* Dump the gimple conditional GS.  BUFFER, SPC and FLAGS are as in
   dump_gimple_stmt.  */

static void
dump_gimple_cond (pretty_printer *buffer, gimple gs, int spc, int flags)
{
  if (flags & TDF_RAW)
    dump_gimple_fmt (buffer, spc, flags, "%G <%s, %T, %T, %T, %T>", gs,
                   tree_code_name [gimple_cond_code (gs)],
                   gimple_cond_lhs (gs), gimple_cond_rhs (gs),
                   gimple_cond_true_label (gs), gimple_cond_false_label (gs));
  else
    {
      if (!(flags & TDF_RHS_ONLY))
	pp_string (buffer, "if (");
      dump_generic_node (buffer, gimple_cond_lhs (gs), spc, flags, false);
      pp_space (buffer);
      pp_string (buffer, op_symbol_code (gimple_cond_code (gs)));
      pp_space (buffer);
      dump_generic_node (buffer, gimple_cond_rhs (gs), spc, flags, false);
      if (!(flags & TDF_RHS_ONLY))
	{
	  pp_character (buffer, ')');

	  if (gimple_cond_true_label (gs))
	    {
	      pp_string (buffer, " goto ");
	      dump_generic_node (buffer, gimple_cond_true_label (gs),
				 spc, flags, false);
	      pp_semicolon (buffer);
	    }
	  if (gimple_cond_false_label (gs))
	    {
	      pp_string (buffer, " else goto ");
	      dump_generic_node (buffer, gimple_cond_false_label (gs),
				 spc, flags, false);
	      pp_semicolon (buffer);
	    }
	}
    }
}


/* Dump a GIMPLE_LABEL tuple on the pretty_printer BUFFER, SPC
   spaces of indent.  FLAGS specifies details to show in the dump (see
   TDF_* in tree-pass.h).  */

static void
dump_gimple_label (pretty_printer *buffer, gimple gs, int spc, int flags)
{
  tree label = gimple_label_label (gs);
  if (flags & TDF_RAW)
      dump_gimple_fmt (buffer, spc, flags, "%G <%T>", gs, label);
  else
    {
      dump_generic_node (buffer, label, spc, flags, false);
      pp_character (buffer, ':');
    }
  if (DECL_NONLOCAL (label))
    pp_string (buffer, " [non-local]");
  if ((flags & TDF_EH) && EH_LANDING_PAD_NR (label))
    pp_printf (buffer, " [LP %d]", EH_LANDING_PAD_NR (label));
}

/* Dump a GIMPLE_GOTO tuple on the pretty_printer BUFFER, SPC
   spaces of indent.  FLAGS specifies details to show in the dump (see
   TDF_* in tree-pass.h).  */

static void
dump_gimple_goto (pretty_printer *buffer, gimple gs, int spc, int flags)
{
  tree label = gimple_goto_dest (gs);
  if (flags & TDF_RAW)
    dump_gimple_fmt (buffer, spc, flags, "%G <%T>", gs, label);
  else
    dump_gimple_fmt (buffer, spc, flags, "goto %T;", label);
}


/* Dump a GIMPLE_BIND tuple on the pretty_printer BUFFER, SPC
   spaces of indent.  FLAGS specifies details to show in the dump (see
   TDF_* in tree-pass.h).  */

static void
dump_gimple_bind (pretty_printer *buffer, gimple gs, int spc, int flags)
{
  if (flags & TDF_RAW)
    dump_gimple_fmt (buffer, spc, flags, "%G <", gs);
  else
    pp_character (buffer, '{');
  if (!(flags & TDF_SLIM))
    {
      tree var;

      for (var = gimple_bind_vars (gs); var; var = DECL_CHAIN (var))
	{
          newline_and_indent (buffer, 2);
	  print_declaration (buffer, var, spc, flags);
	}
      if (gimple_bind_vars (gs))
	pp_newline (buffer);
    }
  pp_newline (buffer);
  dump_gimple_seq (buffer, gimple_bind_body (gs), spc + 2, flags);
  newline_and_indent (buffer, spc);
  if (flags & TDF_RAW)
    pp_character (buffer, '>');
  else
    pp_character (buffer, '}');
}


/* Dump a GIMPLE_TRY tuple on the pretty_printer BUFFER, SPC spaces of
   indent.  FLAGS specifies details to show in the dump (see TDF_* in
   tree-pass.h).  */

static void
dump_gimple_try (pretty_printer *buffer, gimple gs, int spc, int flags)
{
  if (flags & TDF_RAW)
    {
      const char *type;
      if (gimple_try_kind (gs) == GIMPLE_TRY_CATCH)
        type = "GIMPLE_TRY_CATCH";
      else if (gimple_try_kind (gs) == GIMPLE_TRY_FINALLY)
        type = "GIMPLE_TRY_FINALLY";
      else
        type = "UNKNOWN GIMPLE_TRY";
      dump_gimple_fmt (buffer, spc, flags,
                       "%G <%s,%+EVAL <%S>%nCLEANUP <%S>%->", gs, type,
                       gimple_try_eval (gs), gimple_try_cleanup (gs));
    }
  else
    {
      pp_string (buffer, "try");
      newline_and_indent (buffer, spc + 2);
      pp_character (buffer, '{');
      pp_newline (buffer);

      dump_gimple_seq (buffer, gimple_try_eval (gs), spc + 4, flags);
      newline_and_indent (buffer, spc + 2);
      pp_character (buffer, '}');

      if (gimple_try_kind (gs) == GIMPLE_TRY_CATCH)
	{
	  newline_and_indent (buffer, spc);
	  pp_string (buffer, "catch");
	  newline_and_indent (buffer, spc + 2);
	  pp_character (buffer, '{');
	}
      else if (gimple_try_kind (gs) == GIMPLE_TRY_FINALLY)
	{
	  newline_and_indent (buffer, spc);
	  pp_string (buffer, "finally");
	  newline_and_indent (buffer, spc + 2);
	  pp_character (buffer, '{');
	}
      else
	pp_string (buffer, " <UNKNOWN GIMPLE_TRY> {");

      pp_newline (buffer);
      dump_gimple_seq (buffer, gimple_try_cleanup (gs), spc + 4, flags);
      newline_and_indent (buffer, spc + 2);
      pp_character (buffer, '}');
    }
}


/* Dump a GIMPLE_CATCH tuple on the pretty_printer BUFFER, SPC spaces of
   indent.  FLAGS specifies details to show in the dump (see TDF_* in
   tree-pass.h).  */

static void
dump_gimple_catch (pretty_printer *buffer, gimple gs, int spc, int flags)
{
  if (flags & TDF_RAW)
      dump_gimple_fmt (buffer, spc, flags, "%G <%T, %+CATCH <%S>%->", gs,
                       gimple_catch_types (gs), gimple_catch_handler (gs));
  else
      dump_gimple_fmt (buffer, spc, flags, "catch (%T)%+{%S}",
                       gimple_catch_types (gs), gimple_catch_handler (gs));
}


/* Dump a GIMPLE_EH_FILTER tuple on the pretty_printer BUFFER, SPC spaces of
   indent.  FLAGS specifies details to show in the dump (see TDF_* in
   tree-pass.h).  */

static void
dump_gimple_eh_filter (pretty_printer *buffer, gimple gs, int spc, int flags)
{
  if (flags & TDF_RAW)
    dump_gimple_fmt (buffer, spc, flags, "%G <%T, %+FAILURE <%S>%->", gs,
                     gimple_eh_filter_types (gs),
                     gimple_eh_filter_failure (gs));
  else
    dump_gimple_fmt (buffer, spc, flags, "<<<eh_filter (%T)>>>%+{%+%S%-}",
                     gimple_eh_filter_types (gs),
                     gimple_eh_filter_failure (gs));
}


/* Dump a GIMPLE_EH_MUST_NOT_THROW tuple.  */

static void
dump_gimple_eh_must_not_throw (pretty_printer *buffer, gimple gs,
			       int spc, int flags)
{
  if (flags & TDF_RAW)
    dump_gimple_fmt (buffer, spc, flags, "%G <%T>", gs,
		     gimple_eh_must_not_throw_fndecl (gs));
  else
    dump_gimple_fmt (buffer, spc, flags, "<<<eh_must_not_throw (%T)>>>",
		     gimple_eh_must_not_throw_fndecl (gs));
}


/* Dump a GIMPLE_RESX tuple on the pretty_printer BUFFER, SPC spaces of
   indent.  FLAGS specifies details to show in the dump (see TDF_* in
   tree-pass.h).  */

static void
dump_gimple_resx (pretty_printer *buffer, gimple gs, int spc, int flags)
{
  if (flags & TDF_RAW)
    dump_gimple_fmt (buffer, spc, flags, "%G <%d>", gs,
		     gimple_resx_region (gs));
  else
    dump_gimple_fmt (buffer, spc, flags, "resx %d", gimple_resx_region (gs));
}

/* Dump a GIMPLE_EH_DISPATCH tuple on the pretty_printer BUFFER.  */

static void
dump_gimple_eh_dispatch (pretty_printer *buffer, gimple gs, int spc, int flags)
{
  if (flags & TDF_RAW)
    dump_gimple_fmt (buffer, spc, flags, "%G <%d>", gs,
		     gimple_eh_dispatch_region (gs));
  else
    dump_gimple_fmt (buffer, spc, flags, "eh_dispatch %d",
		     gimple_eh_dispatch_region (gs));
}

/* Dump a GIMPLE_DEBUG tuple on the pretty_printer BUFFER, SPC spaces
   of indent.  FLAGS specifies details to show in the dump (see TDF_*
   in tree-pass.h).  */

static void
dump_gimple_debug (pretty_printer *buffer, gimple gs, int spc, int flags)
{
  switch (gs->gsbase.subcode)
    {
    case GIMPLE_DEBUG_BIND:
      if (flags & TDF_RAW)
	dump_gimple_fmt (buffer, spc, flags, "%G BIND <%T, %T>", gs,
			 gimple_debug_bind_get_var (gs),
			 gimple_debug_bind_get_value (gs));
      else
	dump_gimple_fmt (buffer, spc, flags, "# DEBUG %T => %T",
			 gimple_debug_bind_get_var (gs),
			 gimple_debug_bind_get_value (gs));
      break;

    default:
      gcc_unreachable ();
    }
}

/* Dump a GIMPLE_OMP_FOR tuple on the pretty_printer BUFFER.  */
static void
dump_gimple_omp_for (pretty_printer *buffer, gimple gs, int spc, int flags)
{
  size_t i;

  if (flags & TDF_RAW)
    {
      dump_gimple_fmt (buffer, spc, flags, "%G <%+BODY <%S>%nCLAUSES <", gs,
                       gimple_omp_body (gs));
      dump_omp_clauses (buffer, gimple_omp_for_clauses (gs), spc, flags);
      dump_gimple_fmt (buffer, spc, flags, " >,");
      for (i = 0; i < gimple_omp_for_collapse (gs); i++)
	dump_gimple_fmt (buffer, spc, flags,
			 "%+%T, %T, %T, %s, %T,%n",
			 gimple_omp_for_index (gs, i),
			 gimple_omp_for_initial (gs, i),
			 gimple_omp_for_final (gs, i),
			 tree_code_name[gimple_omp_for_cond (gs, i)],
			 gimple_omp_for_incr (gs, i));
      dump_gimple_fmt (buffer, spc, flags, "PRE_BODY <%S>%->",
		       gimple_omp_for_pre_body (gs));
    }
  else
    {
      pp_string (buffer, "#pragma omp for");
      dump_omp_clauses (buffer, gimple_omp_for_clauses (gs), spc, flags);
      for (i = 0; i < gimple_omp_for_collapse (gs); i++)
	{
	  if (i)
	    spc += 2;
	  newline_and_indent (buffer, spc);
	  pp_string (buffer, "for (");
	  dump_generic_node (buffer, gimple_omp_for_index (gs, i), spc,
			     flags, false);
	  pp_string (buffer, " = ");
	  dump_generic_node (buffer, gimple_omp_for_initial (gs, i), spc,
			     flags, false);
	  pp_string (buffer, "; ");

	  dump_generic_node (buffer, gimple_omp_for_index (gs, i), spc,
			     flags, false);
	  pp_space (buffer);
	  switch (gimple_omp_for_cond (gs, i))
	    {
	    case LT_EXPR:
	      pp_character (buffer, '<');
	      break;
	    case GT_EXPR:
	      pp_character (buffer, '>');
	      break;
	    case LE_EXPR:
	      pp_string (buffer, "<=");
	      break;
	    case GE_EXPR:
	      pp_string (buffer, ">=");
	      break;
	    default:
	      gcc_unreachable ();
	    }
	  pp_space (buffer);
	  dump_generic_node (buffer, gimple_omp_for_final (gs, i), spc,
			     flags, false);
	  pp_string (buffer, "; ");

	  dump_generic_node (buffer, gimple_omp_for_index (gs, i), spc,
			     flags, false);
	  pp_string (buffer, " = ");
	  dump_generic_node (buffer, gimple_omp_for_incr (gs, i), spc,
			     flags, false);
	  pp_character (buffer, ')');
	}

      if (!gimple_seq_empty_p (gimple_omp_body (gs)))
	{
	  newline_and_indent (buffer, spc + 2);
	  pp_character (buffer, '{');
	  pp_newline (buffer);
	  dump_gimple_seq (buffer, gimple_omp_body (gs), spc + 4, flags);
	  newline_and_indent (buffer, spc + 2);
	  pp_character (buffer, '}');
	}
    }
}

/* Dump a GIMPLE_OMP_CONTINUE tuple on the pretty_printer BUFFER.  */

static void
dump_gimple_omp_continue (pretty_printer *buffer, gimple gs, int spc, int flags)
{
  if (flags & TDF_RAW)
    {
      dump_gimple_fmt (buffer, spc, flags, "%G <%T, %T>", gs,
                       gimple_omp_continue_control_def (gs),
                       gimple_omp_continue_control_use (gs));
    }
  else
    {
      pp_string (buffer, "#pragma omp continue (");
      dump_generic_node (buffer, gimple_omp_continue_control_def (gs),
	  		 spc, flags, false);
      pp_character (buffer, ',');
      pp_space (buffer);
      dump_generic_node (buffer, gimple_omp_continue_control_use (gs),
	  		 spc, flags, false);
      pp_character (buffer, ')');
    }
}

/* Dump a GIMPLE_OMP_SINGLE tuple on the pretty_printer BUFFER.  */

static void
dump_gimple_omp_single (pretty_printer *buffer, gimple gs, int spc, int flags)
{
  if (flags & TDF_RAW)
    {
      dump_gimple_fmt (buffer, spc, flags, "%G <%+BODY <%S>%nCLAUSES <", gs,
		       gimple_omp_body (gs));
      dump_omp_clauses (buffer, gimple_omp_single_clauses (gs), spc, flags);
      dump_gimple_fmt (buffer, spc, flags, " >");
    }
  else
    {
      pp_string (buffer, "#pragma omp single");
      dump_omp_clauses (buffer, gimple_omp_single_clauses (gs), spc, flags);
      if (!gimple_seq_empty_p (gimple_omp_body (gs)))
	{
	  newline_and_indent (buffer, spc + 2);
	  pp_character (buffer, '{');
	  pp_newline (buffer);
	  dump_gimple_seq (buffer, gimple_omp_body (gs), spc + 4, flags);
	  newline_and_indent (buffer, spc + 2);
	  pp_character (buffer, '}');
	}
    }
}

/* Dump a GIMPLE_OMP_SECTIONS tuple on the pretty_printer BUFFER.  */

static void
dump_gimple_omp_sections (pretty_printer *buffer, gimple gs, int spc,
			  int flags)
{
  if (flags & TDF_RAW)
    {
      dump_gimple_fmt (buffer, spc, flags, "%G <%+BODY <%S>%nCLAUSES <", gs,
		       gimple_omp_body (gs));
      dump_omp_clauses (buffer, gimple_omp_sections_clauses (gs), spc, flags);
      dump_gimple_fmt (buffer, spc, flags, " >");
    }
  else
    {
      pp_string (buffer, "#pragma omp sections");
      if (gimple_omp_sections_control (gs))
	{
	  pp_string (buffer, " <");
	  dump_generic_node (buffer, gimple_omp_sections_control (gs), spc,
			     flags, false);
	  pp_character (buffer, '>');
	}
      dump_omp_clauses (buffer, gimple_omp_sections_clauses (gs), spc, flags);
      if (!gimple_seq_empty_p (gimple_omp_body (gs)))
	{
	  newline_and_indent (buffer, spc + 2);
	  pp_character (buffer, '{');
	  pp_newline (buffer);
	  dump_gimple_seq (buffer, gimple_omp_body (gs), spc + 4, flags);
	  newline_and_indent (buffer, spc + 2);
	  pp_character (buffer, '}');
	}
    }
}

/* Dump a GIMPLE_OMP_{MASTER,ORDERED,SECTION} tuple on the pretty_printer
   BUFFER.  */

static void
dump_gimple_omp_block (pretty_printer *buffer, gimple gs, int spc, int flags)
{
  if (flags & TDF_RAW)
    dump_gimple_fmt (buffer, spc, flags, "%G <%+BODY <%S> >", gs,
		     gimple_omp_body (gs));
  else
    {
      switch (gimple_code (gs))
	{
	case GIMPLE_OMP_MASTER:
	  pp_string (buffer, "#pragma omp master");
	  break;
	case GIMPLE_OMP_ORDERED:
	  pp_string (buffer, "#pragma omp ordered");
	  break;
	case GIMPLE_OMP_SECTION:
	  pp_string (buffer, "#pragma omp section");
	  break;
	default:
	  gcc_unreachable ();
	}
      if (!gimple_seq_empty_p (gimple_omp_body (gs)))
	{
	  newline_and_indent (buffer, spc + 2);
	  pp_character (buffer, '{');
	  pp_newline (buffer);
	  dump_gimple_seq (buffer, gimple_omp_body (gs), spc + 4, flags);
	  newline_and_indent (buffer, spc + 2);
	  pp_character (buffer, '}');
	}
    }
}

/* Dump a GIMPLE_OMP_CRITICAL tuple on the pretty_printer BUFFER.  */

static void
dump_gimple_omp_critical (pretty_printer *buffer, gimple gs, int spc,
			  int flags)
{
  if (flags & TDF_RAW)
    dump_gimple_fmt (buffer, spc, flags, "%G <%+BODY <%S> >", gs,
		     gimple_omp_body (gs));
  else
    {
      pp_string (buffer, "#pragma omp critical");
      if (gimple_omp_critical_name (gs))
	{
	  pp_string (buffer, " (");
	  dump_generic_node (buffer, gimple_omp_critical_name (gs), spc,
			     flags, false);
	  pp_character (buffer, ')');
	}
      if (!gimple_seq_empty_p (gimple_omp_body (gs)))
	{
	  newline_and_indent (buffer, spc + 2);
	  pp_character (buffer, '{');
	  pp_newline (buffer);
	  dump_gimple_seq (buffer, gimple_omp_body (gs), spc + 4, flags);
	  newline_and_indent (buffer, spc + 2);
	  pp_character (buffer, '}');
	}
    }
}

/* Dump a GIMPLE_OMP_RETURN tuple on the pretty_printer BUFFER.  */

static void
dump_gimple_omp_return (pretty_printer *buffer, gimple gs, int spc, int flags)
{
  if (flags & TDF_RAW)
    {
      dump_gimple_fmt (buffer, spc, flags, "%G <nowait=%d>", gs,
                       (int) gimple_omp_return_nowait_p (gs));
    }
  else
    {
      pp_string (buffer, "#pragma omp return");
      if (gimple_omp_return_nowait_p (gs))
	pp_string (buffer, "(nowait)");
    }
}

/* Dump a GIMPLE_ASM tuple on the pretty_printer BUFFER, SPC spaces of
   indent.  FLAGS specifies details to show in the dump (see TDF_* in
   tree-pass.h).  */

static void
dump_gimple_asm (pretty_printer *buffer, gimple gs, int spc, int flags)
{
  unsigned int i, n, f, fields;

  if (flags & TDF_RAW)
    {
      dump_gimple_fmt (buffer, spc, flags, "%G <%+STRING <%n%s%n>", gs,
                       gimple_asm_string (gs));

      n = gimple_asm_noutputs (gs);
      if (n)
	{
	  newline_and_indent (buffer, spc + 2);
	  pp_string (buffer, "OUTPUT: ");
	  for (i = 0; i < n; i++)
	    {
	      dump_generic_node (buffer, gimple_asm_output_op (gs, i),
				 spc, flags, false);
	      if (i < n - 1)
		pp_string (buffer, ", ");
	    }
	}

      n = gimple_asm_ninputs (gs);
      if (n)
	{
	  newline_and_indent (buffer, spc + 2);
	  pp_string (buffer, "INPUT: ");
	  for (i = 0; i < n; i++)
	    {
	      dump_generic_node (buffer, gimple_asm_input_op (gs, i),
				 spc, flags, false);
	      if (i < n - 1)
		pp_string (buffer, ", ");
	    }
	}

      n = gimple_asm_nclobbers (gs);
      if (n)
	{
	  newline_and_indent (buffer, spc + 2);
	  pp_string (buffer, "CLOBBER: ");
	  for (i = 0; i < n; i++)
	    {
	      dump_generic_node (buffer, gimple_asm_clobber_op (gs, i),
				 spc, flags, false);
	      if (i < n - 1)
		pp_string (buffer, ", ");
	    }
	}

      n = gimple_asm_nlabels (gs);
      if (n)
	{
	  newline_and_indent (buffer, spc + 2);
	  pp_string (buffer, "LABEL: ");
	  for (i = 0; i < n; i++)
	    {
	      dump_generic_node (buffer, gimple_asm_label_op (gs, i),
				 spc, flags, false);
	      if (i < n - 1)
		pp_string (buffer, ", ");
	    }
	}

      newline_and_indent (buffer, spc);
      pp_character (buffer, '>');
    }
  else
    {
      pp_string (buffer, "__asm__");
      if (gimple_asm_volatile_p (gs))
	pp_string (buffer, " __volatile__");
      if (gimple_asm_nlabels (gs))
	pp_string (buffer, " goto");
      pp_string (buffer, "(\"");
      pp_string (buffer, gimple_asm_string (gs));
      pp_string (buffer, "\"");

      if (gimple_asm_nlabels (gs))
	fields = 4;
      else if (gimple_asm_nclobbers (gs))
	fields = 3;
      else if (gimple_asm_ninputs (gs))
	fields = 2;
      else if (gimple_asm_noutputs (gs))
	fields = 1;
      else
	fields = 0;

      for (f = 0; f < fields; ++f)
	{
	  pp_string (buffer, " : ");

	  switch (f)
	    {
	    case 0:
	      n = gimple_asm_noutputs (gs);
	      for (i = 0; i < n; i++)
		{
		  dump_generic_node (buffer, gimple_asm_output_op (gs, i),
				     spc, flags, false);
		  if (i < n - 1)
		    pp_string (buffer, ", ");
		}
	      break;

	    case 1:
	      n = gimple_asm_ninputs (gs);
	      for (i = 0; i < n; i++)
		{
		  dump_generic_node (buffer, gimple_asm_input_op (gs, i),
				     spc, flags, false);
		  if (i < n - 1)
		    pp_string (buffer, ", ");
		}
	      break;

	    case 2:
	      n = gimple_asm_nclobbers (gs);
	      for (i = 0; i < n; i++)
		{
		  dump_generic_node (buffer, gimple_asm_clobber_op (gs, i),
				     spc, flags, false);
		  if (i < n - 1)
		    pp_string (buffer, ", ");
		}
	      break;

	    case 3:
	      n = gimple_asm_nlabels (gs);
	      for (i = 0; i < n; i++)
		{
		  dump_generic_node (buffer, gimple_asm_label_op (gs, i),
				     spc, flags, false);
		  if (i < n - 1)
		    pp_string (buffer, ", ");
		}
	      break;

	    default:
	      gcc_unreachable ();
	    }
	}

      pp_string (buffer, ");");
    }
}


/* Dump a PHI node PHI.  BUFFER, SPC and FLAGS are as in
   dump_gimple_stmt.  */

static void
dump_gimple_phi (pretty_printer *buffer, gimple phi, int spc, int flags)
{
  size_t i;
  tree lhs = gimple_phi_result (phi);

  if (flags & TDF_ALIAS
      && POINTER_TYPE_P (TREE_TYPE (lhs))
      && SSA_NAME_PTR_INFO (lhs))
    {
<<<<<<< HEAD
      pp_string (buffer, "PT = ");
      pp_points_to_solution (buffer, &SSA_NAME_PTR_INFO (lhs)->pt);
=======
      struct ptr_info_def *pi = SSA_NAME_PTR_INFO (lhs);
      pp_string (buffer, "PT = ");
      pp_points_to_solution (buffer, &pi->pt);
      newline_and_indent (buffer, spc);
      if (pi->align != 1)
	pp_printf (buffer, "# ALIGN = %u, MISALIGN = %u",
		   pi->align, pi->misalign);
>>>>>>> b56a5220
      newline_and_indent (buffer, spc);
      pp_string (buffer, "# ");
    }

  if (flags & TDF_RAW)
      dump_gimple_fmt (buffer, spc, flags, "%G <%T, ", phi,
                       gimple_phi_result (phi));
  else
    {
      dump_generic_node (buffer, lhs, spc, flags, false);
      pp_string (buffer, " = PHI <");
    }
  for (i = 0; i < gimple_phi_num_args (phi); i++)
    {
      if ((flags & TDF_LINENO) && gimple_phi_arg_has_location (phi, i))
        {
	  expanded_location xloc;

	  xloc = expand_location (gimple_phi_arg_location (phi, i));
	  pp_character (buffer, '[');
	  if (xloc.file)
	    {
	      pp_string (buffer, xloc.file);
	      pp_string (buffer, " : ");
	    }
	  pp_decimal_int (buffer, xloc.line);
	  pp_string (buffer, ":");
	  pp_decimal_int (buffer, xloc.column);
	  pp_string (buffer, "] ");
	}
      dump_generic_node (buffer, gimple_phi_arg_def (phi, i), spc, flags,
			 false);
      pp_character (buffer, '(');
      pp_decimal_int (buffer, gimple_phi_arg_edge (phi, i)->src->index);
      pp_character (buffer, ')');
      if (i < gimple_phi_num_args (phi) - 1)
	pp_string (buffer, ", ");
    }
  pp_character (buffer, '>');
}


/* Dump a GIMPLE_OMP_PARALLEL tuple on the pretty_printer BUFFER, SPC spaces
   of indent.  FLAGS specifies details to show in the dump (see TDF_* in
   tree-pass.h).  */

static void
dump_gimple_omp_parallel (pretty_printer *buffer, gimple gs, int spc,
                          int flags)
{
  if (flags & TDF_RAW)
    {
      dump_gimple_fmt (buffer, spc, flags, "%G <%+BODY <%S>%nCLAUSES <", gs,
                       gimple_omp_body (gs));
      dump_omp_clauses (buffer, gimple_omp_parallel_clauses (gs), spc, flags);
      dump_gimple_fmt (buffer, spc, flags, " >, %T, %T%n>",
                       gimple_omp_parallel_child_fn (gs),
                       gimple_omp_parallel_data_arg (gs));
    }
  else
    {
      gimple_seq body;
      pp_string (buffer, "#pragma omp parallel");
      dump_omp_clauses (buffer, gimple_omp_parallel_clauses (gs), spc, flags);
      if (gimple_omp_parallel_child_fn (gs))
	{
	  pp_string (buffer, " [child fn: ");
	  dump_generic_node (buffer, gimple_omp_parallel_child_fn (gs),
			     spc, flags, false);
	  pp_string (buffer, " (");
	  if (gimple_omp_parallel_data_arg (gs))
	    dump_generic_node (buffer, gimple_omp_parallel_data_arg (gs),
			       spc, flags, false);
	  else
	    pp_string (buffer, "???");
	  pp_string (buffer, ")]");
	}
      body = gimple_omp_body (gs);
      if (body && gimple_code (gimple_seq_first_stmt (body)) != GIMPLE_BIND)
	{
	  newline_and_indent (buffer, spc + 2);
	  pp_character (buffer, '{');
	  pp_newline (buffer);
	  dump_gimple_seq (buffer, body, spc + 4, flags);
	  newline_and_indent (buffer, spc + 2);
	  pp_character (buffer, '}');
	}
      else if (body)
	{
	  pp_newline (buffer);
	  dump_gimple_seq (buffer, body, spc + 2, flags);
	}
    }
}


/* Dump a GIMPLE_OMP_TASK tuple on the pretty_printer BUFFER, SPC spaces
   of indent.  FLAGS specifies details to show in the dump (see TDF_* in
   tree-pass.h).  */

static void
dump_gimple_omp_task (pretty_printer *buffer, gimple gs, int spc,
		      int flags)
{
  if (flags & TDF_RAW)
    {
      dump_gimple_fmt (buffer, spc, flags, "%G <%+BODY <%S>%nCLAUSES <", gs,
                       gimple_omp_body (gs));
      dump_omp_clauses (buffer, gimple_omp_task_clauses (gs), spc, flags);
      dump_gimple_fmt (buffer, spc, flags, " >, %T, %T, %T, %T, %T%n>",
                       gimple_omp_task_child_fn (gs),
                       gimple_omp_task_data_arg (gs),
		       gimple_omp_task_copy_fn (gs),
		       gimple_omp_task_arg_size (gs),
		       gimple_omp_task_arg_size (gs));
    }
  else
    {
      gimple_seq body;
      pp_string (buffer, "#pragma omp task");
      dump_omp_clauses (buffer, gimple_omp_task_clauses (gs), spc, flags);
      if (gimple_omp_task_child_fn (gs))
	{
	  pp_string (buffer, " [child fn: ");
	  dump_generic_node (buffer, gimple_omp_task_child_fn (gs),
			     spc, flags, false);
	  pp_string (buffer, " (");
	  if (gimple_omp_task_data_arg (gs))
	    dump_generic_node (buffer, gimple_omp_task_data_arg (gs),
			       spc, flags, false);
	  else
	    pp_string (buffer, "???");
	  pp_string (buffer, ")]");
	}
      body = gimple_omp_body (gs);
      if (body && gimple_code (gimple_seq_first_stmt (body)) != GIMPLE_BIND)
	{
	  newline_and_indent (buffer, spc + 2);
	  pp_character (buffer, '{');
	  pp_newline (buffer);
	  dump_gimple_seq (buffer, body, spc + 4, flags);
	  newline_and_indent (buffer, spc + 2);
	  pp_character (buffer, '}');
	}
      else if (body)
	{
	  pp_newline (buffer);
	  dump_gimple_seq (buffer, body, spc + 2, flags);
	}
    }
}


/* Dump a GIMPLE_OMP_ATOMIC_LOAD tuple on the pretty_printer BUFFER, SPC
   spaces of indent.  FLAGS specifies details to show in the dump (see TDF_*
   in tree-pass.h).  */

static void
dump_gimple_omp_atomic_load (pretty_printer *buffer, gimple gs, int spc,
                             int flags)
{
  if (flags & TDF_RAW)
    {
      dump_gimple_fmt (buffer, spc, flags, "%G <%T, %T>", gs,
                       gimple_omp_atomic_load_lhs (gs),
                       gimple_omp_atomic_load_rhs (gs));
    }
  else
    {
      pp_string (buffer, "#pragma omp atomic_load");
      newline_and_indent (buffer, spc + 2);
      dump_generic_node (buffer, gimple_omp_atomic_load_lhs (gs),
	  		 spc, flags, false);
      pp_space (buffer);
      pp_character (buffer, '=');
      pp_space (buffer);
      pp_character (buffer, '*');
      dump_generic_node (buffer, gimple_omp_atomic_load_rhs (gs),
	  		 spc, flags, false);
    }
}

/* Dump a GIMPLE_OMP_ATOMIC_STORE tuple on the pretty_printer BUFFER, SPC
   spaces of indent.  FLAGS specifies details to show in the dump (see TDF_*
   in tree-pass.h).  */

static void
dump_gimple_omp_atomic_store (pretty_printer *buffer, gimple gs, int spc,
                             int flags)
{
  if (flags & TDF_RAW)
    {
      dump_gimple_fmt (buffer, spc, flags, "%G <%T>", gs,
                       gimple_omp_atomic_store_val (gs));
    }
  else
    {
      pp_string (buffer, "#pragma omp atomic_store (");
      dump_generic_node (buffer, gimple_omp_atomic_store_val (gs),
	  		 spc, flags, false);
      pp_character (buffer, ')');
    }
}


/* Dump all the memory operands for statement GS.  BUFFER, SPC and
   FLAGS are as in dump_gimple_stmt.  */

static void
dump_gimple_mem_ops (pretty_printer *buffer, gimple gs, int spc, int flags)
{
  tree vdef = gimple_vdef (gs);
  tree vuse = gimple_vuse (gs);

  if (!ssa_operands_active () || !gimple_references_memory_p (gs))
    return;

  if (vdef != NULL_TREE)
    {
      pp_string (buffer, "# ");
      dump_generic_node (buffer, vdef, spc + 2, flags, false);
      pp_string (buffer, " = VDEF <");
      dump_generic_node (buffer, vuse, spc + 2, flags, false);
      pp_character (buffer, '>');
      newline_and_indent (buffer, spc);
    }
  else if (vuse != NULL_TREE)
    {
      pp_string (buffer, "# VUSE <");
      dump_generic_node (buffer, vuse, spc + 2, flags, false);
      pp_character (buffer, '>');
      newline_and_indent (buffer, spc);
    }
}


/* Dump the gimple statement GS on the pretty printer BUFFER, SPC
   spaces of indent.  FLAGS specifies details to show in the dump (see
   TDF_* in tree-pass.h).  */

void
dump_gimple_stmt (pretty_printer *buffer, gimple gs, int spc, int flags)
{
  if (!gs)
    return;

  if (flags & TDF_STMTADDR)
    pp_printf (buffer, "<&%p> ", (void *) gs);

  if ((flags & TDF_LINENO) && gimple_has_location (gs))
    {
      expanded_location xloc = expand_location (gimple_location (gs));
      pp_character (buffer, '[');
      if (xloc.file)
	{
	  pp_string (buffer, xloc.file);
	  pp_string (buffer, " : ");
	}
      pp_decimal_int (buffer, xloc.line);
      pp_string (buffer, ":");
      pp_decimal_int (buffer, xloc.column);
      pp_string (buffer, "] ");
    }

  if (flags & TDF_EH)
    {
      int lp_nr = lookup_stmt_eh_lp (gs);
      if (lp_nr > 0)
	pp_printf (buffer, "[LP %d] ", lp_nr);
      else if (lp_nr < 0)
	pp_printf (buffer, "[MNT %d] ", -lp_nr);
    }

  if ((flags & (TDF_VOPS|TDF_MEMSYMS))
      && gimple_has_mem_ops (gs))
    dump_gimple_mem_ops (buffer, gs, spc, flags);

  if ((flags & TDF_ALIAS)
      && gimple_has_lhs (gs))
    {
      tree lhs = gimple_get_lhs (gs);
      if (TREE_CODE (lhs) == SSA_NAME
	  && POINTER_TYPE_P (TREE_TYPE (lhs))
	  && SSA_NAME_PTR_INFO (lhs))
	{
<<<<<<< HEAD
	  pp_string (buffer, "# PT = ");
	  pp_points_to_solution (buffer, &SSA_NAME_PTR_INFO (lhs)->pt);
	  newline_and_indent (buffer, spc);
=======
	  struct ptr_info_def *pi = SSA_NAME_PTR_INFO (lhs);
	  pp_string (buffer, "# PT = ");
	  pp_points_to_solution (buffer, &pi->pt);
	  newline_and_indent (buffer, spc);
	  if (pi->align != 1)
	    {
	      pp_printf (buffer, "# ALIGN = %u, MISALIGN = %u",
			 pi->align, pi->misalign);
	      newline_and_indent (buffer, spc);
	    }
>>>>>>> b56a5220
	}
    }

  switch (gimple_code (gs))
    {
    case GIMPLE_ASM:
      dump_gimple_asm (buffer, gs, spc, flags);
      break;

    case GIMPLE_ASSIGN:
      dump_gimple_assign (buffer, gs, spc, flags);
      break;

    case GIMPLE_BIND:
      dump_gimple_bind (buffer, gs, spc, flags);
      break;

    case GIMPLE_CALL:
      dump_gimple_call (buffer, gs, spc, flags);
      break;

    case GIMPLE_COND:
      dump_gimple_cond (buffer, gs, spc, flags);
      break;

    case GIMPLE_LABEL:
      dump_gimple_label (buffer, gs, spc, flags);
      break;

    case GIMPLE_GOTO:
      dump_gimple_goto (buffer, gs, spc, flags);
      break;

    case GIMPLE_NOP:
      pp_string (buffer, "GIMPLE_NOP");
      break;

    case GIMPLE_RETURN:
      dump_gimple_return (buffer, gs, spc, flags);
      break;

    case GIMPLE_SWITCH:
      dump_gimple_switch (buffer, gs, spc, flags);
      break;

    case GIMPLE_TRY:
      dump_gimple_try (buffer, gs, spc, flags);
      break;

    case GIMPLE_PHI:
      dump_gimple_phi (buffer, gs, spc, flags);
      break;

    case GIMPLE_OMP_PARALLEL:
      dump_gimple_omp_parallel (buffer, gs, spc, flags);
      break;

    case GIMPLE_OMP_TASK:
      dump_gimple_omp_task (buffer, gs, spc, flags);
      break;

    case GIMPLE_OMP_ATOMIC_LOAD:
      dump_gimple_omp_atomic_load (buffer, gs, spc, flags);

      break;

    case GIMPLE_OMP_ATOMIC_STORE:
      dump_gimple_omp_atomic_store (buffer, gs, spc, flags);
      break;

    case GIMPLE_OMP_FOR:
      dump_gimple_omp_for (buffer, gs, spc, flags);
      break;

    case GIMPLE_OMP_CONTINUE:
      dump_gimple_omp_continue (buffer, gs, spc, flags);
      break;

    case GIMPLE_OMP_SINGLE:
      dump_gimple_omp_single (buffer, gs, spc, flags);
      break;

    case GIMPLE_OMP_RETURN:
      dump_gimple_omp_return (buffer, gs, spc, flags);
      break;

    case GIMPLE_OMP_SECTIONS:
      dump_gimple_omp_sections (buffer, gs, spc, flags);
      break;

    case GIMPLE_OMP_SECTIONS_SWITCH:
      pp_string (buffer, "GIMPLE_SECTIONS_SWITCH");
      break;

    case GIMPLE_OMP_MASTER:
    case GIMPLE_OMP_ORDERED:
    case GIMPLE_OMP_SECTION:
      dump_gimple_omp_block (buffer, gs, spc, flags);
      break;

    case GIMPLE_OMP_CRITICAL:
      dump_gimple_omp_critical (buffer, gs, spc, flags);
      break;

    case GIMPLE_CATCH:
      dump_gimple_catch (buffer, gs, spc, flags);
      break;

    case GIMPLE_EH_FILTER:
      dump_gimple_eh_filter (buffer, gs, spc, flags);
      break;

    case GIMPLE_EH_MUST_NOT_THROW:
      dump_gimple_eh_must_not_throw (buffer, gs, spc, flags);
      break;

    case GIMPLE_RESX:
      dump_gimple_resx (buffer, gs, spc, flags);
      break;

    case GIMPLE_EH_DISPATCH:
      dump_gimple_eh_dispatch (buffer, gs, spc, flags);
      break;

    case GIMPLE_DEBUG:
      dump_gimple_debug (buffer, gs, spc, flags);
      break;

    case GIMPLE_PREDICT:
      pp_string (buffer, "// predicted ");
      if (gimple_predict_outcome (gs))
	pp_string (buffer, "likely by ");
      else
	pp_string (buffer, "unlikely by ");
      pp_string (buffer, predictor_name (gimple_predict_predictor (gs)));
      pp_string (buffer, " predictor.");
      break;

    default:
      GIMPLE_NIY;
    }

  /* If we're building a diagnostic, the formatted text will be
     written into BUFFER's stream by the caller; otherwise, write it
     now.  */
  if (!(flags & TDF_DIAGNOSTIC))
    pp_write_text_to_stream (buffer);
}


/* Dumps header of basic block BB to buffer BUFFER indented by INDENT
   spaces and details described by flags.  */

static void
dump_bb_header (pretty_printer *buffer, basic_block bb, int indent, int flags)
{
  edge e;
  gimple stmt;
  edge_iterator ei;

  if (flags & TDF_BLOCKS)
    {
      INDENT (indent);
      pp_string (buffer, "# BLOCK ");
      pp_decimal_int (buffer, bb->index);
      if (bb->frequency)
	{
          pp_string (buffer, " freq:");
          pp_decimal_int (buffer, bb->frequency);
	}
      if (bb->count)
	{
          pp_string (buffer, " count:");
          pp_widest_integer (buffer, bb->count);
	}

      if (flags & TDF_LINENO)
	{
	  gimple_stmt_iterator gsi;

	  for (gsi = gsi_start_bb (bb); !gsi_end_p (gsi); gsi_next (&gsi))
	    if (!is_gimple_debug (gsi_stmt (gsi))
		&& get_lineno (gsi_stmt (gsi)) != UNKNOWN_LOCATION)
	      {
		pp_string (buffer, ", starting at line ");
		pp_decimal_int (buffer, get_lineno (gsi_stmt (gsi)));
		break;
	      }

          if (bb->discriminator)
            {
              pp_string (buffer, ", discriminator ");
	      pp_decimal_int (buffer, bb->discriminator);
            }
	}
      newline_and_indent (buffer, indent);

      pp_string (buffer, "# PRED:");
      pp_write_text_to_stream (buffer);
      FOR_EACH_EDGE (e, ei, bb->preds)
	if (flags & TDF_SLIM)
	  {
	    pp_character (buffer, ' ');
	    if (e->src == ENTRY_BLOCK_PTR)
	      pp_string (buffer, "ENTRY");
	    else
	      pp_decimal_int (buffer, e->src->index);
	  }
	else
	  dump_edge_info (buffer->buffer->stream, e, 0);
      pp_newline (buffer);
    }
  else
    {
      stmt = first_stmt (bb);
      if (!stmt || gimple_code (stmt) != GIMPLE_LABEL)
	{
	  INDENT (indent - 2);
	  pp_string (buffer, "<bb ");
	  pp_decimal_int (buffer, bb->index);
	  pp_string (buffer, ">:");
	  pp_newline (buffer);
	}
    }
  pp_write_text_to_stream (buffer);
  if (cfun)
    check_bb_profile (bb, buffer->buffer->stream);
}


/* Dumps end of basic block BB to buffer BUFFER indented by INDENT
   spaces.  */

static void
dump_bb_end (pretty_printer *buffer, basic_block bb, int indent, int flags)
{
  edge e;
  edge_iterator ei;

  INDENT (indent);
  pp_string (buffer, "# SUCC:");
  pp_write_text_to_stream (buffer);
  FOR_EACH_EDGE (e, ei, bb->succs)
    if (flags & TDF_SLIM)
      {
	pp_character (buffer, ' ');
	if (e->dest == EXIT_BLOCK_PTR)
	  pp_string (buffer, "EXIT");
	else
	  pp_decimal_int (buffer, e->dest->index);
      }
    else
      dump_edge_info (buffer->buffer->stream, e, 1);
  pp_newline (buffer);
}


/* Dump PHI nodes of basic block BB to BUFFER with details described
   by FLAGS and indented by INDENT spaces.  */

static void
dump_phi_nodes (pretty_printer *buffer, basic_block bb, int indent, int flags)
{
  gimple_stmt_iterator i;

  for (i = gsi_start_phis (bb); !gsi_end_p (i); gsi_next (&i))
    {
      gimple phi = gsi_stmt (i);
      if (is_gimple_reg (gimple_phi_result (phi)) || (flags & TDF_VOPS))
        {
          INDENT (indent);
          pp_string (buffer, "# ");
          dump_gimple_phi (buffer, phi, indent, flags);
          pp_newline (buffer);
        }
    }
}


/* Dump jump to basic block BB that is represented implicitly in the cfg
   to BUFFER.  */

static void
pp_cfg_jump (pretty_printer *buffer, basic_block bb)
{
  gimple stmt;

  stmt = first_stmt (bb);

  pp_string (buffer, "goto <bb ");
  pp_decimal_int (buffer, bb->index);
  pp_character (buffer, '>');
  if (stmt && gimple_code (stmt) == GIMPLE_LABEL)
    {
      pp_string (buffer, " (");
      dump_generic_node (buffer, gimple_label_label (stmt), 0, 0, false);
      pp_character (buffer, ')');
      pp_semicolon (buffer);
    }
  else
    pp_semicolon (buffer);
}


/* Dump edges represented implicitly in basic block BB to BUFFER, indented
   by INDENT spaces, with details given by FLAGS.  */

static void
dump_implicit_edges (pretty_printer *buffer, basic_block bb, int indent,
		     int flags)
{
  edge e;
  gimple stmt;

  stmt = last_stmt (bb);

  if (stmt && gimple_code (stmt) == GIMPLE_COND)
    {
      edge true_edge, false_edge;

      /* When we are emitting the code or changing CFG, it is possible that
	 the edges are not yet created.  When we are using debug_bb in such
	 a situation, we do not want it to crash.  */
      if (EDGE_COUNT (bb->succs) != 2)
	return;
      extract_true_false_edges_from_block (bb, &true_edge, &false_edge);

      INDENT (indent + 2);
      pp_cfg_jump (buffer, true_edge->dest);
      newline_and_indent (buffer, indent);
      pp_string (buffer, "else");
      newline_and_indent (buffer, indent + 2);
      pp_cfg_jump (buffer, false_edge->dest);
      pp_newline (buffer);
      return;
    }

  /* If there is a fallthru edge, we may need to add an artificial
     goto to the dump.  */
  e = find_fallthru_edge (bb->succs);

  if (e && e->dest != bb->next_bb)
    {
      INDENT (indent);

      if ((flags & TDF_LINENO)
	  && e->goto_locus != UNKNOWN_LOCATION
	  )
	{
	  expanded_location goto_xloc;
	  goto_xloc = expand_location (e->goto_locus);
	  pp_character (buffer, '[');
	  if (goto_xloc.file)
	    {
	      pp_string (buffer, goto_xloc.file);
	      pp_string (buffer, " : ");
	    }
	  pp_decimal_int (buffer, goto_xloc.line);
	  pp_string (buffer, " : ");
	  pp_decimal_int (buffer, goto_xloc.column);
	  pp_string (buffer, "] ");
	}

      pp_cfg_jump (buffer, e->dest);
      pp_newline (buffer);
    }
}


/* Dumps basic block BB to buffer BUFFER with details described by FLAGS and
   indented by INDENT spaces.  */

static void
gimple_dump_bb_buff (pretty_printer *buffer, basic_block bb, int indent,
		     int flags)
{
  gimple_stmt_iterator gsi;
  gimple stmt;
  int label_indent = indent - 2;

  if (label_indent < 0)
    label_indent = 0;

  dump_bb_header (buffer, bb, indent, flags);
  dump_phi_nodes (buffer, bb, indent, flags);

  for (gsi = gsi_start_bb (bb); !gsi_end_p (gsi); gsi_next (&gsi))
    {
      int curr_indent;

      stmt = gsi_stmt (gsi);

      curr_indent = gimple_code (stmt) == GIMPLE_LABEL ? label_indent : indent;

      INDENT (curr_indent);
      dump_gimple_stmt (buffer, stmt, curr_indent, flags);
      pp_newline (buffer);
      dump_histograms_for_stmt (cfun, buffer->buffer->stream, stmt);
    }

  dump_implicit_edges (buffer, bb, indent, flags);

  if (flags & TDF_BLOCKS)
    dump_bb_end (buffer, bb, indent, flags);
}


/* Dumps basic block BB to FILE with details described by FLAGS and
   indented by INDENT spaces.  */

void
gimple_dump_bb (basic_block bb, FILE *file, int indent, int flags)
{
  maybe_init_pretty_print (file);
  gimple_dump_bb_buff (&buffer, bb, indent, flags);
  pp_flush (&buffer);
}<|MERGE_RESOLUTION|>--- conflicted
+++ resolved
@@ -542,15 +542,7 @@
       pp_string (buffer, "{ ");
       EXECUTE_IF_SET_IN_BITMAP (pt->vars, 0, i, bi)
 	{
-<<<<<<< HEAD
-	  struct tree_decl_minimal in;
-	  tree var;
-	  in.uid = i;
-	  var = (tree) htab_find_with_hash (gimple_referenced_vars (cfun),
-					    &in, i);
-=======
 	  tree var = referenced_var_lookup (i);
->>>>>>> b56a5220
 	  if (var)
 	    {
 	      dump_generic_node (buffer, var, 0, dump_flags, false);
@@ -1379,10 +1371,6 @@
       && POINTER_TYPE_P (TREE_TYPE (lhs))
       && SSA_NAME_PTR_INFO (lhs))
     {
-<<<<<<< HEAD
-      pp_string (buffer, "PT = ");
-      pp_points_to_solution (buffer, &SSA_NAME_PTR_INFO (lhs)->pt);
-=======
       struct ptr_info_def *pi = SSA_NAME_PTR_INFO (lhs);
       pp_string (buffer, "PT = ");
       pp_points_to_solution (buffer, &pi->pt);
@@ -1390,7 +1378,6 @@
       if (pi->align != 1)
 	pp_printf (buffer, "# ALIGN = %u, MISALIGN = %u",
 		   pi->align, pi->misalign);
->>>>>>> b56a5220
       newline_and_indent (buffer, spc);
       pp_string (buffer, "# ");
     }
@@ -1676,11 +1663,6 @@
 	  && POINTER_TYPE_P (TREE_TYPE (lhs))
 	  && SSA_NAME_PTR_INFO (lhs))
 	{
-<<<<<<< HEAD
-	  pp_string (buffer, "# PT = ");
-	  pp_points_to_solution (buffer, &SSA_NAME_PTR_INFO (lhs)->pt);
-	  newline_and_indent (buffer, spc);
-=======
 	  struct ptr_info_def *pi = SSA_NAME_PTR_INFO (lhs);
 	  pp_string (buffer, "# PT = ");
 	  pp_points_to_solution (buffer, &pi->pt);
@@ -1691,7 +1673,6 @@
 			 pi->align, pi->misalign);
 	      newline_and_indent (buffer, spc);
 	    }
->>>>>>> b56a5220
 	}
     }
 
