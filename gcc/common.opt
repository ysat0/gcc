--- conflicted
+++ resolved
@@ -864,13 +864,8 @@
 
 ; The initial value of -1 comes from Z_DEFAULT_COMPRESSION in zlib.h.
 flto-compression-level=
-<<<<<<< HEAD
-Common Joined UInteger Var(flag_lto_compression_level) Init(-1)
--flto-compression-level=<number> Use zlib compression level <number> for IL
-=======
 Common Joined RejectNegative UInteger Var(flag_lto_compression_level) Init(-1)
 -flto-compression-level=<number>	Use zlib compression level <number> for IL
->>>>>>> 779871ac
 
 flto-report
 Common Report Var(flag_lto_report) Init(0) Optimization
@@ -1523,14 +1518,11 @@
 fuse-linker-plugin
 Common Undocumented
 
-<<<<<<< HEAD
-=======
 ; Positive if we should track variables, negative if we should run
 ; the var-tracking pass only to discard debug annotations, zero if
 ; we're not to run it.  When flag_var_tracking == 2 (AUTODETECT_VALUE) it
 ; will be set according to optimize, debug_info_level and debug_hooks
 ; in process_options ().
->>>>>>> 779871ac
 fvar-tracking
 Common Report Var(flag_var_tracking) Init(2) Optimization
 Perform variable tracking
@@ -1601,17 +1593,12 @@
 Construct webs and split unrelated uses of single variable
 
 fwhopr
-<<<<<<< HEAD
-Common Var(flag_whopr)
-Enable partitioned link-time optimization.
-=======
 Common
 Enable partitioned link-time optimization
 
 fwhopr=
 Common RejectNegative Joined Var(flag_whopr)
 Partitioned link-time optimization with number of parallel jobs or jobserver.
->>>>>>> 779871ac
 
 ftree-builtin-call-dce
 Common Report Var(flag_tree_builtin_call_dce) Init(0) Optimization
