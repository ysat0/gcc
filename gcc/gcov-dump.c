--- conflicted
+++ resolved
@@ -103,15 +103,11 @@
   /* Unlock the stdio streams.  */
   unlock_std_streams ();
 
-<<<<<<< HEAD
+  gcc_init_libintl ();
+
+  diagnostic_initialize (global_dc, 0);
+
   while ((opt = getopt_long (argc, argv, "hlpvx", options, NULL)) != -1)
-=======
-  gcc_init_libintl ();
-
-  diagnostic_initialize (global_dc, 0);
-
-  while ((opt = getopt_long (argc, argv, "hlpv", options, NULL)) != -1)
->>>>>>> 4a265438
     {
       switch (opt)
 	{
@@ -357,10 +353,7 @@
   printf (" ident=%u", gcov_read_unsigned ());
   printf (", lineno_checksum=0x%08x", gcov_read_unsigned ());
   printf (", cfg_checksum_checksum=0x%08x", gcov_read_unsigned ());
-<<<<<<< HEAD
-=======
-
->>>>>>> 4a265438
+
   if (gcov_position () - pos < length)
     {
       const char *name;
