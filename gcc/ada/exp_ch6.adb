------------------------------------------------------------------------------
--                                                                          --
--                         GNAT COMPILER COMPONENTS                         --
--                                                                          --
--                              E X P _ C H 6                               --
--                                                                          --
--                                 B o d y                                  --
--                                                                          --
--          Copyright (C) 1992-2012, Free Software Foundation, Inc.         --
--                                                                          --
-- GNAT is free software;  you can  redistribute it  and/or modify it under --
-- terms of the  GNU General Public License as published  by the Free Soft- --
-- ware  Foundation;  either version 3,  or (at your option) any later ver- --
-- sion.  GNAT is distributed in the hope that it will be useful, but WITH- --
-- OUT ANY WARRANTY;  without even the  implied warranty of MERCHANTABILITY --
-- or FITNESS FOR A PARTICULAR PURPOSE.  See the GNU General Public License --
-- for  more details.  You should have  received  a copy of the GNU General --
-- Public License  distributed with GNAT; see file COPYING3.  If not, go to --
-- http://www.gnu.org/licenses for a complete copy of the license.          --
--                                                                          --
-- GNAT was originally developed  by the GNAT team at  New York University. --
-- Extensive contributions were provided by Ada Core Technologies Inc.      --
--                                                                          --
------------------------------------------------------------------------------

with Atree;    use Atree;
with Checks;   use Checks;
with Debug;    use Debug;
with Einfo;    use Einfo;
with Errout;   use Errout;
with Elists;   use Elists;
with Exp_Aggr; use Exp_Aggr;
with Exp_Atag; use Exp_Atag;
with Exp_Ch2;  use Exp_Ch2;
with Exp_Ch3;  use Exp_Ch3;
with Exp_Ch7;  use Exp_Ch7;
with Exp_Ch9;  use Exp_Ch9;
with Exp_Dbug; use Exp_Dbug;
with Exp_Disp; use Exp_Disp;
with Exp_Dist; use Exp_Dist;
with Exp_Intr; use Exp_Intr;
with Exp_Pakd; use Exp_Pakd;
with Exp_Tss;  use Exp_Tss;
with Exp_Util; use Exp_Util;
with Exp_VFpt; use Exp_VFpt;
with Fname;    use Fname;
with Freeze;   use Freeze;
with Inline;   use Inline;
with Lib;      use Lib;
with Namet;    use Namet;
with Nlists;   use Nlists;
with Nmake;    use Nmake;
with Opt;      use Opt;
with Restrict; use Restrict;
with Rident;   use Rident;
with Rtsfind;  use Rtsfind;
with Sem;      use Sem;
with Sem_Aux;  use Sem_Aux;
with Sem_Ch6;  use Sem_Ch6;
with Sem_Ch8;  use Sem_Ch8;
with Sem_Ch12; use Sem_Ch12;
with Sem_Ch13; use Sem_Ch13;
with Sem_Dim;  use Sem_Dim;
with Sem_Disp; use Sem_Disp;
with Sem_Dist; use Sem_Dist;
with Sem_Eval; use Sem_Eval;
with Sem_Mech; use Sem_Mech;
with Sem_Res;  use Sem_Res;
with Sem_SCIL; use Sem_SCIL;
with Sem_Util; use Sem_Util;
with Sinfo;    use Sinfo;
with Snames;   use Snames;
with Stand;    use Stand;
with Targparm; use Targparm;
with Tbuild;   use Tbuild;
with Uintp;    use Uintp;
with Validsw;  use Validsw;

package body Exp_Ch6 is

   -----------------------
   -- Local Subprograms --
   -----------------------

   procedure Add_Access_Actual_To_Build_In_Place_Call
     (Function_Call : Node_Id;
      Function_Id   : Entity_Id;
      Return_Object : Node_Id;
      Is_Access     : Boolean := False);
   --  Ada 2005 (AI-318-02): Apply the Unrestricted_Access attribute to the
   --  object name given by Return_Object and add the attribute to the end of
   --  the actual parameter list associated with the build-in-place function
   --  call denoted by Function_Call. However, if Is_Access is True, then
   --  Return_Object is already an access expression, in which case it's passed
   --  along directly to the build-in-place function. Finally, if Return_Object
   --  is empty, then pass a null literal as the actual.

   procedure Add_Unconstrained_Actuals_To_Build_In_Place_Call
     (Function_Call  : Node_Id;
      Function_Id    : Entity_Id;
      Alloc_Form     : BIP_Allocation_Form := Unspecified;
      Alloc_Form_Exp : Node_Id             := Empty;
      Pool_Actual    : Node_Id             := Make_Null (No_Location));
   --  Ada 2005 (AI-318-02): Add the actuals needed for a build-in-place
   --  function call that returns a caller-unknown-size result (BIP_Alloc_Form
   --  and BIP_Storage_Pool). If Alloc_Form_Exp is present, then use it,
   --  otherwise pass a literal corresponding to the Alloc_Form parameter
   --  (which must not be Unspecified in that case). Pool_Actual is the
   --  parameter to pass to BIP_Storage_Pool.

   procedure Add_Finalization_Master_Actual_To_Build_In_Place_Call
     (Func_Call  : Node_Id;
      Func_Id    : Entity_Id;
      Ptr_Typ    : Entity_Id := Empty;
      Master_Exp : Node_Id   := Empty);
   --  Ada 2005 (AI-318-02): If the result type of a build-in-place call needs
   --  finalization actions, add an actual parameter which is a pointer to the
   --  finalization master of the caller. If Master_Exp is not Empty, then that
   --  will be passed as the actual. Otherwise, if Ptr_Typ is left Empty, this
   --  will result in an automatic "null" value for the actual.

   procedure Add_Task_Actuals_To_Build_In_Place_Call
     (Function_Call : Node_Id;
      Function_Id   : Entity_Id;
      Master_Actual : Node_Id);
   --  Ada 2005 (AI-318-02): For a build-in-place call, if the result type
   --  contains tasks, add two actual parameters: the master, and a pointer to
   --  the caller's activation chain. Master_Actual is the actual parameter
   --  expression to pass for the master. In most cases, this is the current
   --  master (_master). The two exceptions are: If the function call is the
   --  initialization expression for an allocator, we pass the master of the
   --  access type. If the function call is the initialization expression for a
   --  return object, we pass along the master passed in by the caller. The
   --  activation chain to pass is always the local one. Note: Master_Actual
   --  can be Empty, but only if there are no tasks.

   procedure Check_Overriding_Operation (Subp : Entity_Id);
   --  Subp is a dispatching operation. Check whether it may override an
   --  inherited private operation, in which case its DT entry is that of
   --  the hidden operation, not the one it may have received earlier.
   --  This must be done before emitting the code to set the corresponding
   --  DT to the address of the subprogram. The actual placement of Subp in
   --  the proper place in the list of primitive operations is done in
   --  Declare_Inherited_Private_Subprograms, which also has to deal with
   --  implicit operations. This duplication is unavoidable for now???

   procedure Detect_Infinite_Recursion (N : Node_Id; Spec : Entity_Id);
   --  This procedure is called only if the subprogram body N, whose spec
   --  has the given entity Spec, contains a parameterless recursive call.
   --  It attempts to generate runtime code to detect if this a case of
   --  infinite recursion.
   --
   --  The body is scanned to determine dependencies. If the only external
   --  dependencies are on a small set of scalar variables, then the values
   --  of these variables are captured on entry to the subprogram, and if
   --  the values are not changed for the call, we know immediately that
   --  we have an infinite recursion.

   procedure Expand_Ctrl_Function_Call (N : Node_Id);
   --  N is a function call which returns a controlled object. Transform the
   --  call into a temporary which retrieves the returned object from the
   --  secondary stack using 'reference.

   procedure Expand_Inlined_Call
    (N         : Node_Id;
     Subp      : Entity_Id;
     Orig_Subp : Entity_Id);
   --  If called subprogram can be inlined by the front-end, retrieve the
   --  analyzed body, replace formals with actuals and expand call in place.
   --  Generate thunks for actuals that are expressions, and insert the
   --  corresponding constant declarations before the call. If the original
   --  call is to a derived operation, the return type is the one of the
   --  derived operation, but the body is that of the original, so return
   --  expressions in the body must be converted to the desired type (which
   --  is simply not noted in the tree without inline expansion).

   procedure Expand_Non_Function_Return (N : Node_Id);
   --  Called by Expand_N_Simple_Return_Statement in case we're returning from
   --  a procedure body, entry body, accept statement, or extended return
   --  statement. Note that all non-function returns are simple return
   --  statements.

   function Expand_Protected_Object_Reference
     (N    : Node_Id;
      Scop : Entity_Id) return Node_Id;

   procedure Expand_Protected_Subprogram_Call
     (N    : Node_Id;
      Subp : Entity_Id;
      Scop : Entity_Id);
   --  A call to a protected subprogram within the protected object may appear
   --  as a regular call. The list of actuals must be expanded to contain a
   --  reference to the object itself, and the call becomes a call to the
   --  corresponding protected subprogram.

   function Has_Unconstrained_Access_Discriminants
     (Subtyp : Entity_Id) return Boolean;
   --  Returns True if the given subtype is unconstrained and has one
   --  or more access discriminants.

   procedure Expand_Simple_Function_Return (N : Node_Id);
   --  Expand simple return from function. In the case where we are returning
   --  from a function body this is called by Expand_N_Simple_Return_Statement.

   ----------------------------------------------
   -- Add_Access_Actual_To_Build_In_Place_Call --
   ----------------------------------------------

   procedure Add_Access_Actual_To_Build_In_Place_Call
     (Function_Call : Node_Id;
      Function_Id   : Entity_Id;
      Return_Object : Node_Id;
      Is_Access     : Boolean := False)
   is
      Loc            : constant Source_Ptr := Sloc (Function_Call);
      Obj_Address    : Node_Id;
      Obj_Acc_Formal : Entity_Id;

   begin
      --  Locate the implicit access parameter in the called function

      Obj_Acc_Formal := Build_In_Place_Formal (Function_Id, BIP_Object_Access);

      --  If no return object is provided, then pass null

      if not Present (Return_Object) then
         Obj_Address := Make_Null (Loc);
         Set_Parent (Obj_Address, Function_Call);

      --  If Return_Object is already an expression of an access type, then use
      --  it directly, since it must be an access value denoting the return
      --  object, and couldn't possibly be the return object itself.

      elsif Is_Access then
         Obj_Address := Return_Object;
         Set_Parent (Obj_Address, Function_Call);

      --  Apply Unrestricted_Access to caller's return object

      else
         Obj_Address :=
            Make_Attribute_Reference (Loc,
              Prefix         => Return_Object,
              Attribute_Name => Name_Unrestricted_Access);

         Set_Parent (Return_Object, Obj_Address);
         Set_Parent (Obj_Address, Function_Call);
      end if;

      Analyze_And_Resolve (Obj_Address, Etype (Obj_Acc_Formal));

      --  Build the parameter association for the new actual and add it to the
      --  end of the function's actuals.

      Add_Extra_Actual_To_Call (Function_Call, Obj_Acc_Formal, Obj_Address);
   end Add_Access_Actual_To_Build_In_Place_Call;

   ------------------------------------------------------
   -- Add_Unconstrained_Actuals_To_Build_In_Place_Call --
   ------------------------------------------------------

   procedure Add_Unconstrained_Actuals_To_Build_In_Place_Call
     (Function_Call  : Node_Id;
      Function_Id    : Entity_Id;
      Alloc_Form     : BIP_Allocation_Form := Unspecified;
      Alloc_Form_Exp : Node_Id             := Empty;
      Pool_Actual    : Node_Id             := Make_Null (No_Location))
   is
      Loc               : constant Source_Ptr := Sloc (Function_Call);
      Alloc_Form_Actual : Node_Id;
      Alloc_Form_Formal : Node_Id;
      Pool_Formal       : Node_Id;

   begin
      --  The allocation form generally doesn't need to be passed in the case
      --  of a constrained result subtype, since normally the caller performs
      --  the allocation in that case. However this formal is still needed in
      --  the case where the function has a tagged result, because generally
      --  such functions can be called in a dispatching context and such calls
      --  must be handled like calls to class-wide functions.

      if Is_Constrained (Underlying_Type (Etype (Function_Id)))
        and then not Is_Tagged_Type (Underlying_Type (Etype (Function_Id)))
      then
         return;
      end if;

      --  Locate the implicit allocation form parameter in the called function.
      --  Maybe it would be better for each implicit formal of a build-in-place
      --  function to have a flag or a Uint attribute to identify it. ???

      Alloc_Form_Formal := Build_In_Place_Formal (Function_Id, BIP_Alloc_Form);

      if Present (Alloc_Form_Exp) then
         pragma Assert (Alloc_Form = Unspecified);

         Alloc_Form_Actual := Alloc_Form_Exp;

      else
         pragma Assert (Alloc_Form /= Unspecified);

         Alloc_Form_Actual :=
           Make_Integer_Literal (Loc,
             Intval => UI_From_Int (BIP_Allocation_Form'Pos (Alloc_Form)));
      end if;

      Analyze_And_Resolve (Alloc_Form_Actual, Etype (Alloc_Form_Formal));

      --  Build the parameter association for the new actual and add it to the
      --  end of the function's actuals.

      Add_Extra_Actual_To_Call
        (Function_Call, Alloc_Form_Formal, Alloc_Form_Actual);

      --  Pass the Storage_Pool parameter. This parameter is omitted on
      --  .NET/JVM/ZFP as those targets do not support pools.

      if VM_Target = No_VM
        and then RTE_Available (RE_Root_Storage_Pool_Ptr)
      then
         Pool_Formal := Build_In_Place_Formal (Function_Id, BIP_Storage_Pool);
         Analyze_And_Resolve (Pool_Actual, Etype (Pool_Formal));
         Add_Extra_Actual_To_Call
           (Function_Call, Pool_Formal, Pool_Actual);
      end if;
   end Add_Unconstrained_Actuals_To_Build_In_Place_Call;

   -----------------------------------------------------------
   -- Add_Finalization_Master_Actual_To_Build_In_Place_Call --
   -----------------------------------------------------------

   procedure Add_Finalization_Master_Actual_To_Build_In_Place_Call
     (Func_Call  : Node_Id;
      Func_Id    : Entity_Id;
      Ptr_Typ    : Entity_Id := Empty;
      Master_Exp : Node_Id   := Empty)
   is
   begin
      if not Needs_BIP_Finalization_Master (Func_Id) then
         return;
      end if;

      declare
         Formal : constant Entity_Id :=
                    Build_In_Place_Formal (Func_Id, BIP_Finalization_Master);
         Loc    : constant Source_Ptr := Sloc (Func_Call);

         Actual    : Node_Id;
         Desig_Typ : Entity_Id;

      begin
         --  If there is a finalization master actual, such as the implicit
         --  finalization master of an enclosing build-in-place function,
         --  then this must be added as an extra actual of the call.

         if Present (Master_Exp) then
            Actual := Master_Exp;

         --  Case where the context does not require an actual master

         elsif No (Ptr_Typ) then
            Actual := Make_Null (Loc);

         else
            Desig_Typ := Directly_Designated_Type (Ptr_Typ);

            --  Check for a library-level access type whose designated type has
            --  supressed finalization. Such an access types lack a master.
            --  Pass a null actual to the callee in order to signal a missing
            --  master.

            if Is_Library_Level_Entity (Ptr_Typ)
              and then Finalize_Storage_Only (Desig_Typ)
            then
               Actual := Make_Null (Loc);

            --  Types in need of finalization actions

            elsif Needs_Finalization (Desig_Typ) then

               --  The general mechanism of creating finalization masters for
               --  anonymous access types is disabled by default, otherwise
               --  finalization masters will pop all over the place. Such types
               --  use context-specific masters.

               if Ekind (Ptr_Typ) = E_Anonymous_Access_Type
                 and then No (Finalization_Master (Ptr_Typ))
               then
                  Build_Finalization_Master
                    (Typ        => Ptr_Typ,
                     Ins_Node   => Associated_Node_For_Itype (Ptr_Typ),
                     Encl_Scope => Scope (Ptr_Typ));
               end if;

               --  Access-to-controlled types should always have a master

               pragma Assert (Present (Finalization_Master (Ptr_Typ)));

               Actual :=
                 Make_Attribute_Reference (Loc,
                   Prefix =>
                     New_Reference_To (Finalization_Master (Ptr_Typ), Loc),
                   Attribute_Name => Name_Unrestricted_Access);

            --  Tagged types

            else
               Actual := Make_Null (Loc);
            end if;
         end if;

         Analyze_And_Resolve (Actual, Etype (Formal));

         --  Build the parameter association for the new actual and add it to
         --  the end of the function's actuals.

         Add_Extra_Actual_To_Call (Func_Call, Formal, Actual);
      end;
   end Add_Finalization_Master_Actual_To_Build_In_Place_Call;

   ------------------------------
   -- Add_Extra_Actual_To_Call --
   ------------------------------

   procedure Add_Extra_Actual_To_Call
     (Subprogram_Call : Node_Id;
      Extra_Formal    : Entity_Id;
      Extra_Actual    : Node_Id)
   is
      Loc         : constant Source_Ptr := Sloc (Subprogram_Call);
      Param_Assoc : Node_Id;

   begin
      Param_Assoc :=
        Make_Parameter_Association (Loc,
          Selector_Name             => New_Occurrence_Of (Extra_Formal, Loc),
          Explicit_Actual_Parameter => Extra_Actual);

      Set_Parent (Param_Assoc, Subprogram_Call);
      Set_Parent (Extra_Actual, Param_Assoc);

      if Present (Parameter_Associations (Subprogram_Call)) then
         if Nkind (Last (Parameter_Associations (Subprogram_Call))) =
              N_Parameter_Association
         then

            --  Find last named actual, and append

            declare
               L : Node_Id;
            begin
               L := First_Actual (Subprogram_Call);
               while Present (L) loop
                  if No (Next_Actual (L)) then
                     Set_Next_Named_Actual (Parent (L), Extra_Actual);
                     exit;
                  end if;
                  Next_Actual (L);
               end loop;
            end;

         else
            Set_First_Named_Actual (Subprogram_Call, Extra_Actual);
         end if;

         Append (Param_Assoc, To => Parameter_Associations (Subprogram_Call));

      else
         Set_Parameter_Associations (Subprogram_Call, New_List (Param_Assoc));
         Set_First_Named_Actual (Subprogram_Call, Extra_Actual);
      end if;
   end Add_Extra_Actual_To_Call;

   ---------------------------------------------
   -- Add_Task_Actuals_To_Build_In_Place_Call --
   ---------------------------------------------

   procedure Add_Task_Actuals_To_Build_In_Place_Call
     (Function_Call : Node_Id;
      Function_Id   : Entity_Id;
      Master_Actual : Node_Id)
   is
      Loc           : constant Source_Ptr := Sloc (Function_Call);
      Result_Subt   : constant Entity_Id :=
                        Available_View (Etype (Function_Id));
      Actual        : Node_Id;
      Chain_Actual  : Node_Id;
      Chain_Formal  : Node_Id;
      Master_Formal : Node_Id;

   begin
      --  No such extra parameters are needed if there are no tasks

      if not Has_Task (Result_Subt) then
         return;
      end if;

      Actual := Master_Actual;

      --  Use a dummy _master actual in case of No_Task_Hierarchy

      if Restriction_Active (No_Task_Hierarchy) then
         Actual := New_Occurrence_Of (RTE (RE_Library_Task_Level), Loc);

      --  In the case where we use the master associated with an access type,
      --  the actual is an entity and requires an explicit reference.

      elsif Nkind (Actual) = N_Defining_Identifier then
         Actual := New_Reference_To (Actual, Loc);
      end if;

      --  Locate the implicit master parameter in the called function

      Master_Formal := Build_In_Place_Formal (Function_Id, BIP_Task_Master);
      Analyze_And_Resolve (Actual, Etype (Master_Formal));

      --  Build the parameter association for the new actual and add it to the
      --  end of the function's actuals.

      Add_Extra_Actual_To_Call (Function_Call, Master_Formal, Actual);

      --  Locate the implicit activation chain parameter in the called function

      Chain_Formal :=
        Build_In_Place_Formal (Function_Id, BIP_Activation_Chain);

      --  Create the actual which is a pointer to the current activation chain

      Chain_Actual :=
        Make_Attribute_Reference (Loc,
          Prefix         => Make_Identifier (Loc, Name_uChain),
          Attribute_Name => Name_Unrestricted_Access);

      Analyze_And_Resolve (Chain_Actual, Etype (Chain_Formal));

      --  Build the parameter association for the new actual and add it to the
      --  end of the function's actuals.

      Add_Extra_Actual_To_Call (Function_Call, Chain_Formal, Chain_Actual);
   end Add_Task_Actuals_To_Build_In_Place_Call;

   -----------------------
   -- BIP_Formal_Suffix --
   -----------------------

   function BIP_Formal_Suffix (Kind : BIP_Formal_Kind) return String is
   begin
      case Kind is
         when BIP_Alloc_Form          =>
            return "BIPalloc";
         when BIP_Storage_Pool        =>
            return "BIPstoragepool";
         when BIP_Finalization_Master =>
            return "BIPfinalizationmaster";
         when BIP_Task_Master         =>
            return "BIPtaskmaster";
         when BIP_Activation_Chain    =>
            return "BIPactivationchain";
         when BIP_Object_Access       =>
            return "BIPaccess";
      end case;
   end BIP_Formal_Suffix;

   ---------------------------
   -- Build_In_Place_Formal --
   ---------------------------

   function Build_In_Place_Formal
     (Func : Entity_Id;
      Kind : BIP_Formal_Kind) return Entity_Id
   is
      Formal_Name  : constant Name_Id :=
                       New_External_Name
                         (Chars (Func), BIP_Formal_Suffix (Kind));
      Extra_Formal : Entity_Id := Extra_Formals (Func);

   begin
      --  Maybe it would be better for each implicit formal of a build-in-place
      --  function to have a flag or a Uint attribute to identify it. ???

      --  The return type in the function declaration may have been a limited
      --  view, and the extra formals for the function were not generated at
      --  that point. At the point of call the full view must be available and
      --  the extra formals can be created.

      if No (Extra_Formal) then
         Create_Extra_Formals (Func);
         Extra_Formal := Extra_Formals (Func);
      end if;

      loop
         pragma Assert (Present (Extra_Formal));
         exit when Chars (Extra_Formal) = Formal_Name;

         Next_Formal_With_Extras (Extra_Formal);
      end loop;

      return Extra_Formal;
   end Build_In_Place_Formal;

   --------------------------------
   -- Check_Overriding_Operation --
   --------------------------------

   procedure Check_Overriding_Operation (Subp : Entity_Id) is
      Typ     : constant Entity_Id := Find_Dispatching_Type (Subp);
      Op_List : constant Elist_Id  := Primitive_Operations (Typ);
      Op_Elmt : Elmt_Id;
      Prim_Op : Entity_Id;
      Par_Op  : Entity_Id;

   begin
      if Is_Derived_Type (Typ)
        and then not Is_Private_Type (Typ)
        and then In_Open_Scopes (Scope (Etype (Typ)))
        and then Is_Base_Type (Typ)
      then
         --  Subp overrides an inherited private operation if there is an
         --  inherited operation with a different name than Subp (see
         --  Derive_Subprogram) whose Alias is a hidden subprogram with the
         --  same name as Subp.

         Op_Elmt := First_Elmt (Op_List);
         while Present (Op_Elmt) loop
            Prim_Op := Node (Op_Elmt);
            Par_Op  := Alias (Prim_Op);

            if Present (Par_Op)
              and then not Comes_From_Source (Prim_Op)
              and then Chars (Prim_Op) /= Chars (Par_Op)
              and then Chars (Par_Op) = Chars (Subp)
              and then Is_Hidden (Par_Op)
              and then Type_Conformant (Prim_Op, Subp)
            then
               Set_DT_Position (Subp, DT_Position (Prim_Op));
            end if;

            Next_Elmt (Op_Elmt);
         end loop;
      end if;
   end Check_Overriding_Operation;

   -------------------------------
   -- Detect_Infinite_Recursion --
   -------------------------------

   procedure Detect_Infinite_Recursion (N : Node_Id; Spec : Entity_Id) is
      Loc : constant Source_Ptr := Sloc (N);

      Var_List : constant Elist_Id := New_Elmt_List;
      --  List of globals referenced by body of procedure

      Call_List : constant Elist_Id := New_Elmt_List;
      --  List of recursive calls in body of procedure

      Shad_List : constant Elist_Id := New_Elmt_List;
      --  List of entity id's for entities created to capture the value of
      --  referenced globals on entry to the procedure.

      Scop : constant Uint := Scope_Depth (Spec);
      --  This is used to record the scope depth of the current procedure, so
      --  that we can identify global references.

      Max_Vars : constant := 4;
      --  Do not test more than four global variables

      Count_Vars : Natural := 0;
      --  Count variables found so far

      Var  : Entity_Id;
      Elm  : Elmt_Id;
      Ent  : Entity_Id;
      Call : Elmt_Id;
      Decl : Node_Id;
      Test : Node_Id;
      Elm1 : Elmt_Id;
      Elm2 : Elmt_Id;
      Last : Node_Id;

      function Process (Nod : Node_Id) return Traverse_Result;
      --  Function to traverse the subprogram body (using Traverse_Func)

      -------------
      -- Process --
      -------------

      function Process (Nod : Node_Id) return Traverse_Result is
      begin
         --  Procedure call

         if Nkind (Nod) = N_Procedure_Call_Statement then

            --  Case of one of the detected recursive calls

            if Is_Entity_Name (Name (Nod))
              and then Has_Recursive_Call (Entity (Name (Nod)))
              and then Entity (Name (Nod)) = Spec
            then
               Append_Elmt (Nod, Call_List);
               return Skip;

            --  Any other procedure call may have side effects

            else
               return Abandon;
            end if;

         --  A call to a pure function can always be ignored

         elsif Nkind (Nod) = N_Function_Call
           and then Is_Entity_Name (Name (Nod))
           and then Is_Pure (Entity (Name (Nod)))
         then
            return Skip;

         --  Case of an identifier reference

         elsif Nkind (Nod) = N_Identifier then
            Ent := Entity (Nod);

            --  If no entity, then ignore the reference

            --  Not clear why this can happen. To investigate, remove this
            --  test and look at the crash that occurs here in 3401-004 ???

            if No (Ent) then
               return Skip;

            --  Ignore entities with no Scope, again not clear how this
            --  can happen, to investigate, look at 4108-008 ???

            elsif No (Scope (Ent)) then
               return Skip;

            --  Ignore the reference if not to a more global object

            elsif Scope_Depth (Scope (Ent)) >= Scop then
               return Skip;

            --  References to types, exceptions and constants are always OK

            elsif Is_Type (Ent)
              or else Ekind (Ent) = E_Exception
              or else Ekind (Ent) = E_Constant
            then
               return Skip;

            --  If other than a non-volatile scalar variable, we have some
            --  kind of global reference (e.g. to a function) that we cannot
            --  deal with so we forget the attempt.

            elsif Ekind (Ent) /= E_Variable
              or else not Is_Scalar_Type (Etype (Ent))
              or else Treat_As_Volatile (Ent)
            then
               return Abandon;

            --  Otherwise we have a reference to a global scalar

            else
               --  Loop through global entities already detected

               Elm := First_Elmt (Var_List);
               loop
                  --  If not detected before, record this new global reference

                  if No (Elm) then
                     Count_Vars := Count_Vars + 1;

                     if Count_Vars <= Max_Vars then
                        Append_Elmt (Entity (Nod), Var_List);
                     else
                        return Abandon;
                     end if;

                     exit;

                  --  If recorded before, ignore

                  elsif Node (Elm) = Entity (Nod) then
                     return Skip;

                  --  Otherwise keep looking

                  else
                     Next_Elmt (Elm);
                  end if;
               end loop;

               return Skip;
            end if;

         --  For all other node kinds, recursively visit syntactic children

         else
            return OK;
         end if;
      end Process;

      function Traverse_Body is new Traverse_Func (Process);

   --  Start of processing for Detect_Infinite_Recursion

   begin
      --  Do not attempt detection in No_Implicit_Conditional mode, since we
      --  won't be able to generate the code to handle the recursion in any
      --  case.

      if Restriction_Active (No_Implicit_Conditionals) then
         return;
      end if;

      --  Otherwise do traversal and quit if we get abandon signal

      if Traverse_Body (N) = Abandon then
         return;

      --  We must have a call, since Has_Recursive_Call was set. If not just
      --  ignore (this is only an error check, so if we have a funny situation,
      --  due to bugs or errors, we do not want to bomb!)

      elsif Is_Empty_Elmt_List (Call_List) then
         return;
      end if;

      --  Here is the case where we detect recursion at compile time

      --  Push our current scope for analyzing the declarations and code that
      --  we will insert for the checking.

      Push_Scope (Spec);

      --  This loop builds temporary variables for each of the referenced
      --  globals, so that at the end of the loop the list Shad_List contains
      --  these temporaries in one-to-one correspondence with the elements in
      --  Var_List.

      Last := Empty;
      Elm := First_Elmt (Var_List);
      while Present (Elm) loop
         Var := Node (Elm);
         Ent := Make_Temporary (Loc, 'S');
         Append_Elmt (Ent, Shad_List);

         --  Insert a declaration for this temporary at the start of the
         --  declarations for the procedure. The temporaries are declared as
         --  constant objects initialized to the current values of the
         --  corresponding temporaries.

         Decl :=
           Make_Object_Declaration (Loc,
             Defining_Identifier => Ent,
             Object_Definition   => New_Occurrence_Of (Etype (Var), Loc),
             Constant_Present    => True,
             Expression          => New_Occurrence_Of (Var, Loc));

         if No (Last) then
            Prepend (Decl, Declarations (N));
         else
            Insert_After (Last, Decl);
         end if;

         Last := Decl;
         Analyze (Decl);
         Next_Elmt (Elm);
      end loop;

      --  Loop through calls

      Call := First_Elmt (Call_List);
      while Present (Call) loop

         --  Build a predicate expression of the form

         --    True
         --      and then global1 = temp1
         --      and then global2 = temp2
         --      ...

         --  This predicate determines if any of the global values
         --  referenced by the procedure have changed since the
         --  current call, if not an infinite recursion is assured.

         Test := New_Occurrence_Of (Standard_True, Loc);

         Elm1 := First_Elmt (Var_List);
         Elm2 := First_Elmt (Shad_List);
         while Present (Elm1) loop
            Test :=
              Make_And_Then (Loc,
                Left_Opnd  => Test,
                Right_Opnd =>
                  Make_Op_Eq (Loc,
                    Left_Opnd  => New_Occurrence_Of (Node (Elm1), Loc),
                    Right_Opnd => New_Occurrence_Of (Node (Elm2), Loc)));

            Next_Elmt (Elm1);
            Next_Elmt (Elm2);
         end loop;

         --  Now we replace the call with the sequence

         --    if no-changes (see above) then
         --       raise Storage_Error;
         --    else
         --       original-call
         --    end if;

         Rewrite (Node (Call),
           Make_If_Statement (Loc,
             Condition       => Test,
             Then_Statements => New_List (
               Make_Raise_Storage_Error (Loc,
                 Reason => SE_Infinite_Recursion)),

             Else_Statements => New_List (
               Relocate_Node (Node (Call)))));

         Analyze (Node (Call));

         Next_Elmt (Call);
      end loop;

      --  Remove temporary scope stack entry used for analysis

      Pop_Scope;
   end Detect_Infinite_Recursion;

   --------------------
   -- Expand_Actuals --
   --------------------

   procedure Expand_Actuals (N : Node_Id; Subp : Entity_Id) is
      Loc       : constant Source_Ptr := Sloc (N);
      Actual    : Node_Id;
      Formal    : Entity_Id;
      N_Node    : Node_Id;
      Post_Call : List_Id;
      E_Formal  : Entity_Id;

      procedure Add_Call_By_Copy_Code;
      --  For cases where the parameter must be passed by copy, this routine
      --  generates a temporary variable into which the actual is copied and
      --  then passes this as the parameter. For an OUT or IN OUT parameter,
      --  an assignment is also generated to copy the result back. The call
      --  also takes care of any constraint checks required for the type
      --  conversion case (on both the way in and the way out).

      procedure Add_Simple_Call_By_Copy_Code;
      --  This is similar to the above, but is used in cases where we know
      --  that all that is needed is to simply create a temporary and copy
      --  the value in and out of the temporary.

      procedure Check_Fortran_Logical;
      --  A value of type Logical that is passed through a formal parameter
      --  must be normalized because .TRUE. usually does not have the same
      --  representation as True. We assume that .FALSE. = False = 0.
      --  What about functions that return a logical type ???

      function Is_Legal_Copy return Boolean;
      --  Check that an actual can be copied before generating the temporary
      --  to be used in the call. If the actual is of a by_reference type then
      --  the program is illegal (this can only happen in the presence of
      --  rep. clauses that force an incorrect alignment). If the formal is
      --  a by_reference parameter imposed by a DEC pragma, emit a warning to
      --  the effect that this might lead to unaligned arguments.

      function Make_Var (Actual : Node_Id) return Entity_Id;
      --  Returns an entity that refers to the given actual parameter,
      --  Actual (not including any type conversion). If Actual is an
      --  entity name, then this entity is returned unchanged, otherwise
      --  a renaming is created to provide an entity for the actual.

      procedure Reset_Packed_Prefix;
      --  The expansion of a packed array component reference is delayed in
      --  the context of a call. Now we need to complete the expansion, so we
      --  unmark the analyzed bits in all prefixes.

      ---------------------------
      -- Add_Call_By_Copy_Code --
      ---------------------------

      procedure Add_Call_By_Copy_Code is
         Expr  : Node_Id;
         Init  : Node_Id;
         Temp  : Entity_Id;
         Indic : Node_Id;
         Var   : Entity_Id;
         F_Typ : constant Entity_Id := Etype (Formal);
         V_Typ : Entity_Id;
         Crep  : Boolean;

      begin
         if not Is_Legal_Copy then
            return;
         end if;

         Temp := Make_Temporary (Loc, 'T', Actual);

         --  Use formal type for temp, unless formal type is an unconstrained
         --  array, in which case we don't have to worry about bounds checks,
         --  and we use the actual type, since that has appropriate bounds.

         if Is_Array_Type (F_Typ) and then not Is_Constrained (F_Typ) then
            Indic := New_Occurrence_Of (Etype (Actual), Loc);
         else
            Indic := New_Occurrence_Of (Etype (Formal), Loc);
         end if;

         if Nkind (Actual) = N_Type_Conversion then
            V_Typ := Etype (Expression (Actual));

            --  If the formal is an (in-)out parameter, capture the name
            --  of the variable in order to build the post-call assignment.

            Var := Make_Var (Expression (Actual));

            Crep := not Same_Representation
                          (F_Typ, Etype (Expression (Actual)));

         else
            V_Typ := Etype (Actual);
            Var   := Make_Var (Actual);
            Crep  := False;
         end if;

         --  Setup initialization for case of in out parameter, or an out
         --  parameter where the formal is an unconstrained array (in the
         --  latter case, we have to pass in an object with bounds).

         --  If this is an out parameter, the initial copy is wasteful, so as
         --  an optimization for the one-dimensional case we extract the
         --  bounds of the actual and build an uninitialized temporary of the
         --  right size.

         if Ekind (Formal) = E_In_Out_Parameter
           or else (Is_Array_Type (F_Typ) and then not Is_Constrained (F_Typ))
         then
            if Nkind (Actual) = N_Type_Conversion then
               if Conversion_OK (Actual) then
                  Init := OK_Convert_To (F_Typ, New_Occurrence_Of (Var, Loc));
               else
                  Init := Convert_To (F_Typ, New_Occurrence_Of (Var, Loc));
               end if;

            elsif Ekind (Formal) = E_Out_Parameter
              and then Is_Array_Type (F_Typ)
              and then Number_Dimensions (F_Typ) = 1
              and then not Has_Non_Null_Base_Init_Proc (F_Typ)
            then
               --  Actual is a one-dimensional array or slice, and the type
               --  requires no initialization. Create a temporary of the
               --  right size, but do not copy actual into it (optimization).

               Init := Empty;
               Indic :=
                 Make_Subtype_Indication (Loc,
                   Subtype_Mark =>
                     New_Occurrence_Of (F_Typ, Loc),
                   Constraint   =>
                     Make_Index_Or_Discriminant_Constraint (Loc,
                       Constraints => New_List (
                         Make_Range (Loc,
                           Low_Bound  =>
                             Make_Attribute_Reference (Loc,
                               Prefix => New_Occurrence_Of (Var, Loc),
                               Attribute_Name => Name_First),
                           High_Bound =>
                             Make_Attribute_Reference (Loc,
                               Prefix => New_Occurrence_Of (Var, Loc),
                               Attribute_Name => Name_Last)))));

            else
               Init := New_Occurrence_Of (Var, Loc);
            end if;

         --  An initialization is created for packed conversions as
         --  actuals for out parameters to enable Make_Object_Declaration
         --  to determine the proper subtype for N_Node. Note that this
         --  is wasteful because the extra copying on the call side is
         --  not required for such out parameters. ???

         elsif Ekind (Formal) = E_Out_Parameter
           and then Nkind (Actual) = N_Type_Conversion
           and then (Is_Bit_Packed_Array (F_Typ)
                       or else
                     Is_Bit_Packed_Array (Etype (Expression (Actual))))
         then
            if Conversion_OK (Actual) then
               Init := OK_Convert_To (F_Typ, New_Occurrence_Of (Var, Loc));
            else
               Init := Convert_To (F_Typ, New_Occurrence_Of (Var, Loc));
            end if;

         elsif Ekind (Formal) = E_In_Parameter then

            --  Handle the case in which the actual is a type conversion

            if Nkind (Actual) = N_Type_Conversion then
               if Conversion_OK (Actual) then
                  Init := OK_Convert_To (F_Typ, New_Occurrence_Of (Var, Loc));
               else
                  Init := Convert_To (F_Typ, New_Occurrence_Of (Var, Loc));
               end if;
            else
               Init := New_Occurrence_Of (Var, Loc);
            end if;

         else
            Init := Empty;
         end if;

         N_Node :=
           Make_Object_Declaration (Loc,
             Defining_Identifier => Temp,
             Object_Definition   => Indic,
             Expression          => Init);
         Set_Assignment_OK (N_Node);
         Insert_Action (N, N_Node);

         --  Now, normally the deal here is that we use the defining
         --  identifier created by that object declaration. There is
         --  one exception to this. In the change of representation case
         --  the above declaration will end up looking like:

         --    temp : type := identifier;

         --  And in this case we might as well use the identifier directly
         --  and eliminate the temporary. Note that the analysis of the
         --  declaration was not a waste of time in that case, since it is
         --  what generated the necessary change of representation code. If
         --  the change of representation introduced additional code, as in
         --  a fixed-integer conversion, the expression is not an identifier
         --  and must be kept.

         if Crep
           and then Present (Expression (N_Node))
           and then Is_Entity_Name (Expression (N_Node))
         then
            Temp := Entity (Expression (N_Node));
            Rewrite (N_Node, Make_Null_Statement (Loc));
         end if;

         --  For IN parameter, all we do is to replace the actual

         if Ekind (Formal) = E_In_Parameter then
            Rewrite (Actual, New_Reference_To (Temp, Loc));
            Analyze (Actual);

         --  Processing for OUT or IN OUT parameter

         else
            --  Kill current value indications for the temporary variable we
            --  created, since we just passed it as an OUT parameter.

            Kill_Current_Values (Temp);
            Set_Is_Known_Valid (Temp, False);

            --  If type conversion, use reverse conversion on exit

            if Nkind (Actual) = N_Type_Conversion then
               if Conversion_OK (Actual) then
                  Expr := OK_Convert_To (V_Typ, New_Occurrence_Of (Temp, Loc));
               else
                  Expr := Convert_To (V_Typ, New_Occurrence_Of (Temp, Loc));
               end if;
            else
               Expr := New_Occurrence_Of (Temp, Loc);
            end if;

            Rewrite (Actual, New_Reference_To (Temp, Loc));
            Analyze (Actual);

            --  If the actual is a conversion of a packed reference, it may
            --  already have been expanded by Remove_Side_Effects, and the
            --  resulting variable is a temporary which does not designate
            --  the proper out-parameter, which may not be addressable. In
            --  that case, generate an assignment to the original expression
            --  (before expansion of the packed reference) so that the proper
            --  expansion of assignment to a packed component can take place.

            declare
               Obj : Node_Id;
               Lhs : Node_Id;

            begin
               if Is_Renaming_Of_Object (Var)
                 and then Nkind (Renamed_Object (Var)) = N_Selected_Component
                 and then Is_Entity_Name (Prefix (Renamed_Object (Var)))
                 and then Nkind (Original_Node (Prefix (Renamed_Object (Var))))
                   = N_Indexed_Component
                 and then
                   Has_Non_Standard_Rep (Etype (Prefix (Renamed_Object (Var))))
               then
                  Obj := Renamed_Object (Var);
                  Lhs :=
                    Make_Selected_Component (Loc,
                      Prefix        =>
                        New_Copy_Tree (Original_Node (Prefix (Obj))),
                      Selector_Name => New_Copy (Selector_Name (Obj)));
                  Reset_Analyzed_Flags (Lhs);

               else
                  Lhs :=  New_Occurrence_Of (Var, Loc);
               end if;

               Set_Assignment_OK (Lhs);

               if Is_Access_Type (E_Formal)
                 and then Is_Entity_Name (Lhs)
                 and then
                   Present (Effective_Extra_Accessibility (Entity (Lhs)))
               then
                  --  Copyback target is an Ada 2012 stand-alone object of an
                  --  anonymous access type.

                  pragma Assert (Ada_Version >= Ada_2012);

                  if Type_Access_Level (E_Formal) >
                     Object_Access_Level (Lhs)
                  then
                     Append_To (Post_Call,
                       Make_Raise_Program_Error (Loc,
                         Reason => PE_Accessibility_Check_Failed));
                  end if;

                  Append_To (Post_Call,
                    Make_Assignment_Statement (Loc,
                      Name       => Lhs,
                      Expression => Expr));

                  --  We would like to somehow suppress generation of the
                  --  extra_accessibility assignment generated by the expansion
                  --  of the above assignment statement. It's not a correctness
                  --  issue because the following assignment renders it dead,
                  --  but generating back-to-back assignments to the same
                  --  target is undesirable. ???

                  Append_To (Post_Call,
                    Make_Assignment_Statement (Loc,
                      Name       => New_Occurrence_Of (
                        Effective_Extra_Accessibility (Entity (Lhs)), Loc),
                      Expression => Make_Integer_Literal (Loc,
                        Type_Access_Level (E_Formal))));

               else
                  Append_To (Post_Call,
                    Make_Assignment_Statement (Loc,
                      Name       => Lhs,
                      Expression => Expr));
               end if;
            end;
         end if;
      end Add_Call_By_Copy_Code;

      ----------------------------------
      -- Add_Simple_Call_By_Copy_Code --
      ----------------------------------

      procedure Add_Simple_Call_By_Copy_Code is
         Temp   : Entity_Id;
         Decl   : Node_Id;
         Incod  : Node_Id;
         Outcod : Node_Id;
         Lhs    : Node_Id;
         Rhs    : Node_Id;
         Indic  : Node_Id;
         F_Typ  : constant Entity_Id := Etype (Formal);

      begin
         if not Is_Legal_Copy then
            return;
         end if;

         --  Use formal type for temp, unless formal type is an unconstrained
         --  array, in which case we don't have to worry about bounds checks,
         --  and we use the actual type, since that has appropriate bounds.

         if Is_Array_Type (F_Typ) and then not Is_Constrained (F_Typ) then
            Indic := New_Occurrence_Of (Etype (Actual), Loc);
         else
            Indic := New_Occurrence_Of (Etype (Formal), Loc);
         end if;

         --  Prepare to generate code

         Reset_Packed_Prefix;

         Temp := Make_Temporary (Loc, 'T', Actual);
         Incod  := Relocate_Node (Actual);
         Outcod := New_Copy_Tree (Incod);

         --  Generate declaration of temporary variable, initializing it
         --  with the input parameter unless we have an OUT formal or
         --  this is an initialization call.

         --  If the formal is an out parameter with discriminants, the
         --  discriminants must be captured even if the rest of the object
         --  is in principle uninitialized, because the discriminants may
         --  be read by the called subprogram.

         if Ekind (Formal) = E_Out_Parameter then
            Incod := Empty;

            if Has_Discriminants (Etype (Formal)) then
               Indic := New_Occurrence_Of (Etype (Actual), Loc);
            end if;

         elsif Inside_Init_Proc then

            --  Could use a comment here to match comment below ???

            if Nkind (Actual) /= N_Selected_Component
              or else
                not Has_Discriminant_Dependent_Constraint
                  (Entity (Selector_Name (Actual)))
            then
               Incod := Empty;

            --  Otherwise, keep the component in order to generate the proper
            --  actual subtype, that depends on enclosing discriminants.

            else
               null;
            end if;
         end if;

         Decl :=
           Make_Object_Declaration (Loc,
             Defining_Identifier => Temp,
             Object_Definition   => Indic,
             Expression          => Incod);

         if Inside_Init_Proc
           and then No (Incod)
         then
            --  If the call is to initialize a component of a composite type,
            --  and the component does not depend on discriminants, use the
            --  actual type of the component. This is required in case the
            --  component is constrained, because in general the formal of the
            --  initialization procedure will be unconstrained. Note that if
            --  the component being initialized is constrained by an enclosing
            --  discriminant, the presence of the initialization in the
            --  declaration will generate an expression for the actual subtype.

            Set_No_Initialization (Decl);
            Set_Object_Definition (Decl,
              New_Occurrence_Of (Etype (Actual), Loc));
         end if;

         Insert_Action (N, Decl);

         --  The actual is simply a reference to the temporary

         Rewrite (Actual, New_Occurrence_Of (Temp, Loc));

         --  Generate copy out if OUT or IN OUT parameter

         if Ekind (Formal) /= E_In_Parameter then
            Lhs := Outcod;
            Rhs := New_Occurrence_Of (Temp, Loc);

            --  Deal with conversion

            if Nkind (Lhs) = N_Type_Conversion then
               Lhs := Expression (Lhs);
               Rhs := Convert_To (Etype (Actual), Rhs);
            end if;

            Append_To (Post_Call,
              Make_Assignment_Statement (Loc,
                Name       => Lhs,
                Expression => Rhs));
            Set_Assignment_OK (Name (Last (Post_Call)));
         end if;
      end Add_Simple_Call_By_Copy_Code;

      ---------------------------
      -- Check_Fortran_Logical --
      ---------------------------

      procedure Check_Fortran_Logical is
         Logical : constant Entity_Id := Etype (Formal);
         Var     : Entity_Id;

      --  Note: this is very incomplete, e.g. it does not handle arrays
      --  of logical values. This is really not the right approach at all???)

      begin
         if Convention (Subp) = Convention_Fortran
           and then Root_Type (Etype (Formal)) = Standard_Boolean
           and then Ekind (Formal) /= E_In_Parameter
         then
            Var := Make_Var (Actual);
            Append_To (Post_Call,
              Make_Assignment_Statement (Loc,
                Name => New_Occurrence_Of (Var, Loc),
                Expression =>
                  Unchecked_Convert_To (
                    Logical,
                    Make_Op_Ne (Loc,
                      Left_Opnd  => New_Occurrence_Of (Var, Loc),
                      Right_Opnd =>
                        Unchecked_Convert_To (
                          Logical,
                          New_Occurrence_Of (Standard_False, Loc))))));
         end if;
      end Check_Fortran_Logical;

      -------------------
      -- Is_Legal_Copy --
      -------------------

      function Is_Legal_Copy return Boolean is
      begin
         --  An attempt to copy a value of such a type can only occur if
         --  representation clauses give the actual a misaligned address.

         if Is_By_Reference_Type (Etype (Formal)) then

            --  If the front-end does not perform full type layout, the actual
            --  may in fact be properly aligned but there is not enough front-
            --  end information to determine this. In that case gigi will emit
            --  an error if a copy is not legal, or generate the proper code.
            --  For other backends we report the error now.

            --  Seems wrong to be issuing an error in the expander, since it
            --  will be missed in -gnatc mode ???

            if Frontend_Layout_On_Target then
               Error_Msg_N
                 ("misaligned actual cannot be passed by reference", Actual);
            end if;

            return False;

         --  For users of Starlet, we assume that the specification of by-
         --  reference mechanism is mandatory. This may lead to unaligned
         --  objects but at least for DEC legacy code it is known to work.
         --  The warning will alert users of this code that a problem may
         --  be lurking.

         elsif Mechanism (Formal) = By_Reference
           and then Is_Valued_Procedure (Scope (Formal))
         then
            Error_Msg_N
              ("by_reference actual may be misaligned?", Actual);
            return False;

         else
            return True;
         end if;
      end Is_Legal_Copy;

      --------------
      -- Make_Var --
      --------------

      function Make_Var (Actual : Node_Id) return Entity_Id is
         Var : Entity_Id;

      begin
         if Is_Entity_Name (Actual) then
            return Entity (Actual);

         else
            Var := Make_Temporary (Loc, 'T', Actual);

            N_Node :=
              Make_Object_Renaming_Declaration (Loc,
                Defining_Identifier => Var,
                Subtype_Mark        =>
                  New_Occurrence_Of (Etype (Actual), Loc),
                Name                => Relocate_Node (Actual));

            Insert_Action (N, N_Node);
            return Var;
         end if;
      end Make_Var;

      -------------------------
      -- Reset_Packed_Prefix --
      -------------------------

      procedure Reset_Packed_Prefix is
         Pfx : Node_Id := Actual;
      begin
         loop
            Set_Analyzed (Pfx, False);
            exit when
              not Nkind_In (Pfx, N_Selected_Component, N_Indexed_Component);
            Pfx := Prefix (Pfx);
         end loop;
      end Reset_Packed_Prefix;

   --  Start of processing for Expand_Actuals

   begin
      Post_Call := New_List;

      Formal := First_Formal (Subp);
      Actual := First_Actual (N);
      while Present (Formal) loop
         E_Formal := Etype (Formal);

         if Is_Scalar_Type (E_Formal)
           or else Nkind (Actual) = N_Slice
         then
            Check_Fortran_Logical;

         --  RM 6.4.1 (11)

         elsif Ekind (Formal) /= E_Out_Parameter then

            --  The unusual case of the current instance of a protected type
            --  requires special handling. This can only occur in the context
            --  of a call within the body of a protected operation.

            if Is_Entity_Name (Actual)
              and then Ekind (Entity (Actual)) = E_Protected_Type
              and then In_Open_Scopes (Entity (Actual))
            then
               if Scope (Subp) /= Entity (Actual) then
                  Error_Msg_N ("operation outside protected type may not "
                    & "call back its protected operations?", Actual);
               end if;

               Rewrite (Actual,
                 Expand_Protected_Object_Reference (N, Entity (Actual)));
            end if;

            --  Ada 2005 (AI-318-02): If the actual parameter is a call to a
            --  build-in-place function, then a temporary return object needs
            --  to be created and access to it must be passed to the function.
            --  Currently we limit such functions to those with inherently
            --  limited result subtypes, but eventually we plan to expand the
            --  functions that are treated as build-in-place to include other
            --  composite result types.

            if Is_Build_In_Place_Function_Call (Actual) then
               Make_Build_In_Place_Call_In_Anonymous_Context (Actual);
            end if;

            Apply_Constraint_Check (Actual, E_Formal);

         --  Out parameter case. No constraint checks on access type
         --  RM 6.4.1 (13)

         elsif Is_Access_Type (E_Formal) then
            null;

         --  RM 6.4.1 (14)

         elsif Has_Discriminants (Base_Type (E_Formal))
           or else Has_Non_Null_Base_Init_Proc (E_Formal)
         then
            Apply_Constraint_Check (Actual, E_Formal);

         --  RM 6.4.1 (15)

         else
            Apply_Constraint_Check (Actual, Base_Type (E_Formal));
         end if;

         --  Processing for IN-OUT and OUT parameters

         if Ekind (Formal) /= E_In_Parameter then

            --  For type conversions of arrays, apply length/range checks

            if Is_Array_Type (E_Formal)
              and then Nkind (Actual) = N_Type_Conversion
            then
               if Is_Constrained (E_Formal) then
                  Apply_Length_Check (Expression (Actual), E_Formal);
               else
                  Apply_Range_Check (Expression (Actual), E_Formal);
               end if;
            end if;

            --  If argument is a type conversion for a type that is passed
            --  by copy, then we must pass the parameter by copy.

            if Nkind (Actual) = N_Type_Conversion
              and then
                (Is_Numeric_Type (E_Formal)
                  or else Is_Access_Type (E_Formal)
                  or else Is_Enumeration_Type (E_Formal)
                  or else Is_Bit_Packed_Array (Etype (Formal))
                  or else Is_Bit_Packed_Array (Etype (Expression (Actual)))

                  --  Also pass by copy if change of representation

                  or else not Same_Representation
                               (Etype (Formal),
                                Etype (Expression (Actual))))
            then
               Add_Call_By_Copy_Code;

            --  References to components of bit packed arrays are expanded
            --  at this point, rather than at the point of analysis of the
            --  actuals, to handle the expansion of the assignment to
            --  [in] out parameters.

            elsif Is_Ref_To_Bit_Packed_Array (Actual) then
               Add_Simple_Call_By_Copy_Code;

            --  If a non-scalar actual is possibly bit-aligned, we need a copy
            --  because the back-end cannot cope with such objects. In other
            --  cases where alignment forces a copy, the back-end generates
            --  it properly. It should not be generated unconditionally in the
            --  front-end because it does not know precisely the alignment
            --  requirements of the target, and makes too conservative an
            --  estimate, leading to superfluous copies or spurious errors
            --  on by-reference parameters.

            elsif Nkind (Actual) = N_Selected_Component
              and then
                Component_May_Be_Bit_Aligned (Entity (Selector_Name (Actual)))
              and then not Represented_As_Scalar (Etype (Formal))
            then
               Add_Simple_Call_By_Copy_Code;

            --  References to slices of bit packed arrays are expanded

            elsif Is_Ref_To_Bit_Packed_Slice (Actual) then
               Add_Call_By_Copy_Code;

            --  References to possibly unaligned slices of arrays are expanded

            elsif Is_Possibly_Unaligned_Slice (Actual) then
               Add_Call_By_Copy_Code;

            --  Deal with access types where the actual subtype and the
            --  formal subtype are not the same, requiring a check.

            --  It is necessary to exclude tagged types because of "downward
            --  conversion" errors.

            elsif Is_Access_Type (E_Formal)
              and then not Same_Type (E_Formal, Etype (Actual))
              and then not Is_Tagged_Type (Designated_Type (E_Formal))
            then
               Add_Call_By_Copy_Code;

            --  If the actual is not a scalar and is marked for volatile
            --  treatment, whereas the formal is not volatile, then pass
            --  by copy unless it is a by-reference type.

            --  Note: we use Is_Volatile here rather than Treat_As_Volatile,
            --  because this is the enforcement of a language rule that applies
            --  only to "real" volatile variables, not e.g. to the address
            --  clause overlay case.

            elsif Is_Entity_Name (Actual)
              and then Is_Volatile (Entity (Actual))
              and then not Is_By_Reference_Type (Etype (Actual))
              and then not Is_Scalar_Type (Etype (Entity (Actual)))
              and then not Is_Volatile (E_Formal)
            then
               Add_Call_By_Copy_Code;

            elsif Nkind (Actual) = N_Indexed_Component
              and then Is_Entity_Name (Prefix (Actual))
              and then Has_Volatile_Components (Entity (Prefix (Actual)))
            then
               Add_Call_By_Copy_Code;

            --  Add call-by-copy code for the case of scalar out parameters
            --  when it is not known at compile time that the subtype of the
            --  formal is a subrange of the subtype of the actual (or vice
            --  versa for in out parameters), in order to get range checks
            --  on such actuals. (Maybe this case should be handled earlier
            --  in the if statement???)

            elsif Is_Scalar_Type (E_Formal)
              and then
                (not In_Subrange_Of (E_Formal, Etype (Actual))
                  or else
                    (Ekind (Formal) = E_In_Out_Parameter
                      and then not In_Subrange_Of (Etype (Actual), E_Formal)))
            then
               --  Perhaps the setting back to False should be done within
               --  Add_Call_By_Copy_Code, since it could get set on other
               --  cases occurring above???

               if Do_Range_Check (Actual) then
                  Set_Do_Range_Check (Actual, False);
               end if;

               Add_Call_By_Copy_Code;
            end if;

         --  Processing for IN parameters

         else
            --  For IN parameters is in the packed array case, we expand an
            --  indexed component (the circuit in Exp_Ch4 deliberately left
            --  indexed components appearing as actuals untouched, so that
            --  the special processing above for the OUT and IN OUT cases
            --  could be performed. We could make the test in Exp_Ch4 more
            --  complex and have it detect the parameter mode, but it is
            --  easier simply to handle all cases here.)

            if Nkind (Actual) = N_Indexed_Component
              and then Is_Packed (Etype (Prefix (Actual)))
            then
               Reset_Packed_Prefix;
               Expand_Packed_Element_Reference (Actual);

            --  If we have a reference to a bit packed array, we copy it, since
            --  the actual must be byte aligned.

            --  Is this really necessary in all cases???

            elsif Is_Ref_To_Bit_Packed_Array (Actual) then
               Add_Simple_Call_By_Copy_Code;

            --  If a non-scalar actual is possibly unaligned, we need a copy

            elsif Is_Possibly_Unaligned_Object (Actual)
              and then not Represented_As_Scalar (Etype (Formal))
            then
               Add_Simple_Call_By_Copy_Code;

            --  Similarly, we have to expand slices of packed arrays here
            --  because the result must be byte aligned.

            elsif Is_Ref_To_Bit_Packed_Slice (Actual) then
               Add_Call_By_Copy_Code;

            --  Only processing remaining is to pass by copy if this is a
            --  reference to a possibly unaligned slice, since the caller
            --  expects an appropriately aligned argument.

            elsif Is_Possibly_Unaligned_Slice (Actual) then
               Add_Call_By_Copy_Code;

            --  An unusual case: a current instance of an enclosing task can be
            --  an actual, and must be replaced by a reference to self.

            elsif Is_Entity_Name (Actual)
              and then Is_Task_Type (Entity (Actual))
            then
               if In_Open_Scopes (Entity (Actual)) then
                  Rewrite (Actual,
                    (Make_Function_Call (Loc,
                     Name => New_Reference_To (RTE (RE_Self), Loc))));
                  Analyze (Actual);

               --  A task type cannot otherwise appear as an actual

               else
                  raise Program_Error;
               end if;
            end if;
         end if;

         Next_Formal (Formal);
         Next_Actual (Actual);
      end loop;

      --  Find right place to put post call stuff if it is present

      if not Is_Empty_List (Post_Call) then

         --  Cases where the call is not a member of a statement list

         if not Is_List_Member (N) then
            declare
               P :  Node_Id := Parent (N);

            begin
               --  In Ada 2012 the call may be a function call in an expression
               --  (since OUT and IN OUT parameters are now allowed for such
               --  calls. The write-back of (in)-out parameters is handled
               --  by the back-end, but the constraint checks generated when
               --  subtypes of formal and actual don't match must be inserted
               --  in the form of assignments, at the nearest point after the
               --  declaration or statement that contains the call.

               if Ada_Version >= Ada_2012
                 and then Nkind (N) = N_Function_Call
               then
                  while Nkind (P) not in N_Declaration
                    and then
                      Nkind (P) not in N_Statement_Other_Than_Procedure_Call
                  loop
                     P := Parent (P);
                  end loop;

                  Insert_Actions_After (P, Post_Call);

               --  If not the special Ada 2012 case of a function call, then
               --  we must have the triggering statement of a triggering
               --  alternative or an entry call alternative, and we can add
               --  the post call stuff to the corresponding statement list.

               else
                  pragma Assert (Nkind_In (P, N_Triggering_Alternative,
                                              N_Entry_Call_Alternative));

                  if Is_Non_Empty_List (Statements (P)) then
                     Insert_List_Before_And_Analyze
                       (First (Statements (P)), Post_Call);
                  else
                     Set_Statements (P, Post_Call);
                  end if;
               end if;

            end;

         --  Otherwise, normal case where N is in a statement sequence,
         --  just put the post-call stuff after the call statement.

         else
            Insert_Actions_After (N, Post_Call);
         end if;
      end if;

      --  The call node itself is re-analyzed in Expand_Call

   end Expand_Actuals;

   -----------------
   -- Expand_Call --
   -----------------

   --  This procedure handles expansion of function calls and procedure call
   --  statements (i.e. it serves as the body for Expand_N_Function_Call and
   --  Expand_N_Procedure_Call_Statement). Processing for calls includes:

   --    Replace call to Raise_Exception by Raise_Exception_Always if possible
   --    Provide values of actuals for all formals in Extra_Formals list
   --    Replace "call" to enumeration literal function by literal itself
   --    Rewrite call to predefined operator as operator
   --    Replace actuals to in-out parameters that are numeric conversions,
   --     with explicit assignment to temporaries before and after the call.
   --    Remove optional actuals if First_Optional_Parameter specified.

   --   Note that the list of actuals has been filled with default expressions
   --   during semantic analysis of the call. Only the extra actuals required
   --   for the 'Constrained attribute and for accessibility checks are added
   --   at this point.

   procedure Expand_Call (N : Node_Id) is
      Loc           : constant Source_Ptr := Sloc (N);
      Call_Node     : Node_Id := N;
      Extra_Actuals : List_Id := No_List;
      Prev          : Node_Id := Empty;

      procedure Add_Actual_Parameter (Insert_Param : Node_Id);
      --  Adds one entry to the end of the actual parameter list. Used for
      --  default parameters and for extra actuals (for Extra_Formals). The
      --  argument is an N_Parameter_Association node.

      procedure Add_Extra_Actual (Expr : Node_Id; EF : Entity_Id);
      --  Adds an extra actual to the list of extra actuals. Expr is the
      --  expression for the value of the actual, EF is the entity for the
      --  extra formal.

      function Inherited_From_Formal (S : Entity_Id) return Entity_Id;
      --  Within an instance, a type derived from a non-tagged formal derived
      --  type inherits from the original parent, not from the actual. The
      --  current derivation mechanism has the derived type inherit from the
      --  actual, which is only correct outside of the instance. If the
      --  subprogram is inherited, we test for this particular case through a
      --  convoluted tree traversal before setting the proper subprogram to be
      --  called.

      function Is_Direct_Deep_Call (Subp : Entity_Id) return Boolean;
      --  Determine if Subp denotes a non-dispatching call to a Deep routine

      function New_Value (From : Node_Id) return Node_Id;
      --  From is the original Expression. New_Value is equivalent to a call
      --  to Duplicate_Subexpr with an explicit dereference when From is an
      --  access parameter.

      --------------------------
      -- Add_Actual_Parameter --
      --------------------------

      procedure Add_Actual_Parameter (Insert_Param : Node_Id) is
         Actual_Expr : constant Node_Id :=
                         Explicit_Actual_Parameter (Insert_Param);

      begin
         --  Case of insertion is first named actual

         if No (Prev) or else
            Nkind (Parent (Prev)) /= N_Parameter_Association
         then
            Set_Next_Named_Actual
              (Insert_Param, First_Named_Actual (Call_Node));
            Set_First_Named_Actual (Call_Node, Actual_Expr);

            if No (Prev) then
               if No (Parameter_Associations (Call_Node)) then
                  Set_Parameter_Associations (Call_Node, New_List);
               end if;

               Append (Insert_Param, Parameter_Associations (Call_Node));

            else
               Insert_After (Prev, Insert_Param);
            end if;

         --  Case of insertion is not first named actual

         else
            Set_Next_Named_Actual
              (Insert_Param, Next_Named_Actual (Parent (Prev)));
            Set_Next_Named_Actual (Parent (Prev), Actual_Expr);
            Append (Insert_Param, Parameter_Associations (Call_Node));
         end if;

         Prev := Actual_Expr;
      end Add_Actual_Parameter;

      ----------------------
      -- Add_Extra_Actual --
      ----------------------

      procedure Add_Extra_Actual (Expr : Node_Id; EF : Entity_Id) is
         Loc : constant Source_Ptr := Sloc (Expr);

      begin
         if Extra_Actuals = No_List then
            Extra_Actuals := New_List;
            Set_Parent (Extra_Actuals, Call_Node);
         end if;

         Append_To (Extra_Actuals,
           Make_Parameter_Association (Loc,
             Selector_Name             => Make_Identifier (Loc, Chars (EF)),
             Explicit_Actual_Parameter => Expr));

         Analyze_And_Resolve (Expr, Etype (EF));

         if Nkind (Call_Node) = N_Function_Call then
            Set_Is_Accessibility_Actual (Parent (Expr));
         end if;
      end Add_Extra_Actual;

      ---------------------------
      -- Inherited_From_Formal --
      ---------------------------

      function Inherited_From_Formal (S : Entity_Id) return Entity_Id is
         Par      : Entity_Id;
         Gen_Par  : Entity_Id;
         Gen_Prim : Elist_Id;
         Elmt     : Elmt_Id;
         Indic    : Node_Id;

      begin
         --  If the operation is inherited, it is attached to the corresponding
         --  type derivation. If the parent in the derivation is a generic
         --  actual, it is a subtype of the actual, and we have to recover the
         --  original derived type declaration to find the proper parent.

         if Nkind (Parent (S)) /= N_Full_Type_Declaration
           or else not Is_Derived_Type (Defining_Identifier (Parent (S)))
           or else Nkind (Type_Definition (Original_Node (Parent (S)))) /=
                                                   N_Derived_Type_Definition
           or else not In_Instance
         then
            return Empty;

         else
            Indic :=
              Subtype_Indication
                (Type_Definition (Original_Node (Parent (S))));

            if Nkind (Indic) = N_Subtype_Indication then
               Par := Entity (Subtype_Mark (Indic));
            else
               Par := Entity (Indic);
            end if;
         end if;

         if not Is_Generic_Actual_Type (Par)
           or else Is_Tagged_Type (Par)
           or else Nkind (Parent (Par)) /= N_Subtype_Declaration
           or else not In_Open_Scopes (Scope (Par))
         then
            return Empty;
         else
            Gen_Par := Generic_Parent_Type (Parent (Par));
         end if;

         --  If the actual has no generic parent type, the formal is not
         --  a formal derived type, so nothing to inherit.

         if No (Gen_Par) then
            return Empty;
         end if;

         --  If the generic parent type is still the generic type, this is a
         --  private formal, not a derived formal, and there are no operations
         --  inherited from the formal.

         if Nkind (Parent (Gen_Par)) = N_Formal_Type_Declaration then
            return Empty;
         end if;

         Gen_Prim := Collect_Primitive_Operations (Gen_Par);

         Elmt := First_Elmt (Gen_Prim);
         while Present (Elmt) loop
            if Chars (Node (Elmt)) = Chars (S) then
               declare
                  F1 : Entity_Id;
                  F2 : Entity_Id;

               begin
                  F1 := First_Formal (S);
                  F2 := First_Formal (Node (Elmt));
                  while Present (F1)
                    and then Present (F2)
                  loop
                     if Etype (F1) = Etype (F2)
                       or else Etype (F2) = Gen_Par
                     then
                        Next_Formal (F1);
                        Next_Formal (F2);
                     else
                        Next_Elmt (Elmt);
                        exit;   --  not the right subprogram
                     end if;

                     return Node (Elmt);
                  end loop;
               end;

            else
               Next_Elmt (Elmt);
            end if;
         end loop;

         raise Program_Error;
      end Inherited_From_Formal;

      -------------------------
      -- Is_Direct_Deep_Call --
      -------------------------

      function Is_Direct_Deep_Call (Subp : Entity_Id) return Boolean is
      begin
         if Is_TSS (Subp, TSS_Deep_Adjust)
           or else Is_TSS (Subp, TSS_Deep_Finalize)
           or else Is_TSS (Subp, TSS_Deep_Initialize)
         then
            declare
               Actual : Node_Id;
               Formal : Node_Id;

            begin
               Actual := First (Parameter_Associations (N));
               Formal := First_Formal (Subp);
               while Present (Actual)
                 and then Present (Formal)
               loop
                  if Nkind (Actual) = N_Identifier
                    and then Is_Controlling_Actual (Actual)
                    and then Etype (Actual) = Etype (Formal)
                  then
                     return True;
                  end if;

                  Next (Actual);
                  Next_Formal (Formal);
               end loop;
            end;
         end if;

         return False;
      end Is_Direct_Deep_Call;

      ---------------
      -- New_Value --
      ---------------

      function New_Value (From : Node_Id) return Node_Id is
         Res : constant Node_Id := Duplicate_Subexpr (From);
      begin
         if Is_Access_Type (Etype (From)) then
            return
              Make_Explicit_Dereference (Sloc (From),
                Prefix => Res);
         else
            return Res;
         end if;
      end New_Value;

      --  Local variables

      Curr_S        : constant Entity_Id := Current_Scope;
      Remote        : constant Boolean   := Is_Remote_Call (Call_Node);
      Actual        : Node_Id;
      Formal        : Entity_Id;
      Orig_Subp     : Entity_Id := Empty;
      Param_Count   : Natural := 0;
      Parent_Formal : Entity_Id;
      Parent_Subp   : Entity_Id;
      Scop          : Entity_Id;
      Subp          : Entity_Id;

      Prev_Orig : Node_Id;
      --  Original node for an actual, which may have been rewritten. If the
      --  actual is a function call that has been transformed from a selected
      --  component, the original node is unanalyzed. Otherwise, it carries
      --  semantic information used to generate additional actuals.

      CW_Interface_Formals_Present : Boolean := False;

   --  Start of processing for Expand_Call

   begin
      --  Expand the procedure call if the first actual has a dimension and if
      --  the procedure is Put (Ada 2012).

      if Ada_Version >= Ada_2012
        and then Nkind (Call_Node) = N_Procedure_Call_Statement
        and then Present (Parameter_Associations (Call_Node))
      then
         Expand_Put_Call_With_Symbol (Call_Node);
      end if;

      --  Ignore if previous error

      if Nkind (Call_Node) in N_Has_Etype
        and then Etype (Call_Node) = Any_Type
      then
         return;
      end if;

      --  Call using access to subprogram with explicit dereference

      if Nkind (Name (Call_Node)) = N_Explicit_Dereference then
         Subp        := Etype (Name (Call_Node));
         Parent_Subp := Empty;

      --  Case of call to simple entry, where the Name is a selected component
      --  whose prefix is the task, and whose selector name is the entry name

      elsif Nkind (Name (Call_Node)) = N_Selected_Component then
         Subp        := Entity (Selector_Name (Name (Call_Node)));
         Parent_Subp := Empty;

      --  Case of call to member of entry family, where Name is an indexed
      --  component, with the prefix being a selected component giving the
      --  task and entry family name, and the index being the entry index.

      elsif Nkind (Name (Call_Node)) = N_Indexed_Component then
         Subp        := Entity (Selector_Name (Prefix (Name (Call_Node))));
         Parent_Subp := Empty;

      --  Normal case

      else
         Subp        := Entity (Name (Call_Node));
         Parent_Subp := Alias (Subp);

         --  Replace call to Raise_Exception by call to Raise_Exception_Always
         --  if we can tell that the first parameter cannot possibly be null.
         --  This improves efficiency by avoiding a run-time test.

         --  We do not do this if Raise_Exception_Always does not exist, which
         --  can happen in configurable run time profiles which provide only a
         --  Raise_Exception.

         if Is_RTE (Subp, RE_Raise_Exception)
           and then RTE_Available (RE_Raise_Exception_Always)
         then
            declare
               FA : constant Node_Id :=
                      Original_Node (First_Actual (Call_Node));

            begin
               --  The case we catch is where the first argument is obtained
               --  using the Identity attribute (which must always be
               --  non-null).

               if Nkind (FA) = N_Attribute_Reference
                 and then Attribute_Name (FA) = Name_Identity
               then
                  Subp := RTE (RE_Raise_Exception_Always);
                  Set_Name (Call_Node, New_Occurrence_Of (Subp, Loc));
               end if;
            end;
         end if;

         if Ekind (Subp) = E_Entry then
            Parent_Subp := Empty;
         end if;
      end if;

      --  Detect the following code in System.Finalization_Masters only on
      --  .NET/JVM targets:
      --
      --    procedure Finalize (Master : in out Finalization_Master) is
      --    begin
      --       . . .
      --       begin
      --          Finalize (Curr_Ptr.all);
      --
      --  Since .NET/JVM compilers lack address arithmetic and Deep_Finalize
      --  cannot be named in library or user code, the compiler has to install
      --  a kludge and transform the call to Finalize into Deep_Finalize.

      if VM_Target /= No_VM
        and then Chars (Subp) = Name_Finalize
        and then Ekind (Curr_S) = E_Block
        and then Ekind (Scope (Curr_S)) = E_Procedure
        and then Chars (Scope (Curr_S)) = Name_Finalize
        and then Etype (First_Formal (Scope (Curr_S))) =
                   RTE (RE_Finalization_Master)
      then
         declare
            Deep_Fin : constant Entity_Id :=
                         Find_Prim_Op (RTE (RE_Root_Controlled),
                                       TSS_Deep_Finalize);
         begin
            --  Since Root_Controlled is a tagged type, the compiler should
            --  always generate Deep_Finalize for it.

            pragma Assert (Present (Deep_Fin));

            --  Generate:
            --    Deep_Finalize (Curr_Ptr.all);

            Rewrite (N,
              Make_Procedure_Call_Statement (Loc,
                Name =>
                  New_Reference_To (Deep_Fin, Loc),
                Parameter_Associations =>
                  New_Copy_List_Tree (Parameter_Associations (N))));

            Analyze (N);
            return;
         end;
      end if;

      --  Ada 2005 (AI-345): We have a procedure call as a triggering
      --  alternative in an asynchronous select or as an entry call in
      --  a conditional or timed select. Check whether the procedure call
      --  is a renaming of an entry and rewrite it as an entry call.

      if Ada_Version >= Ada_2005
        and then Nkind (Call_Node) = N_Procedure_Call_Statement
        and then
           ((Nkind (Parent (Call_Node)) = N_Triggering_Alternative
              and then Triggering_Statement (Parent (Call_Node)) = Call_Node)
          or else
            (Nkind (Parent (Call_Node)) = N_Entry_Call_Alternative
              and then Entry_Call_Statement (Parent (Call_Node)) = Call_Node))
      then
         declare
            Ren_Decl : Node_Id;
            Ren_Root : Entity_Id := Subp;

         begin
            --  This may be a chain of renamings, find the root

            if Present (Alias (Ren_Root)) then
               Ren_Root := Alias (Ren_Root);
            end if;

            if Present (Original_Node (Parent (Parent (Ren_Root)))) then
               Ren_Decl := Original_Node (Parent (Parent (Ren_Root)));

               if Nkind (Ren_Decl) = N_Subprogram_Renaming_Declaration then
                  Rewrite (Call_Node,
                    Make_Entry_Call_Statement (Loc,
                      Name =>
                        New_Copy_Tree (Name (Ren_Decl)),
                      Parameter_Associations =>
                        New_Copy_List_Tree
                          (Parameter_Associations (Call_Node))));

                  return;
               end if;
            end if;
         end;
      end if;

      --  First step, compute extra actuals, corresponding to any Extra_Formals
      --  present. Note that we do not access Extra_Formals directly, instead
      --  we simply note the presence of the extra formals as we process the
      --  regular formals collecting corresponding actuals in Extra_Actuals.

      --  We also generate any required range checks for actuals for in formals
      --  as we go through the loop, since this is a convenient place to do it.
      --  (Though it seems that this would be better done in Expand_Actuals???)

      Formal := First_Formal (Subp);
      Actual := First_Actual (Call_Node);
      Param_Count := 1;
      while Present (Formal) loop

         --  Generate range check if required

         if Do_Range_Check (Actual)
           and then Ekind (Formal) = E_In_Parameter
         then
            Set_Do_Range_Check (Actual, False);
            Generate_Range_Check
              (Actual, Etype (Formal), CE_Range_Check_Failed);
         end if;

         --  Prepare to examine current entry

         Prev := Actual;
         Prev_Orig := Original_Node (Prev);

         --  Ada 2005 (AI-251): Check if any formal is a class-wide interface
         --  to expand it in a further round.

         CW_Interface_Formals_Present :=
           CW_Interface_Formals_Present
             or else
               (Ekind (Etype (Formal)) = E_Class_Wide_Type
                 and then Is_Interface (Etype (Etype (Formal))))
             or else
               (Ekind (Etype (Formal)) = E_Anonymous_Access_Type
                 and then Is_Interface (Directly_Designated_Type
                                         (Etype (Etype (Formal)))));

         --  Create possible extra actual for constrained case. Usually, the
         --  extra actual is of the form actual'constrained, but since this
         --  attribute is only available for unconstrained records, TRUE is
         --  expanded if the type of the formal happens to be constrained (for
         --  instance when this procedure is inherited from an unconstrained
         --  record to a constrained one) or if the actual has no discriminant
         --  (its type is constrained). An exception to this is the case of a
         --  private type without discriminants. In this case we pass FALSE
         --  because the object has underlying discriminants with defaults.

         if Present (Extra_Constrained (Formal)) then
            if Ekind (Etype (Prev)) in Private_Kind
              and then not Has_Discriminants (Base_Type (Etype (Prev)))
            then
               Add_Extra_Actual
                 (New_Occurrence_Of (Standard_False, Loc),
                  Extra_Constrained (Formal));

            elsif Is_Constrained (Etype (Formal))
              or else not Has_Discriminants (Etype (Prev))
            then
               Add_Extra_Actual
                 (New_Occurrence_Of (Standard_True, Loc),
                  Extra_Constrained (Formal));

            --  Do not produce extra actuals for Unchecked_Union parameters.
            --  Jump directly to the end of the loop.

            elsif Is_Unchecked_Union (Base_Type (Etype (Actual))) then
               goto Skip_Extra_Actual_Generation;

            else
               --  If the actual is a type conversion, then the constrained
               --  test applies to the actual, not the target type.

               declare
                  Act_Prev : Node_Id;

               begin
                  --  Test for unchecked conversions as well, which can occur
                  --  as out parameter actuals on calls to stream procedures.

                  Act_Prev := Prev;
                  while Nkind_In (Act_Prev, N_Type_Conversion,
                                            N_Unchecked_Type_Conversion)
                  loop
                     Act_Prev := Expression (Act_Prev);
                  end loop;

                  --  If the expression is a conversion of a dereference, this
                  --  is internally generated code that manipulates addresses,
                  --  e.g. when building interface tables. No check should
                  --  occur in this case, and the discriminated object is not
                  --  directly a hand.

                  if not Comes_From_Source (Actual)
                    and then Nkind (Actual) = N_Unchecked_Type_Conversion
                    and then Nkind (Act_Prev) = N_Explicit_Dereference
                  then
                     Add_Extra_Actual
                       (New_Occurrence_Of (Standard_False, Loc),
                        Extra_Constrained (Formal));

                  else
                     Add_Extra_Actual
                       (Make_Attribute_Reference (Sloc (Prev),
                        Prefix =>
                          Duplicate_Subexpr_No_Checks
                            (Act_Prev, Name_Req => True),
                        Attribute_Name => Name_Constrained),
                        Extra_Constrained (Formal));
                  end if;
               end;
            end if;
         end if;

         --  Create possible extra actual for accessibility level

         if Present (Extra_Accessibility (Formal)) then

            --  Ada 2005 (AI-252): If the actual was rewritten as an Access
            --  attribute, then the original actual may be an aliased object
            --  occurring as the prefix in a call using "Object.Operation"
            --  notation. In that case we must pass the level of the object,
            --  so Prev_Orig is reset to Prev and the attribute will be
            --  processed by the code for Access attributes further below.

            if Prev_Orig /= Prev
              and then Nkind (Prev) = N_Attribute_Reference
              and then
                Get_Attribute_Id (Attribute_Name (Prev)) = Attribute_Access
              and then Is_Aliased_View (Prev_Orig)
            then
               Prev_Orig := Prev;
            end if;

            --  Ada 2005 (AI-251): Thunks must propagate the extra actuals of
            --  accessibility levels.

            if Ekind (Current_Scope) in Subprogram_Kind
              and then Is_Thunk (Current_Scope)
            then
               declare
                  Parm_Ent : Entity_Id;

               begin
                  if Is_Controlling_Actual (Actual) then

                     --  Find the corresponding actual of the thunk

                     Parm_Ent := First_Entity (Current_Scope);
                     for J in 2 .. Param_Count loop
                        Next_Entity (Parm_Ent);
                     end loop;

                  --  Handle unchecked conversion of access types generated
                  --  in thunks (cf. Expand_Interface_Thunk).

                  elsif Is_Access_Type (Etype (Actual))
                    and then Nkind (Actual) = N_Unchecked_Type_Conversion
                  then
                     Parm_Ent := Entity (Expression (Actual));

                  else pragma Assert (Is_Entity_Name (Actual));
                     Parm_Ent := Entity (Actual);
                  end if;

                  Add_Extra_Actual
                    (New_Occurrence_Of (Extra_Accessibility (Parm_Ent), Loc),
                     Extra_Accessibility (Formal));
               end;

            elsif Is_Entity_Name (Prev_Orig) then

               --  When passing an access parameter, or a renaming of an access
               --  parameter, as the actual to another access parameter we need
               --  to pass along the actual's own access level parameter. This
               --  is done if we are within the scope of the formal access
               --  parameter (if this is an inlined body the extra formal is
               --  irrelevant).

               if (Is_Formal (Entity (Prev_Orig))
                    or else
                      (Present (Renamed_Object (Entity (Prev_Orig)))
                        and then
                          Is_Entity_Name (Renamed_Object (Entity (Prev_Orig)))
                        and then
                          Is_Formal
                            (Entity (Renamed_Object (Entity (Prev_Orig))))))
                 and then Ekind (Etype (Prev_Orig)) = E_Anonymous_Access_Type
                 and then In_Open_Scopes (Scope (Entity (Prev_Orig)))
               then
                  declare
                     Parm_Ent : constant Entity_Id := Param_Entity (Prev_Orig);

                  begin
                     pragma Assert (Present (Parm_Ent));

                     if Present (Extra_Accessibility (Parm_Ent)) then
                        Add_Extra_Actual
                          (New_Occurrence_Of
                             (Extra_Accessibility (Parm_Ent), Loc),
                           Extra_Accessibility (Formal));

                     --  If the actual access parameter does not have an
                     --  associated extra formal providing its scope level,
                     --  then treat the actual as having library-level
                     --  accessibility.

                     else
                        Add_Extra_Actual
                          (Make_Integer_Literal (Loc,
                             Intval => Scope_Depth (Standard_Standard)),
                           Extra_Accessibility (Formal));
                     end if;
                  end;

               --  The actual is a normal access value, so just pass the level
               --  of the actual's access type.

               else
                  Add_Extra_Actual
                    (Dynamic_Accessibility_Level (Prev_Orig),
                     Extra_Accessibility (Formal));
               end if;

            --  If the actual is an access discriminant, then pass the level
            --  of the enclosing object (RM05-3.10.2(12.4/2)).

            elsif Nkind (Prev_Orig) = N_Selected_Component
              and then Ekind (Entity (Selector_Name (Prev_Orig))) =
                                                       E_Discriminant
              and then Ekind (Etype (Entity (Selector_Name (Prev_Orig)))) =
                                                       E_Anonymous_Access_Type
            then
               Add_Extra_Actual
                 (Make_Integer_Literal (Loc,
                    Intval => Object_Access_Level (Prefix (Prev_Orig))),
                  Extra_Accessibility (Formal));

            --  All other cases

            else
               case Nkind (Prev_Orig) is

                  when N_Attribute_Reference =>
                     case Get_Attribute_Id (Attribute_Name (Prev_Orig)) is

                        --  For X'Access, pass on the level of the prefix X

                        when Attribute_Access =>

                           --  If this is an Access attribute applied to the
                           --  the current instance object passed to a type
                           --  initialization procedure, then use the level
                           --  of the type itself. This is not really correct,
                           --  as there should be an extra level parameter
                           --  passed in with _init formals (only in the case
                           --  where the type is immutably limited), but we
                           --  don't have an easy way currently to create such
                           --  an extra formal (init procs aren't ever frozen).
                           --  For now we just use the level of the type,
                           --  which may be too shallow, but that works better
                           --  than passing Object_Access_Level of the type,
                           --  which can be one level too deep in some cases.
                           --  ???

                           if Is_Entity_Name (Prefix (Prev_Orig))
                             and then Is_Type (Entity (Prefix (Prev_Orig)))
                           then
                              Add_Extra_Actual
                                (Make_Integer_Literal (Loc,
                                   Intval =>
                                     Type_Access_Level
                                       (Entity (Prefix (Prev_Orig)))),
                                 Extra_Accessibility (Formal));

                           else
                              Add_Extra_Actual
                                (Make_Integer_Literal (Loc,
                                   Intval =>
                                     Object_Access_Level
                                       (Prefix (Prev_Orig))),
                                 Extra_Accessibility (Formal));
                           end if;

                        --  Treat the unchecked attributes as library-level

                        when Attribute_Unchecked_Access |
                           Attribute_Unrestricted_Access =>
                           Add_Extra_Actual
                             (Make_Integer_Literal (Loc,
                                Intval => Scope_Depth (Standard_Standard)),
                              Extra_Accessibility (Formal));

                        --  No other cases of attributes returning access
                        --  values that can be passed to access parameters.

                        when others =>
                           raise Program_Error;

                     end case;

                  --  For allocators we pass the level of the execution of the
                  --  called subprogram, which is one greater than the current
                  --  scope level.

                  when N_Allocator =>
                     Add_Extra_Actual
                       (Make_Integer_Literal (Loc,
                          Intval => Scope_Depth (Current_Scope) + 1),
                        Extra_Accessibility (Formal));

                  --  For most other cases we simply pass the level of the
                  --  actual's access type. The type is retrieved from
                  --  Prev rather than Prev_Orig, because in some cases
                  --  Prev_Orig denotes an original expression that has
                  --  not been analyzed.

                  when others =>
                     Add_Extra_Actual
                       (Dynamic_Accessibility_Level (Prev),
                        Extra_Accessibility (Formal));
               end case;
            end if;
         end if;

         --  Perform the check of 4.6(49) that prevents a null value from being
         --  passed as an actual to an access parameter. Note that the check
         --  is elided in the common cases of passing an access attribute or
         --  access parameter as an actual. Also, we currently don't enforce
         --  this check for expander-generated actuals and when -gnatdj is set.

         if Ada_Version >= Ada_2005 then

            --  Ada 2005 (AI-231): Check null-excluding access types. Note that
            --  the intent of 6.4.1(13) is that null-exclusion checks should
            --  not be done for 'out' parameters, even though it refers only
            --  to constraint checks, and a null_exclusion is not a constraint.
            --  Note that AI05-0196-1 corrects this mistake in the RM.

            if Is_Access_Type (Etype (Formal))
              and then Can_Never_Be_Null (Etype (Formal))
              and then Ekind (Formal) /= E_Out_Parameter
              and then Nkind (Prev) /= N_Raise_Constraint_Error
              and then (Known_Null (Prev)
                         or else not Can_Never_Be_Null (Etype (Prev)))
            then
               Install_Null_Excluding_Check (Prev);
            end if;

         --  Ada_Version < Ada_2005

         else
            if Ekind (Etype (Formal)) /= E_Anonymous_Access_Type
              or else Access_Checks_Suppressed (Subp)
            then
               null;

            elsif Debug_Flag_J then
               null;

            elsif not Comes_From_Source (Prev) then
               null;

            elsif Is_Entity_Name (Prev)
              and then Ekind (Etype (Prev)) = E_Anonymous_Access_Type
            then
               null;

            elsif Nkind_In (Prev, N_Allocator, N_Attribute_Reference) then
               null;

            --  Suppress null checks when passing to access parameters of Java
            --  and CIL subprograms. (Should this be done for other foreign
            --  conventions as well ???)

            elsif Convention (Subp) = Convention_Java
              or else Convention (Subp) = Convention_CIL
            then
               null;

            else
               Install_Null_Excluding_Check (Prev);
            end if;
         end if;

         --  Perform appropriate validity checks on parameters that
         --  are entities.

         if Validity_Checks_On then
            if  (Ekind (Formal) = E_In_Parameter
                  and then Validity_Check_In_Params)
              or else
                (Ekind (Formal) = E_In_Out_Parameter
                  and then Validity_Check_In_Out_Params)
            then
               --  If the actual is an indexed component of a packed type (or
               --  is an indexed or selected component whose prefix recursively
               --  meets this condition), it has not been expanded yet. It will
               --  be copied in the validity code that follows, and has to be
               --  expanded appropriately, so reanalyze it.

               --  What we do is just to unset analyzed bits on prefixes till
               --  we reach something that does not have a prefix.

               declare
                  Nod : Node_Id;

               begin
                  Nod := Actual;
                  while Nkind_In (Nod, N_Indexed_Component,
                                       N_Selected_Component)
                  loop
                     Set_Analyzed (Nod, False);
                     Nod := Prefix (Nod);
                  end loop;
               end;

               Ensure_Valid (Actual);
            end if;
         end if;

         --  For Ada 2012, if a parameter is aliased, the actual must be a
         --  tagged type or an aliased view of an object.

         if Is_Aliased (Formal)
           and then not Is_Aliased_View (Actual)
           and then not Is_Tagged_Type (Etype (Formal))
         then
            Error_Msg_NE
              ("actual for aliased formal& must be aliased object",
               Actual, Formal);
         end if;

         --  For IN OUT and OUT parameters, ensure that subscripts are valid
         --  since this is a left side reference. We only do this for calls
         --  from the source program since we assume that compiler generated
         --  calls explicitly generate any required checks. We also need it
         --  only if we are doing standard validity checks, since clearly it is
         --  not needed if validity checks are off, and in subscript validity
         --  checking mode, all indexed components are checked with a call
         --  directly from Expand_N_Indexed_Component.

         if Comes_From_Source (Call_Node)
           and then Ekind (Formal) /= E_In_Parameter
           and then Validity_Checks_On
           and then Validity_Check_Default
           and then not Validity_Check_Subscripts
         then
            Check_Valid_Lvalue_Subscripts (Actual);
         end if;

         --  Mark any scalar OUT parameter that is a simple variable as no
         --  longer known to be valid (unless the type is always valid). This
         --  reflects the fact that if an OUT parameter is never set in a
         --  procedure, then it can become invalid on the procedure return.

         if Ekind (Formal) = E_Out_Parameter
           and then Is_Entity_Name (Actual)
           and then Ekind (Entity (Actual)) = E_Variable
           and then not Is_Known_Valid (Etype (Actual))
         then
            Set_Is_Known_Valid (Entity (Actual), False);
         end if;

         --  For an OUT or IN OUT parameter, if the actual is an entity, then
         --  clear current values, since they can be clobbered. We are probably
         --  doing this in more places than we need to, but better safe than
         --  sorry when it comes to retaining bad current values!

         if Ekind (Formal) /= E_In_Parameter
           and then Is_Entity_Name (Actual)
           and then Present (Entity (Actual))
         then
            declare
               Ent : constant Entity_Id := Entity (Actual);
               Sav : Node_Id;

            begin
               --  For an OUT or IN OUT parameter that is an assignable entity,
               --  we do not want to clobber the Last_Assignment field, since
               --  if it is set, it was precisely because it is indeed an OUT
               --  or IN OUT parameter! We do reset the Is_Known_Valid flag
               --  since the subprogram could have returned in invalid value.

               if Ekind_In (Formal, E_Out_Parameter, E_In_Out_Parameter)
                 and then Is_Assignable (Ent)
               then
                  Sav := Last_Assignment (Ent);
                  Kill_Current_Values (Ent);
                  Set_Last_Assignment (Ent, Sav);
                  Set_Is_Known_Valid (Ent, False);

               --  For all other cases, just kill the current values

               else
                  Kill_Current_Values (Ent);
               end if;
            end;
         end if;

         --  If the formal is class wide and the actual is an aggregate, force
         --  evaluation so that the back end who does not know about class-wide
         --  type, does not generate a temporary of the wrong size.

         if not Is_Class_Wide_Type (Etype (Formal)) then
            null;

         elsif Nkind (Actual) = N_Aggregate
           or else (Nkind (Actual) = N_Qualified_Expression
                     and then Nkind (Expression (Actual)) = N_Aggregate)
         then
            Force_Evaluation (Actual);
         end if;

         --  In a remote call, if the formal is of a class-wide type, check
         --  that the actual meets the requirements described in E.4(18).

         if Remote and then Is_Class_Wide_Type (Etype (Formal)) then
            Insert_Action (Actual,
              Make_Transportable_Check (Loc,
                Duplicate_Subexpr_Move_Checks (Actual)));
         end if;

         --  This label is required when skipping extra actual generation for
         --  Unchecked_Union parameters.

         <<Skip_Extra_Actual_Generation>>

         Param_Count := Param_Count + 1;
         Next_Actual (Actual);
         Next_Formal (Formal);
      end loop;

      --  If we are calling an Ada 2012 function which needs to have the
      --  "accessibility level determined by the point of call" (AI05-0234)
      --  passed in to it, then pass it in.

      if Ekind_In (Subp, E_Function, E_Operator, E_Subprogram_Type)
        and then
          Present (Extra_Accessibility_Of_Result (Ultimate_Alias (Subp)))
      then
         declare
            Ancestor : Node_Id := Parent (Call_Node);
            Level    : Node_Id := Empty;
            Defer    : Boolean := False;

         begin
            --  Unimplemented: if Subp returns an anonymous access type, then

            --    a) if the call is the operand of an explict conversion, then
            --       the target type of the conversion (a named access type)
            --       determines the accessibility level pass in;

            --    b) if the call defines an access discriminant of an object
            --       (e.g., the discriminant of an object being created by an
            --       allocator, or the discriminant of a function result),
            --       then the accessibility level to pass in is that of the
            --       discriminated object being initialized).

            --  ???

            while Nkind (Ancestor) = N_Qualified_Expression
            loop
               Ancestor := Parent (Ancestor);
            end loop;

            case Nkind (Ancestor) is
               when N_Allocator =>

                  --  At this point, we'd like to assign

                  --    Level := Dynamic_Accessibility_Level (Ancestor);

                  --  but Etype of Ancestor may not have been set yet,
                  --  so that doesn't work.

                  --  Handle this later in Expand_Allocator_Expression.

                  Defer := True;

               when N_Object_Declaration | N_Object_Renaming_Declaration =>
                  declare
                     Def_Id : constant Entity_Id :=
                                Defining_Identifier (Ancestor);

                  begin
                     if Is_Return_Object (Def_Id) then
                        if Present (Extra_Accessibility_Of_Result
                                     (Return_Applies_To (Scope (Def_Id))))
                        then
                           --  Pass along value that was passed in if the
                           --  routine we are returning from also has an
                           --  Accessibility_Of_Result formal.

                           Level :=
                             New_Occurrence_Of
                              (Extra_Accessibility_Of_Result
                                (Return_Applies_To (Scope (Def_Id))), Loc);
                        end if;
                     else
                        Level :=
                          Make_Integer_Literal (Loc,
                            Intval => Object_Access_Level (Def_Id));
                     end if;
                  end;

               when N_Simple_Return_Statement =>
                  if Present (Extra_Accessibility_Of_Result
                               (Return_Applies_To
                                 (Return_Statement_Entity (Ancestor))))
                  then
                     --  Pass along value that was passed in if the routine
                     --  we are returning from also has an
                     --  Accessibility_Of_Result formal.

                     Level :=
                       New_Occurrence_Of
                         (Extra_Accessibility_Of_Result
                            (Return_Applies_To
                               (Return_Statement_Entity (Ancestor))), Loc);
                  end if;

               when others =>
                  null;
            end case;

            if not Defer then
               if not Present (Level) then

                  --  The "innermost master that evaluates the function call".

                  --  ??? - Should we use Integer'Last here instead in order
                  --  to deal with (some of) the problems associated with
                  --  calls to subps whose enclosing scope is unknown (e.g.,
                  --  Anon_Access_To_Subp_Param.all)?

                  Level := Make_Integer_Literal (Loc,
                             Scope_Depth (Current_Scope) + 1);
               end if;

               Add_Extra_Actual
                 (Level,
                  Extra_Accessibility_Of_Result (Ultimate_Alias (Subp)));
            end if;
         end;
      end if;

      --  If we are expanding the RHS of an assignment we need to check if tag
      --  propagation is needed. You might expect this processing to be in
      --  Analyze_Assignment but has to be done earlier (bottom-up) because the
      --  assignment might be transformed to a declaration for an unconstrained
      --  value if the expression is classwide.

      if Nkind (Call_Node) = N_Function_Call
        and then Is_Tag_Indeterminate (Call_Node)
        and then Is_Entity_Name (Name (Call_Node))
      then
         declare
            Ass : Node_Id := Empty;

         begin
            if Nkind (Parent (Call_Node)) = N_Assignment_Statement then
               Ass := Parent (Call_Node);

            elsif Nkind (Parent (Call_Node)) = N_Qualified_Expression
              and then Nkind (Parent (Parent (Call_Node))) =
                                                  N_Assignment_Statement
            then
               Ass := Parent (Parent (Call_Node));

            elsif Nkind (Parent (Call_Node)) = N_Explicit_Dereference
              and then Nkind (Parent (Parent (Call_Node))) =
                                                  N_Assignment_Statement
            then
               Ass := Parent (Parent (Call_Node));
            end if;

            if Present (Ass)
              and then Is_Class_Wide_Type (Etype (Name (Ass)))
            then
               if Is_Access_Type (Etype (Call_Node)) then
                  if Designated_Type (Etype (Call_Node)) /=
                    Root_Type (Etype (Name (Ass)))
                  then
                     Error_Msg_NE
                       ("tag-indeterminate expression "
                         & " must have designated type& (RM 5.2 (6))",
                         Call_Node, Root_Type (Etype (Name (Ass))));
                  else
                     Propagate_Tag (Name (Ass), Call_Node);
                  end if;

               elsif Etype (Call_Node) /= Root_Type (Etype (Name (Ass))) then
                  Error_Msg_NE
                    ("tag-indeterminate expression must have type&"
                     & "(RM 5.2 (6))",
                     Call_Node, Root_Type (Etype (Name (Ass))));

               else
                  Propagate_Tag (Name (Ass), Call_Node);
               end if;

               --  The call will be rewritten as a dispatching call, and
               --  expanded as such.

               return;
            end if;
         end;
      end if;

      --  Ada 2005 (AI-251): If some formal is a class-wide interface, expand
      --  it to point to the correct secondary virtual table

      if Nkind (Call_Node) in N_Subprogram_Call
        and then CW_Interface_Formals_Present
      then
         Expand_Interface_Actuals (Call_Node);
      end if;

      --  Deals with Dispatch_Call if we still have a call, before expanding
      --  extra actuals since this will be done on the re-analysis of the
      --  dispatching call. Note that we do not try to shorten the actual list
      --  for a dispatching call, it would not make sense to do so. Expansion
      --  of dispatching calls is suppressed when VM_Target, because the VM
      --  back-ends directly handle the generation of dispatching calls and
      --  would have to undo any expansion to an indirect call.

      if Nkind (Call_Node) in N_Subprogram_Call
        and then Present (Controlling_Argument (Call_Node))
      then
         declare
            Call_Typ   : constant Entity_Id := Etype (Call_Node);
            Typ        : constant Entity_Id := Find_Dispatching_Type (Subp);
            Eq_Prim_Op : Entity_Id := Empty;
            New_Call   : Node_Id;
            Param      : Node_Id;
            Prev_Call  : Node_Id;

         begin
            if not Is_Limited_Type (Typ) then
               Eq_Prim_Op := Find_Prim_Op (Typ, Name_Op_Eq);
            end if;

            if Tagged_Type_Expansion then
               Expand_Dispatching_Call (Call_Node);

               --  The following return is worrisome. Is it really OK to skip
               --  all remaining processing in this procedure ???

               return;

            --  VM targets

            else
               Apply_Tag_Checks (Call_Node);

               --  If this is a dispatching "=", we must first compare the
               --  tags so we generate: x.tag = y.tag and then x = y

               if Subp = Eq_Prim_Op then

                  --  Mark the node as analyzed to avoid reanalizing this
                  --  dispatching call (which would cause a never-ending loop)

                  Prev_Call := Relocate_Node (Call_Node);
                  Set_Analyzed (Prev_Call);

                  Param := First_Actual (Call_Node);
                  New_Call :=
                    Make_And_Then (Loc,
                      Left_Opnd =>
                           Make_Op_Eq (Loc,
                             Left_Opnd =>
                               Make_Selected_Component (Loc,
                                 Prefix        => New_Value (Param),
                                 Selector_Name =>
                                   New_Reference_To (First_Tag_Component (Typ),
                                                     Loc)),

                             Right_Opnd =>
                               Make_Selected_Component (Loc,
                                 Prefix        =>
                                   Unchecked_Convert_To (Typ,
                                     New_Value (Next_Actual (Param))),
                                 Selector_Name =>
                                   New_Reference_To
                                     (First_Tag_Component (Typ), Loc))),
                      Right_Opnd => Prev_Call);

                  Rewrite (Call_Node, New_Call);

                  Analyze_And_Resolve
                    (Call_Node, Call_Typ, Suppress => All_Checks);
               end if;

               --  Expansion of a dispatching call results in an indirect call,
               --  which in turn causes current values to be killed (see
               --  Resolve_Call), so on VM targets we do the call here to
               --  ensure consistent warnings between VM and non-VM targets.

               Kill_Current_Values;
            end if;

            --  If this is a dispatching "=" then we must update the reference
            --  to the call node because we generated:
            --     x.tag = y.tag and then x = y

            if Subp = Eq_Prim_Op then
               Call_Node := Right_Opnd (Call_Node);
            end if;
         end;
      end if;

      --  Similarly, expand calls to RCI subprograms on which pragma
      --  All_Calls_Remote applies. The rewriting will be reanalyzed
      --  later. Do this only when the call comes from source since we
      --  do not want such a rewriting to occur in expanded code.

      if Is_All_Remote_Call (Call_Node) then
         Expand_All_Calls_Remote_Subprogram_Call (Call_Node);

      --  Similarly, do not add extra actuals for an entry call whose entity
      --  is a protected procedure, or for an internal protected subprogram
      --  call, because it will be rewritten as a protected subprogram call
      --  and reanalyzed (see Expand_Protected_Subprogram_Call).

      elsif Is_Protected_Type (Scope (Subp))
         and then (Ekind (Subp) = E_Procedure
                    or else Ekind (Subp) = E_Function)
      then
         null;

      --  During that loop we gathered the extra actuals (the ones that
      --  correspond to Extra_Formals), so now they can be appended.

      else
         while Is_Non_Empty_List (Extra_Actuals) loop
            Add_Actual_Parameter (Remove_Head (Extra_Actuals));
         end loop;
      end if;

      --  At this point we have all the actuals, so this is the point at which
      --  the various expansion activities for actuals is carried out.

      Expand_Actuals (Call_Node, Subp);

      --  Verify that the actuals do not share storage. This check must be done
      --  on the caller side rather that inside the subprogram to avoid issues
      --  of parameter passing.

      if Check_Aliasing_Of_Parameters then
         Apply_Parameter_Aliasing_Checks (Call_Node, Subp);
      end if;

      --  If the subprogram is a renaming, or if it is inherited, replace it in
      --  the call with the name of the actual subprogram being called. If this
      --  is a dispatching call, the run-time decides what to call. The Alias
      --  attribute does not apply to entries.

      if Nkind (Call_Node) /= N_Entry_Call_Statement
        and then No (Controlling_Argument (Call_Node))
        and then Present (Parent_Subp)
        and then not Is_Direct_Deep_Call (Subp)
      then
         if Present (Inherited_From_Formal (Subp)) then
            Parent_Subp := Inherited_From_Formal (Subp);
         else
            Parent_Subp := Ultimate_Alias (Parent_Subp);
         end if;

         --  The below setting of Entity is suspect, see F109-018 discussion???

         Set_Entity (Name (Call_Node), Parent_Subp);

         if Is_Abstract_Subprogram (Parent_Subp)
           and then not In_Instance
         then
            Error_Msg_NE
              ("cannot call abstract subprogram &!",
               Name (Call_Node), Parent_Subp);
         end if;

         --  Inspect all formals of derived subprogram Subp. Compare parameter
         --  types with the parent subprogram and check whether an actual may
         --  need a type conversion to the corresponding formal of the parent
         --  subprogram.

         --  Not clear whether intrinsic subprograms need such conversions. ???

         if not Is_Intrinsic_Subprogram (Parent_Subp)
           or else Is_Generic_Instance (Parent_Subp)
         then
            declare
               procedure Convert (Act : Node_Id; Typ : Entity_Id);
               --  Rewrite node Act as a type conversion of Act to Typ. Analyze
               --  and resolve the newly generated construct.

               -------------
               -- Convert --
               -------------

               procedure Convert (Act : Node_Id; Typ : Entity_Id) is
               begin
                  Rewrite (Act, OK_Convert_To (Typ, Relocate_Node (Act)));
                  Analyze (Act);
                  Resolve (Act, Typ);
               end Convert;

               --  Local variables

               Actual_Typ : Entity_Id;
               Formal_Typ : Entity_Id;
               Parent_Typ : Entity_Id;

            begin
               Actual := First_Actual (Call_Node);
               Formal := First_Formal (Subp);
               Parent_Formal := First_Formal (Parent_Subp);
               while Present (Formal) loop
                  Actual_Typ := Etype (Actual);
                  Formal_Typ := Etype (Formal);
                  Parent_Typ := Etype (Parent_Formal);

                  --  For an IN parameter of a scalar type, the parent formal
                  --  type and derived formal type differ or the parent formal
                  --  type and actual type do not match statically.

                  if Is_Scalar_Type (Formal_Typ)
                    and then Ekind (Formal) = E_In_Parameter
                    and then Formal_Typ /= Parent_Typ
                    and then
                      not Subtypes_Statically_Match (Parent_Typ, Actual_Typ)
                    and then not Raises_Constraint_Error (Actual)
                  then
                     Convert (Actual, Parent_Typ);
                     Enable_Range_Check (Actual);

                     --  If the actual has been marked as requiring a range
                     --  check, then generate it here.

                     if Do_Range_Check (Actual) then
                        Set_Do_Range_Check (Actual, False);
                        Generate_Range_Check
                          (Actual, Etype (Formal), CE_Range_Check_Failed);
                     end if;

                  --  For access types, the parent formal type and actual type
                  --  differ.

                  elsif Is_Access_Type (Formal_Typ)
                    and then Base_Type (Parent_Typ) /= Base_Type (Actual_Typ)
                  then
                     if Ekind (Formal) /= E_In_Parameter then
                        Convert (Actual, Parent_Typ);

                     elsif Ekind (Parent_Typ) = E_Anonymous_Access_Type
                       and then Designated_Type (Parent_Typ) /=
                                Designated_Type (Actual_Typ)
                       and then not Is_Controlling_Formal (Formal)
                     then
                        --  This unchecked conversion is not necessary unless
                        --  inlining is enabled, because in that case the type
                        --  mismatch may become visible in the body about to be
                        --  inlined.

                        Rewrite (Actual,
                          Unchecked_Convert_To (Parent_Typ,
                            Relocate_Node (Actual)));
                        Analyze (Actual);
                        Resolve (Actual, Parent_Typ);
                     end if;

                  --  For array and record types, the parent formal type and
                  --  derived formal type have different sizes or pragma Pack
                  --  status.

                  elsif ((Is_Array_Type (Formal_Typ)
                            and then Is_Array_Type (Parent_Typ))
                       or else
                         (Is_Record_Type (Formal_Typ)
                            and then Is_Record_Type (Parent_Typ)))
                    and then
                      (Esize (Formal_Typ) /= Esize (Parent_Typ)
                         or else Has_Pragma_Pack (Formal_Typ) /=
                                 Has_Pragma_Pack (Parent_Typ))
                  then
                     Convert (Actual, Parent_Typ);
                  end if;

                  Next_Actual (Actual);
                  Next_Formal (Formal);
                  Next_Formal (Parent_Formal);
               end loop;
            end;
         end if;

         Orig_Subp := Subp;
         Subp := Parent_Subp;
      end if;

      --  Check for violation of No_Abort_Statements

      if Restriction_Check_Required (No_Abort_Statements)
        and then Is_RTE (Subp, RE_Abort_Task)
      then
         Check_Restriction (No_Abort_Statements, Call_Node);

      --  Check for violation of No_Dynamic_Attachment

      elsif Restriction_Check_Required (No_Dynamic_Attachment)
        and then RTU_Loaded (Ada_Interrupts)
        and then (Is_RTE (Subp, RE_Is_Reserved)      or else
                  Is_RTE (Subp, RE_Is_Attached)      or else
                  Is_RTE (Subp, RE_Current_Handler)  or else
                  Is_RTE (Subp, RE_Attach_Handler)   or else
                  Is_RTE (Subp, RE_Exchange_Handler) or else
                  Is_RTE (Subp, RE_Detach_Handler)   or else
                  Is_RTE (Subp, RE_Reference))
      then
         Check_Restriction (No_Dynamic_Attachment, Call_Node);
      end if;

      --  Deal with case where call is an explicit dereference

      if Nkind (Name (Call_Node)) = N_Explicit_Dereference then

      --  Handle case of access to protected subprogram type

         if Is_Access_Protected_Subprogram_Type
              (Base_Type (Etype (Prefix (Name (Call_Node)))))
         then
            --  If this is a call through an access to protected operation, the
            --  prefix has the form (object'address, operation'access). Rewrite
            --  as a for other protected calls: the object is the 1st parameter
            --  of the list of actuals.

            declare
               Call : Node_Id;
               Parm : List_Id;
               Nam  : Node_Id;
               Obj  : Node_Id;
               Ptr  : constant Node_Id := Prefix (Name (Call_Node));

               T : constant Entity_Id :=
                     Equivalent_Type (Base_Type (Etype (Ptr)));

               D_T : constant Entity_Id :=
                       Designated_Type (Base_Type (Etype (Ptr)));

            begin
               Obj :=
                 Make_Selected_Component (Loc,
                   Prefix        => Unchecked_Convert_To (T, Ptr),
                   Selector_Name =>
                     New_Occurrence_Of (First_Entity (T), Loc));

               Nam :=
                 Make_Selected_Component (Loc,
                   Prefix        => Unchecked_Convert_To (T, Ptr),
                   Selector_Name =>
                     New_Occurrence_Of (Next_Entity (First_Entity (T)), Loc));

               Nam :=
                 Make_Explicit_Dereference (Loc,
                   Prefix => Nam);

               if Present (Parameter_Associations (Call_Node))  then
                  Parm := Parameter_Associations (Call_Node);
               else
                  Parm := New_List;
               end if;

               Prepend (Obj, Parm);

               if Etype (D_T) = Standard_Void_Type then
                  Call :=
                    Make_Procedure_Call_Statement (Loc,
                      Name                   => Nam,
                      Parameter_Associations => Parm);
               else
                  Call :=
                    Make_Function_Call (Loc,
                      Name                   => Nam,
                      Parameter_Associations => Parm);
               end if;

               Set_First_Named_Actual (Call, First_Named_Actual (Call_Node));
               Set_Etype (Call, Etype (D_T));

               --  We do not re-analyze the call to avoid infinite recursion.
               --  We analyze separately the prefix and the object, and set
               --  the checks on the prefix that would otherwise be emitted
               --  when resolving a call.

               Rewrite (Call_Node, Call);
               Analyze (Nam);
               Apply_Access_Check (Nam);
               Analyze (Obj);
               return;
            end;
         end if;
      end if;

      --  If this is a call to an intrinsic subprogram, then perform the
      --  appropriate expansion to the corresponding tree node and we
      --  are all done (since after that the call is gone!)

      --  In the case where the intrinsic is to be processed by the back end,
      --  the call to Expand_Intrinsic_Call will do nothing, which is fine,
      --  since the idea in this case is to pass the call unchanged. If the
      --  intrinsic is an inherited unchecked conversion, and the derived type
      --  is the target type of the conversion, we must retain it as the return
      --  type of the expression. Otherwise the expansion below, which uses the
      --  parent operation, will yield the wrong type.

      if Is_Intrinsic_Subprogram (Subp) then
         Expand_Intrinsic_Call (Call_Node, Subp);

         if Nkind (Call_Node) = N_Unchecked_Type_Conversion
           and then Parent_Subp /= Orig_Subp
           and then Etype (Parent_Subp) /= Etype (Orig_Subp)
         then
            Set_Etype (Call_Node, Etype (Orig_Subp));
         end if;

         return;
      end if;

      if Ekind_In (Subp, E_Function, E_Procedure) then

         --  We perform two simple optimization on calls:

         --  a) replace calls to null procedures unconditionally;

         --  b) for To_Address, just do an unchecked conversion. Not only is
         --  this efficient, but it also avoids order of elaboration problems
         --  when address clauses are inlined (address expression elaborated
         --  at the wrong point).

         --  We perform these optimization regardless of whether we are in the
         --  main unit or in a unit in the context of the main unit, to ensure
         --  that tree generated is the same in both cases, for Inspector use.

         if Is_RTE (Subp, RE_To_Address) then
            Rewrite (Call_Node,
              Unchecked_Convert_To
                (RTE (RE_Address), Relocate_Node (First_Actual (Call_Node))));
            return;

         elsif Is_Null_Procedure (Subp)  then
            Rewrite (Call_Node, Make_Null_Statement (Loc));
            return;
         end if;

         if Is_Inlined (Subp) then

            Inlined_Subprogram : declare
               Bod         : Node_Id;
               Must_Inline : Boolean := False;
               Spec        : constant Node_Id := Unit_Declaration_Node (Subp);
               Scop        : constant Entity_Id := Scope (Subp);

               function In_Unfrozen_Instance return Boolean;
               --  If the subprogram comes from an instance in the same unit,
               --  and the instance is not yet frozen, inlining might trigger
               --  order-of-elaboration problems in gigi.

               --------------------------
               -- In_Unfrozen_Instance --
               --------------------------

               function In_Unfrozen_Instance return Boolean is
                  S : Entity_Id;

               begin
                  S := Scop;
                  while Present (S)
                    and then S /= Standard_Standard
                  loop
                     if Is_Generic_Instance (S)
                       and then Present (Freeze_Node (S))
                       and then not Analyzed (Freeze_Node (S))
                     then
                        return True;
                     end if;

                     S := Scope (S);
                  end loop;

                  return False;
               end In_Unfrozen_Instance;

            --  Start of processing for Inlined_Subprogram

            begin
               --  Verify that the body to inline has already been seen, and
               --  that if the body is in the current unit the inlining does
               --  not occur earlier. This avoids order-of-elaboration problems
               --  in the back end.

               --  This should be documented in sinfo/einfo ???

               if No (Spec)
                 or else Nkind (Spec) /= N_Subprogram_Declaration
                 or else No (Body_To_Inline (Spec))
               then
                  Must_Inline := False;

               --  If this an inherited function that returns a private type,
               --  do not inline if the full view is an unconstrained array,
               --  because such calls cannot be inlined.

               elsif Present (Orig_Subp)
                 and then Is_Array_Type (Etype (Orig_Subp))
                 and then not Is_Constrained (Etype (Orig_Subp))
               then
                  Must_Inline := False;

               elsif In_Unfrozen_Instance then
                  Must_Inline := False;

               else
                  Bod := Body_To_Inline (Spec);

                  if (In_Extended_Main_Code_Unit (Call_Node)
                        or else In_Extended_Main_Code_Unit (Parent (Call_Node))
                        or else Has_Pragma_Inline_Always (Subp))
                    and then (not In_Same_Extended_Unit (Sloc (Bod), Loc)
                               or else
                                 Earlier_In_Extended_Unit (Sloc (Bod), Loc))
                  then
                     Must_Inline := True;

                  --  If we are compiling a package body that is not the main
                  --  unit, it must be for inlining/instantiation purposes,
                  --  in which case we inline the call to insure that the same
                  --  temporaries are generated when compiling the body by
                  --  itself. Otherwise link errors can occur.

                  --  If the function being called is itself in the main unit,
                  --  we cannot inline, because there is a risk of double
                  --  elaboration and/or circularity: the inlining can make
                  --  visible a private entity in the body of the main unit,
                  --  that gigi will see before its sees its proper definition.

                  elsif not (In_Extended_Main_Code_Unit (Call_Node))
                    and then In_Package_Body
                  then
                     Must_Inline := not In_Extended_Main_Source_Unit (Subp);
                  end if;
               end if;

               if Must_Inline then
                  Expand_Inlined_Call (Call_Node, Subp, Orig_Subp);

               else
                  --  Let the back end handle it

                  Add_Inlined_Body (Subp);

                  if Front_End_Inlining
                    and then Nkind (Spec) = N_Subprogram_Declaration
                    and then (In_Extended_Main_Code_Unit (Call_Node))
                    and then No (Body_To_Inline (Spec))
                    and then not Has_Completion (Subp)
                    and then In_Same_Extended_Unit (Sloc (Spec), Loc)
                  then
                     Cannot_Inline
                      ("cannot inline& (body not seen yet)?", Call_Node, Subp);
                  end if;
               end if;
            end Inlined_Subprogram;
<<<<<<< HEAD
=======

         --  Handle inlining (new semantics)

         elsif Is_Inlined (Subp) then
            declare
               Spec : constant Node_Id := Unit_Declaration_Node (Subp);

            begin
               if Must_Inline (Subp) then
                  if In_Extended_Main_Code_Unit (Call_Node)
                    and then In_Same_Extended_Unit (Sloc (Spec), Loc)
                    and then not Has_Completion (Subp)
                  then
                     Cannot_Inline
                       ("cannot inline& (body not seen yet)?",
                        Call_Node, Subp);

                  else
                     Do_Inline_Always (Subp, Orig_Subp);
                  end if;

               elsif Optimization_Level > 0 then
                  Do_Inline (Subp, Orig_Subp);
               end if;

               --  The call may have been inlined or may have been passed to
               --  the backend. No further action needed if it was inlined.

               if Nkind (N) /= N_Function_Call then
                  return;
               end if;
            end;
>>>>>>> 747e4b8f
         end if;
      end if;

      --  Check for protected subprogram. This is either an intra-object call,
      --  or a protected function call. Protected procedure calls are rewritten
      --  as entry calls and handled accordingly.

      --  In Ada 2005, this may be an indirect call to an access parameter that
      --  is an access_to_subprogram. In that case the anonymous type has a
      --  scope that is a protected operation, but the call is a regular one.
      --  In either case do not expand call if subprogram is eliminated.

      Scop := Scope (Subp);

      if Nkind (Call_Node) /= N_Entry_Call_Statement
        and then Is_Protected_Type (Scop)
        and then Ekind (Subp) /= E_Subprogram_Type
        and then not Is_Eliminated (Subp)
      then
         --  If the call is an internal one, it is rewritten as a call to the
         --  corresponding unprotected subprogram.

         Expand_Protected_Subprogram_Call (Call_Node, Subp, Scop);
      end if;

      --  Functions returning controlled objects need special attention. If
      --  the return type is limited, then the context is initialization and
      --  different processing applies. If the call is to a protected function,
      --  the expansion above will call Expand_Call recursively. Otherwise the
      --  function call is transformed into a temporary which obtains the
      --  result from the secondary stack.

      if Needs_Finalization (Etype (Subp)) then
         if not Is_Immutably_Limited_Type (Etype (Subp))
           and then
             (No (First_Formal (Subp))
                or else
                  not Is_Concurrent_Record_Type (Etype (First_Formal (Subp))))
         then
            Expand_Ctrl_Function_Call (Call_Node);

         --  Build-in-place function calls which appear in anonymous contexts
         --  need a transient scope to ensure the proper finalization of the
         --  intermediate result after its use.

         elsif Is_Build_In_Place_Function_Call (Call_Node)
           and then
             Nkind_In (Parent (Call_Node), N_Attribute_Reference,
                                           N_Function_Call,
                                           N_Indexed_Component,
                                           N_Object_Renaming_Declaration,
                                           N_Procedure_Call_Statement,
                                           N_Selected_Component,
                                           N_Slice)
         then
            Establish_Transient_Scope (Call_Node, Sec_Stack => True);
         end if;
      end if;

      --  Test for First_Optional_Parameter, and if so, truncate parameter list
      --  if there are optional parameters at the trailing end.
      --  Note: we never delete procedures for call via a pointer.

      if (Ekind (Subp) = E_Procedure or else Ekind (Subp) = E_Function)
        and then Present (First_Optional_Parameter (Subp))
      then
         declare
            Last_Keep_Arg : Node_Id;

         begin
            --  Last_Keep_Arg will hold the last actual that should be kept.
            --  If it remains empty at the end, it means that all parameters
            --  are optional.

            Last_Keep_Arg := Empty;

            --  Find first optional parameter, must be present since we checked
            --  the validity of the parameter before setting it.

            Formal := First_Formal (Subp);
            Actual := First_Actual (Call_Node);
            while Formal /= First_Optional_Parameter (Subp) loop
               Last_Keep_Arg := Actual;
               Next_Formal (Formal);
               Next_Actual (Actual);
            end loop;

            --  We have Formal and Actual pointing to the first potentially
            --  droppable argument. We can drop all the trailing arguments
            --  whose actual matches the default. Note that we know that all
            --  remaining formals have defaults, because we checked that this
            --  requirement was met before setting First_Optional_Parameter.

            --  We use Fully_Conformant_Expressions to check for identity
            --  between formals and actuals, which may miss some cases, but
            --  on the other hand, this is only an optimization (if we fail
            --  to truncate a parameter it does not affect functionality).
            --  So if the default is 3 and the actual is 1+2, we consider
            --  them unequal, which hardly seems worrisome.

            while Present (Formal) loop
               if not Fully_Conformant_Expressions
                    (Actual, Default_Value (Formal))
               then
                  Last_Keep_Arg := Actual;
               end if;

               Next_Formal (Formal);
               Next_Actual (Actual);
            end loop;

            --  If no arguments, delete entire list, this is the easy case

            if No (Last_Keep_Arg) then
               Set_Parameter_Associations (Call_Node, No_List);
               Set_First_Named_Actual (Call_Node, Empty);

            --  Case where at the last retained argument is positional. This
            --  is also an easy case, since the retained arguments are already
            --  in the right form, and we don't need to worry about the order
            --  of arguments that get eliminated.

            elsif Is_List_Member (Last_Keep_Arg) then
               while Present (Next (Last_Keep_Arg)) loop
                  Discard_Node (Remove_Next (Last_Keep_Arg));
               end loop;

               Set_First_Named_Actual (Call_Node, Empty);

            --  This is the annoying case where the last retained argument
            --  is a named parameter. Since the original arguments are not
            --  in declaration order, we may have to delete some fairly
            --  random collection of arguments.

            else
               declare
                  Temp   : Node_Id;
                  Passoc : Node_Id;

               begin
                  --  First step, remove all the named parameters from the
                  --  list (they are still chained using First_Named_Actual
                  --  and Next_Named_Actual, so we have not lost them!)

                  Temp := First (Parameter_Associations (Call_Node));

                  --  Case of all parameters named, remove them all

                  if Nkind (Temp) = N_Parameter_Association then
                     --  Suppress warnings to avoid warning on possible
                     --  infinite loop (because Call_Node is not modified).

                     pragma Warnings (Off);
                     while Is_Non_Empty_List
                             (Parameter_Associations (Call_Node))
                     loop
                        Temp :=
                          Remove_Head (Parameter_Associations (Call_Node));
                     end loop;
                     pragma Warnings (On);

                  --  Case of mixed positional/named, remove named parameters

                  else
                     while Nkind (Next (Temp)) /= N_Parameter_Association loop
                        Next (Temp);
                     end loop;

                     while Present (Next (Temp)) loop
                        Remove (Next (Temp));
                     end loop;
                  end if;

                  --  Now we loop through the named parameters, till we get
                  --  to the last one to be retained, adding them to the list.
                  --  Note that the Next_Named_Actual list does not need to be
                  --  touched since we are only reordering them on the actual
                  --  parameter association list.

                  Passoc := Parent (First_Named_Actual (Call_Node));
                  loop
                     Temp := Relocate_Node (Passoc);
                     Append_To
                       (Parameter_Associations (Call_Node), Temp);
                     exit when
                       Last_Keep_Arg = Explicit_Actual_Parameter (Passoc);
                     Passoc := Parent (Next_Named_Actual (Passoc));
                  end loop;

                  Set_Next_Named_Actual (Temp, Empty);

                  loop
                     Temp := Next_Named_Actual (Passoc);
                     exit when No (Temp);
                     Set_Next_Named_Actual
                       (Passoc, Next_Named_Actual (Parent (Temp)));
                  end loop;
               end;

            end if;
         end;
      end if;
   end Expand_Call;

   -------------------------------
   -- Expand_Ctrl_Function_Call --
   -------------------------------

   procedure Expand_Ctrl_Function_Call (N : Node_Id) is
      function Enclosing_Context return Node_Id;
      --  Find the enclosing context where the function call appears

      -----------------------
      -- Enclosing_Context --
      -----------------------

      function Enclosing_Context return Node_Id is
         Context : Node_Id;

      begin
         Context := Parent (N);
         while Present (Context) loop

            --  The following could use a comment (and why is N_Case_Expression
            --  not treated in a similar manner ???

            if Nkind (Context) = N_If_Expression then
               exit;

            --  Stop the search when reaching any statement because we have
            --  gone too far up the tree.

            elsif Nkind (Context) = N_Procedure_Call_Statement
              or else Nkind (Context) in N_Statement_Other_Than_Procedure_Call
            then
               exit;
            end if;

            Context := Parent (Context);
         end loop;

         return Context;
      end Enclosing_Context;

      --  Local variables

      Context : constant Node_Id := Enclosing_Context;

   begin
      --  Optimization, if the returned value (which is on the sec-stack) is
      --  returned again, no need to copy/readjust/finalize, we can just pass
      --  the value thru (see Expand_N_Simple_Return_Statement), and thus no
      --  attachment is needed

      if Nkind (Parent (N)) = N_Simple_Return_Statement then
         return;
      end if;

      --  Resolution is now finished, make sure we don't start analysis again
      --  because of the duplication.

      Set_Analyzed (N);

      --  A function which returns a controlled object uses the secondary
      --  stack. Rewrite the call into a temporary which obtains the result of
      --  the function using 'reference.

      Remove_Side_Effects (N);

      --  The function call is part of an if expression dependent expression.
      --  The temporary result must live as long as the if expression itself,
      --  otherwise it will be finalized too early. Mark the transient as
      --  processed to avoid untimely finalization.

      --  Why no special handling for case expressions here ???

      if Present (Context)
        and then Nkind (Context) = N_If_Expression
        and then Nkind (N) = N_Explicit_Dereference
      then
         Set_Is_Processed_Transient (Entity (Prefix (N)));
      end if;
   end Expand_Ctrl_Function_Call;

   --------------------------
   -- Expand_Inlined_Call --
   --------------------------

   procedure Expand_Inlined_Call
    (N         : Node_Id;
     Subp      : Entity_Id;
     Orig_Subp : Entity_Id)
   is
      Loc       : constant Source_Ptr := Sloc (N);
      Is_Predef : constant Boolean :=
                   Is_Predefined_File_Name
                     (Unit_File_Name (Get_Source_Unit (Subp)));
      Orig_Bod  : constant Node_Id :=
                    Body_To_Inline (Unit_Declaration_Node (Subp));

      Blk      : Node_Id;
      Bod      : Node_Id;
      Decl     : Node_Id;
      Decls    : constant List_Id := New_List;
      Exit_Lab : Entity_Id := Empty;
      F        : Entity_Id;
      A        : Node_Id;
      Lab_Decl : Node_Id;
      Lab_Id   : Node_Id;
      New_A    : Node_Id;
      Num_Ret  : Int := 0;
      Ret_Type : Entity_Id;

      Targ : Node_Id;
      --  The target of the call. If context is an assignment statement then
      --  this is the left-hand side of the assignment. else it is a temporary
      --  to which the return value is assigned prior to rewriting the call.

      Targ1 : Node_Id;
      --  A separate target used when the return type is unconstrained

      Temp     : Entity_Id;
      Temp_Typ : Entity_Id;

      Return_Object : Entity_Id := Empty;
      --  Entity in declaration in an extended_return_statement

      Is_Unc : constant Boolean :=
                 Is_Array_Type (Etype (Subp))
                   and then not Is_Constrained (Etype (Subp));
      --  If the type returned by the function is unconstrained and the call
      --  can be inlined, special processing is required.

      procedure Make_Exit_Label;
      --  Build declaration for exit label to be used in Return statements,
      --  sets Exit_Lab (the label node) and Lab_Decl (corresponding implicit
      --  declaration). Does nothing if Exit_Lab already set.

      function Process_Formals (N : Node_Id) return Traverse_Result;
      --  Replace occurrence of a formal with the corresponding actual, or the
      --  thunk generated for it.

      function Process_Sloc (Nod : Node_Id) return Traverse_Result;
      --  If the call being expanded is that of an internal subprogram, set the
      --  sloc of the generated block to that of the call itself, so that the
      --  expansion is skipped by the "next" command in gdb.
      --  Same processing for a subprogram in a predefined file, e.g.
      --  Ada.Tags. If Debug_Generated_Code is true, suppress this change to
      --  simplify our own development.

      procedure Rewrite_Function_Call (N : Node_Id; Blk : Node_Id);
      --  If the function body is a single expression, replace call with
      --  expression, else insert block appropriately.

      procedure Rewrite_Procedure_Call (N : Node_Id; Blk : Node_Id);
      --  If procedure body has no local variables, inline body without
      --  creating block, otherwise rewrite call with block.

      function Formal_Is_Used_Once (Formal : Entity_Id) return Boolean;
      --  Determine whether a formal parameter is used only once in Orig_Bod

      ---------------------
      -- Make_Exit_Label --
      ---------------------

      procedure Make_Exit_Label is
         Lab_Ent : Entity_Id;
      begin
         if No (Exit_Lab) then
            Lab_Ent := Make_Temporary (Loc, 'L');
            Lab_Id  := New_Reference_To (Lab_Ent, Loc);
            Exit_Lab := Make_Label (Loc, Lab_Id);
            Lab_Decl :=
              Make_Implicit_Label_Declaration (Loc,
                Defining_Identifier  => Lab_Ent,
                Label_Construct      => Exit_Lab);
         end if;
      end Make_Exit_Label;

      ---------------------
      -- Process_Formals --
      ---------------------

      function Process_Formals (N : Node_Id) return Traverse_Result is
         A   : Entity_Id;
         E   : Entity_Id;
         Ret : Node_Id;

      begin
         if Is_Entity_Name (N) and then Present (Entity (N)) then
            E := Entity (N);

            if Is_Formal (E)
              and then Scope (E) = Subp
            then
               A := Renamed_Object (E);

               --  Rewrite the occurrence of the formal into an occurrence of
               --  the actual. Also establish visibility on the proper view of
               --  the actual's subtype for the body's context (if the actual's
               --  subtype is private at the call point but its full view is
               --  visible to the body, then the inlined tree here must be
               --  analyzed with the full view).

               if Is_Entity_Name (A) then
                  Rewrite (N, New_Occurrence_Of (Entity (A), Loc));
                  Check_Private_View (N);

               elsif Nkind (A) = N_Defining_Identifier then
                  Rewrite (N, New_Occurrence_Of (A, Loc));
                  Check_Private_View (N);

               --  Numeric literal

               else
                  Rewrite (N, New_Copy (A));
               end if;
            end if;

            return Skip;

         elsif Is_Entity_Name (N)
           and then Present (Return_Object)
           and then Chars (N) = Chars (Return_Object)
         then
            --  Occurrence within an extended return statement. The return
            --  object is local to the body been inlined, and thus the generic
            --  copy is not analyzed yet, so we match by name, and replace it
            --  with target of call.

            if Nkind (Targ) = N_Defining_Identifier then
               Rewrite (N, New_Occurrence_Of (Targ, Loc));
            else
               Rewrite (N, New_Copy_Tree (Targ));
            end if;

            return Skip;

         elsif Nkind (N) = N_Simple_Return_Statement then
            if No (Expression (N)) then
               Make_Exit_Label;
               Rewrite (N,
                 Make_Goto_Statement (Loc, Name => New_Copy (Lab_Id)));

            else
               if Nkind (Parent (N)) = N_Handled_Sequence_Of_Statements
                 and then Nkind (Parent (Parent (N))) = N_Subprogram_Body
               then
                  --  Function body is a single expression. No need for
                  --  exit label.

                  null;

               else
                  Num_Ret := Num_Ret + 1;
                  Make_Exit_Label;
               end if;

               --  Because of the presence of private types, the views of the
               --  expression and the context may be different, so place an
               --  unchecked conversion to the context type to avoid spurious
               --  errors, e.g. when the expression is a numeric literal and
               --  the context is private. If the expression is an aggregate,
               --  use a qualified expression, because an aggregate is not a
               --  legal argument of a conversion.

               if Nkind_In (Expression (N), N_Aggregate, N_Null) then
                  Ret :=
                    Make_Qualified_Expression (Sloc (N),
                      Subtype_Mark => New_Occurrence_Of (Ret_Type, Sloc (N)),
                      Expression => Relocate_Node (Expression (N)));
               else
                  Ret :=
                    Unchecked_Convert_To
                      (Ret_Type, Relocate_Node (Expression (N)));
               end if;

               if Nkind (Targ) = N_Defining_Identifier then
                  Rewrite (N,
                    Make_Assignment_Statement (Loc,
                      Name       => New_Occurrence_Of (Targ, Loc),
                      Expression => Ret));
               else
                  Rewrite (N,
                    Make_Assignment_Statement (Loc,
                      Name       => New_Copy (Targ),
                      Expression => Ret));
               end if;

               Set_Assignment_OK (Name (N));

               if Present (Exit_Lab) then
                  Insert_After (N,
                    Make_Goto_Statement (Loc, Name => New_Copy (Lab_Id)));
               end if;
            end if;

            return OK;

         --  An extended return becomes a block whose first statement is the
         --  assignment of the initial expression of the return object to the
         --  target of the call itself.

         elsif Nkind (N) = N_Extended_Return_Statement then
            declare
               Return_Decl : constant Entity_Id :=
                               First (Return_Object_Declarations (N));
               Assign      : Node_Id;

            begin
               Return_Object := Defining_Identifier (Return_Decl);

               if Present (Expression (Return_Decl)) then
                  if Nkind (Targ) = N_Defining_Identifier then
                     Assign :=
                       Make_Assignment_Statement (Loc,
                         Name       => New_Occurrence_Of (Targ, Loc),
                         Expression => Expression (Return_Decl));
                  else
                     Assign :=
                       Make_Assignment_Statement (Loc,
                         Name       => New_Copy (Targ),
                         Expression => Expression (Return_Decl));
                  end if;

                  Set_Assignment_OK (Name (Assign));
                  Prepend (Assign,
                    Statements (Handled_Statement_Sequence (N)));
               end if;

               Rewrite (N,
                 Make_Block_Statement (Loc,
                    Handled_Statement_Sequence =>
                      Handled_Statement_Sequence (N)));

               return OK;
            end;

         --  Remove pragma Unreferenced since it may refer to formals that
         --  are not visible in the inlined body, and in any case we will
         --  not be posting warnings on the inlined body so it is unneeded.

         elsif Nkind (N) = N_Pragma
           and then Pragma_Name (N) = Name_Unreferenced
         then
            Rewrite (N, Make_Null_Statement (Sloc (N)));
            return OK;

         else
            return OK;
         end if;
      end Process_Formals;

      procedure Replace_Formals is new Traverse_Proc (Process_Formals);

      ------------------
      -- Process_Sloc --
      ------------------

      function Process_Sloc (Nod : Node_Id) return Traverse_Result is
      begin
         if not Debug_Generated_Code then
            Set_Sloc (Nod, Sloc (N));
            Set_Comes_From_Source (Nod, False);
         end if;

         return OK;
      end Process_Sloc;

      procedure Reset_Slocs is new Traverse_Proc (Process_Sloc);

      ---------------------------
      -- Rewrite_Function_Call --
      ---------------------------

      procedure Rewrite_Function_Call (N : Node_Id; Blk : Node_Id) is
         HSS : constant Node_Id := Handled_Statement_Sequence (Blk);
         Fst : constant Node_Id := First (Statements (HSS));

      begin
         --  Optimize simple case: function body is a single return statement,
         --  which has been expanded into an assignment.

         if Is_Empty_List (Declarations (Blk))
           and then Nkind (Fst) = N_Assignment_Statement
           and then No (Next (Fst))
         then
            --  The function call may have been rewritten as the temporary
            --  that holds the result of the call, in which case remove the
            --  now useless declaration.

            if Nkind (N) = N_Identifier
              and then Nkind (Parent (Entity (N))) = N_Object_Declaration
            then
               Rewrite (Parent (Entity (N)), Make_Null_Statement (Loc));
            end if;

            Rewrite (N, Expression (Fst));

         elsif Nkind (N) = N_Identifier
           and then Nkind (Parent (Entity (N))) = N_Object_Declaration
         then
            --  The block assigns the result of the call to the temporary

            Insert_After (Parent (Entity (N)), Blk);

         --  If the context is an assignment, and the left-hand side is free of
         --  side-effects, the replacement is also safe.
         --  Can this be generalized further???

         elsif Nkind (Parent (N)) = N_Assignment_Statement
           and then
            (Is_Entity_Name (Name (Parent (N)))
              or else
                (Nkind (Name (Parent (N))) = N_Explicit_Dereference
                  and then Is_Entity_Name (Prefix (Name (Parent (N)))))

              or else
                (Nkind (Name (Parent (N))) = N_Selected_Component
                  and then Is_Entity_Name (Prefix (Name (Parent (N))))))
         then
            --  Replace assignment with the block

            declare
               Original_Assignment : constant Node_Id := Parent (N);

            begin
               --  Preserve the original assignment node to keep the complete
               --  assignment subtree consistent enough for Analyze_Assignment
               --  to proceed (specifically, the original Lhs node must still
               --  have an assignment statement as its parent).

               --  We cannot rely on Original_Node to go back from the block
               --  node to the assignment node, because the assignment might
               --  already be a rewrite substitution.

               Discard_Node (Relocate_Node (Original_Assignment));
               Rewrite (Original_Assignment, Blk);
            end;

         elsif Nkind (Parent (N)) = N_Object_Declaration then
            Set_Expression (Parent (N), Empty);
            Insert_After (Parent (N), Blk);

         elsif Is_Unc then
            Insert_Before (Parent (N), Blk);
         end if;
      end Rewrite_Function_Call;

      ----------------------------
      -- Rewrite_Procedure_Call --
      ----------------------------

      procedure Rewrite_Procedure_Call (N : Node_Id; Blk : Node_Id) is
         HSS  : constant Node_Id := Handled_Statement_Sequence (Blk);

      begin
         --  If there is a transient scope for N, this will be the scope of the
         --  actions for N, and the statements in Blk need to be within this
         --  scope. For example, they need to have visibility on the constant
         --  declarations created for the formals.

         --  If N needs no transient scope, and if there are no declarations in
         --  the inlined body, we can do a little optimization and insert the
         --  statements for the body directly after N, and rewrite N to a
         --  null statement, instead of rewriting N into a full-blown block
         --  statement.

         if not Scope_Is_Transient
           and then Is_Empty_List (Declarations (Blk))
         then
            Insert_List_After (N, Statements (HSS));
            Rewrite (N, Make_Null_Statement (Loc));
         else
            Rewrite (N, Blk);
         end if;
      end Rewrite_Procedure_Call;

      -------------------------
      -- Formal_Is_Used_Once --
      -------------------------

      function Formal_Is_Used_Once (Formal : Entity_Id) return Boolean is
         Use_Counter : Int := 0;

         function Count_Uses (N : Node_Id) return Traverse_Result;
         --  Traverse the tree and count the uses of the formal parameter.
         --  In this case, for optimization purposes, we do not need to
         --  continue the traversal once more than one use is encountered.

         ----------------
         -- Count_Uses --
         ----------------

         function Count_Uses (N : Node_Id) return Traverse_Result is
         begin
            --  The original node is an identifier

            if Nkind (N) = N_Identifier
              and then Present (Entity (N))

               --  Original node's entity points to the one in the copied body

              and then Nkind (Entity (N)) = N_Identifier
              and then Present (Entity (Entity (N)))

               --  The entity of the copied node is the formal parameter

              and then Entity (Entity (N)) = Formal
            then
               Use_Counter := Use_Counter + 1;

               if Use_Counter > 1 then

                  --  Denote more than one use and abandon the traversal

                  Use_Counter := 2;
                  return Abandon;

               end if;
            end if;

            return OK;
         end Count_Uses;

         procedure Count_Formal_Uses is new Traverse_Proc (Count_Uses);

      --  Start of processing for Formal_Is_Used_Once

      begin
         Count_Formal_Uses (Orig_Bod);
         return Use_Counter = 1;
      end Formal_Is_Used_Once;

   --  Start of processing for Expand_Inlined_Call

   begin
      --  Check for an illegal attempt to inline a recursive procedure. If the
      --  subprogram has parameters this is detected when trying to supply a
      --  binding for parameters that already have one. For parameterless
      --  subprograms this must be done explicitly.

      if In_Open_Scopes (Subp) then
         Error_Msg_N ("call to recursive subprogram cannot be inlined?", N);
         Set_Is_Inlined (Subp, False);
         return;
      end if;

      if Nkind (Orig_Bod) = N_Defining_Identifier
        or else Nkind (Orig_Bod) = N_Defining_Operator_Symbol
      then
         --  Subprogram is renaming_as_body. Calls occurring after the renaming
         --  can be replaced with calls to the renamed entity directly, because
         --  the subprograms are subtype conformant. If the renamed subprogram
         --  is an inherited operation, we must redo the expansion because
         --  implicit conversions may be needed. Similarly, if the renamed
         --  entity is inlined, expand the call for further optimizations.

         Set_Name (N, New_Occurrence_Of (Orig_Bod, Loc));

         if Present (Alias (Orig_Bod)) or else Is_Inlined (Orig_Bod) then
            Expand_Call (N);
         end if;

         return;
      end if;

      --  Use generic machinery to copy body of inlined subprogram, as if it
      --  were an instantiation, resetting source locations appropriately, so
      --  that nested inlined calls appear in the main unit.

      Save_Env (Subp, Empty);
      Set_Copied_Sloc_For_Inlined_Body (N, Defining_Entity (Orig_Bod));

      Bod := Copy_Generic_Node (Orig_Bod, Empty, Instantiating => True);
      Blk :=
        Make_Block_Statement (Loc,
          Declarations => Declarations (Bod),
          Handled_Statement_Sequence => Handled_Statement_Sequence (Bod));

<<<<<<< HEAD
      if No (Declarations (Bod)) then
         Set_Declarations (Blk, New_List);
      end if;

      --  For the unconstrained case, capture the name of the local variable
      --  that holds the result. This must be the first declaration in the
      --  block, because its bounds cannot depend on local variables. Otherwise
      --  there is no way to declare the result outside of the block. Needless
      --  to say, in general the bounds will depend on the actuals in the call.

      --  If the context is an assignment statement, as is the case for the
      --  expansion of an extended return, the left-hand side provides bounds
      --  even if the return type is unconstrained.
=======
      --  New semantics

      else
         declare
            Bod : Node_Id;

         begin
            --  General case

            if not Is_Unc then
               Bod :=
                 Copy_Generic_Node (Orig_Bod, Empty, Instantiating => True);
               Blk :=
                 Make_Block_Statement (Loc,
                                       Declarations => Declarations (Bod),
                                       Handled_Statement_Sequence =>
                                         Handled_Statement_Sequence (Bod));

            --  Inline a call to a function that returns an unconstrained type.
            --  The semantic analyzer checked that frontend-inlined functions
            --  returning unconstrained types have no declarations and have
            --  a single extended return statement. As part of its processing
            --  the function was split in two subprograms: a procedure P and
            --  a function F that has a block with a call to procedure P (see
            --  Split_Unconstrained_Function).

            else
               pragma Assert
                 (Nkind
                   (First
                     (Statements (Handled_Statement_Sequence (Orig_Bod))))
                  = N_Block_Statement);

               declare
                  Blk_Stmt    : constant Node_Id :=
                    First
                      (Statements
                        (Handled_Statement_Sequence (Orig_Bod)));
                  First_Stmt  : constant Node_Id :=
                    First
                      (Statements
                        (Handled_Statement_Sequence (Blk_Stmt)));
                  Second_Stmt : constant Node_Id := Next (First_Stmt);

               begin
                  pragma Assert
                    (Nkind (First_Stmt) = N_Procedure_Call_Statement
                      and then Nkind (Second_Stmt) = N_Simple_Return_Statement
                      and then No (Next (Second_Stmt)));

                  Bod :=
                    Copy_Generic_Node
                      (First
                        (Statements (Handled_Statement_Sequence (Orig_Bod))),
                       Empty, Instantiating => True);
                  Blk := Bod;

                  --  Capture the name of the local variable that holds the
                  --  result. This must be the first declaration in the block,
                  --  because its bounds cannot depend on local variables.
                  --  Otherwise there is no way to declare the result outside
                  --  of the block. Needless to say, in general the bounds will
                  --  depend on the actuals in the call.

                  if Nkind (Parent (N)) /= N_Assignment_Statement then
                     Targ1 := Defining_Identifier (First (Declarations (Blk)));

                  --  If the context is an assignment statement, as is the case
                  --  for the expansion of an extended return, the left-hand
                  --  side provides bounds even if the return type is
                  --  unconstrained.
>>>>>>> 747e4b8f

      if Is_Unc then
         if Nkind (Parent (N)) /= N_Assignment_Statement then
            Targ1 := Defining_Identifier (First (Declarations (Blk)));
         else
            Targ1 := Name (Parent (N));
         end if;
      end if;

      --  If this is a derived function, establish the proper return type

      if Present (Orig_Subp) and then Orig_Subp /= Subp then
         Ret_Type := Etype (Orig_Subp);
      else
         Ret_Type := Etype (Subp);
      end if;

      --  Create temporaries for the actuals that are expressions, or that are
      --  scalars and require copying to preserve semantics.

      F := First_Formal (Subp);
      A := First_Actual (N);
      while Present (F) loop
         if Present (Renamed_Object (F)) then
            Error_Msg_N ("cannot inline call to recursive subprogram", N);
            return;
         end if;

         --  Reset Last_Assignment for any parameters of mode out or in out, to
         --  prevent spurious warnings about overwriting for assignments to the
         --  formal in the inlined code.

         if Is_Entity_Name (A) and then Ekind (F) /= E_In_Parameter then
            Set_Last_Assignment (Entity (A), Empty);
         end if;

         --  If the argument may be a controlling argument in a call within
         --  the inlined body, we must preserve its classwide nature to insure
         --  that dynamic dispatching take place subsequently. If the formal
         --  has a constraint it must be preserved to retain the semantics of
         --  the body.

         if Is_Class_Wide_Type (Etype (F))
           or else (Is_Access_Type (Etype (F))
                     and then Is_Class_Wide_Type (Designated_Type (Etype (F))))
         then
            Temp_Typ := Etype (F);

         elsif Base_Type (Etype (F)) = Base_Type (Etype (A))
           and then Etype (F) /= Base_Type (Etype (F))
         then
            Temp_Typ := Etype (F);
         else
            Temp_Typ := Etype (A);
         end if;

         --  If the actual is a simple name or a literal, no need to
         --  create a temporary, object can be used directly.

         --  If the actual is a literal and the formal has its address taken,
         --  we cannot pass the literal itself as an argument, so its value
         --  must be captured in a temporary.

         if (Is_Entity_Name (A)
              and then
               (not Is_Scalar_Type (Etype (A))
                 or else Ekind (Entity (A)) = E_Enumeration_Literal))

         --  When the actual is an identifier and the corresponding formal is
         --  used only once in the original body, the formal can be substituted
         --  directly with the actual parameter.

           or else (Nkind (A) = N_Identifier
             and then Formal_Is_Used_Once (F))

           or else
             (Nkind_In (A, N_Real_Literal,
                           N_Integer_Literal,
                           N_Character_Literal)
               and then not Address_Taken (F))
         then
            if Etype (F) /= Etype (A) then
               Set_Renamed_Object
                 (F, Unchecked_Convert_To (Etype (F), Relocate_Node (A)));
            else
               Set_Renamed_Object (F, A);
            end if;

         else
            Temp := Make_Temporary (Loc, 'C');

            --  If the actual for an in/in-out parameter is a view conversion,
            --  make it into an unchecked conversion, given that an untagged
            --  type conversion is not a proper object for a renaming.

            --  In-out conversions that involve real conversions have already
            --  been transformed in Expand_Actuals.

            if Nkind (A) = N_Type_Conversion
              and then Ekind (F) /= E_In_Parameter
            then
               New_A :=
                 Make_Unchecked_Type_Conversion (Loc,
                   Subtype_Mark => New_Occurrence_Of (Etype (F), Loc),
                   Expression   => Relocate_Node (Expression (A)));

            elsif Etype (F) /= Etype (A) then
               New_A := Unchecked_Convert_To (Etype (F), Relocate_Node (A));
               Temp_Typ := Etype (F);

            else
               New_A := Relocate_Node (A);
            end if;

            Set_Sloc (New_A, Sloc (N));

            --  If the actual has a by-reference type, it cannot be copied,
            --  so its value is captured in a renaming declaration. Otherwise
            --  declare a local constant initialized with the actual.

            --  We also use a renaming declaration for expressions of an array
            --  type that is not bit-packed, both for efficiency reasons and to
            --  respect the semantics of the call: in most cases the original
            --  call will pass the parameter by reference, and thus the inlined
            --  code will have the same semantics.

            if Ekind (F) = E_In_Parameter
              and then not Is_By_Reference_Type (Etype (A))
              and then
                (not Is_Array_Type (Etype (A))
                  or else not Is_Object_Reference (A)
                  or else Is_Bit_Packed_Array (Etype (A)))
            then
               Decl :=
                 Make_Object_Declaration (Loc,
                   Defining_Identifier => Temp,
                   Constant_Present    => True,
                   Object_Definition   => New_Occurrence_Of (Temp_Typ, Loc),
                   Expression          => New_A);
            else
               Decl :=
                 Make_Object_Renaming_Declaration (Loc,
                   Defining_Identifier => Temp,
                   Subtype_Mark        => New_Occurrence_Of (Temp_Typ, Loc),
                   Name                => New_A);
            end if;

            Append (Decl, Decls);
            Set_Renamed_Object (F, Temp);
         end if;

         Next_Formal (F);
         Next_Actual (A);
      end loop;

      --  Establish target of function call. If context is not assignment or
      --  declaration, create a temporary as a target. The declaration for the
      --  temporary may be subsequently optimized away if the body is a single
      --  expression, or if the left-hand side of the assignment is simple
      --  enough, i.e. an entity or an explicit dereference of one.

      if Ekind (Subp) = E_Function then
         if Nkind (Parent (N)) = N_Assignment_Statement
           and then Is_Entity_Name (Name (Parent (N)))
         then
            Targ := Name (Parent (N));

         elsif Nkind (Parent (N)) = N_Assignment_Statement
           and then Nkind (Name (Parent (N))) = N_Explicit_Dereference
           and then Is_Entity_Name (Prefix (Name (Parent (N))))
         then
            Targ := Name (Parent (N));

         elsif Nkind (Parent (N)) = N_Assignment_Statement
           and then Nkind (Name (Parent (N))) = N_Selected_Component
           and then Is_Entity_Name (Prefix (Name (Parent (N))))
         then
            Targ := New_Copy_Tree (Name (Parent (N)));

         elsif Nkind (Parent (N)) = N_Object_Declaration
           and then Is_Limited_Type (Etype (Subp))
         then
            Targ := Defining_Identifier (Parent (N));

         else
            --  Replace call with temporary and create its declaration

            Temp := Make_Temporary (Loc, 'C');
            Set_Is_Internal (Temp);

            --  For the unconstrained case, the generated temporary has the
            --  same constrained declaration as the result variable. It may
            --  eventually be possible to remove that temporary and use the
            --  result variable directly.

            if Is_Unc
              and then Nkind (Parent (N)) /= N_Assignment_Statement
            then
               Decl :=
                 Make_Object_Declaration (Loc,
                   Defining_Identifier => Temp,
                   Object_Definition   =>
                     New_Copy_Tree (Object_Definition (Parent (Targ1))));

               Replace_Formals (Decl);

            else
               Decl :=
                 Make_Object_Declaration (Loc,
                   Defining_Identifier => Temp,
                   Object_Definition   => New_Occurrence_Of (Ret_Type, Loc));

               Set_Etype (Temp, Ret_Type);
            end if;

            Set_No_Initialization (Decl);
            Append (Decl, Decls);
            Rewrite (N, New_Occurrence_Of (Temp, Loc));
            Targ := Temp;
         end if;
      end if;

      Insert_Actions (N, Decls);

<<<<<<< HEAD
=======
      if Is_Unc_Decl then

         --  Special management for inlining a call to a function that returns
         --  an unconstrained type and initializes an object declaration: we
         --  avoid generating undesired extra calls and goto statements.

         --     Given:
         --                 function Func (...) return ...
         --                 begin
         --                    declare
         --                       Result : String (1 .. 4);
         --                    begin
         --                       Proc (Result, ...);
         --                       return Result;
         --                    end;
         --                 end F;

         --                 Result : String := Func (...);

         --     Replace this object declaration by:

         --                 Result : String (1 .. 4);
         --                 Proc (Result, ...);

         Remove_Homonym (Targ);

         Decl :=
           Make_Object_Declaration
             (Loc,
              Defining_Identifier => Targ,
              Object_Definition   =>
                New_Copy_Tree (Object_Definition (Parent (Targ1))));
         Replace_Formals (Decl);
         Rewrite (Parent (N), Decl);
         Analyze (Parent (N));

         --  Avoid spurious warnings since we know that this declaration is
         --  referenced by the procedure call.

         Set_Never_Set_In_Source (Targ, False);

         --  Remove the local declaration of the extended return stmt from the
         --  inlined code

         Remove (Parent (Targ1));

         --  Update the reference to the result (since we have rewriten the
         --  object declaration)

         declare
            Blk_Call_Stmt : Node_Id;

         begin
            --  Capture the call to the procedure

            Blk_Call_Stmt :=
              First (Statements (Handled_Statement_Sequence (Blk)));
            pragma Assert
              (Nkind (Blk_Call_Stmt) = N_Procedure_Call_Statement);

            Remove (First (Parameter_Associations (Blk_Call_Stmt)));
            Prepend_To (Parameter_Associations (Blk_Call_Stmt),
              New_Reference_To (Targ, Loc));
         end;

         --  Remove the return statement

         pragma Assert
           (Nkind (Last (Statements (Handled_Statement_Sequence (Blk)))) =
                                                   N_Simple_Return_Statement);

         Remove (Last (Statements (Handled_Statement_Sequence (Blk))));
      end if;

>>>>>>> 747e4b8f
      --  Traverse the tree and replace formals with actuals or their thunks.
      --  Attach block to tree before analysis and rewriting.

      Replace_Formals (Blk);
      Set_Parent (Blk, N);

      if not Comes_From_Source (Subp) or else Is_Predef then
         Reset_Slocs (Blk);
      end if;

      if Present (Exit_Lab) then

         --  If the body was a single expression, the single return statement
         --  and the corresponding label are useless.

         if Num_Ret = 1
           and then
             Nkind (Last (Statements (Handled_Statement_Sequence (Blk)))) =
                                                            N_Goto_Statement
         then
            Remove (Last (Statements (Handled_Statement_Sequence (Blk))));
         else
            Append (Lab_Decl, (Declarations (Blk)));
            Append (Exit_Lab, Statements (Handled_Statement_Sequence (Blk)));
         end if;
      end if;

      --  Analyze Blk with In_Inlined_Body set, to avoid spurious errors
      --  on conflicting private views that Gigi would ignore. If this is a
      --  predefined unit, analyze with checks off, as is done in the non-
      --  inlined run-time units.

      declare
         I_Flag : constant Boolean := In_Inlined_Body;

      begin
         In_Inlined_Body := True;

         if Is_Predef then
            declare
               Style : constant Boolean := Style_Check;
            begin
               Style_Check := False;
               Analyze (Blk, Suppress => All_Checks);
               Style_Check := Style;
            end;

         else
            Analyze (Blk);
         end if;

         In_Inlined_Body := I_Flag;
      end;

      if Ekind (Subp) = E_Procedure then
         Rewrite_Procedure_Call (N, Blk);

      else
         Rewrite_Function_Call (N, Blk);

         --  For the unconstrained case, the replacement of the call has been
         --  made prior to the complete analysis of the generated declarations.
         --  Propagate the proper type now.

         if Is_Unc then
            if Nkind (N) = N_Identifier then
               Set_Etype (N, Etype (Entity (N)));
            else
               Set_Etype (N, Etype (Targ1));
            end if;
         end if;
      end if;

      Restore_Env;

      --  Cleanup mapping between formals and actuals for other expansions

      F := First_Formal (Subp);
      while Present (F) loop
         Set_Renamed_Object (F, Empty);
         Next_Formal (F);
      end loop;
   end Expand_Inlined_Call;

   ----------------------------------------
   -- Expand_N_Extended_Return_Statement --
   ----------------------------------------

   --  If there is a Handled_Statement_Sequence, we rewrite this:

   --     return Result : T := <expression> do
   --        <handled_seq_of_stms>
   --     end return;

   --  to be:

   --     declare
   --        Result : T := <expression>;
   --     begin
   --        <handled_seq_of_stms>
   --        return Result;
   --     end;

   --  Otherwise (no Handled_Statement_Sequence), we rewrite this:

   --     return Result : T := <expression>;

   --  to be:

   --     return <expression>;

   --  unless it's build-in-place or there's no <expression>, in which case
   --  we generate:

   --     declare
   --        Result : T := <expression>;
   --     begin
   --        return Result;
   --     end;

   --  Note that this case could have been written by the user as an extended
   --  return statement, or could have been transformed to this from a simple
   --  return statement.

   --  That is, we need to have a reified return object if there are statements
   --  (which might refer to it) or if we're doing build-in-place (so we can
   --  set its address to the final resting place or if there is no expression
   --  (in which case default initial values might need to be set).

   procedure Expand_N_Extended_Return_Statement (N : Node_Id) is
      Loc : constant Source_Ptr := Sloc (N);

      Par_Func     : constant Entity_Id :=
                       Return_Applies_To (Return_Statement_Entity (N));
      Result_Subt  : constant Entity_Id := Etype (Par_Func);
      Ret_Obj_Id   : constant Entity_Id :=
                       First_Entity (Return_Statement_Entity (N));
      Ret_Obj_Decl : constant Node_Id := Parent (Ret_Obj_Id);

      Is_Build_In_Place : constant Boolean :=
                            Is_Build_In_Place_Function (Par_Func);

      Exp         : Node_Id;
      HSS         : Node_Id;
      Result      : Node_Id;
      Return_Stmt : Node_Id;
      Stmts       : List_Id;

      function Build_Heap_Allocator
        (Temp_Id    : Entity_Id;
         Temp_Typ   : Entity_Id;
         Func_Id    : Entity_Id;
         Ret_Typ    : Entity_Id;
         Alloc_Expr : Node_Id) return Node_Id;
      --  Create the statements necessary to allocate a return object on the
      --  caller's master. The master is available through implicit parameter
      --  BIPfinalizationmaster.
      --
      --    if BIPfinalizationmaster /= null then
      --       declare
      --          type Ptr_Typ is access Ret_Typ;
      --          for Ptr_Typ'Storage_Pool use
      --                Base_Pool (BIPfinalizationmaster.all).all;
      --          Local : Ptr_Typ;
      --
      --       begin
      --          procedure Allocate (...) is
      --          begin
      --             System.Storage_Pools.Subpools.Allocate_Any (...);
      --          end Allocate;
      --
      --          Local := <Alloc_Expr>;
      --          Temp_Id := Temp_Typ (Local);
      --       end;
      --    end if;
      --
      --  Temp_Id is the temporary which is used to reference the internally
      --  created object in all allocation forms. Temp_Typ is the type of the
      --  temporary. Func_Id is the enclosing function. Ret_Typ is the return
      --  type of Func_Id. Alloc_Expr is the actual allocator.

      function Move_Activation_Chain return Node_Id;
      --  Construct a call to System.Tasking.Stages.Move_Activation_Chain
      --  with parameters:
      --    From         current activation chain
      --    To           activation chain passed in by the caller
      --    New_Master   master passed in by the caller

      --------------------------
      -- Build_Heap_Allocator --
      --------------------------

      function Build_Heap_Allocator
        (Temp_Id    : Entity_Id;
         Temp_Typ   : Entity_Id;
         Func_Id    : Entity_Id;
         Ret_Typ    : Entity_Id;
         Alloc_Expr : Node_Id) return Node_Id
      is
      begin
         pragma Assert (Is_Build_In_Place_Function (Func_Id));

         --  Processing for build-in-place object allocation. This is disabled
         --  on .NET/JVM because the targets do not support pools.

         if VM_Target = No_VM
           and then Needs_Finalization (Ret_Typ)
         then
            declare
               Decls      : constant List_Id := New_List;
               Fin_Mas_Id : constant Entity_Id :=
                              Build_In_Place_Formal
                                (Func_Id, BIP_Finalization_Master);
               Stmts      : constant List_Id := New_List;
               Desig_Typ  : Entity_Id;
               Local_Id   : Entity_Id;
               Pool_Id    : Entity_Id;
               Ptr_Typ    : Entity_Id;

            begin
               --  Generate:
               --    Pool_Id renames Base_Pool (BIPfinalizationmaster.all).all;

               Pool_Id := Make_Temporary (Loc, 'P');

               Append_To (Decls,
                 Make_Object_Renaming_Declaration (Loc,
                   Defining_Identifier => Pool_Id,
                   Subtype_Mark        =>
                     New_Reference_To (RTE (RE_Root_Storage_Pool), Loc),
                   Name                =>
                     Make_Explicit_Dereference (Loc,
                       Prefix =>
                         Make_Function_Call (Loc,
                           Name                   =>
                             New_Reference_To (RTE (RE_Base_Pool), Loc),
                           Parameter_Associations => New_List (
                             Make_Explicit_Dereference (Loc,
                               Prefix =>
                                 New_Reference_To (Fin_Mas_Id, Loc)))))));

               --  Create an access type which uses the storage pool of the
               --  caller's master. This additional type is necessary because
               --  the finalization master cannot be associated with the type
               --  of the temporary. Otherwise the secondary stack allocation
               --  will fail.

               Desig_Typ := Ret_Typ;

               --  Ensure that the build-in-place machinery uses a fat pointer
               --  when allocating an unconstrained array on the heap. In this
               --  case the result object type is a constrained array type even
               --  though the function type is unconstrained.

               if Ekind (Desig_Typ) = E_Array_Subtype then
                  Desig_Typ := Base_Type (Desig_Typ);
               end if;

               --  Generate:
               --    type Ptr_Typ is access Desig_Typ;

               Ptr_Typ := Make_Temporary (Loc, 'P');

               Append_To (Decls,
                 Make_Full_Type_Declaration (Loc,
                   Defining_Identifier => Ptr_Typ,
                   Type_Definition     =>
                     Make_Access_To_Object_Definition (Loc,
                       Subtype_Indication =>
                         New_Reference_To (Desig_Typ, Loc))));

               --  Perform minor decoration in order to set the master and the
               --  storage pool attributes.

               Set_Ekind (Ptr_Typ, E_Access_Type);
               Set_Finalization_Master     (Ptr_Typ, Fin_Mas_Id);
               Set_Associated_Storage_Pool (Ptr_Typ, Pool_Id);

               --  Create the temporary, generate:
               --    Local_Id : Ptr_Typ;

               Local_Id := Make_Temporary (Loc, 'T');

               Append_To (Decls,
                 Make_Object_Declaration (Loc,
                   Defining_Identifier => Local_Id,
                   Object_Definition   =>
                     New_Reference_To (Ptr_Typ, Loc)));

               --  Allocate the object, generate:
               --    Local_Id := <Alloc_Expr>;

               Append_To (Stmts,
                 Make_Assignment_Statement (Loc,
                   Name       => New_Reference_To (Local_Id, Loc),
                   Expression => Alloc_Expr));

               --  Generate:
               --    Temp_Id := Temp_Typ (Local_Id);

               Append_To (Stmts,
                 Make_Assignment_Statement (Loc,
                   Name       => New_Reference_To (Temp_Id, Loc),
                   Expression =>
                     Unchecked_Convert_To (Temp_Typ,
                       New_Reference_To (Local_Id, Loc))));

               --  Wrap the allocation in a block. This is further conditioned
               --  by checking the caller finalization master at runtime. A
               --  null value indicates a non-existent master, most likely due
               --  to a Finalize_Storage_Only allocation.

               --  Generate:
               --    if BIPfinalizationmaster /= null then
               --       declare
               --          <Decls>
               --       begin
               --          <Stmts>
               --       end;
               --    end if;

               return
                 Make_If_Statement (Loc,
                   Condition       =>
                     Make_Op_Ne (Loc,
                       Left_Opnd  => New_Reference_To (Fin_Mas_Id, Loc),
                       Right_Opnd => Make_Null (Loc)),

                   Then_Statements => New_List (
                     Make_Block_Statement (Loc,
                       Declarations               => Decls,
                       Handled_Statement_Sequence =>
                         Make_Handled_Sequence_Of_Statements (Loc,
                           Statements => Stmts))));
            end;

         --  For all other cases, generate:
         --    Temp_Id := <Alloc_Expr>;

         else
            return
              Make_Assignment_Statement (Loc,
                Name       => New_Reference_To (Temp_Id, Loc),
                Expression => Alloc_Expr);
         end if;
      end Build_Heap_Allocator;

      ---------------------------
      -- Move_Activation_Chain --
      ---------------------------

      function Move_Activation_Chain return Node_Id is
      begin
         return
           Make_Procedure_Call_Statement (Loc,
             Name                   =>
               New_Reference_To (RTE (RE_Move_Activation_Chain), Loc),

             Parameter_Associations => New_List (

               --  Source chain

               Make_Attribute_Reference (Loc,
                 Prefix         => Make_Identifier (Loc, Name_uChain),
                 Attribute_Name => Name_Unrestricted_Access),

               --  Destination chain

               New_Reference_To
                 (Build_In_Place_Formal (Par_Func, BIP_Activation_Chain), Loc),

               --  New master

               New_Reference_To
                 (Build_In_Place_Formal (Par_Func, BIP_Task_Master), Loc)));
      end Move_Activation_Chain;

   --  Start of processing for Expand_N_Extended_Return_Statement

   begin
      if Nkind (Ret_Obj_Decl) = N_Object_Declaration then
         Exp := Expression (Ret_Obj_Decl);
      else
         Exp := Empty;
      end if;

      HSS := Handled_Statement_Sequence (N);

      --  If the returned object needs finalization actions, the function must
      --  perform the appropriate cleanup should it fail to return. The state
      --  of the function itself is tracked through a flag which is coupled
      --  with the scope finalizer. There is one flag per each return object
      --  in case of multiple returns.

      if Is_Build_In_Place
        and then Needs_Finalization (Etype (Ret_Obj_Id))
      then
         declare
            Flag_Decl : Node_Id;
            Flag_Id   : Entity_Id;
            Func_Bod  : Node_Id;

         begin
            --  Recover the function body

            Func_Bod := Unit_Declaration_Node (Par_Func);

            if Nkind (Func_Bod) = N_Subprogram_Declaration then
               Func_Bod := Parent (Parent (Corresponding_Body (Func_Bod)));
            end if;

            --  Create a flag to track the function state

            Flag_Id := Make_Temporary (Loc, 'F');
            Set_Status_Flag_Or_Transient_Decl (Ret_Obj_Id, Flag_Id);

            --  Insert the flag at the beginning of the function declarations,
            --  generate:
            --    Fnn : Boolean := False;

            Flag_Decl :=
              Make_Object_Declaration (Loc,
                Defining_Identifier => Flag_Id,
                  Object_Definition =>
                    New_Reference_To (Standard_Boolean, Loc),
                  Expression        => New_Reference_To (Standard_False, Loc));

            Prepend_To (Declarations (Func_Bod), Flag_Decl);
            Analyze (Flag_Decl);
         end;
      end if;

      --  Build a simple_return_statement that returns the return object when
      --  there is a statement sequence, or no expression, or the result will
      --  be built in place. Note however that we currently do this for all
      --  composite cases, even though nonlimited composite results are not yet
      --  built in place (though we plan to do so eventually).

      if Present (HSS)
        or else Is_Composite_Type (Result_Subt)
        or else No (Exp)
      then
         if No (HSS) then
            Stmts := New_List;

         --  If the extended return has a handled statement sequence, then wrap
         --  it in a block and use the block as the first statement.

         else
            Stmts := New_List (
              Make_Block_Statement (Loc,
                Declarations               => New_List,
                Handled_Statement_Sequence => HSS));
         end if;

         --  If the result type contains tasks, we call Move_Activation_Chain.
         --  Later, the cleanup code will call Complete_Master, which will
         --  terminate any unactivated tasks belonging to the return statement
         --  master. But Move_Activation_Chain updates their master to be that
         --  of the caller, so they will not be terminated unless the return
         --  statement completes unsuccessfully due to exception, abort, goto,
         --  or exit. As a formality, we test whether the function requires the
         --  result to be built in place, though that's necessarily true for
         --  the case of result types with task parts.

         if Is_Build_In_Place
           and then Has_Task (Result_Subt)
         then
            --  The return expression is an aggregate for a complex type which
            --  contains tasks. This particular case is left unexpanded since
            --  the regular expansion would insert all temporaries and
            --  initialization code in the wrong block.

            if Nkind (Exp) = N_Aggregate then
               Expand_N_Aggregate (Exp);
            end if;

            --  Do not move the activation chain if the return object does not
            --  contain tasks.

            if Has_Task (Etype (Ret_Obj_Id)) then
               Append_To (Stmts, Move_Activation_Chain);
            end if;
         end if;

         --  Update the state of the function right before the object is
         --  returned.

         if Is_Build_In_Place
           and then Needs_Finalization (Etype (Ret_Obj_Id))
         then
            declare
               Flag_Id : constant Entity_Id :=
                           Status_Flag_Or_Transient_Decl (Ret_Obj_Id);

            begin
               --  Generate:
               --    Fnn := True;

               Append_To (Stmts,
                 Make_Assignment_Statement (Loc,
                   Name       => New_Reference_To (Flag_Id, Loc),
                   Expression => New_Reference_To (Standard_True, Loc)));
            end;
         end if;

         --  Build a simple_return_statement that returns the return object

         Return_Stmt :=
           Make_Simple_Return_Statement (Loc,
             Expression => New_Occurrence_Of (Ret_Obj_Id, Loc));
         Append_To (Stmts, Return_Stmt);

         HSS := Make_Handled_Sequence_Of_Statements (Loc, Stmts);
      end if;

      --  Case where we build a return statement block

      if Present (HSS) then
         Result :=
           Make_Block_Statement (Loc,
             Declarations               => Return_Object_Declarations (N),
             Handled_Statement_Sequence => HSS);

         --  We set the entity of the new block statement to be that of the
         --  return statement. This is necessary so that various fields, such
         --  as Finalization_Chain_Entity carry over from the return statement
         --  to the block. Note that this block is unusual, in that its entity
         --  is an E_Return_Statement rather than an E_Block.

         Set_Identifier
           (Result, New_Occurrence_Of (Return_Statement_Entity (N), Loc));

         --  If the object decl was already rewritten as a renaming, then we
         --  don't want to do the object allocation and transformation of of
         --  the return object declaration to a renaming. This case occurs
         --  when the return object is initialized by a call to another
         --  build-in-place function, and that function is responsible for
         --  the allocation of the return object.

         if Is_Build_In_Place
           and then Nkind (Ret_Obj_Decl) = N_Object_Renaming_Declaration
         then
            pragma Assert
              (Nkind (Original_Node (Ret_Obj_Decl)) = N_Object_Declaration
                and then Is_Build_In_Place_Function_Call
                           (Expression (Original_Node (Ret_Obj_Decl))));

            --  Return the build-in-place result by reference

            Set_By_Ref (Return_Stmt);

         elsif Is_Build_In_Place then

            --  Locate the implicit access parameter associated with the
            --  caller-supplied return object and convert the return
            --  statement's return object declaration to a renaming of a
            --  dereference of the access parameter. If the return object's
            --  declaration includes an expression that has not already been
            --  expanded as separate assignments, then add an assignment
            --  statement to ensure the return object gets initialized.

            --    declare
            --       Result : T [:= <expression>];
            --    begin
            --       ...

            --  is converted to

            --    declare
            --       Result : T renames FuncRA.all;
            --       [Result := <expression;]
            --    begin
            --       ...

            declare
               Return_Obj_Id    : constant Entity_Id :=
                                    Defining_Identifier (Ret_Obj_Decl);
               Return_Obj_Typ   : constant Entity_Id := Etype (Return_Obj_Id);
               Return_Obj_Expr  : constant Node_Id :=
                                    Expression (Ret_Obj_Decl);
               Constr_Result    : constant Boolean :=
                                    Is_Constrained (Result_Subt);
               Obj_Alloc_Formal : Entity_Id;
               Object_Access    : Entity_Id;
               Obj_Acc_Deref    : Node_Id;
               Init_Assignment  : Node_Id := Empty;

            begin
               --  Build-in-place results must be returned by reference

               Set_By_Ref (Return_Stmt);

               --  Retrieve the implicit access parameter passed by the caller

               Object_Access :=
                 Build_In_Place_Formal (Par_Func, BIP_Object_Access);

               --  If the return object's declaration includes an expression
               --  and the declaration isn't marked as No_Initialization, then
               --  we need to generate an assignment to the object and insert
               --  it after the declaration before rewriting it as a renaming
               --  (otherwise we'll lose the initialization). The case where
               --  the result type is an interface (or class-wide interface)
               --  is also excluded because the context of the function call
               --  must be unconstrained, so the initialization will always
               --  be done as part of an allocator evaluation (storage pool
               --  or secondary stack), never to a constrained target object
               --  passed in by the caller. Besides the assignment being
               --  unneeded in this case, it avoids problems with trying to
               --  generate a dispatching assignment when the return expression
               --  is a nonlimited descendant of a limited interface (the
               --  interface has no assignment operation).

               if Present (Return_Obj_Expr)
                 and then not No_Initialization (Ret_Obj_Decl)
                 and then not Is_Interface (Return_Obj_Typ)
               then
                  Init_Assignment :=
                    Make_Assignment_Statement (Loc,
                      Name       => New_Reference_To (Return_Obj_Id, Loc),
                      Expression => Relocate_Node (Return_Obj_Expr));

                  Set_Etype (Name (Init_Assignment), Etype (Return_Obj_Id));
                  Set_Assignment_OK (Name (Init_Assignment));
                  Set_No_Ctrl_Actions (Init_Assignment);

                  Set_Parent (Name (Init_Assignment), Init_Assignment);
                  Set_Parent (Expression (Init_Assignment), Init_Assignment);

                  Set_Expression (Ret_Obj_Decl, Empty);

                  if Is_Class_Wide_Type (Etype (Return_Obj_Id))
                    and then not Is_Class_Wide_Type
                                   (Etype (Expression (Init_Assignment)))
                  then
                     Rewrite (Expression (Init_Assignment),
                       Make_Type_Conversion (Loc,
                         Subtype_Mark =>
                           New_Occurrence_Of (Etype (Return_Obj_Id), Loc),
                         Expression   =>
                           Relocate_Node (Expression (Init_Assignment))));
                  end if;

                  --  In the case of functions where the calling context can
                  --  determine the form of allocation needed, initialization
                  --  is done with each part of the if statement that handles
                  --  the different forms of allocation (this is true for
                  --  unconstrained and tagged result subtypes).

                  if Constr_Result
                    and then not Is_Tagged_Type (Underlying_Type (Result_Subt))
                  then
                     Insert_After (Ret_Obj_Decl, Init_Assignment);
                  end if;
               end if;

               --  When the function's subtype is unconstrained, a run-time
               --  test is needed to determine the form of allocation to use
               --  for the return object. The function has an implicit formal
               --  parameter indicating this. If the BIP_Alloc_Form formal has
               --  the value one, then the caller has passed access to an
               --  existing object for use as the return object. If the value
               --  is two, then the return object must be allocated on the
               --  secondary stack. Otherwise, the object must be allocated in
               --  a storage pool (currently only supported for the global
               --  heap, user-defined storage pools TBD ???). We generate an
               --  if statement to test the implicit allocation formal and
               --  initialize a local access value appropriately, creating
               --  allocators in the secondary stack and global heap cases.
               --  The special formal also exists and must be tested when the
               --  function has a tagged result, even when the result subtype
               --  is constrained, because in general such functions can be
               --  called in dispatching contexts and must be handled similarly
               --  to functions with a class-wide result.

               if not Constr_Result
                 or else Is_Tagged_Type (Underlying_Type (Result_Subt))
               then
                  Obj_Alloc_Formal :=
                    Build_In_Place_Formal (Par_Func, BIP_Alloc_Form);

                  declare
                     Pool_Id        : constant Entity_Id :=
                                        Make_Temporary (Loc, 'P');
                     Alloc_Obj_Id   : Entity_Id;
                     Alloc_Obj_Decl : Node_Id;
                     Alloc_If_Stmt  : Node_Id;
                     Heap_Allocator : Node_Id;
                     Pool_Decl      : Node_Id;
                     Pool_Allocator : Node_Id;
                     Ptr_Type_Decl  : Node_Id;
                     Ref_Type       : Entity_Id;
                     SS_Allocator   : Node_Id;

                  begin
                     --  Reuse the itype created for the function's implicit
                     --  access formal. This avoids the need to create a new
                     --  access type here, plus it allows assigning the access
                     --  formal directly without applying a conversion.

                     --    Ref_Type := Etype (Object_Access);

                     --  Create an access type designating the function's
                     --  result subtype.

                     Ref_Type := Make_Temporary (Loc, 'A');

                     Ptr_Type_Decl :=
                       Make_Full_Type_Declaration (Loc,
                         Defining_Identifier => Ref_Type,
                         Type_Definition     =>
                           Make_Access_To_Object_Definition (Loc,
                             All_Present        => True,
                             Subtype_Indication =>
                               New_Reference_To (Return_Obj_Typ, Loc)));

                     Insert_Before (Ret_Obj_Decl, Ptr_Type_Decl);

                     --  Create an access object that will be initialized to an
                     --  access value denoting the return object, either coming
                     --  from an implicit access value passed in by the caller
                     --  or from the result of an allocator.

                     Alloc_Obj_Id := Make_Temporary (Loc, 'R');
                     Set_Etype (Alloc_Obj_Id, Ref_Type);

                     Alloc_Obj_Decl :=
                       Make_Object_Declaration (Loc,
                         Defining_Identifier => Alloc_Obj_Id,
                         Object_Definition   =>
                           New_Reference_To (Ref_Type, Loc));

                     Insert_Before (Ret_Obj_Decl, Alloc_Obj_Decl);

                     --  Create allocators for both the secondary stack and
                     --  global heap. If there's an initialization expression,
                     --  then create these as initialized allocators.

                     if Present (Return_Obj_Expr)
                       and then not No_Initialization (Ret_Obj_Decl)
                     then
                        --  Always use the type of the expression for the
                        --  qualified expression, rather than the result type.
                        --  In general we cannot always use the result type
                        --  for the allocator, because the expression might be
                        --  of a specific type, such as in the case of an
                        --  aggregate or even a nonlimited object when the
                        --  result type is a limited class-wide interface type.

                        Heap_Allocator :=
                          Make_Allocator (Loc,
                            Expression =>
                              Make_Qualified_Expression (Loc,
                                Subtype_Mark =>
                                  New_Reference_To
                                    (Etype (Return_Obj_Expr), Loc),
                                Expression   =>
                                  New_Copy_Tree (Return_Obj_Expr)));

                     else
                        --  If the function returns a class-wide type we cannot
                        --  use the return type for the allocator. Instead we
                        --  use the type of the expression, which must be an
                        --  aggregate of a definite type.

                        if Is_Class_Wide_Type (Return_Obj_Typ) then
                           Heap_Allocator :=
                             Make_Allocator (Loc,
                               Expression =>
                                 New_Reference_To
                                   (Etype (Return_Obj_Expr), Loc));
                        else
                           Heap_Allocator :=
                             Make_Allocator (Loc,
                               Expression =>
                                 New_Reference_To (Return_Obj_Typ, Loc));
                        end if;

                        --  If the object requires default initialization then
                        --  that will happen later following the elaboration of
                        --  the object renaming. If we don't turn it off here
                        --  then the object will be default initialized twice.

                        Set_No_Initialization (Heap_Allocator);
                     end if;

                     --  The Pool_Allocator is just like the Heap_Allocator,
                     --  except we set Storage_Pool and Procedure_To_Call so
                     --  it will use the user-defined storage pool.

                     Pool_Allocator := New_Copy_Tree (Heap_Allocator);

                     --  Do not generate the renaming of the build-in-place
                     --  pool parameter on .NET/JVM/ZFP because the parameter
                     --  is not created in the first place.

                     if VM_Target = No_VM
                       and then RTE_Available (RE_Root_Storage_Pool_Ptr)
                     then
                        Pool_Decl :=
                          Make_Object_Renaming_Declaration (Loc,
                            Defining_Identifier => Pool_Id,
                            Subtype_Mark        =>
                              New_Reference_To
                                (RTE (RE_Root_Storage_Pool), Loc),
                            Name                =>
                              Make_Explicit_Dereference (Loc,
                                New_Reference_To
                                  (Build_In_Place_Formal
                                     (Par_Func, BIP_Storage_Pool), Loc)));
                        Set_Storage_Pool (Pool_Allocator, Pool_Id);
                        Set_Procedure_To_Call
                          (Pool_Allocator, RTE (RE_Allocate_Any));
                     else
                        Pool_Decl := Make_Null_Statement (Loc);
                     end if;

                     --  If the No_Allocators restriction is active, then only
                     --  an allocator for secondary stack allocation is needed.
                     --  It's OK for such allocators to have Comes_From_Source
                     --  set to False, because gigi knows not to flag them as
                     --  being a violation of No_Implicit_Heap_Allocations.

                     if Restriction_Active (No_Allocators) then
                        SS_Allocator   := Heap_Allocator;
                        Heap_Allocator := Make_Null (Loc);
                        Pool_Allocator := Make_Null (Loc);

                     --  Otherwise the heap and pool allocators may be needed,
                     --  so we make another allocator for secondary stack
                     --  allocation.

                     else
                        SS_Allocator := New_Copy_Tree (Heap_Allocator);

                        --  The heap and pool allocators are marked as
                        --  Comes_From_Source since they correspond to an
                        --  explicit user-written allocator (that is, it will
                        --  only be executed on behalf of callers that call the
                        --  function as initialization for such an allocator).
                        --  Prevents errors when No_Implicit_Heap_Allocations
                        --  is in force.

                        Set_Comes_From_Source (Heap_Allocator, True);
                        Set_Comes_From_Source (Pool_Allocator, True);
                     end if;

                     --  The allocator is returned on the secondary stack. We
                     --  don't do this on VM targets, since the SS is not used.

                     if VM_Target = No_VM then
                        Set_Storage_Pool (SS_Allocator, RTE (RE_SS_Pool));
                        Set_Procedure_To_Call
                          (SS_Allocator, RTE (RE_SS_Allocate));

                        --  The allocator is returned on the secondary stack,
                        --  so indicate that the function return, as well as
                        --  the block that encloses the allocator, must not
                        --  release it. The flags must be set now because
                        --  the decision to use the secondary stack is done
                        --  very late in the course of expanding the return
                        --  statement, past the point where these flags are
                        --  normally set.

                        Set_Sec_Stack_Needed_For_Return (Par_Func);
                        Set_Sec_Stack_Needed_For_Return
                          (Return_Statement_Entity (N));
                        Set_Uses_Sec_Stack (Par_Func);
                        Set_Uses_Sec_Stack (Return_Statement_Entity (N));
                     end if;

                     --  Create an if statement to test the BIP_Alloc_Form
                     --  formal and initialize the access object to either the
                     --  BIP_Object_Access formal (BIP_Alloc_Form =
                     --  Caller_Allocation), the result of allocating the
                     --  object in the secondary stack (BIP_Alloc_Form =
                     --  Secondary_Stack), or else an allocator to create the
                     --  return object in the heap or user-defined pool
                     --  (BIP_Alloc_Form = Global_Heap or User_Storage_Pool).

                     --  ??? An unchecked type conversion must be made in the
                     --  case of assigning the access object formal to the
                     --  local access object, because a normal conversion would
                     --  be illegal in some cases (such as converting access-
                     --  to-unconstrained to access-to-constrained), but the
                     --  the unchecked conversion will presumably fail to work
                     --  right in just such cases. It's not clear at all how to
                     --  handle this. ???

                     Alloc_If_Stmt :=
                       Make_If_Statement (Loc,
                         Condition =>
                           Make_Op_Eq (Loc,
                             Left_Opnd  =>
                               New_Reference_To (Obj_Alloc_Formal, Loc),
                             Right_Opnd =>
                               Make_Integer_Literal (Loc,
                                 UI_From_Int (BIP_Allocation_Form'Pos
                                                (Caller_Allocation)))),

                         Then_Statements => New_List (
                           Make_Assignment_Statement (Loc,
                             Name       =>
                               New_Reference_To (Alloc_Obj_Id, Loc),
                             Expression =>
                               Make_Unchecked_Type_Conversion (Loc,
                                 Subtype_Mark =>
                                   New_Reference_To (Ref_Type, Loc),
                                 Expression   =>
                                   New_Reference_To (Object_Access, Loc)))),

                         Elsif_Parts => New_List (
                           Make_Elsif_Part (Loc,
                             Condition =>
                               Make_Op_Eq (Loc,
                                 Left_Opnd  =>
                                   New_Reference_To (Obj_Alloc_Formal, Loc),
                                 Right_Opnd =>
                                   Make_Integer_Literal (Loc,
                                     UI_From_Int (BIP_Allocation_Form'Pos
                                                    (Secondary_Stack)))),

                             Then_Statements => New_List (
                               Make_Assignment_Statement (Loc,
                                 Name       =>
                                   New_Reference_To (Alloc_Obj_Id, Loc),
                                 Expression => SS_Allocator))),

                           Make_Elsif_Part (Loc,
                             Condition =>
                               Make_Op_Eq (Loc,
                                 Left_Opnd  =>
                                   New_Reference_To (Obj_Alloc_Formal, Loc),
                                 Right_Opnd =>
                                   Make_Integer_Literal (Loc,
                                     UI_From_Int (BIP_Allocation_Form'Pos
                                                    (Global_Heap)))),

                             Then_Statements => New_List (
                               Build_Heap_Allocator
                                 (Temp_Id    => Alloc_Obj_Id,
                                  Temp_Typ   => Ref_Type,
                                  Func_Id    => Par_Func,
                                  Ret_Typ    => Return_Obj_Typ,
                                  Alloc_Expr => Heap_Allocator)))),

                         Else_Statements => New_List (
                           Pool_Decl,
                           Build_Heap_Allocator
                             (Temp_Id    => Alloc_Obj_Id,
                              Temp_Typ   => Ref_Type,
                              Func_Id    => Par_Func,
                              Ret_Typ    => Return_Obj_Typ,
                              Alloc_Expr => Pool_Allocator)));

                     --  If a separate initialization assignment was created
                     --  earlier, append that following the assignment of the
                     --  implicit access formal to the access object, to ensure
                     --  that the return object is initialized in that case. In
                     --  this situation, the target of the assignment must be
                     --  rewritten to denote a dereference of the access to the
                     --  return object passed in by the caller.

                     if Present (Init_Assignment) then
                        Rewrite (Name (Init_Assignment),
                          Make_Explicit_Dereference (Loc,
                            Prefix => New_Reference_To (Alloc_Obj_Id, Loc)));

                        Set_Etype
                          (Name (Init_Assignment), Etype (Return_Obj_Id));

                        Append_To
                          (Then_Statements (Alloc_If_Stmt), Init_Assignment);
                     end if;

                     Insert_Before (Ret_Obj_Decl, Alloc_If_Stmt);

                     --  Remember the local access object for use in the
                     --  dereference of the renaming created below.

                     Object_Access := Alloc_Obj_Id;
                  end;
               end if;

               --  Replace the return object declaration with a renaming of a
               --  dereference of the access value designating the return
               --  object.

               Obj_Acc_Deref :=
                 Make_Explicit_Dereference (Loc,
                   Prefix => New_Reference_To (Object_Access, Loc));

               Rewrite (Ret_Obj_Decl,
                 Make_Object_Renaming_Declaration (Loc,
                   Defining_Identifier => Return_Obj_Id,
                   Access_Definition   => Empty,
                   Subtype_Mark        =>
                     New_Occurrence_Of (Return_Obj_Typ, Loc),
                   Name                => Obj_Acc_Deref));

               Set_Renamed_Object (Return_Obj_Id, Obj_Acc_Deref);
            end;
         end if;

      --  Case where we do not build a block

      else
         --  We're about to drop Return_Object_Declarations on the floor, so
         --  we need to insert it, in case it got expanded into useful code.
         --  Remove side effects from expression, which may be duplicated in
         --  subsequent checks (see Expand_Simple_Function_Return).

         Insert_List_Before (N, Return_Object_Declarations (N));
         Remove_Side_Effects (Exp);

         --  Build simple_return_statement that returns the expression directly

         Return_Stmt := Make_Simple_Return_Statement (Loc, Expression => Exp);
         Result := Return_Stmt;
      end if;

      --  Set the flag to prevent infinite recursion

      Set_Comes_From_Extended_Return_Statement (Return_Stmt);

      Rewrite (N, Result);
      Analyze (N);
   end Expand_N_Extended_Return_Statement;

   ----------------------------
   -- Expand_N_Function_Call --
   ----------------------------

   procedure Expand_N_Function_Call (N : Node_Id) is
   begin
      Expand_Call (N);

      --  If the return value of a foreign compiled function is VAX Float, then
      --  expand the return (adjusts the location of the return value on
      --  Alpha/VMS, no-op everywhere else).
      --  Comes_From_Source intercepts recursive expansion.

      if Vax_Float (Etype (N))
        and then Nkind (N) = N_Function_Call
        and then Present (Name (N))
        and then Present (Entity (Name (N)))
        and then Has_Foreign_Convention (Entity (Name (N)))
        and then Comes_From_Source (Parent (N))
      then
         Expand_Vax_Foreign_Return (N);
      end if;
   end Expand_N_Function_Call;

   ---------------------------------------
   -- Expand_N_Procedure_Call_Statement --
   ---------------------------------------

   procedure Expand_N_Procedure_Call_Statement (N : Node_Id) is
   begin
      Expand_Call (N);
   end Expand_N_Procedure_Call_Statement;

   --------------------------------------
   -- Expand_N_Simple_Return_Statement --
   --------------------------------------

   procedure Expand_N_Simple_Return_Statement (N : Node_Id) is
   begin
      --  Defend against previous errors (i.e. the return statement calls a
      --  function that is not available in configurable runtime).

      if Present (Expression (N))
        and then Nkind (Expression (N)) = N_Empty
      then
         return;
      end if;

      --  Distinguish the function and non-function cases:

      case Ekind (Return_Applies_To (Return_Statement_Entity (N))) is

         when E_Function          |
              E_Generic_Function  =>
            Expand_Simple_Function_Return (N);

         when E_Procedure         |
              E_Generic_Procedure |
              E_Entry             |
              E_Entry_Family      |
              E_Return_Statement =>
            Expand_Non_Function_Return (N);

         when others =>
            raise Program_Error;
      end case;

   exception
      when RE_Not_Available =>
         return;
   end Expand_N_Simple_Return_Statement;

   ------------------------------
   -- Expand_N_Subprogram_Body --
   ------------------------------

   --  Add poll call if ATC polling is enabled, unless the body will be inlined
   --  by the back-end.

   --  Add dummy push/pop label nodes at start and end to clear any local
   --  exception indications if local-exception-to-goto optimization is active.

   --  Add return statement if last statement in body is not a return statement
   --  (this makes things easier on Gigi which does not want to have to handle
   --  a missing return).

   --  Add call to Activate_Tasks if body is a task activator

   --  Deal with possible detection of infinite recursion

   --  Eliminate body completely if convention stubbed

   --  Encode entity names within body, since we will not need to reference
   --  these entities any longer in the front end.

   --  Initialize scalar out parameters if Initialize/Normalize_Scalars

   --  Reset Pure indication if any parameter has root type System.Address
   --  or has any parameters of limited types, where limited means that the
   --  run-time view is limited (i.e. the full type is limited).

   --  Wrap thread body

   procedure Expand_N_Subprogram_Body (N : Node_Id) is
      Loc      : constant Source_Ptr := Sloc (N);
      H        : constant Node_Id    := Handled_Statement_Sequence (N);
      Body_Id  : Entity_Id;
      Except_H : Node_Id;
      L        : List_Id;
      Spec_Id  : Entity_Id;

      procedure Add_Return (S : List_Id);
      --  Append a return statement to the statement sequence S if the last
      --  statement is not already a return or a goto statement. Note that
      --  the latter test is not critical, it does not matter if we add a few
      --  extra returns, since they get eliminated anyway later on.

      ----------------
      -- Add_Return --
      ----------------

      procedure Add_Return (S : List_Id) is
         Last_Stm : Node_Id;
         Loc      : Source_Ptr;

      begin
         --  Get last statement, ignoring any Pop_xxx_Label nodes, which are
         --  not relevant in this context since they are not executable.

         Last_Stm := Last (S);
         while Nkind (Last_Stm) in N_Pop_xxx_Label loop
            Prev (Last_Stm);
         end loop;

         --  Now insert return unless last statement is a transfer

         if not Is_Transfer (Last_Stm) then

            --  The source location for the return is the end label of the
            --  procedure if present. Otherwise use the sloc of the last
            --  statement in the list. If the list comes from a generated
            --  exception handler and we are not debugging generated code,
            --  all the statements within the handler are made invisible
            --  to the debugger.

            if Nkind (Parent (S)) = N_Exception_Handler
              and then not Comes_From_Source (Parent (S))
            then
               Loc := Sloc (Last_Stm);
            elsif Present (End_Label (H)) then
               Loc := Sloc (End_Label (H));
            else
               Loc := Sloc (Last_Stm);
            end if;

            declare
               Rtn : constant Node_Id := Make_Simple_Return_Statement (Loc);

            begin
               --  Append return statement, and set analyzed manually. We can't
               --  call Analyze on this return since the scope is wrong.

               --  Note: it almost works to push the scope and then do the
               --  Analyze call, but something goes wrong in some weird cases
               --  and it is not worth worrying about ???

               Append_To (S, Rtn);
               Set_Analyzed (Rtn);

               --  Call _Postconditions procedure if appropriate. We need to
               --  do this explicitly because we did not analyze the generated
               --  return statement above, so the call did not get inserted.

               if Ekind (Spec_Id) = E_Procedure
                 and then Has_Postconditions (Spec_Id)
               then
                  pragma Assert (Present (Postcondition_Proc (Spec_Id)));
                  Insert_Action (Rtn,
                    Make_Procedure_Call_Statement (Loc,
                      Name =>
                        New_Reference_To (Postcondition_Proc (Spec_Id), Loc)));
               end if;
            end;
         end if;
      end Add_Return;

   --  Start of processing for Expand_N_Subprogram_Body

   begin
      --  Set L to either the list of declarations if present, or to the list
      --  of statements if no declarations are present. This is used to insert
      --  new stuff at the start.

      if Is_Non_Empty_List (Declarations (N)) then
         L := Declarations (N);
      else
         L := Statements (H);
      end if;

      --  If local-exception-to-goto optimization active, insert dummy push
      --  statements at start, and dummy pop statements at end, but inhibit
      --  this if we have No_Exception_Handlers, since they are useless and
      --  intefere with analysis, e.g. by codepeer.

      if (Debug_Flag_Dot_G
           or else Restriction_Active (No_Exception_Propagation))
        and then not Restriction_Active (No_Exception_Handlers)
        and then not CodePeer_Mode
        and then Is_Non_Empty_List (L)
      then
         declare
            FS  : constant Node_Id    := First (L);
            FL  : constant Source_Ptr := Sloc (FS);
            LS  : Node_Id;
            LL  : Source_Ptr;

         begin
            --  LS points to either last statement, if statements are present
            --  or to the last declaration if there are no statements present.
            --  It is the node after which the pop's are generated.

            if Is_Non_Empty_List (Statements (H)) then
               LS := Last (Statements (H));
            else
               LS := Last (L);
            end if;

            LL := Sloc (LS);

            Insert_List_Before_And_Analyze (FS, New_List (
              Make_Push_Constraint_Error_Label (FL),
              Make_Push_Program_Error_Label    (FL),
              Make_Push_Storage_Error_Label    (FL)));

            Insert_List_After_And_Analyze (LS, New_List (
              Make_Pop_Constraint_Error_Label  (LL),
              Make_Pop_Program_Error_Label     (LL),
              Make_Pop_Storage_Error_Label     (LL)));
         end;
      end if;

      --  Find entity for subprogram

      Body_Id := Defining_Entity (N);

      if Present (Corresponding_Spec (N)) then
         Spec_Id := Corresponding_Spec (N);
      else
         Spec_Id := Body_Id;
      end if;

      --  Need poll on entry to subprogram if polling enabled. We only do this
      --  for non-empty subprograms, since it does not seem necessary to poll
      --  for a dummy null subprogram.

      if Is_Non_Empty_List (L) then

         --  Do not add a polling call if the subprogram is to be inlined by
         --  the back-end, to avoid repeated calls with multiple inlinings.

         if Is_Inlined (Spec_Id)
           and then Front_End_Inlining
           and then Optimization_Level > 1
         then
            null;
         else
            Generate_Poll_Call (First (L));
         end if;
      end if;

      --  If this is a Pure function which has any parameters whose root type
      --  is System.Address, reset the Pure indication, since it will likely
      --  cause incorrect code to be generated as the parameter is probably
      --  a pointer, and the fact that the same pointer is passed does not mean
      --  that the same value is being referenced.

      --  Note that if the programmer gave an explicit Pure_Function pragma,
      --  then we believe the programmer, and leave the subprogram Pure.

      --  This code should probably be at the freeze point, so that it happens
      --  even on a -gnatc (or more importantly -gnatt) compile, so that the
      --  semantic tree has Is_Pure set properly ???

      if Is_Pure (Spec_Id)
        and then Is_Subprogram (Spec_Id)
        and then not Has_Pragma_Pure_Function (Spec_Id)
      then
         declare
            F : Entity_Id;

         begin
            F := First_Formal (Spec_Id);
            while Present (F) loop
               if Is_Descendent_Of_Address (Etype (F))

                 --  Note that this test is being made in the body of the
                 --  subprogram, not the spec, so we are testing the full
                 --  type for being limited here, as required.

                 or else Is_Limited_Type (Etype (F))
               then
                  Set_Is_Pure (Spec_Id, False);

                  if Spec_Id /= Body_Id then
                     Set_Is_Pure (Body_Id, False);
                  end if;

                  exit;
               end if;

               Next_Formal (F);
            end loop;
         end;
      end if;

      --  Initialize any scalar OUT args if Initialize/Normalize_Scalars

      if Init_Or_Norm_Scalars and then Is_Subprogram (Spec_Id) then
         declare
            F : Entity_Id;

         begin
            --  Loop through formals

            F := First_Formal (Spec_Id);
            while Present (F) loop
               if Is_Scalar_Type (Etype (F))
                 and then Ekind (F) = E_Out_Parameter
               then
                  Check_Restriction (No_Default_Initialization, F);

                  --  Insert the initialization. We turn off validity checks
                  --  for this assignment, since we do not want any check on
                  --  the initial value itself (which may well be invalid).

                  Insert_Before_And_Analyze (First (L),
                    Make_Assignment_Statement (Loc,
                      Name       => New_Occurrence_Of (F, Loc),
                      Expression => Get_Simple_Init_Val (Etype (F), N)),
                    Suppress => Validity_Check);
               end if;

               Next_Formal (F);
            end loop;
         end;
      end if;

      --  Clear out statement list for stubbed procedure

      if Present (Corresponding_Spec (N)) then
         Set_Elaboration_Flag (N, Spec_Id);

         if Convention (Spec_Id) = Convention_Stubbed
           or else Is_Eliminated (Spec_Id)
         then
            Set_Declarations (N, Empty_List);
            Set_Handled_Statement_Sequence (N,
              Make_Handled_Sequence_Of_Statements (Loc,
                Statements => New_List (Make_Null_Statement (Loc))));
            return;
         end if;
      end if;

      --  Create a set of discriminals for the next protected subprogram body

      if Is_List_Member (N)
        and then Present (Parent (List_Containing (N)))
        and then Nkind (Parent (List_Containing (N))) = N_Protected_Body
        and then Present (Next_Protected_Operation (N))
      then
         Set_Discriminals (Parent (Base_Type (Scope (Spec_Id))));
      end if;

      --  Returns_By_Ref flag is normally set when the subprogram is frozen but
      --  subprograms with no specs are not frozen.

      declare
         Typ  : constant Entity_Id := Etype (Spec_Id);
         Utyp : constant Entity_Id := Underlying_Type (Typ);

      begin
         if not Acts_As_Spec (N)
           and then Nkind (Parent (Parent (Spec_Id))) /=
             N_Subprogram_Body_Stub
         then
            null;

         elsif Is_Immutably_Limited_Type (Typ) then
            Set_Returns_By_Ref (Spec_Id);

         elsif Present (Utyp) and then CW_Or_Has_Controlled_Part (Utyp) then
            Set_Returns_By_Ref (Spec_Id);
         end if;
      end;

      --  For a procedure, we add a return for all possible syntactic ends of
      --  the subprogram.

      if Ekind_In (Spec_Id, E_Procedure, E_Generic_Procedure) then
         Add_Return (Statements (H));

         if Present (Exception_Handlers (H)) then
            Except_H := First_Non_Pragma (Exception_Handlers (H));
            while Present (Except_H) loop
               Add_Return (Statements (Except_H));
               Next_Non_Pragma (Except_H);
            end loop;
         end if;

      --  For a function, we must deal with the case where there is at least
      --  one missing return. What we do is to wrap the entire body of the
      --  function in a block:

      --    begin
      --      ...
      --    end;

      --  becomes

      --    begin
      --       begin
      --          ...
      --       end;

      --       raise Program_Error;
      --    end;

      --  This approach is necessary because the raise must be signalled to the
      --  caller, not handled by any local handler (RM 6.4(11)).

      --  Note: we do not need to analyze the constructed sequence here, since
      --  it has no handler, and an attempt to analyze the handled statement
      --  sequence twice is risky in various ways (e.g. the issue of expanding
      --  cleanup actions twice).

      elsif Has_Missing_Return (Spec_Id) then
         declare
            Hloc : constant Source_Ptr := Sloc (H);
            Blok : constant Node_Id    :=
                     Make_Block_Statement (Hloc,
                       Handled_Statement_Sequence => H);
            Rais : constant Node_Id    :=
                     Make_Raise_Program_Error (Hloc,
                       Reason => PE_Missing_Return);

         begin
            Set_Handled_Statement_Sequence (N,
              Make_Handled_Sequence_Of_Statements (Hloc,
                Statements => New_List (Blok, Rais)));

            Push_Scope (Spec_Id);
            Analyze (Blok);
            Analyze (Rais);
            Pop_Scope;
         end;
      end if;

      --  If subprogram contains a parameterless recursive call, then we may
      --  have an infinite recursion, so see if we can generate code to check
      --  for this possibility if storage checks are not suppressed.

      if Ekind (Spec_Id) = E_Procedure
        and then Has_Recursive_Call (Spec_Id)
        and then not Storage_Checks_Suppressed (Spec_Id)
      then
         Detect_Infinite_Recursion (N, Spec_Id);
      end if;

      --  Set to encode entity names in package body before gigi is called

      Qualify_Entity_Names (N);
   end Expand_N_Subprogram_Body;

   -----------------------------------
   -- Expand_N_Subprogram_Body_Stub --
   -----------------------------------

   procedure Expand_N_Subprogram_Body_Stub (N : Node_Id) is
   begin
      if Present (Corresponding_Body (N)) then
         Expand_N_Subprogram_Body (
           Unit_Declaration_Node (Corresponding_Body (N)));
      end if;
   end Expand_N_Subprogram_Body_Stub;

   -------------------------------------
   -- Expand_N_Subprogram_Declaration --
   -------------------------------------

   --  If the declaration appears within a protected body, it is a private
   --  operation of the protected type. We must create the corresponding
   --  protected subprogram an associated formals. For a normal protected
   --  operation, this is done when expanding the protected type declaration.

   --  If the declaration is for a null procedure, emit null body

   procedure Expand_N_Subprogram_Declaration (N : Node_Id) is
      Loc       : constant Source_Ptr := Sloc (N);
      Subp      : constant Entity_Id  := Defining_Entity (N);
      Scop      : constant Entity_Id  := Scope (Subp);
      Prot_Decl : Node_Id;
      Prot_Bod  : Node_Id;
      Prot_Id   : Entity_Id;

   begin
      --  In SPARK, subprogram declarations are only allowed in package
      --  specifications.

      if Nkind (Parent (N)) /= N_Package_Specification then
         if Nkind (Parent (N)) = N_Compilation_Unit then
            Check_SPARK_Restriction
              ("subprogram declaration is not a library item", N);

         elsif Present (Next (N))
           and then Nkind (Next (N)) = N_Pragma
           and then Get_Pragma_Id (Pragma_Name (Next (N))) = Pragma_Import
         then
            --  In SPARK, subprogram declarations are also permitted in
            --  declarative parts when immediately followed by a corresponding
            --  pragma Import. We only check here that there is some pragma
            --  Import.

            null;
         else
            Check_SPARK_Restriction
              ("subprogram declaration is not allowed here", N);
         end if;
      end if;

      --  Deal with case of protected subprogram. Do not generate protected
      --  operation if operation is flagged as eliminated.

      if Is_List_Member (N)
        and then Present (Parent (List_Containing (N)))
        and then Nkind (Parent (List_Containing (N))) = N_Protected_Body
        and then Is_Protected_Type (Scop)
      then
         if No (Protected_Body_Subprogram (Subp))
           and then not Is_Eliminated (Subp)
         then
            Prot_Decl :=
              Make_Subprogram_Declaration (Loc,
                Specification =>
                  Build_Protected_Sub_Specification
                    (N, Scop, Unprotected_Mode));

            --  The protected subprogram is declared outside of the protected
            --  body. Given that the body has frozen all entities so far, we
            --  analyze the subprogram and perform freezing actions explicitly.
            --  including the generation of an explicit freeze node, to ensure
            --  that gigi has the proper order of elaboration.
            --  If the body is a subunit, the insertion point is before the
            --  stub in the parent.

            Prot_Bod := Parent (List_Containing (N));

            if Nkind (Parent (Prot_Bod)) = N_Subunit then
               Prot_Bod := Corresponding_Stub (Parent (Prot_Bod));
            end if;

            Insert_Before (Prot_Bod, Prot_Decl);
            Prot_Id := Defining_Unit_Name (Specification (Prot_Decl));
            Set_Has_Delayed_Freeze (Prot_Id);

            Push_Scope (Scope (Scop));
            Analyze (Prot_Decl);
            Freeze_Before (N, Prot_Id);
            Set_Protected_Body_Subprogram (Subp, Prot_Id);

            --  Create protected operation as well. Even though the operation
            --  is only accessible within the body, it is possible to make it
            --  available outside of the protected object by using 'Access to
            --  provide a callback, so build protected version in all cases.

            Prot_Decl :=
              Make_Subprogram_Declaration (Loc,
                Specification =>
                  Build_Protected_Sub_Specification (N, Scop, Protected_Mode));
            Insert_Before (Prot_Bod, Prot_Decl);
            Analyze (Prot_Decl);

            Pop_Scope;
         end if;

      --  Ada 2005 (AI-348): Generate body for a null procedure. In most
      --  cases this is superfluous because calls to it will be automatically
      --  inlined, but we definitely need the body if preconditions for the
      --  procedure are present.

      elsif Nkind (Specification (N)) = N_Procedure_Specification
        and then Null_Present (Specification (N))
      then
         declare
            Bod : constant Node_Id := Body_To_Inline (N);

         begin
            Set_Has_Completion (Subp, False);
            Append_Freeze_Action (Subp, Bod);

            --  The body now contains raise statements, so calls to it will
            --  not be inlined.

            Set_Is_Inlined (Subp, False);
         end;
      end if;
   end Expand_N_Subprogram_Declaration;

   --------------------------------
   -- Expand_Non_Function_Return --
   --------------------------------

   procedure Expand_Non_Function_Return (N : Node_Id) is
      pragma Assert (No (Expression (N)));

      Loc         : constant Source_Ptr := Sloc (N);
      Scope_Id    : Entity_Id :=
                      Return_Applies_To (Return_Statement_Entity (N));
      Kind        : constant Entity_Kind := Ekind (Scope_Id);
      Call        : Node_Id;
      Acc_Stat    : Node_Id;
      Goto_Stat   : Node_Id;
      Lab_Node    : Node_Id;

   begin
      --  Call _Postconditions procedure if procedure with active
      --  postconditions. Here, we use the Postcondition_Proc attribute,
      --  which is needed for implicitly-generated returns. Functions
      --  never have implicitly-generated returns, and there's no
      --  room for Postcondition_Proc in E_Function, so we look up the
      --  identifier Name_uPostconditions for function returns (see
      --  Expand_Simple_Function_Return).

      if Ekind (Scope_Id) = E_Procedure
        and then Has_Postconditions (Scope_Id)
      then
         pragma Assert (Present (Postcondition_Proc (Scope_Id)));
         Insert_Action (N,
           Make_Procedure_Call_Statement (Loc,
             Name => New_Reference_To (Postcondition_Proc (Scope_Id), Loc)));
      end if;

      --  If it is a return from a procedure do no extra steps

      if Kind = E_Procedure or else Kind = E_Generic_Procedure then
         return;

      --  If it is a nested return within an extended one, replace it with a
      --  return of the previously declared return object.

      elsif Kind = E_Return_Statement then
         Rewrite (N,
           Make_Simple_Return_Statement (Loc,
             Expression =>
               New_Occurrence_Of (First_Entity (Scope_Id), Loc)));
         Set_Comes_From_Extended_Return_Statement (N);
         Set_Return_Statement_Entity (N, Scope_Id);
         Expand_Simple_Function_Return (N);
         return;
      end if;

      pragma Assert (Is_Entry (Scope_Id));

      --  Look at the enclosing block to see whether the return is from an
      --  accept statement or an entry body.

      for J in reverse 0 .. Scope_Stack.Last loop
         Scope_Id := Scope_Stack.Table (J).Entity;
         exit when Is_Concurrent_Type (Scope_Id);
      end loop;

      --  If it is a return from accept statement it is expanded as call to
      --  RTS Complete_Rendezvous and a goto to the end of the accept body.

      --  (cf : Expand_N_Accept_Statement, Expand_N_Selective_Accept,
      --  Expand_N_Accept_Alternative in exp_ch9.adb)

      if Is_Task_Type (Scope_Id) then

         Call :=
           Make_Procedure_Call_Statement (Loc,
             Name => New_Reference_To (RTE (RE_Complete_Rendezvous), Loc));
         Insert_Before (N, Call);
         --  why not insert actions here???
         Analyze (Call);

         Acc_Stat := Parent (N);
         while Nkind (Acc_Stat) /= N_Accept_Statement loop
            Acc_Stat := Parent (Acc_Stat);
         end loop;

         Lab_Node := Last (Statements
           (Handled_Statement_Sequence (Acc_Stat)));

         Goto_Stat := Make_Goto_Statement (Loc,
           Name => New_Occurrence_Of
             (Entity (Identifier (Lab_Node)), Loc));

         Set_Analyzed (Goto_Stat);

         Rewrite (N, Goto_Stat);
         Analyze (N);

      --  If it is a return from an entry body, put a Complete_Entry_Body call
      --  in front of the return.

      elsif Is_Protected_Type (Scope_Id) then
         Call :=
           Make_Procedure_Call_Statement (Loc,
             Name =>
               New_Reference_To (RTE (RE_Complete_Entry_Body), Loc),
             Parameter_Associations => New_List (
               Make_Attribute_Reference (Loc,
                 Prefix         =>
                   New_Reference_To
                     (Find_Protection_Object (Current_Scope), Loc),
                 Attribute_Name => Name_Unchecked_Access)));

         Insert_Before (N, Call);
         Analyze (Call);
      end if;
   end Expand_Non_Function_Return;

   ---------------------------------------
   -- Expand_Protected_Object_Reference --
   ---------------------------------------

   function Expand_Protected_Object_Reference
     (N    : Node_Id;
      Scop : Entity_Id) return Node_Id
   is
      Loc   : constant Source_Ptr := Sloc (N);
      Corr  : Entity_Id;
      Rec   : Node_Id;
      Param : Entity_Id;
      Proc  : Entity_Id;

   begin
      Rec := Make_Identifier (Loc, Name_uObject);
      Set_Etype (Rec, Corresponding_Record_Type (Scop));

      --  Find enclosing protected operation, and retrieve its first parameter,
      --  which denotes the enclosing protected object. If the enclosing
      --  operation is an entry, we are immediately within the protected body,
      --  and we can retrieve the object from the service entries procedure. A
      --  barrier function has the same signature as an entry. A barrier
      --  function is compiled within the protected object, but unlike
      --  protected operations its never needs locks, so that its protected
      --  body subprogram points to itself.

      Proc := Current_Scope;
      while Present (Proc)
        and then Scope (Proc) /= Scop
      loop
         Proc := Scope (Proc);
      end loop;

      Corr := Protected_Body_Subprogram (Proc);

      if No (Corr) then

         --  Previous error left expansion incomplete.
         --  Nothing to do on this call.

         return Empty;
      end if;

      Param :=
        Defining_Identifier
          (First (Parameter_Specifications (Parent (Corr))));

      if Is_Subprogram (Proc)
        and then Proc /= Corr
      then
         --  Protected function or procedure

         Set_Entity (Rec, Param);

         --  Rec is a reference to an entity which will not be in scope when
         --  the call is reanalyzed, and needs no further analysis.

         Set_Analyzed (Rec);

      else
         --  Entry or barrier function for entry body. The first parameter of
         --  the entry body procedure is pointer to the object. We create a
         --  local variable of the proper type, duplicating what is done to
         --  define _object later on.

         declare
            Decls   : List_Id;
            Obj_Ptr : constant Entity_Id :=  Make_Temporary (Loc, 'T');

         begin
            Decls := New_List (
              Make_Full_Type_Declaration (Loc,
                Defining_Identifier => Obj_Ptr,
                  Type_Definition   =>
                     Make_Access_To_Object_Definition (Loc,
                       Subtype_Indication =>
                         New_Reference_To
                           (Corresponding_Record_Type (Scop), Loc))));

            Insert_Actions (N, Decls);
            Freeze_Before (N, Obj_Ptr);

            Rec :=
              Make_Explicit_Dereference (Loc,
                Prefix =>
                  Unchecked_Convert_To (Obj_Ptr,
                    New_Occurrence_Of (Param, Loc)));

            --  Analyze new actual. Other actuals in calls are already analyzed
            --  and the list of actuals is not reanalyzed after rewriting.

            Set_Parent (Rec, N);
            Analyze (Rec);
         end;
      end if;

      return Rec;
   end Expand_Protected_Object_Reference;

   --------------------------------------
   -- Expand_Protected_Subprogram_Call --
   --------------------------------------

   procedure Expand_Protected_Subprogram_Call
     (N    : Node_Id;
      Subp : Entity_Id;
      Scop : Entity_Id)
   is
      Rec   : Node_Id;

   begin
      --  If the protected object is not an enclosing scope, this is an inter-
      --  object function call. Inter-object procedure calls are expanded by
      --  Exp_Ch9.Build_Simple_Entry_Call. The call is intra-object only if the
      --  subprogram being called is in the protected body being compiled, and
      --  if the protected object in the call is statically the enclosing type.
      --  The object may be an component of some other data structure, in which
      --  case this must be handled as an inter-object call.

      if not In_Open_Scopes (Scop)
        or else not Is_Entity_Name (Name (N))
      then
         if Nkind (Name (N)) = N_Selected_Component then
            Rec := Prefix (Name (N));

         else
            pragma Assert (Nkind (Name (N)) = N_Indexed_Component);
            Rec := Prefix (Prefix (Name (N)));
         end if;

         Build_Protected_Subprogram_Call (N,
           Name     => New_Occurrence_Of (Subp, Sloc (N)),
           Rec      => Convert_Concurrent (Rec, Etype (Rec)),
           External => True);

      else
         Rec := Expand_Protected_Object_Reference (N, Scop);

         if No (Rec) then
            return;
         end if;

         Build_Protected_Subprogram_Call (N,
           Name     => Name (N),
           Rec      => Rec,
           External => False);

      end if;

      --  If it is a function call it can appear in elaboration code and
      --  the called entity must be frozen here.

      if Ekind (Subp) = E_Function then
         Freeze_Expression (Name (N));
      end if;

      --  Analyze and resolve the new call. The actuals have already been
      --  resolved, but expansion of a function call will add extra actuals
      --  if needed. Analysis of a procedure call already includes resolution.

      Analyze (N);

      if Ekind (Subp) = E_Function then
         Resolve (N, Etype (Subp));
      end if;
   end Expand_Protected_Subprogram_Call;

   --------------------------------------------
   -- Has_Unconstrained_Access_Discriminants --
   --------------------------------------------

   function Has_Unconstrained_Access_Discriminants
     (Subtyp : Entity_Id) return Boolean
   is
      Discr : Entity_Id;

   begin
      if Has_Discriminants (Subtyp)
        and then not Is_Constrained (Subtyp)
      then
         Discr := First_Discriminant (Subtyp);
         while Present (Discr) loop
            if Ekind (Etype (Discr)) = E_Anonymous_Access_Type then
               return True;
            end if;

            Next_Discriminant (Discr);
         end loop;
      end if;

      return False;
   end Has_Unconstrained_Access_Discriminants;

   -----------------------------------
   -- Expand_Simple_Function_Return --
   -----------------------------------

   --  The "simple" comes from the syntax rule simple_return_statement. The
   --  semantics are not at all simple!

   procedure Expand_Simple_Function_Return (N : Node_Id) is
      Loc : constant Source_Ptr := Sloc (N);

      Scope_Id : constant Entity_Id :=
                   Return_Applies_To (Return_Statement_Entity (N));
      --  The function we are returning from

      R_Type : constant Entity_Id := Etype (Scope_Id);
      --  The result type of the function

      Utyp : constant Entity_Id := Underlying_Type (R_Type);

      Exp : constant Node_Id := Expression (N);
      pragma Assert (Present (Exp));

      Exptyp : constant Entity_Id := Etype (Exp);
      --  The type of the expression (not necessarily the same as R_Type)

      Subtype_Ind : Node_Id;
      --  If the result type of the function is class-wide and the expression
      --  has a specific type, then we use the expression's type as the type of
      --  the return object. In cases where the expression is an aggregate that
      --  is built in place, this avoids the need for an expensive conversion
      --  of the return object to the specific type on assignments to the
      --  individual components.

   begin
      if Is_Class_Wide_Type (R_Type)
        and then not Is_Class_Wide_Type (Etype (Exp))
      then
         Subtype_Ind := New_Occurrence_Of (Etype (Exp), Loc);
      else
         Subtype_Ind := New_Occurrence_Of (R_Type, Loc);
      end if;

      --  For the case of a simple return that does not come from an extended
      --  return, in the case of Ada 2005 where we are returning a limited
      --  type, we rewrite "return <expression>;" to be:

      --    return _anon_ : <return_subtype> := <expression>

      --  The expansion produced by Expand_N_Extended_Return_Statement will
      --  contain simple return statements (for example, a block containing
      --  simple return of the return object), which brings us back here with
      --  Comes_From_Extended_Return_Statement set. The reason for the barrier
      --  checking for a simple return that does not come from an extended
      --  return is to avoid this infinite recursion.

      --  The reason for this design is that for Ada 2005 limited returns, we
      --  need to reify the return object, so we can build it "in place", and
      --  we need a block statement to hang finalization and tasking stuff.

      --  ??? In order to avoid disruption, we avoid translating to extended
      --  return except in the cases where we really need to (Ada 2005 for
      --  inherently limited). We might prefer to do this translation in all
      --  cases (except perhaps for the case of Ada 95 inherently limited),
      --  in order to fully exercise the Expand_N_Extended_Return_Statement
      --  code. This would also allow us to do the build-in-place optimization
      --  for efficiency even in cases where it is semantically not required.

      --  As before, we check the type of the return expression rather than the
      --  return type of the function, because the latter may be a limited
      --  class-wide interface type, which is not a limited type, even though
      --  the type of the expression may be.

      if not Comes_From_Extended_Return_Statement (N)
        and then Is_Immutably_Limited_Type (Etype (Expression (N)))
        and then Ada_Version >= Ada_2005
        and then not Debug_Flag_Dot_L
      then
         declare
            Return_Object_Entity : constant Entity_Id :=
                                     Make_Temporary (Loc, 'R', Exp);
            Obj_Decl : constant Node_Id :=
                         Make_Object_Declaration (Loc,
                           Defining_Identifier => Return_Object_Entity,
                           Object_Definition   => Subtype_Ind,
                           Expression          => Exp);

            Ext : constant Node_Id := Make_Extended_Return_Statement (Loc,
                    Return_Object_Declarations => New_List (Obj_Decl));
            --  Do not perform this high-level optimization if the result type
            --  is an interface because the "this" pointer must be displaced.

         begin
            Rewrite (N, Ext);
            Analyze (N);
            return;
         end;
      end if;

      --  Here we have a simple return statement that is part of the expansion
      --  of an extended return statement (either written by the user, or
      --  generated by the above code).

      --  Always normalize C/Fortran boolean result. This is not always needed,
      --  but it seems a good idea to minimize the passing around of non-
      --  normalized values, and in any case this handles the processing of
      --  barrier functions for protected types, which turn the condition into
      --  a return statement.

      if Is_Boolean_Type (Exptyp)
        and then Nonzero_Is_True (Exptyp)
      then
         Adjust_Condition (Exp);
         Adjust_Result_Type (Exp, Exptyp);
      end if;

      --  Do validity check if enabled for returns

      if Validity_Checks_On
        and then Validity_Check_Returns
      then
         Ensure_Valid (Exp);
      end if;

      --  Check the result expression of a scalar function against the subtype
      --  of the function by inserting a conversion. This conversion must
      --  eventually be performed for other classes of types, but for now it's
      --  only done for scalars.
      --  ???

      if Is_Scalar_Type (Exptyp) then
         Rewrite (Exp, Convert_To (R_Type, Exp));

         --  The expression is resolved to ensure that the conversion gets
         --  expanded to generate a possible constraint check.

         Analyze_And_Resolve (Exp, R_Type);
      end if;

      --  Deal with returning variable length objects and controlled types

      --  Nothing to do if we are returning by reference, or this is not a
      --  type that requires special processing (indicated by the fact that
      --  it requires a cleanup scope for the secondary stack case).

      if Is_Immutably_Limited_Type (Exptyp)
        or else Is_Limited_Interface (Exptyp)
      then
         null;

      elsif not Requires_Transient_Scope (R_Type) then

         --  Mutable records with no variable length components are not
         --  returned on the sec-stack, so we need to make sure that the
         --  backend will only copy back the size of the actual value, and not
         --  the maximum size. We create an actual subtype for this purpose.

         declare
            Ubt  : constant Entity_Id := Underlying_Type (Base_Type (Exptyp));
            Decl : Node_Id;
            Ent  : Entity_Id;
         begin
            if Has_Discriminants (Ubt)
              and then not Is_Constrained (Ubt)
              and then not Has_Unchecked_Union (Ubt)
            then
               Decl := Build_Actual_Subtype (Ubt, Exp);
               Ent := Defining_Identifier (Decl);
               Insert_Action (Exp, Decl);
               Rewrite (Exp, Unchecked_Convert_To (Ent, Exp));
               Analyze_And_Resolve (Exp);
            end if;
         end;

      --  Here if secondary stack is used

      else
         --  Make sure that no surrounding block will reclaim the secondary
         --  stack on which we are going to put the result. Not only may this
         --  introduce secondary stack leaks but worse, if the reclamation is
         --  done too early, then the result we are returning may get
         --  clobbered.

         declare
            S : Entity_Id;
         begin
            S := Current_Scope;
            while Ekind (S) = E_Block or else Ekind (S) = E_Loop loop
               Set_Sec_Stack_Needed_For_Return (S, True);
               S := Enclosing_Dynamic_Scope (S);
            end loop;
         end;

         --  Optimize the case where the result is a function call. In this
         --  case either the result is already on the secondary stack, or is
         --  already being returned with the stack pointer depressed and no
         --  further processing is required except to set the By_Ref flag
         --  to ensure that gigi does not attempt an extra unnecessary copy.
         --  (actually not just unnecessary but harmfully wrong in the case
         --  of a controlled type, where gigi does not know how to do a copy).
         --  To make up for a gcc 2.8.1 deficiency (???), we perform the copy
         --  for array types if the constrained status of the target type is
         --  different from that of the expression.

         if Requires_Transient_Scope (Exptyp)
           and then
              (not Is_Array_Type (Exptyp)
                or else Is_Constrained (Exptyp) = Is_Constrained (R_Type)
                or else CW_Or_Has_Controlled_Part (Utyp))
           and then Nkind (Exp) = N_Function_Call
         then
            Set_By_Ref (N);

            --  Remove side effects from the expression now so that other parts
            --  of the expander do not have to reanalyze this node without this
            --  optimization

            Rewrite (Exp, Duplicate_Subexpr_No_Checks (Exp));

         --  For controlled types, do the allocation on the secondary stack
         --  manually in order to call adjust at the right time:

         --    type Anon1 is access R_Type;
         --    for Anon1'Storage_pool use ss_pool;
         --    Anon2 : anon1 := new R_Type'(expr);
         --    return Anon2.all;

         --  We do the same for classwide types that are not potentially
         --  controlled (by the virtue of restriction No_Finalization) because
         --  gigi is not able to properly allocate class-wide types.

         elsif CW_Or_Has_Controlled_Part (Utyp) then
            declare
               Loc        : constant Source_Ptr := Sloc (N);
               Acc_Typ    : constant Entity_Id := Make_Temporary (Loc, 'A');
               Alloc_Node : Node_Id;
               Temp       : Entity_Id;

            begin
               Set_Ekind (Acc_Typ, E_Access_Type);

               Set_Associated_Storage_Pool (Acc_Typ, RTE (RE_SS_Pool));

               --  This is an allocator for the secondary stack, and it's fine
               --  to have Comes_From_Source set False on it, as gigi knows not
               --  to flag it as a violation of No_Implicit_Heap_Allocations.

               Alloc_Node :=
                 Make_Allocator (Loc,
                   Expression =>
                     Make_Qualified_Expression (Loc,
                       Subtype_Mark => New_Reference_To (Etype (Exp), Loc),
                       Expression   => Relocate_Node (Exp)));

               --  We do not want discriminant checks on the declaration,
               --  given that it gets its value from the allocator.

               Set_No_Initialization (Alloc_Node);

               Temp := Make_Temporary (Loc, 'R', Alloc_Node);

               Insert_List_Before_And_Analyze (N, New_List (
                 Make_Full_Type_Declaration (Loc,
                   Defining_Identifier => Acc_Typ,
                   Type_Definition     =>
                     Make_Access_To_Object_Definition (Loc,
                       Subtype_Indication => Subtype_Ind)),

                 Make_Object_Declaration (Loc,
                   Defining_Identifier => Temp,
                   Object_Definition   => New_Reference_To (Acc_Typ, Loc),
                   Expression          => Alloc_Node)));

               Rewrite (Exp,
                 Make_Explicit_Dereference (Loc,
                 Prefix => New_Reference_To (Temp, Loc)));

               --  Ada 2005 (AI-251): If the type of the returned object is
               --  an interface then add an implicit type conversion to force
               --  displacement of the "this" pointer.

               if Is_Interface (R_Type) then
                  Rewrite (Exp, Convert_To (R_Type, Relocate_Node (Exp)));
               end if;

               Analyze_And_Resolve (Exp, R_Type);
            end;

         --  Otherwise use the gigi mechanism to allocate result on the
         --  secondary stack.

         else
            Check_Restriction (No_Secondary_Stack, N);
            Set_Storage_Pool (N, RTE (RE_SS_Pool));

            --  If we are generating code for the VM do not use
            --  SS_Allocate since everything is heap-allocated anyway.

            if VM_Target = No_VM then
               Set_Procedure_To_Call (N, RTE (RE_SS_Allocate));
            end if;
         end if;
      end if;

      --  Implement the rules of 6.5(8-10), which require a tag check in
      --  the case of a limited tagged return type, and tag reassignment for
      --  nonlimited tagged results. These actions are needed when the return
      --  type is a specific tagged type and the result expression is a
      --  conversion or a formal parameter, because in that case the tag of
      --  the expression might differ from the tag of the specific result type.

      if Is_Tagged_Type (Utyp)
        and then not Is_Class_Wide_Type (Utyp)
        and then (Nkind_In (Exp, N_Type_Conversion,
                                 N_Unchecked_Type_Conversion)
                    or else (Is_Entity_Name (Exp)
                               and then Ekind (Entity (Exp)) in Formal_Kind))
      then
         --  When the return type is limited, perform a check that the tag of
         --  the result is the same as the tag of the return type.

         if Is_Limited_Type (R_Type) then
            Insert_Action (Exp,
              Make_Raise_Constraint_Error (Loc,
                Condition =>
                  Make_Op_Ne (Loc,
                    Left_Opnd  =>
                      Make_Selected_Component (Loc,
                        Prefix        => Duplicate_Subexpr (Exp),
                        Selector_Name => Make_Identifier (Loc, Name_uTag)),
                    Right_Opnd =>
                      Make_Attribute_Reference (Loc,
                        Prefix         =>
                          New_Occurrence_Of (Base_Type (Utyp), Loc),
                        Attribute_Name => Name_Tag)),
                Reason    => CE_Tag_Check_Failed));

         --  If the result type is a specific nonlimited tagged type, then we
         --  have to ensure that the tag of the result is that of the result
         --  type. This is handled by making a copy of the expression in
         --  the case where it might have a different tag, namely when the
         --  expression is a conversion or a formal parameter. We create a new
         --  object of the result type and initialize it from the expression,
         --  which will implicitly force the tag to be set appropriately.

         else
            declare
               ExpR       : constant Node_Id   := Relocate_Node (Exp);
               Result_Id  : constant Entity_Id :=
                              Make_Temporary (Loc, 'R', ExpR);
               Result_Exp : constant Node_Id   :=
                              New_Reference_To (Result_Id, Loc);
               Result_Obj : constant Node_Id   :=
                              Make_Object_Declaration (Loc,
                                Defining_Identifier => Result_Id,
                                Object_Definition   =>
                                  New_Reference_To (R_Type, Loc),
                                Constant_Present    => True,
                                Expression          => ExpR);

            begin
               Set_Assignment_OK (Result_Obj);
               Insert_Action (Exp, Result_Obj);

               Rewrite (Exp, Result_Exp);
               Analyze_And_Resolve (Exp, R_Type);
            end;
         end if;

      --  Ada 2005 (AI-344): If the result type is class-wide, then insert
      --  a check that the level of the return expression's underlying type
      --  is not deeper than the level of the master enclosing the function.
      --  Always generate the check when the type of the return expression
      --  is class-wide, when it's a type conversion, or when it's a formal
      --  parameter. Otherwise, suppress the check in the case where the
      --  return expression has a specific type whose level is known not to
      --  be statically deeper than the function's result type.

      --  Note: accessibility check is skipped in the VM case, since there
      --  does not seem to be any practical way to implement this check.

      elsif Ada_Version >= Ada_2005
        and then Tagged_Type_Expansion
        and then Is_Class_Wide_Type (R_Type)
        and then not Scope_Suppress.Suppress (Accessibility_Check)
        and then
          (Is_Class_Wide_Type (Etype (Exp))
            or else Nkind_In (Exp, N_Type_Conversion,
                                   N_Unchecked_Type_Conversion)
            or else (Is_Entity_Name (Exp)
                      and then Ekind (Entity (Exp)) in Formal_Kind)
            or else Scope_Depth (Enclosing_Dynamic_Scope (Etype (Exp))) >
                      Scope_Depth (Enclosing_Dynamic_Scope (Scope_Id)))
      then
         declare
            Tag_Node : Node_Id;

         begin
            --  Ada 2005 (AI-251): In class-wide interface objects we displace
            --  "this" to reference the base of the object. This is required to
            --  get access to the TSD of the object.

            if Is_Class_Wide_Type (Etype (Exp))
              and then Is_Interface (Etype (Exp))
              and then Nkind (Exp) = N_Explicit_Dereference
            then
               Tag_Node :=
                 Make_Explicit_Dereference (Loc,
                   Prefix =>
                     Unchecked_Convert_To (RTE (RE_Tag_Ptr),
                       Make_Function_Call (Loc,
                         Name                   =>
                           New_Reference_To (RTE (RE_Base_Address), Loc),
                         Parameter_Associations => New_List (
                           Unchecked_Convert_To (RTE (RE_Address),
                             Duplicate_Subexpr (Prefix (Exp)))))));
            else
               Tag_Node :=
                 Make_Attribute_Reference (Loc,
                   Prefix         => Duplicate_Subexpr (Exp),
                   Attribute_Name => Name_Tag);
            end if;

            Insert_Action (Exp,
              Make_Raise_Program_Error (Loc,
                Condition =>
                  Make_Op_Gt (Loc,
                    Left_Opnd  => Build_Get_Access_Level (Loc, Tag_Node),
                    Right_Opnd =>
                      Make_Integer_Literal (Loc,
                        Scope_Depth (Enclosing_Dynamic_Scope (Scope_Id)))),
                Reason => PE_Accessibility_Check_Failed));
         end;

      --  AI05-0073: If function has a controlling access result, check that
      --  the tag of the return value, if it is not null, matches designated
      --  type of return type.
      --  The return expression is referenced twice in the code below, so
      --  it must be made free of side effects. Given that different compilers
      --  may evaluate these parameters in different order, both occurrences
      --  perform a copy.

      elsif Ekind (R_Type) = E_Anonymous_Access_Type
        and then Has_Controlling_Result (Scope_Id)
      then
         Insert_Action (N,
           Make_Raise_Constraint_Error (Loc,
             Condition =>
               Make_And_Then (Loc,
                 Left_Opnd  =>
                   Make_Op_Ne (Loc,
                     Left_Opnd  => Duplicate_Subexpr (Exp),
                     Right_Opnd => Make_Null (Loc)),

                 Right_Opnd => Make_Op_Ne (Loc,
                   Left_Opnd  =>
                     Make_Selected_Component (Loc,
                       Prefix        => Duplicate_Subexpr (Exp),
                       Selector_Name => Make_Identifier (Loc, Name_uTag)),

                   Right_Opnd =>
                     Make_Attribute_Reference (Loc,
                       Prefix         =>
                         New_Occurrence_Of (Designated_Type (R_Type), Loc),
                       Attribute_Name => Name_Tag))),

             Reason    => CE_Tag_Check_Failed),
             Suppress  => All_Checks);
      end if;

      --  AI05-0234: RM 6.5(21/3). Check access discriminants to
      --  ensure that the function result does not outlive an
      --  object designated by one of it discriminants.

      if Present (Extra_Accessibility_Of_Result (Scope_Id))
        and then Has_Unconstrained_Access_Discriminants (R_Type)
      then
         declare
            Discrim_Source : Node_Id;

            procedure Check_Against_Result_Level (Level : Node_Id);
            --  Check the given accessibility level against the level
            --  determined by the point of call. (AI05-0234).

            --------------------------------
            -- Check_Against_Result_Level --
            --------------------------------

            procedure Check_Against_Result_Level (Level : Node_Id) is
            begin
               Insert_Action (N,
                 Make_Raise_Program_Error (Loc,
                   Condition =>
                     Make_Op_Gt (Loc,
                       Left_Opnd  => Level,
                       Right_Opnd =>
                         New_Occurrence_Of
                           (Extra_Accessibility_Of_Result (Scope_Id), Loc)),
                       Reason => PE_Accessibility_Check_Failed));
            end Check_Against_Result_Level;

         begin
            Discrim_Source := Exp;
            while Nkind (Discrim_Source) = N_Qualified_Expression loop
               Discrim_Source := Expression (Discrim_Source);
            end loop;

            if Nkind (Discrim_Source) = N_Identifier
              and then Is_Return_Object (Entity (Discrim_Source))
            then
               Discrim_Source := Entity (Discrim_Source);

               if Is_Constrained (Etype (Discrim_Source)) then
                  Discrim_Source := Etype (Discrim_Source);
               else
                  Discrim_Source := Expression (Parent (Discrim_Source));
               end if;

            elsif Nkind (Discrim_Source) = N_Identifier
              and then Nkind_In (Original_Node (Discrim_Source),
                                 N_Aggregate, N_Extension_Aggregate)
            then
               Discrim_Source := Original_Node (Discrim_Source);

            elsif Nkind (Discrim_Source) = N_Explicit_Dereference and then
              Nkind (Original_Node (Discrim_Source)) = N_Function_Call
            then
               Discrim_Source := Original_Node (Discrim_Source);
            end if;

            while Nkind_In (Discrim_Source, N_Qualified_Expression,
                                            N_Type_Conversion,
                                            N_Unchecked_Type_Conversion)
            loop
               Discrim_Source := Expression (Discrim_Source);
            end loop;

            case Nkind (Discrim_Source) is
               when N_Defining_Identifier =>

                  pragma Assert (Is_Composite_Type (Discrim_Source)
                                  and then Has_Discriminants (Discrim_Source)
                                  and then Is_Constrained (Discrim_Source));

                  declare
                     Discrim   : Entity_Id :=
                                   First_Discriminant (Base_Type (R_Type));
                     Disc_Elmt : Elmt_Id   :=
                                   First_Elmt (Discriminant_Constraint
                                                 (Discrim_Source));
                  begin
                     loop
                        if Ekind (Etype (Discrim)) =
                             E_Anonymous_Access_Type
                        then
                           Check_Against_Result_Level
                             (Dynamic_Accessibility_Level (Node (Disc_Elmt)));
                        end if;

                        Next_Elmt (Disc_Elmt);
                        Next_Discriminant (Discrim);
                        exit when not Present (Discrim);
                     end loop;
                  end;

               when N_Aggregate | N_Extension_Aggregate =>

                  --  Unimplemented: extension aggregate case where discrims
                  --  come from ancestor part, not extension part.

                  declare
                     Discrim  : Entity_Id :=
                                  First_Discriminant (Base_Type (R_Type));

                     Disc_Exp : Node_Id   := Empty;

                     Positionals_Exhausted
                              : Boolean   := not Present (Expressions
                                                            (Discrim_Source));

                     function Associated_Expr
                       (Comp_Id : Entity_Id;
                        Associations : List_Id) return Node_Id;

                     --  Given a component and a component associations list,
                     --  locate the expression for that component; returns
                     --  Empty if no such expression is found.

                     ---------------------
                     -- Associated_Expr --
                     ---------------------

                     function Associated_Expr
                       (Comp_Id : Entity_Id;
                        Associations : List_Id) return Node_Id
                     is
                        Assoc  : Node_Id;
                        Choice : Node_Id;

                     begin
                        --  Simple linear search seems ok here

                        Assoc := First (Associations);
                        while Present (Assoc) loop
                           Choice := First (Choices (Assoc));
                           while Present (Choice) loop
                              if (Nkind (Choice) = N_Identifier
                                   and then Chars (Choice) = Chars (Comp_Id))
                                or else (Nkind (Choice) = N_Others_Choice)
                              then
                                 return Expression (Assoc);
                              end if;

                              Next (Choice);
                           end loop;

                           Next (Assoc);
                        end loop;

                        return Empty;
                     end Associated_Expr;

                  --  Start of processing for Expand_Simple_Function_Return

                  begin
                     if not Positionals_Exhausted then
                        Disc_Exp := First (Expressions (Discrim_Source));
                     end if;

                     loop
                        if Positionals_Exhausted then
                           Disc_Exp :=
                             Associated_Expr
                               (Discrim,
                                Component_Associations (Discrim_Source));
                        end if;

                        if Ekind (Etype (Discrim)) =
                             E_Anonymous_Access_Type
                        then
                           Check_Against_Result_Level
                             (Dynamic_Accessibility_Level (Disc_Exp));
                        end if;

                        Next_Discriminant (Discrim);
                        exit when not Present (Discrim);

                        if not Positionals_Exhausted then
                           Next (Disc_Exp);
                           Positionals_Exhausted := not Present (Disc_Exp);
                        end if;
                     end loop;
                  end;

               when N_Function_Call =>

                  --  No check needed (check performed by callee)

                  null;

               when others =>

                  declare
                     Level : constant Node_Id :=
                               Make_Integer_Literal (Loc,
                                 Object_Access_Level (Discrim_Source));

                  begin
                     --  Unimplemented: check for name prefix that includes
                     --  a dereference of an access value with a dynamic
                     --  accessibility level (e.g., an access param or a
                     --  saooaaat) and use dynamic level in that case. For
                     --  example:
                     --    return Access_Param.all(Some_Index).Some_Component;
                     --  ???

                     Set_Etype (Level, Standard_Natural);
                     Check_Against_Result_Level (Level);
                  end;

            end case;
         end;
      end if;

      --  If we are returning an object that may not be bit-aligned, then copy
      --  the value into a temporary first. This copy may need to expand to a
      --  loop of component operations.

      if Is_Possibly_Unaligned_Slice (Exp)
        or else Is_Possibly_Unaligned_Object (Exp)
      then
         declare
            ExpR : constant Node_Id   := Relocate_Node (Exp);
            Tnn  : constant Entity_Id := Make_Temporary (Loc, 'T', ExpR);
         begin
            Insert_Action (Exp,
              Make_Object_Declaration (Loc,
                Defining_Identifier => Tnn,
                Constant_Present    => True,
                Object_Definition   => New_Occurrence_Of (R_Type, Loc),
                Expression          => ExpR),
              Suppress => All_Checks);
            Rewrite (Exp, New_Occurrence_Of (Tnn, Loc));
         end;
      end if;

      --  Generate call to postcondition checks if they are present

      if Ekind (Scope_Id) = E_Function
        and then Has_Postconditions (Scope_Id)
      then
         --  We are going to reference the returned value twice in this case,
         --  once in the call to _Postconditions, and once in the actual return
         --  statement, but we can't have side effects happening twice, and in
         --  any case for efficiency we don't want to do the computation twice.

         --  If the returned expression is an entity name, we don't need to
         --  worry since it is efficient and safe to reference it twice, that's
         --  also true for literals other than string literals, and for the
         --  case of X.all where X is an entity name.

         if Is_Entity_Name (Exp)
           or else Nkind_In (Exp, N_Character_Literal,
                                  N_Integer_Literal,
                                  N_Real_Literal)
           or else (Nkind (Exp) = N_Explicit_Dereference
                     and then Is_Entity_Name (Prefix (Exp)))
         then
            null;

         --  Otherwise we are going to need a temporary to capture the value

         else
            declare
               ExpR : constant Node_Id   := Relocate_Node (Exp);
               Tnn  : constant Entity_Id := Make_Temporary (Loc, 'T', ExpR);

            begin
               --  For a complex expression of an elementary type, capture
               --  value in the temporary and use it as the reference.

               if Is_Elementary_Type (R_Type) then
                  Insert_Action (Exp,
                    Make_Object_Declaration (Loc,
                      Defining_Identifier => Tnn,
                      Constant_Present    => True,
                      Object_Definition   => New_Occurrence_Of (R_Type, Loc),
                      Expression          => ExpR),
                    Suppress => All_Checks);

                  Rewrite (Exp, New_Occurrence_Of (Tnn, Loc));

               --  If we have something we can rename, generate a renaming of
               --  the object and replace the expression with a reference

               elsif Is_Object_Reference (Exp) then
                  Insert_Action (Exp,
                    Make_Object_Renaming_Declaration (Loc,
                      Defining_Identifier => Tnn,
                      Subtype_Mark        => New_Occurrence_Of (R_Type, Loc),
                      Name                => ExpR),
                    Suppress => All_Checks);

                  Rewrite (Exp, New_Occurrence_Of (Tnn, Loc));

               --  Otherwise we have something like a string literal or an
               --  aggregate. We could copy the value, but that would be
               --  inefficient. Instead we make a reference to the value and
               --  capture this reference with a renaming, the expression is
               --  then replaced by a dereference of this renaming.

               else
                  --  For now, copy the value, since the code below does not
                  --  seem to work correctly ???

                  Insert_Action (Exp,
                    Make_Object_Declaration (Loc,
                      Defining_Identifier => Tnn,
                      Constant_Present    => True,
                      Object_Definition   => New_Occurrence_Of (R_Type, Loc),
                      Expression          => Relocate_Node (Exp)),
                    Suppress => All_Checks);

                  Rewrite (Exp, New_Occurrence_Of (Tnn, Loc));

                  --  Insert_Action (Exp,
                  --    Make_Object_Renaming_Declaration (Loc,
                  --      Defining_Identifier => Tnn,
                  --      Access_Definition =>
                  --        Make_Access_Definition (Loc,
                  --          All_Present  => True,
                  --          Subtype_Mark => New_Occurrence_Of (R_Type, Loc)),
                  --      Name =>
                  --        Make_Reference (Loc,
                  --          Prefix => Relocate_Node (Exp))),
                  --    Suppress => All_Checks);

                  --  Rewrite (Exp,
                  --    Make_Explicit_Dereference (Loc,
                  --      Prefix => New_Occurrence_Of (Tnn, Loc)));
               end if;
            end;
         end if;

         --  Generate call to _postconditions

         Insert_Action (Exp,
           Make_Procedure_Call_Statement (Loc,
             Name => Make_Identifier (Loc, Name_uPostconditions),
             Parameter_Associations => New_List (Duplicate_Subexpr (Exp))));
      end if;

      --  Ada 2005 (AI-251): If this return statement corresponds with an
      --  simple return statement associated with an extended return statement
      --  and the type of the returned object is an interface then generate an
      --  implicit conversion to force displacement of the "this" pointer.

      if Ada_Version >= Ada_2005
        and then Comes_From_Extended_Return_Statement (N)
        and then Nkind (Expression (N)) = N_Identifier
        and then Is_Interface (Utyp)
        and then Utyp /= Underlying_Type (Exptyp)
      then
         Rewrite (Exp, Convert_To (Utyp, Relocate_Node (Exp)));
         Analyze_And_Resolve (Exp);
      end if;
   end Expand_Simple_Function_Return;

   --------------------------------
   -- Is_Build_In_Place_Function --
   --------------------------------

   function Is_Build_In_Place_Function (E : Entity_Id) return Boolean is
   begin
      --  This function is called from Expand_Subtype_From_Expr during
      --  semantic analysis, even when expansion is off. In those cases
      --  the build_in_place expansion will not take place.

      if not Expander_Active then
         return False;
      end if;

      --  For now we test whether E denotes a function or access-to-function
      --  type whose result subtype is inherently limited. Later this test may
      --  be revised to allow composite nonlimited types. Functions with a
      --  foreign convention or whose result type has a foreign convention
      --  never qualify.

      if Ekind_In (E, E_Function, E_Generic_Function)
        or else (Ekind (E) = E_Subprogram_Type
                  and then Etype (E) /= Standard_Void_Type)
      then
         --  Note: If you have Convention (C) on an inherently limited type,
         --  you're on your own. That is, the C code will have to be carefully
         --  written to know about the Ada conventions.

         if Has_Foreign_Convention (E)
           or else Has_Foreign_Convention (Etype (E))
         then
            return False;

         --  In Ada 2005 all functions with an inherently limited return type
         --  must be handled using a build-in-place profile, including the case
         --  of a function with a limited interface result, where the function
         --  may return objects of nonlimited descendants.

         else
            return Is_Immutably_Limited_Type (Etype (E))
              and then Ada_Version >= Ada_2005
              and then not Debug_Flag_Dot_L;
         end if;

      else
         return False;
      end if;
   end Is_Build_In_Place_Function;

   -------------------------------------
   -- Is_Build_In_Place_Function_Call --
   -------------------------------------

   function Is_Build_In_Place_Function_Call (N : Node_Id) return Boolean is
      Exp_Node    : Node_Id := N;
      Function_Id : Entity_Id;

   begin
      --  Return False when the expander is inactive, since awareness of
      --  build-in-place treatment is only relevant during expansion. Note that
      --  Is_Build_In_Place_Function, which is called as part of this function,
      --  is also conditioned this way, but we need to check here as well to
      --  avoid blowing up on processing protected calls when expansion is
      --  disabled (such as with -gnatc) since those would trip over the raise
      --  of Program_Error below.

      if not Expander_Active then
         return False;
      end if;

      --  Step past qualification or unchecked conversion (the latter can occur
      --  in cases of calls to 'Input).

      if Nkind_In (Exp_Node, N_Qualified_Expression,
                             N_Unchecked_Type_Conversion)
      then
         Exp_Node := Expression (N);
      end if;

      if Nkind (Exp_Node) /= N_Function_Call then
         return False;

      else
         --  In Alfa mode, build-in-place calls are not expanded, so that we
         --  may end up with a call that is neither resolved to an entity, nor
         --  an indirect call.

         if Alfa_Mode then
            return False;

         elsif Is_Entity_Name (Name (Exp_Node)) then
            Function_Id := Entity (Name (Exp_Node));

         --  In the case of an explicitly dereferenced call, use the subprogram
         --  type generated for the dereference.

         elsif Nkind (Name (Exp_Node)) = N_Explicit_Dereference then
            Function_Id := Etype (Name (Exp_Node));

         else
            raise Program_Error;
         end if;

         return Is_Build_In_Place_Function (Function_Id);
      end if;
   end Is_Build_In_Place_Function_Call;

   -----------------------
   -- Freeze_Subprogram --
   -----------------------

   procedure Freeze_Subprogram (N : Node_Id) is
      Loc : constant Source_Ptr := Sloc (N);

      procedure Register_Predefined_DT_Entry (Prim : Entity_Id);
      --  (Ada 2005): Register a predefined primitive in all the secondary
      --  dispatch tables of its primitive type.

      ----------------------------------
      -- Register_Predefined_DT_Entry --
      ----------------------------------

      procedure Register_Predefined_DT_Entry (Prim : Entity_Id) is
         Iface_DT_Ptr : Elmt_Id;
         Tagged_Typ   : Entity_Id;
         Thunk_Id     : Entity_Id;
         Thunk_Code   : Node_Id;

      begin
         Tagged_Typ := Find_Dispatching_Type (Prim);

         if No (Access_Disp_Table (Tagged_Typ))
           or else not Has_Interfaces (Tagged_Typ)
           or else not RTE_Available (RE_Interface_Tag)
           or else Restriction_Active (No_Dispatching_Calls)
         then
            return;
         end if;

         --  Skip the first two access-to-dispatch-table pointers since they
         --  leads to the primary dispatch table (predefined DT and user
         --  defined DT). We are only concerned with the secondary dispatch
         --  table pointers. Note that the access-to- dispatch-table pointer
         --  corresponds to the first implemented interface retrieved below.

         Iface_DT_Ptr :=
           Next_Elmt (Next_Elmt (First_Elmt (Access_Disp_Table (Tagged_Typ))));

         while Present (Iface_DT_Ptr)
           and then Ekind (Node (Iface_DT_Ptr)) = E_Constant
         loop
            pragma Assert (Has_Thunks (Node (Iface_DT_Ptr)));
            Expand_Interface_Thunk (Prim, Thunk_Id, Thunk_Code);

            if Present (Thunk_Code) then
               Insert_Actions_After (N, New_List (
                 Thunk_Code,

                 Build_Set_Predefined_Prim_Op_Address (Loc,
                   Tag_Node     =>
                     New_Reference_To (Node (Next_Elmt (Iface_DT_Ptr)), Loc),
                   Position     => DT_Position (Prim),
                   Address_Node =>
                     Unchecked_Convert_To (RTE (RE_Prim_Ptr),
                       Make_Attribute_Reference (Loc,
                         Prefix         => New_Reference_To (Thunk_Id, Loc),
                         Attribute_Name => Name_Unrestricted_Access))),

                 Build_Set_Predefined_Prim_Op_Address (Loc,
                   Tag_Node     =>
                     New_Reference_To
                      (Node (Next_Elmt (Next_Elmt (Next_Elmt (Iface_DT_Ptr)))),
                       Loc),
                   Position     => DT_Position (Prim),
                   Address_Node =>
                     Unchecked_Convert_To (RTE (RE_Prim_Ptr),
                       Make_Attribute_Reference (Loc,
                         Prefix         => New_Reference_To (Prim, Loc),
                         Attribute_Name => Name_Unrestricted_Access)))));
            end if;

            --  Skip the tag of the predefined primitives dispatch table

            Next_Elmt (Iface_DT_Ptr);
            pragma Assert (Has_Thunks (Node (Iface_DT_Ptr)));

            --  Skip tag of the no-thunks dispatch table

            Next_Elmt (Iface_DT_Ptr);
            pragma Assert (not Has_Thunks (Node (Iface_DT_Ptr)));

            --  Skip tag of predefined primitives no-thunks dispatch table

            Next_Elmt (Iface_DT_Ptr);
            pragma Assert (not Has_Thunks (Node (Iface_DT_Ptr)));

            Next_Elmt (Iface_DT_Ptr);
         end loop;
      end Register_Predefined_DT_Entry;

      --  Local variables

      Subp : constant Entity_Id  := Entity (N);

   --  Start of processing for Freeze_Subprogram

   begin
      --  We suppress the initialization of the dispatch table entry when
      --  VM_Target because the dispatching mechanism is handled internally
      --  by the VM.

      if Is_Dispatching_Operation (Subp)
        and then not Is_Abstract_Subprogram (Subp)
        and then Present (DTC_Entity (Subp))
        and then Present (Scope (DTC_Entity (Subp)))
        and then Tagged_Type_Expansion
        and then not Restriction_Active (No_Dispatching_Calls)
        and then RTE_Available (RE_Tag)
      then
         declare
            Typ : constant Entity_Id := Scope (DTC_Entity (Subp));

         begin
            --  Handle private overridden primitives

            if not Is_CPP_Class (Typ) then
               Check_Overriding_Operation (Subp);
            end if;

            --  We assume that imported CPP primitives correspond with objects
            --  whose constructor is in the CPP side; therefore we don't need
            --  to generate code to register them in the dispatch table.

            if Is_CPP_Class (Typ) then
               null;

            --  Handle CPP primitives found in derivations of CPP_Class types.
            --  These primitives must have been inherited from some parent, and
            --  there is no need to register them in the dispatch table because
            --  Build_Inherit_Prims takes care of the initialization of these
            --  slots.

            elsif Is_Imported (Subp)
               and then (Convention (Subp) = Convention_CPP
                           or else Convention (Subp) = Convention_C)
            then
               null;

            --  Generate code to register the primitive in non statically
            --  allocated dispatch tables

            elsif not Building_Static_DT (Scope (DTC_Entity (Subp))) then

               --  When a primitive is frozen, enter its name in its dispatch
               --  table slot.

               if not Is_Interface (Typ)
                 or else Present (Interface_Alias (Subp))
               then
                  if Is_Predefined_Dispatching_Operation (Subp) then
                     Register_Predefined_DT_Entry (Subp);
                  end if;

                  Insert_Actions_After (N,
                    Register_Primitive (Loc, Prim => Subp));
               end if;
            end if;
         end;
      end if;

      --  Mark functions that return by reference. Note that it cannot be part
      --  of the normal semantic analysis of the spec since the underlying
      --  returned type may not be known yet (for private types).

      declare
         Typ  : constant Entity_Id := Etype (Subp);
         Utyp : constant Entity_Id := Underlying_Type (Typ);
      begin
         if Is_Immutably_Limited_Type (Typ) then
            Set_Returns_By_Ref (Subp);
         elsif Present (Utyp) and then CW_Or_Has_Controlled_Part (Utyp) then
            Set_Returns_By_Ref (Subp);
         end if;
      end;
   end Freeze_Subprogram;

   -----------------------
   -- Is_Null_Procedure --
   -----------------------

   function Is_Null_Procedure (Subp : Entity_Id) return Boolean is
      Decl : constant Node_Id := Unit_Declaration_Node (Subp);

   begin
      if Ekind (Subp) /= E_Procedure then
         return False;

      --  Check if this is a declared null procedure

      elsif Nkind (Decl) = N_Subprogram_Declaration then
         if not Null_Present (Specification (Decl)) then
            return False;

         elsif No (Body_To_Inline (Decl)) then
            return False;

         --  Check if the body contains only a null statement, followed by
         --  the return statement added during expansion.

         else
            declare
               Orig_Bod : constant Node_Id := Body_To_Inline (Decl);

               Stat  : Node_Id;
               Stat2 : Node_Id;

            begin
               if Nkind (Orig_Bod) /= N_Subprogram_Body then
                  return False;
               else
                  --  We must skip SCIL nodes because they are currently
                  --  implemented as special N_Null_Statement nodes.

                  Stat :=
                     First_Non_SCIL_Node
                       (Statements (Handled_Statement_Sequence (Orig_Bod)));
                  Stat2 := Next_Non_SCIL_Node (Stat);

                  return
                     Is_Empty_List (Declarations (Orig_Bod))
                       and then Nkind (Stat) = N_Null_Statement
                       and then
                        (No (Stat2)
                          or else
                            (Nkind (Stat2) = N_Simple_Return_Statement
                              and then No (Next (Stat2))));
               end if;
            end;
         end if;

      else
         return False;
      end if;
   end Is_Null_Procedure;

   -------------------------------------------
   -- Make_Build_In_Place_Call_In_Allocator --
   -------------------------------------------

   procedure Make_Build_In_Place_Call_In_Allocator
     (Allocator     : Node_Id;
      Function_Call : Node_Id)
   is
      Acc_Type          : constant Entity_Id := Etype (Allocator);
      Loc               : Source_Ptr;
      Func_Call         : Node_Id := Function_Call;
      Function_Id       : Entity_Id;
      Result_Subt       : Entity_Id;
      New_Allocator     : Node_Id;
      Return_Obj_Access : Entity_Id;

   begin
      --  Step past qualification or unchecked conversion (the latter can occur
      --  in cases of calls to 'Input).

      if Nkind_In (Func_Call,
                   N_Qualified_Expression,
                   N_Unchecked_Type_Conversion)
      then
         Func_Call := Expression (Func_Call);
      end if;

      --  If the call has already been processed to add build-in-place actuals
      --  then return. This should not normally occur in an allocator context,
      --  but we add the protection as a defensive measure.

      if Is_Expanded_Build_In_Place_Call (Func_Call) then
         return;
      end if;

      --  Mark the call as processed as a build-in-place call

      Set_Is_Expanded_Build_In_Place_Call (Func_Call);

      Loc := Sloc (Function_Call);

      if Is_Entity_Name (Name (Func_Call)) then
         Function_Id := Entity (Name (Func_Call));

      elsif Nkind (Name (Func_Call)) = N_Explicit_Dereference then
         Function_Id := Etype (Name (Func_Call));

      else
         raise Program_Error;
      end if;

      Result_Subt := Available_View (Etype (Function_Id));

      --  Check whether return type includes tasks. This may not have been done
      --  previously, if the type was a limited view.

      if Has_Task (Result_Subt) then
         Build_Activation_Chain_Entity (Allocator);
      end if;

      --  When the result subtype is constrained, the return object must be
      --  allocated on the caller side, and access to it is passed to the
      --  function.

      --  Here and in related routines, we must examine the full view of the
      --  type, because the view at the point of call may differ from that
      --  that in the function body, and the expansion mechanism depends on
      --  the characteristics of the full view.

      if Is_Constrained (Underlying_Type (Result_Subt)) then

         --  Replace the initialized allocator of form "new T'(Func (...))"
         --  with an uninitialized allocator of form "new T", where T is the
         --  result subtype of the called function. The call to the function
         --  is handled separately further below.

         New_Allocator :=
           Make_Allocator (Loc,
             Expression => New_Reference_To (Result_Subt, Loc));
         Set_No_Initialization (New_Allocator);

         --  Copy attributes to new allocator. Note that the new allocator
         --  logically comes from source if the original one did, so copy the
         --  relevant flag. This ensures proper treatment of the restriction
         --  No_Implicit_Heap_Allocations in this case.

         Set_Storage_Pool      (New_Allocator, Storage_Pool      (Allocator));
         Set_Procedure_To_Call (New_Allocator, Procedure_To_Call (Allocator));
         Set_Comes_From_Source (New_Allocator, Comes_From_Source (Allocator));

         Rewrite (Allocator, New_Allocator);

         --  Create a new access object and initialize it to the result of the
         --  new uninitialized allocator. Note: we do not use Allocator as the
         --  Related_Node of Return_Obj_Access in call to Make_Temporary below
         --  as this would create a sort of infinite "recursion".

         Return_Obj_Access := Make_Temporary (Loc, 'R');
         Set_Etype (Return_Obj_Access, Acc_Type);

         Insert_Action (Allocator,
           Make_Object_Declaration (Loc,
             Defining_Identifier => Return_Obj_Access,
             Object_Definition   => New_Reference_To (Acc_Type, Loc),
             Expression          => Relocate_Node (Allocator)));

         --  When the function has a controlling result, an allocation-form
         --  parameter must be passed indicating that the caller is allocating
         --  the result object. This is needed because such a function can be
         --  called as a dispatching operation and must be treated similarly
         --  to functions with unconstrained result subtypes.

         Add_Unconstrained_Actuals_To_Build_In_Place_Call
           (Func_Call, Function_Id, Alloc_Form => Caller_Allocation);

         Add_Finalization_Master_Actual_To_Build_In_Place_Call
           (Func_Call, Function_Id, Acc_Type);

         Add_Task_Actuals_To_Build_In_Place_Call
           (Func_Call, Function_Id, Master_Actual => Master_Id (Acc_Type));

         --  Add an implicit actual to the function call that provides access
         --  to the allocated object. An unchecked conversion to the (specific)
         --  result subtype of the function is inserted to handle cases where
         --  the access type of the allocator has a class-wide designated type.

         Add_Access_Actual_To_Build_In_Place_Call
           (Func_Call,
            Function_Id,
            Make_Unchecked_Type_Conversion (Loc,
              Subtype_Mark => New_Reference_To (Result_Subt, Loc),
              Expression   =>
                Make_Explicit_Dereference (Loc,
                  Prefix => New_Reference_To (Return_Obj_Access, Loc))));

      --  When the result subtype is unconstrained, the function itself must
      --  perform the allocation of the return object, so we pass parameters
      --  indicating that. We don't yet handle the case where the allocation
      --  must be done in a user-defined storage pool, which will require
      --  passing another actual or two to provide allocation/deallocation
      --  operations. ???

      else
         --  Case of a user-defined storage pool. Pass an allocation parameter
         --  indicating that the function should allocate its result in the
         --  pool, and pass the pool. Use 'Unrestricted_Access because the
         --  pool may not be aliased.

         if VM_Target = No_VM
           and then Present (Associated_Storage_Pool (Acc_Type))
         then
            Add_Unconstrained_Actuals_To_Build_In_Place_Call
              (Func_Call, Function_Id, Alloc_Form => User_Storage_Pool,
               Pool_Actual =>
                 Make_Attribute_Reference (Loc,
                   Prefix         =>
                     New_Reference_To
                       (Associated_Storage_Pool (Acc_Type), Loc),
                   Attribute_Name => Name_Unrestricted_Access));

         --  No user-defined pool; pass an allocation parameter indicating that
         --  the function should allocate its result on the heap.

         else
            Add_Unconstrained_Actuals_To_Build_In_Place_Call
              (Func_Call, Function_Id, Alloc_Form => Global_Heap);
         end if;

         Add_Finalization_Master_Actual_To_Build_In_Place_Call
           (Func_Call, Function_Id, Acc_Type);

         Add_Task_Actuals_To_Build_In_Place_Call
           (Func_Call, Function_Id, Master_Actual => Master_Id (Acc_Type));

         --  The caller does not provide the return object in this case, so we
         --  have to pass null for the object access actual.

         Add_Access_Actual_To_Build_In_Place_Call
           (Func_Call, Function_Id, Return_Object => Empty);
      end if;

      --  If the build-in-place function call returns a controlled object,
      --  the finalization master will require a reference to routine
      --  Finalize_Address of the designated type. Setting this attribute
      --  is done in the same manner to expansion of allocators.

      if Needs_Finalization (Result_Subt) then

         --  Controlled types with supressed finalization do not need to
         --  associate the address of their Finalize_Address primitives with
         --  a master since they do not need a master to begin with.

         if Is_Library_Level_Entity (Acc_Type)
           and then Finalize_Storage_Only (Result_Subt)
         then
            null;

         --  Do not generate the call to Set_Finalize_Address in Alfa mode
         --  because it is not necessary and results in unwanted expansion.
         --  This expansion is also not carried out in CodePeer mode because
         --  Finalize_Address is never built.

         elsif not Alfa_Mode
           and then not CodePeer_Mode
         then
            Insert_Action (Allocator,
              Make_Set_Finalize_Address_Call (Loc,
                Typ     => Etype (Function_Id),
                Ptr_Typ => Acc_Type));
         end if;
      end if;

      --  Finally, replace the allocator node with a reference to the result
      --  of the function call itself (which will effectively be an access
      --  to the object created by the allocator).

      Rewrite (Allocator, Make_Reference (Loc, Relocate_Node (Function_Call)));

      --  Ada 2005 (AI-251): If the type of the allocator is an interface then
      --  generate an implicit conversion to force displacement of the "this"
      --  pointer.

      if Is_Interface (Designated_Type (Acc_Type)) then
         Rewrite (Allocator, Convert_To (Acc_Type, Relocate_Node (Allocator)));
      end if;

      Analyze_And_Resolve (Allocator, Acc_Type);
   end Make_Build_In_Place_Call_In_Allocator;

   ---------------------------------------------------
   -- Make_Build_In_Place_Call_In_Anonymous_Context --
   ---------------------------------------------------

   procedure Make_Build_In_Place_Call_In_Anonymous_Context
     (Function_Call : Node_Id)
   is
      Loc             : Source_Ptr;
      Func_Call       : Node_Id := Function_Call;
      Function_Id     : Entity_Id;
      Result_Subt     : Entity_Id;
      Return_Obj_Id   : Entity_Id;
      Return_Obj_Decl : Entity_Id;

   begin
      --  Step past qualification or unchecked conversion (the latter can occur
      --  in cases of calls to 'Input).

      if Nkind_In (Func_Call, N_Qualified_Expression,
                              N_Unchecked_Type_Conversion)
      then
         Func_Call := Expression (Func_Call);
      end if;

      --  If the call has already been processed to add build-in-place actuals
      --  then return. One place this can occur is for calls to build-in-place
      --  functions that occur within a call to a protected operation, where
      --  due to rewriting and expansion of the protected call there can be
      --  more than one call to Expand_Actuals for the same set of actuals.

      if Is_Expanded_Build_In_Place_Call (Func_Call) then
         return;
      end if;

      --  Mark the call as processed as a build-in-place call

      Set_Is_Expanded_Build_In_Place_Call (Func_Call);

      Loc := Sloc (Function_Call);

      if Is_Entity_Name (Name (Func_Call)) then
         Function_Id := Entity (Name (Func_Call));

      elsif Nkind (Name (Func_Call)) = N_Explicit_Dereference then
         Function_Id := Etype (Name (Func_Call));

      else
         raise Program_Error;
      end if;

      Result_Subt := Etype (Function_Id);

      --  If the build-in-place function returns a controlled object, then the
      --  object needs to be finalized immediately after the context. Since
      --  this case produces a transient scope, the servicing finalizer needs
      --  to name the returned object. Create a temporary which is initialized
      --  with the function call:
      --
      --    Temp_Id : Func_Type := BIP_Func_Call;
      --
      --  The initialization expression of the temporary will be rewritten by
      --  the expander using the appropriate mechanism in Make_Build_In_Place_
      --  Call_In_Object_Declaration.

      if Needs_Finalization (Result_Subt) then
         declare
            Temp_Id   : constant Entity_Id := Make_Temporary (Loc, 'R');
            Temp_Decl : Node_Id;

         begin
            --  Reset the guard on the function call since the following does
            --  not perform actual call expansion.

            Set_Is_Expanded_Build_In_Place_Call (Func_Call, False);

            Temp_Decl :=
              Make_Object_Declaration (Loc,
                Defining_Identifier => Temp_Id,
                Object_Definition =>
                  New_Reference_To (Result_Subt, Loc),
                Expression =>
                  New_Copy_Tree (Function_Call));

            Insert_Action (Function_Call, Temp_Decl);

            Rewrite (Function_Call, New_Reference_To (Temp_Id, Loc));
            Analyze (Function_Call);
         end;

      --  When the result subtype is constrained, an object of the subtype is
      --  declared and an access value designating it is passed as an actual.

      elsif Is_Constrained (Underlying_Type (Result_Subt)) then

         --  Create a temporary object to hold the function result

         Return_Obj_Id := Make_Temporary (Loc, 'R');
         Set_Etype (Return_Obj_Id, Result_Subt);

         Return_Obj_Decl :=
           Make_Object_Declaration (Loc,
             Defining_Identifier => Return_Obj_Id,
             Aliased_Present     => True,
             Object_Definition   => New_Reference_To (Result_Subt, Loc));

         Set_No_Initialization (Return_Obj_Decl);

         Insert_Action (Func_Call, Return_Obj_Decl);

         --  When the function has a controlling result, an allocation-form
         --  parameter must be passed indicating that the caller is allocating
         --  the result object. This is needed because such a function can be
         --  called as a dispatching operation and must be treated similarly
         --  to functions with unconstrained result subtypes.

         Add_Unconstrained_Actuals_To_Build_In_Place_Call
           (Func_Call, Function_Id, Alloc_Form => Caller_Allocation);

         Add_Finalization_Master_Actual_To_Build_In_Place_Call
           (Func_Call, Function_Id);

         Add_Task_Actuals_To_Build_In_Place_Call
           (Func_Call, Function_Id, Make_Identifier (Loc, Name_uMaster));

         --  Add an implicit actual to the function call that provides access
         --  to the caller's return object.

         Add_Access_Actual_To_Build_In_Place_Call
           (Func_Call, Function_Id, New_Reference_To (Return_Obj_Id, Loc));

      --  When the result subtype is unconstrained, the function must allocate
      --  the return object in the secondary stack, so appropriate implicit
      --  parameters are added to the call to indicate that. A transient
      --  scope is established to ensure eventual cleanup of the result.

      else
         --  Pass an allocation parameter indicating that the function should
         --  allocate its result on the secondary stack.

         Add_Unconstrained_Actuals_To_Build_In_Place_Call
           (Func_Call, Function_Id, Alloc_Form => Secondary_Stack);

         Add_Finalization_Master_Actual_To_Build_In_Place_Call
           (Func_Call, Function_Id);

         Add_Task_Actuals_To_Build_In_Place_Call
           (Func_Call, Function_Id, Make_Identifier (Loc, Name_uMaster));

         --  Pass a null value to the function since no return object is
         --  available on the caller side.

         Add_Access_Actual_To_Build_In_Place_Call
           (Func_Call, Function_Id, Empty);
      end if;
   end Make_Build_In_Place_Call_In_Anonymous_Context;

   --------------------------------------------
   -- Make_Build_In_Place_Call_In_Assignment --
   --------------------------------------------

   procedure Make_Build_In_Place_Call_In_Assignment
     (Assign        : Node_Id;
      Function_Call : Node_Id)
   is
      Lhs          : constant Node_Id := Name (Assign);
      Func_Call    : Node_Id := Function_Call;
      Func_Id      : Entity_Id;
      Loc          : Source_Ptr;
      Obj_Decl     : Node_Id;
      Obj_Id       : Entity_Id;
      Ptr_Typ      : Entity_Id;
      Ptr_Typ_Decl : Node_Id;
      New_Expr     : Node_Id;
      Result_Subt  : Entity_Id;
      Target       : Node_Id;

   begin
      --  Step past qualification or unchecked conversion (the latter can occur
      --  in cases of calls to 'Input).

      if Nkind_In (Func_Call, N_Qualified_Expression,
                              N_Unchecked_Type_Conversion)
      then
         Func_Call := Expression (Func_Call);
      end if;

      --  If the call has already been processed to add build-in-place actuals
      --  then return. This should not normally occur in an assignment context,
      --  but we add the protection as a defensive measure.

      if Is_Expanded_Build_In_Place_Call (Func_Call) then
         return;
      end if;

      --  Mark the call as processed as a build-in-place call

      Set_Is_Expanded_Build_In_Place_Call (Func_Call);

      Loc := Sloc (Function_Call);

      if Is_Entity_Name (Name (Func_Call)) then
         Func_Id := Entity (Name (Func_Call));

      elsif Nkind (Name (Func_Call)) = N_Explicit_Dereference then
         Func_Id := Etype (Name (Func_Call));

      else
         raise Program_Error;
      end if;

      Result_Subt := Etype (Func_Id);

      --  When the result subtype is unconstrained, an additional actual must
      --  be passed to indicate that the caller is providing the return object.
      --  This parameter must also be passed when the called function has a
      --  controlling result, because dispatching calls to the function needs
      --  to be treated effectively the same as calls to class-wide functions.

      Add_Unconstrained_Actuals_To_Build_In_Place_Call
        (Func_Call, Func_Id, Alloc_Form => Caller_Allocation);

      Add_Finalization_Master_Actual_To_Build_In_Place_Call
        (Func_Call, Func_Id);

      Add_Task_Actuals_To_Build_In_Place_Call
        (Func_Call, Func_Id, Make_Identifier (Loc, Name_uMaster));

      --  Add an implicit actual to the function call that provides access to
      --  the caller's return object.

      Add_Access_Actual_To_Build_In_Place_Call
        (Func_Call,
         Func_Id,
         Make_Unchecked_Type_Conversion (Loc,
           Subtype_Mark => New_Reference_To (Result_Subt, Loc),
           Expression   => Relocate_Node (Lhs)));

      --  Create an access type designating the function's result subtype

      Ptr_Typ := Make_Temporary (Loc, 'A');

      Ptr_Typ_Decl :=
        Make_Full_Type_Declaration (Loc,
          Defining_Identifier => Ptr_Typ,
          Type_Definition     =>
            Make_Access_To_Object_Definition (Loc,
              All_Present        => True,
              Subtype_Indication =>
                New_Reference_To (Result_Subt, Loc)));
      Insert_After_And_Analyze (Assign, Ptr_Typ_Decl);

      --  Finally, create an access object initialized to a reference to the
      --  function call. We know this access value is non-null, so mark the
      --  entity accordingly to suppress junk access checks.

      New_Expr := Make_Reference (Loc, Relocate_Node (Func_Call));

      Obj_Id := Make_Temporary (Loc, 'R', New_Expr);
      Set_Etype (Obj_Id, Ptr_Typ);
      Set_Is_Known_Non_Null (Obj_Id);

      Obj_Decl :=
        Make_Object_Declaration (Loc,
          Defining_Identifier => Obj_Id,
          Object_Definition   => New_Reference_To (Ptr_Typ, Loc),
          Expression          => New_Expr);
      Insert_After_And_Analyze (Ptr_Typ_Decl, Obj_Decl);

      Rewrite (Assign, Make_Null_Statement (Loc));

      --  Retrieve the target of the assignment

      if Nkind (Lhs) = N_Selected_Component then
         Target := Selector_Name (Lhs);
      elsif Nkind (Lhs) = N_Type_Conversion then
         Target := Expression (Lhs);
      else
         Target := Lhs;
      end if;

      --  If we are assigning to a return object or this is an expression of
      --  an extension aggregate, the target should either be an identifier
      --  or a simple expression. All other cases imply a different scenario.

      if Nkind (Target) in N_Has_Entity then
         Target := Entity (Target);
      else
         return;
      end if;
   end Make_Build_In_Place_Call_In_Assignment;

   ----------------------------------------------------
   -- Make_Build_In_Place_Call_In_Object_Declaration --
   ----------------------------------------------------

   procedure Make_Build_In_Place_Call_In_Object_Declaration
     (Object_Decl   : Node_Id;
      Function_Call : Node_Id)
   is
      Loc             : Source_Ptr;
      Obj_Def_Id      : constant Entity_Id :=
                          Defining_Identifier (Object_Decl);
      Enclosing_Func  : constant Entity_Id :=
                          Enclosing_Subprogram (Obj_Def_Id);
      Call_Deref      : Node_Id;
      Caller_Object   : Node_Id;
      Def_Id          : Entity_Id;
      Fmaster_Actual  : Node_Id := Empty;
      Func_Call       : Node_Id := Function_Call;
      Function_Id     : Entity_Id;
      Pool_Actual     : Node_Id;
      Ptr_Typ_Decl    : Node_Id;
      Pass_Caller_Acc : Boolean := False;
      New_Expr        : Node_Id;
      Ref_Type        : Entity_Id;
      Result_Subt     : Entity_Id;

   begin
      --  Step past qualification or unchecked conversion (the latter can occur
      --  in cases of calls to 'Input).

      if Nkind_In (Func_Call, N_Qualified_Expression,
                              N_Unchecked_Type_Conversion)
      then
         Func_Call := Expression (Func_Call);
      end if;

      --  If the call has already been processed to add build-in-place actuals
      --  then return. This should not normally occur in an object declaration,
      --  but we add the protection as a defensive measure.

      if Is_Expanded_Build_In_Place_Call (Func_Call) then
         return;
      end if;

      --  Mark the call as processed as a build-in-place call

      Set_Is_Expanded_Build_In_Place_Call (Func_Call);

      Loc := Sloc (Function_Call);

      if Is_Entity_Name (Name (Func_Call)) then
         Function_Id := Entity (Name (Func_Call));

      elsif Nkind (Name (Func_Call)) = N_Explicit_Dereference then
         Function_Id := Etype (Name (Func_Call));

      else
         raise Program_Error;
      end if;

      Result_Subt := Etype (Function_Id);

      --  If the the object is a return object of an enclosing build-in-place
      --  function, then the implicit build-in-place parameters of the
      --  enclosing function are simply passed along to the called function.
      --  (Unfortunately, this won't cover the case of extension aggregates
      --  where the ancestor part is a build-in-place unconstrained function
      --  call that should be passed along the caller's parameters. Currently
      --  those get mishandled by reassigning the result of the call to the
      --  aggregate return object, when the call result should really be
      --  directly built in place in the aggregate and not in a temporary. ???)

      if Is_Return_Object (Defining_Identifier (Object_Decl)) then
         Pass_Caller_Acc := True;

         --  When the enclosing function has a BIP_Alloc_Form formal then we
         --  pass it along to the callee (such as when the enclosing function
         --  has an unconstrained or tagged result type).

         if Needs_BIP_Alloc_Form (Enclosing_Func) then
            if VM_Target = No_VM and then
              RTE_Available (RE_Root_Storage_Pool_Ptr)
            then
               Pool_Actual :=
                 New_Reference_To (Build_In_Place_Formal
                   (Enclosing_Func, BIP_Storage_Pool), Loc);

            --  The build-in-place pool formal is not built on .NET/JVM

            else
               Pool_Actual := Empty;
            end if;

            Add_Unconstrained_Actuals_To_Build_In_Place_Call
              (Func_Call,
               Function_Id,
               Alloc_Form_Exp =>
                 New_Reference_To
                   (Build_In_Place_Formal (Enclosing_Func, BIP_Alloc_Form),
                    Loc),
               Pool_Actual => Pool_Actual);

         --  Otherwise, if enclosing function has a constrained result subtype,
         --  then caller allocation will be used.

         else
            Add_Unconstrained_Actuals_To_Build_In_Place_Call
              (Func_Call, Function_Id, Alloc_Form => Caller_Allocation);
         end if;

         if Needs_BIP_Finalization_Master (Enclosing_Func) then
            Fmaster_Actual :=
              New_Reference_To
                (Build_In_Place_Formal
                   (Enclosing_Func, BIP_Finalization_Master), Loc);
         end if;

         --  Retrieve the BIPacc formal from the enclosing function and convert
         --  it to the access type of the callee's BIP_Object_Access formal.

         Caller_Object :=
            Make_Unchecked_Type_Conversion (Loc,
              Subtype_Mark =>
                New_Reference_To
                  (Etype
                     (Build_In_Place_Formal (Function_Id, BIP_Object_Access)),
                   Loc),
              Expression   =>
                New_Reference_To
                  (Build_In_Place_Formal (Enclosing_Func, BIP_Object_Access),
                   Loc));

      --  In the constrained case, add an implicit actual to the function call
      --  that provides access to the declared object. An unchecked conversion
      --  to the (specific) result type of the function is inserted to handle
      --  the case where the object is declared with a class-wide type.

      elsif Is_Constrained (Underlying_Type (Result_Subt)) then
         Caller_Object :=
            Make_Unchecked_Type_Conversion (Loc,
              Subtype_Mark => New_Reference_To (Result_Subt, Loc),
              Expression   => New_Reference_To (Obj_Def_Id, Loc));

         --  When the function has a controlling result, an allocation-form
         --  parameter must be passed indicating that the caller is allocating
         --  the result object. This is needed because such a function can be
         --  called as a dispatching operation and must be treated similarly
         --  to functions with unconstrained result subtypes.

         Add_Unconstrained_Actuals_To_Build_In_Place_Call
           (Func_Call, Function_Id, Alloc_Form => Caller_Allocation);

      --  In other unconstrained cases, pass an indication to do the allocation
      --  on the secondary stack and set Caller_Object to Empty so that a null
      --  value will be passed for the caller's object address. A transient
      --  scope is established to ensure eventual cleanup of the result.

      else
         Add_Unconstrained_Actuals_To_Build_In_Place_Call
           (Func_Call, Function_Id, Alloc_Form => Secondary_Stack);
         Caller_Object := Empty;

         Establish_Transient_Scope (Object_Decl, Sec_Stack => True);
      end if;

      --  Pass along any finalization master actual, which is needed in the
      --  case where the called function initializes a return object of an
      --  enclosing build-in-place function.

      Add_Finalization_Master_Actual_To_Build_In_Place_Call
        (Func_Call  => Func_Call,
         Func_Id    => Function_Id,
         Master_Exp => Fmaster_Actual);

      if Nkind (Parent (Object_Decl)) = N_Extended_Return_Statement
        and then Has_Task (Result_Subt)
      then
         --  Here we're passing along the master that was passed in to this
         --  function.

         Add_Task_Actuals_To_Build_In_Place_Call
           (Func_Call, Function_Id,
            Master_Actual =>
              New_Reference_To (Build_In_Place_Formal
                (Enclosing_Func, BIP_Task_Master), Loc));

      else
         Add_Task_Actuals_To_Build_In_Place_Call
           (Func_Call, Function_Id, Make_Identifier (Loc, Name_uMaster));
      end if;

      Add_Access_Actual_To_Build_In_Place_Call
        (Func_Call, Function_Id, Caller_Object, Is_Access => Pass_Caller_Acc);

      --  Create an access type designating the function's result subtype. We
      --  use the type of the original expression because it may be a call to
      --  an inherited operation, which the expansion has replaced with the
      --  parent operation that yields the parent type.

      Ref_Type := Make_Temporary (Loc, 'A');

      Ptr_Typ_Decl :=
        Make_Full_Type_Declaration (Loc,
          Defining_Identifier => Ref_Type,
          Type_Definition     =>
            Make_Access_To_Object_Definition (Loc,
              All_Present        => True,
              Subtype_Indication =>
                New_Reference_To (Etype (Function_Call), Loc)));

      --  The access type and its accompanying object must be inserted after
      --  the object declaration in the constrained case, so that the function
      --  call can be passed access to the object. In the unconstrained case,
      --  or if the object declaration is for a return object, the access type
      --  and object must be inserted before the object, since the object
      --  declaration is rewritten to be a renaming of a dereference of the
      --  access object.

      if Is_Constrained (Underlying_Type (Result_Subt))
        and then not Is_Return_Object (Defining_Identifier (Object_Decl))
      then
         Insert_After_And_Analyze (Object_Decl, Ptr_Typ_Decl);
      else
         Insert_Action (Object_Decl, Ptr_Typ_Decl);
      end if;

      --  Finally, create an access object initialized to a reference to the
      --  function call. We know this access value cannot be null, so mark the
      --  entity accordingly to suppress the access check.

      New_Expr := Make_Reference (Loc, Relocate_Node (Func_Call));

      Def_Id := Make_Temporary (Loc, 'R', New_Expr);
      Set_Etype (Def_Id, Ref_Type);
      Set_Is_Known_Non_Null (Def_Id);

      Insert_After_And_Analyze (Ptr_Typ_Decl,
        Make_Object_Declaration (Loc,
          Defining_Identifier => Def_Id,
          Object_Definition   => New_Reference_To (Ref_Type, Loc),
          Expression          => New_Expr));

      --  If the result subtype of the called function is constrained and
      --  is not itself the return expression of an enclosing BIP function,
      --  then mark the object as having no initialization.

      if Is_Constrained (Underlying_Type (Result_Subt))
        and then not Is_Return_Object (Defining_Identifier (Object_Decl))
      then
         Set_Expression (Object_Decl, Empty);
         Set_No_Initialization (Object_Decl);

      --  In case of an unconstrained result subtype, or if the call is the
      --  return expression of an enclosing BIP function, rewrite the object
      --  declaration as an object renaming where the renamed object is a
      --  dereference of <function_Call>'reference:
      --
      --      Obj : Subt renames <function_call>'Ref.all;

      else
         Call_Deref :=
           Make_Explicit_Dereference (Loc,
             Prefix => New_Reference_To (Def_Id, Loc));

         Loc := Sloc (Object_Decl);
         Rewrite (Object_Decl,
           Make_Object_Renaming_Declaration (Loc,
             Defining_Identifier => Make_Temporary (Loc, 'D'),
             Access_Definition   => Empty,
             Subtype_Mark        => New_Occurrence_Of (Result_Subt, Loc),
             Name                => Call_Deref));

         Set_Renamed_Object (Defining_Identifier (Object_Decl), Call_Deref);

         Analyze (Object_Decl);

         --  Replace the internal identifier of the renaming declaration's
         --  entity with identifier of the original object entity. We also have
         --  to exchange the entities containing their defining identifiers to
         --  ensure the correct replacement of the object declaration by the
         --  object renaming declaration to avoid homograph conflicts (since
         --  the object declaration's defining identifier was already entered
         --  in current scope). The Next_Entity links of the two entities also
         --  have to be swapped since the entities are part of the return
         --  scope's entity list and the list structure would otherwise be
         --  corrupted. Finally, the homonym chain must be preserved as well.

         declare
            Renaming_Def_Id  : constant Entity_Id :=
                                 Defining_Identifier (Object_Decl);
            Next_Entity_Temp : constant Entity_Id :=
                                 Next_Entity (Renaming_Def_Id);
         begin
            Set_Chars (Renaming_Def_Id, Chars (Obj_Def_Id));

            --  Swap next entity links in preparation for exchanging entities

            Set_Next_Entity (Renaming_Def_Id, Next_Entity (Obj_Def_Id));
            Set_Next_Entity (Obj_Def_Id, Next_Entity_Temp);
            Set_Homonym     (Renaming_Def_Id, Homonym (Obj_Def_Id));

            Exchange_Entities (Renaming_Def_Id, Obj_Def_Id);

            --  Preserve source indication of original declaration, so that
            --  xref information is properly generated for the right entity.

            Preserve_Comes_From_Source
              (Object_Decl, Original_Node (Object_Decl));

            Preserve_Comes_From_Source
              (Obj_Def_Id, Original_Node (Object_Decl));

            Set_Comes_From_Source (Renaming_Def_Id, False);
         end;
      end if;

      --  If the object entity has a class-wide Etype, then we need to change
      --  it to the result subtype of the function call, because otherwise the
      --  object will be class-wide without an explicit initialization and
      --  won't be allocated properly by the back end. It seems unclean to make
      --  such a revision to the type at this point, and we should try to
      --  improve this treatment when build-in-place functions with class-wide
      --  results are implemented. ???

      if Is_Class_Wide_Type (Etype (Defining_Identifier (Object_Decl))) then
         Set_Etype (Defining_Identifier (Object_Decl), Result_Subt);
      end if;
   end Make_Build_In_Place_Call_In_Object_Declaration;

   --------------------------------------------
   -- Make_CPP_Constructor_Call_In_Allocator --
   --------------------------------------------

   procedure Make_CPP_Constructor_Call_In_Allocator
     (Allocator     : Node_Id;
      Function_Call : Node_Id)
   is
      Loc         : constant Source_Ptr := Sloc (Function_Call);
      Acc_Type    : constant Entity_Id := Etype (Allocator);
      Function_Id : constant Entity_Id := Entity (Name (Function_Call));
      Result_Subt : constant Entity_Id := Available_View (Etype (Function_Id));

      New_Allocator     : Node_Id;
      Return_Obj_Access : Entity_Id;
      Tmp_Obj           : Node_Id;

   begin
      pragma Assert (Nkind (Allocator) = N_Allocator
                       and then Nkind (Function_Call) = N_Function_Call);
      pragma Assert (Convention (Function_Id) = Convention_CPP
                       and then Is_Constructor (Function_Id));
      pragma Assert (Is_Constrained (Underlying_Type (Result_Subt)));

      --  Replace the initialized allocator of form "new T'(Func (...))" with
      --  an uninitialized allocator of form "new T", where T is the result
      --  subtype of the called function. The call to the function is handled
      --  separately further below.

      New_Allocator :=
        Make_Allocator (Loc,
          Expression => New_Reference_To (Result_Subt, Loc));
      Set_No_Initialization (New_Allocator);

      --  Copy attributes to new allocator. Note that the new allocator
      --  logically comes from source if the original one did, so copy the
      --  relevant flag. This ensures proper treatment of the restriction
      --  No_Implicit_Heap_Allocations in this case.

      Set_Storage_Pool      (New_Allocator, Storage_Pool      (Allocator));
      Set_Procedure_To_Call (New_Allocator, Procedure_To_Call (Allocator));
      Set_Comes_From_Source (New_Allocator, Comes_From_Source (Allocator));

      Rewrite (Allocator, New_Allocator);

      --  Create a new access object and initialize it to the result of the
      --  new uninitialized allocator. Note: we do not use Allocator as the
      --  Related_Node of Return_Obj_Access in call to Make_Temporary below
      --  as this would create a sort of infinite "recursion".

      Return_Obj_Access := Make_Temporary (Loc, 'R');
      Set_Etype (Return_Obj_Access, Acc_Type);

      --  Generate:
      --    Rnnn : constant ptr_T := new (T);
      --    Init (Rnn.all,...);

      Tmp_Obj :=
        Make_Object_Declaration (Loc,
          Defining_Identifier => Return_Obj_Access,
          Constant_Present    => True,
          Object_Definition   => New_Reference_To (Acc_Type, Loc),
          Expression          => Relocate_Node (Allocator));
      Insert_Action (Allocator, Tmp_Obj);

      Insert_List_After_And_Analyze (Tmp_Obj,
        Build_Initialization_Call (Loc,
          Id_Ref =>
            Make_Explicit_Dereference (Loc,
              Prefix => New_Reference_To (Return_Obj_Access, Loc)),
          Typ => Etype (Function_Id),
          Constructor_Ref => Function_Call));

      --  Finally, replace the allocator node with a reference to the result of
      --  the function call itself (which will effectively be an access to the
      --  object created by the allocator).

      Rewrite (Allocator, New_Reference_To (Return_Obj_Access, Loc));

      --  Ada 2005 (AI-251): If the type of the allocator is an interface then
      --  generate an implicit conversion to force displacement of the "this"
      --  pointer.

      if Is_Interface (Designated_Type (Acc_Type)) then
         Rewrite (Allocator, Convert_To (Acc_Type, Relocate_Node (Allocator)));
      end if;

      Analyze_And_Resolve (Allocator, Acc_Type);
   end Make_CPP_Constructor_Call_In_Allocator;

   -----------------------------------
   -- Needs_BIP_Finalization_Master --
   -----------------------------------

   function Needs_BIP_Finalization_Master
     (Func_Id : Entity_Id) return Boolean
   is
      pragma Assert (Is_Build_In_Place_Function (Func_Id));
      Func_Typ : constant Entity_Id := Underlying_Type (Etype (Func_Id));
   begin
      return
        not Restriction_Active (No_Finalization)
          and then Needs_Finalization (Func_Typ);
   end Needs_BIP_Finalization_Master;

   --------------------------
   -- Needs_BIP_Alloc_Form --
   --------------------------

   function Needs_BIP_Alloc_Form (Func_Id : Entity_Id) return Boolean is
      pragma Assert (Is_Build_In_Place_Function (Func_Id));
      Func_Typ : constant Entity_Id := Underlying_Type (Etype (Func_Id));
   begin
      return not Is_Constrained (Func_Typ) or else Is_Tagged_Type (Func_Typ);
   end Needs_BIP_Alloc_Form;

   --------------------------------------
   -- Needs_Result_Accessibility_Level --
   --------------------------------------

   function Needs_Result_Accessibility_Level
     (Func_Id : Entity_Id) return Boolean
   is
      Func_Typ : constant Entity_Id := Underlying_Type (Etype (Func_Id));

      function Has_Unconstrained_Access_Discriminant_Component
        (Comp_Typ : Entity_Id) return Boolean;
      --  Returns True if any component of the type has an unconstrained access
      --  discriminant.

      -----------------------------------------------------
      -- Has_Unconstrained_Access_Discriminant_Component --
      -----------------------------------------------------

      function Has_Unconstrained_Access_Discriminant_Component
        (Comp_Typ :  Entity_Id) return Boolean
      is
      begin
         if not Is_Limited_Type (Comp_Typ) then
            return False;

            --  Only limited types can have access discriminants with
            --  defaults.

         elsif Has_Unconstrained_Access_Discriminants (Comp_Typ) then
            return True;

         elsif Is_Array_Type (Comp_Typ) then
            return Has_Unconstrained_Access_Discriminant_Component
                     (Underlying_Type (Component_Type (Comp_Typ)));

         elsif Is_Record_Type (Comp_Typ) then
            declare
               Comp : Entity_Id;

            begin
               Comp := First_Component (Comp_Typ);
               while Present (Comp) loop
                  if Has_Unconstrained_Access_Discriminant_Component
                       (Underlying_Type (Etype (Comp)))
                  then
                     return True;
                  end if;

                  Next_Component (Comp);
               end loop;
            end;
         end if;

         return False;
      end Has_Unconstrained_Access_Discriminant_Component;

      Feature_Disabled : constant Boolean := True;
      --  Temporary

   --  Start of processing for Needs_Result_Accessibility_Level

   begin
      --  False if completion unavailable (how does this happen???)

      if not Present (Func_Typ) then
         return False;

      elsif Feature_Disabled then
         return False;

      --  False if not a function, also handle enum-lit renames case

      elsif Func_Typ = Standard_Void_Type
        or else Is_Scalar_Type (Func_Typ)
      then
         return False;

      --  Handle a corner case, a cross-dialect subp renaming. For example,
      --  an Ada 2012 renaming of an Ada 2005 subprogram. This can occur when
      --  an Ada 2005 (or earlier) unit references predefined run-time units.

      elsif Present (Alias (Func_Id)) then

         --  Unimplemented: a cross-dialect subp renaming which does not set
         --  the Alias attribute (e.g., a rename of a dereference of an access
         --  to subprogram value). ???

         return Present (Extra_Accessibility_Of_Result (Alias (Func_Id)));

      --  Remaining cases require Ada 2012 mode

      elsif Ada_Version < Ada_2012 then
         return False;

      elsif Ekind (Func_Typ) = E_Anonymous_Access_Type
        or else Is_Tagged_Type (Func_Typ)
      then
         --  In the case of, say, a null tagged record result type, the need
         --  for this extra parameter might not be obvious. This function
         --  returns True for all tagged types for compatibility reasons.
         --  A function with, say, a tagged null controlling result type might
         --  be overridden by a primitive of an extension having an access
         --  discriminant and the overrider and overridden must have compatible
         --  calling conventions (including implicitly declared parameters).
         --  Similarly, values of one access-to-subprogram type might designate
         --  both a primitive subprogram of a given type and a function
         --  which is, for example, not a primitive subprogram of any type.
         --  Again, this requires calling convention compatibility.
         --  It might be possible to solve these issues by introducing
         --  wrappers, but that is not the approach that was chosen.

         return True;

      elsif Has_Unconstrained_Access_Discriminants (Func_Typ) then
         return True;

      elsif Has_Unconstrained_Access_Discriminant_Component (Func_Typ) then
         return True;

      --  False for all other cases

      else
         return False;
      end if;
   end Needs_Result_Accessibility_Level;

end Exp_Ch6;<|MERGE_RESOLUTION|>--- conflicted
+++ resolved
@@ -51,6 +51,7 @@
 with Nlists;   use Nlists;
 with Nmake;    use Nmake;
 with Opt;      use Opt;
+with Output;   use Output;
 with Restrict; use Restrict;
 with Rident;   use Rident;
 with Rtsfind;  use Rtsfind;
@@ -69,6 +70,7 @@
 with Sem_SCIL; use Sem_SCIL;
 with Sem_Util; use Sem_Util;
 with Sinfo;    use Sinfo;
+with Sinput;   use Sinput;
 with Snames;   use Snames;
 with Stand;    use Stand;
 with Targparm; use Targparm;
@@ -77,6 +79,10 @@
 with Validsw;  use Validsw;
 
 package body Exp_Ch6 is
+
+   Inlined_Calls : Elist_Id := No_Elist;
+   Backend_Calls : Elist_Id := No_Elist;
+   --  List of frontend inlined calls and inline calls passed to the backend
 
    -----------------------
    -- Local Subprograms --
@@ -1859,6 +1865,19 @@
       --  expression for the value of the actual, EF is the entity for the
       --  extra formal.
 
+      procedure Do_Inline (Subp : Entity_Id; Orig_Subp : Entity_Id);
+      --  Check and inline the body of Subp. Invoked when compiling with
+      --  optimizations enabled and Subp has pragma inline or inline always.
+      --  If the subprogram is a renaming, or if it is inherited, then Subp
+      --  references the renamed entity and Orig_Subp is the entity of the
+      --  call node N.
+
+      procedure Do_Inline_Always (Subp : Entity_Id; Orig_Subp : Entity_Id);
+      --  Check and inline the body of Subp. Invoked when compiling without
+      --  optimizations and Subp has pragma inline always. If the subprogram is
+      --  a renaming, or if it is inherited, then Subp references the renamed
+      --  entity and Orig_Subp is the entity of the call node N.
+
       function Inherited_From_Formal (S : Entity_Id) return Entity_Id;
       --  Within an instance, a type derived from a non-tagged formal derived
       --  type inherits from the original parent, not from the actual. The
@@ -1868,6 +1887,9 @@
       --  convoluted tree traversal before setting the proper subprogram to be
       --  called.
 
+      function In_Unfrozen_Instance (E : Entity_Id) return Boolean;
+      --  Return true if E comes from an instance that is not yet frozen
+
       function Is_Direct_Deep_Call (Subp : Entity_Id) return Boolean;
       --  Determine if Subp denotes a non-dispatching call to a Deep routine
 
@@ -1941,6 +1963,228 @@
             Set_Is_Accessibility_Actual (Parent (Expr));
          end if;
       end Add_Extra_Actual;
+
+      ----------------
+      --  Do_Inline --
+      ----------------
+
+      procedure Do_Inline (Subp : Entity_Id; Orig_Subp : Entity_Id) is
+         Spec : constant Node_Id := Unit_Declaration_Node (Subp);
+
+         procedure Do_Backend_Inline;
+         --  Check that the call can be safely passed to the backend. If true
+         --  then register the enclosing unit of Subp to Inlined_Bodies so that
+         --  the body of Subp can be retrieved and analyzed by the backend.
+
+         procedure Register_Backend_Call (N : Node_Id);
+         --  Append N to the list Backend_Calls
+
+         -----------------------
+         -- Do_Backend_Inline --
+         -----------------------
+
+         procedure Do_Backend_Inline is
+         begin
+            --  No extra test needed for init subprograms since we know they
+            --  are available to the backend!
+
+            if Is_Init_Proc (Subp) then
+               Add_Inlined_Body (Subp);
+               Register_Backend_Call (Call_Node);
+
+            --  Verify that if the body to inline is located in the current
+            --  unit the inlining does not occur earlier. This avoids
+            --  order-of-elaboration problems in the back end.
+
+            elsif In_Same_Extended_Unit (Call_Node, Subp)
+              and then Nkind (Spec) = N_Subprogram_Declaration
+              and then Earlier_In_Extended_Unit
+                         (Loc, Sloc (Body_To_Inline (Spec)))
+            then
+               Error_Msg_NE
+                 ("cannot inline& (body not seen yet)?",
+                  Call_Node, Subp);
+
+            else
+               declare
+                  Backend_Inline : Boolean := True;
+
+               begin
+                  --  If we are compiling a package body that is not the
+                  --  main unit, it must be for inlining/instantiation
+                  --  purposes, in which case we inline the call to insure
+                  --  that the same temporaries are generated when compiling
+                  --  the body by itself. Otherwise link errors can occur.
+
+                  --  If the function being called is itself in the main
+                  --  unit, we cannot inline, because there is a risk of
+                  --  double elaboration and/or circularity: the inlining
+                  --  can make visible a private entity in the body of the
+                  --  main unit, that gigi will see before its sees its
+                  --  proper definition.
+
+                  if not (In_Extended_Main_Code_Unit (Call_Node))
+                    and then In_Package_Body
+                  then
+                     Backend_Inline :=
+                       not In_Extended_Main_Source_Unit (Subp);
+                  end if;
+
+                  if Backend_Inline then
+                     Add_Inlined_Body (Subp);
+                     Register_Backend_Call (Call_Node);
+                  end if;
+               end;
+            end if;
+         end Do_Backend_Inline;
+
+         ---------------------------
+         -- Register_Backend_Call --
+         ---------------------------
+
+         procedure Register_Backend_Call (N : Node_Id) is
+         begin
+            if Backend_Calls = No_Elist then
+               Backend_Calls := New_Elmt_List;
+            end if;
+
+            Append_Elmt (N, To => Backend_Calls);
+         end Register_Backend_Call;
+
+      --  Start of processing for Do_Inline
+
+      begin
+         --  Verify that the body to inline has already been seen
+
+         if No (Spec)
+           or else Nkind (Spec) /= N_Subprogram_Declaration
+           or else No (Body_To_Inline (Spec))
+         then
+            if Comes_From_Source (Subp)
+              and then Must_Inline (Subp)
+            then
+               Cannot_Inline
+                 ("cannot inline& (body not seen yet)?", Call_Node, Subp);
+
+            --  Let the back end handle it
+
+            else
+               Do_Backend_Inline;
+               return;
+            end if;
+
+         --  If this an inherited function that returns a private type, do not
+         --  inline if the full view is an unconstrained array, because such
+         --  calls cannot be inlined.
+
+         elsif Present (Orig_Subp)
+           and then Is_Array_Type (Etype (Orig_Subp))
+           and then not Is_Constrained (Etype (Orig_Subp))
+         then
+            Cannot_Inline
+              ("cannot inline& (unconstrained array)?", Call_Node, Subp);
+
+         else
+            Expand_Inlined_Call (Call_Node, Subp, Orig_Subp);
+         end if;
+      end Do_Inline;
+
+      ----------------------
+      -- Do_Inline_Always --
+      ----------------------
+
+      procedure Do_Inline_Always (Subp : Entity_Id; Orig_Subp : Entity_Id) is
+         Spec    : constant Node_Id := Unit_Declaration_Node (Subp);
+         Body_Id : Entity_Id;
+
+      begin
+         if No (Spec)
+           or else Nkind (Spec) /= N_Subprogram_Declaration
+           or else No (Body_To_Inline (Spec))
+           or else Serious_Errors_Detected /= 0
+         then
+            return;
+         end if;
+
+         Body_Id := Corresponding_Body (Spec);
+
+         --  Verify that the body to inline has already been seen
+
+         if No (Body_Id)
+           or else not Analyzed (Body_Id)
+         then
+            Set_Is_Inlined (Subp, False);
+
+            if Comes_From_Source (Subp) then
+
+               --  Report a warning only if the call is located in the unit of
+               --  the called subprogram; otherwise it is an error.
+
+               if not In_Same_Extended_Unit (Call_Node, Subp) then
+                  Cannot_Inline
+                    ("cannot inline& (body not seen yet)", Call_Node, Subp,
+                     Is_Serious => True);
+
+               elsif In_Open_Scopes (Subp) then
+
+                  --  For backward compatibility we generate the same error
+                  --  or warning of the previous implementation. This will
+                  --  be changed when we definitely incorporate the new
+                  --  support ???
+
+                  if Front_End_Inlining
+                    and then Optimization_Level = 0
+                  then
+                     Error_Msg_N
+                       ("call to recursive subprogram cannot be inlined?",
+                        N);
+
+                  --  Do not emit error compiling runtime packages
+
+                  elsif Is_Predefined_File_Name
+                    (Unit_File_Name (Get_Source_Unit (Subp)))
+                  then
+                     Error_Msg_N
+                       ("call to recursive subprogram cannot be inlined?",
+                        N);
+
+                  else
+                     Error_Msg_N
+                       ("call to recursive subprogram cannot be inlined",
+                        N);
+                  end if;
+
+               else
+                  Cannot_Inline
+                    ("cannot inline& (body not seen yet)?", Call_Node, Subp);
+               end if;
+            end if;
+
+            return;
+
+         --  If this an inherited function that returns a private type, do not
+         --  inline if the full view is an unconstrained array, because such
+         --  calls cannot be inlined.
+
+         elsif Present (Orig_Subp)
+           and then Is_Array_Type (Etype (Orig_Subp))
+           and then not Is_Constrained (Etype (Orig_Subp))
+         then
+            Cannot_Inline
+              ("cannot inline& (unconstrained array)?", Call_Node, Subp);
+
+         --  If the called subprogram comes from an instance in the same
+         --  unit, and the instance is not yet frozen, inlining might
+         --  trigger order-of-elaboration problems.
+
+         elsif In_Unfrozen_Instance (Scope (Subp)) then
+            Cannot_Inline
+              ("cannot inline& (unfrozen instance)?", Call_Node, Subp);
+
+         else
+            Expand_Inlined_Call (Call_Node, Subp, Orig_Subp);
+         end if;
+      end Do_Inline_Always;
 
       ---------------------------
       -- Inherited_From_Formal --
@@ -2041,6 +2285,29 @@
          raise Program_Error;
       end Inherited_From_Formal;
 
+      --------------------------
+      -- In_Unfrozen_Instance --
+      --------------------------
+
+      function In_Unfrozen_Instance (E : Entity_Id) return Boolean is
+         S : Entity_Id;
+
+      begin
+         S := E;
+         while Present (S) and then S /= Standard_Standard loop
+            if Is_Generic_Instance (S)
+              and then Present (Freeze_Node (S))
+              and then not Analyzed (Freeze_Node (S))
+            then
+               return True;
+            end if;
+
+            S := Scope (S);
+         end loop;
+
+         return False;
+      end In_Unfrozen_Instance;
+
       -------------------------
       -- Is_Direct_Deep_Call --
       -------------------------
@@ -2085,9 +2352,7 @@
          Res : constant Node_Id := Duplicate_Subexpr (From);
       begin
          if Is_Access_Type (Etype (From)) then
-            return
-              Make_Explicit_Dereference (Sloc (From),
-                Prefix => Res);
+            return Make_Explicit_Dereference (Sloc (From), Prefix => Res);
          else
             return Res;
          end if;
@@ -3443,45 +3708,13 @@
             return;
          end if;
 
-         if Is_Inlined (Subp) then
-
+         --  Handle inlining (old semantics)
+
+         if Is_Inlined (Subp) and then not Debug_Flag_Dot_K then
             Inlined_Subprogram : declare
                Bod         : Node_Id;
                Must_Inline : Boolean := False;
                Spec        : constant Node_Id := Unit_Declaration_Node (Subp);
-               Scop        : constant Entity_Id := Scope (Subp);
-
-               function In_Unfrozen_Instance return Boolean;
-               --  If the subprogram comes from an instance in the same unit,
-               --  and the instance is not yet frozen, inlining might trigger
-               --  order-of-elaboration problems in gigi.
-
-               --------------------------
-               -- In_Unfrozen_Instance --
-               --------------------------
-
-               function In_Unfrozen_Instance return Boolean is
-                  S : Entity_Id;
-
-               begin
-                  S := Scop;
-                  while Present (S)
-                    and then S /= Standard_Standard
-                  loop
-                     if Is_Generic_Instance (S)
-                       and then Present (Freeze_Node (S))
-                       and then not Analyzed (Freeze_Node (S))
-                     then
-                        return True;
-                     end if;
-
-                     S := Scope (S);
-                  end loop;
-
-                  return False;
-               end In_Unfrozen_Instance;
-
-            --  Start of processing for Inlined_Subprogram
 
             begin
                --  Verify that the body to inline has already been seen, and
@@ -3507,7 +3740,7 @@
                then
                   Must_Inline := False;
 
-               elsif In_Unfrozen_Instance then
+               elsif In_Unfrozen_Instance (Scope (Subp)) then
                   Must_Inline := False;
 
                else
@@ -3561,8 +3794,6 @@
                   end if;
                end if;
             end Inlined_Subprogram;
-<<<<<<< HEAD
-=======
 
          --  Handle inlining (new semantics)
 
@@ -3595,7 +3826,6 @@
                   return;
                end if;
             end;
->>>>>>> 747e4b8f
          end if;
       end if;
 
@@ -3880,9 +4110,9 @@
       end if;
    end Expand_Ctrl_Function_Call;
 
-   --------------------------
+   -------------------------
    -- Expand_Inlined_Call --
-   --------------------------
+   -------------------------
 
    procedure Expand_Inlined_Call
     (N         : Node_Id;
@@ -3897,7 +4127,6 @@
                     Body_To_Inline (Unit_Declaration_Node (Subp));
 
       Blk      : Node_Id;
-      Bod      : Node_Id;
       Decl     : Node_Id;
       Decls    : constant List_Id := New_List;
       Exit_Lab : Entity_Id := Empty;
@@ -3911,7 +4140,7 @@
 
       Targ : Node_Id;
       --  The target of the call. If context is an assignment statement then
-      --  this is the left-hand side of the assignment. else it is a temporary
+      --  this is the left-hand side of the assignment, else it is a temporary
       --  to which the return value is assigned prior to rewriting the call.
 
       Targ1 : Node_Id;
@@ -3923,9 +4152,8 @@
       Return_Object : Entity_Id := Empty;
       --  Entity in declaration in an extended_return_statement
 
-      Is_Unc : constant Boolean :=
-                 Is_Array_Type (Etype (Subp))
-                   and then not Is_Constrained (Etype (Subp));
+      Is_Unc      : Boolean;
+      Is_Unc_Decl : Boolean;
       --  If the type returned by the function is unconstrained and the call
       --  can be inlined, special processing is required.
 
@@ -3945,6 +4173,12 @@
       --  Same processing for a subprogram in a predefined file, e.g.
       --  Ada.Tags. If Debug_Generated_Code is true, suppress this change to
       --  simplify our own development.
+
+      procedure Reset_Dispatching_Calls (N : Node_Id);
+      --  In subtree N search for occurrences of dispatching calls that use the
+      --  Ada 2005 Object.Operation notation and the object is a formal of the
+      --  inlined subprogram. Reset the entity associated with Operation in all
+      --  the found occurrences.
 
       procedure Rewrite_Function_Call (N : Node_Id; Blk : Node_Id);
       --  If the function body is a single expression, replace call with
@@ -4122,6 +4356,13 @@
                   end if;
 
                   Set_Assignment_OK (Name (Assign));
+
+                  if No (Handled_Statement_Sequence (N)) then
+                     Set_Handled_Statement_Sequence (N,
+                       Make_Handled_Sequence_Of_Statements (Loc,
+                         Statements => New_List));
+                  end if;
+
                   Prepend (Assign,
                     Statements (Handled_Statement_Sequence (N)));
                end if;
@@ -4166,6 +4407,47 @@
       end Process_Sloc;
 
       procedure Reset_Slocs is new Traverse_Proc (Process_Sloc);
+
+      ------------------------------
+      --  Reset_Dispatching_Calls --
+      ------------------------------
+
+      procedure Reset_Dispatching_Calls (N : Node_Id) is
+
+         function Do_Reset (N : Node_Id) return Traverse_Result;
+         --  Comment required ???
+
+         --------------
+         -- Do_Reset --
+         --------------
+
+         function Do_Reset (N : Node_Id) return Traverse_Result is
+         begin
+            if Nkind (N) = N_Procedure_Call_Statement
+              and then Nkind (Name (N)) = N_Selected_Component
+              and then Nkind (Prefix (Name (N))) = N_Identifier
+              and then Is_Formal (Entity (Prefix (Name (N))))
+              and then Is_Dispatching_Operation
+                         (Entity (Selector_Name (Name (N))))
+            then
+               Set_Entity (Selector_Name (Name (N)), Empty);
+            end if;
+
+            return OK;
+         end Do_Reset;
+
+         function Do_Reset_Calls is new Traverse_Func (Do_Reset);
+
+         --  Local variables
+
+         Dummy : constant Traverse_Result := Do_Reset_Calls (N);
+         pragma Unreferenced (Dummy);
+
+         --  Start of processing for Reset_Dispatching_Calls
+
+      begin
+         null;
+      end Reset_Dispatching_Calls;
 
       ---------------------------
       -- Rewrite_Function_Call --
@@ -4237,10 +4519,20 @@
             end;
 
          elsif Nkind (Parent (N)) = N_Object_Declaration then
-            Set_Expression (Parent (N), Empty);
-            Insert_After (Parent (N), Blk);
-
-         elsif Is_Unc then
+
+            --  A call to a function which returns an unconstrained type
+            --  found in the expression initializing an object-declaration is
+            --  expanded into a procedure call which must be added after the
+            --  object declaration.
+
+            if Is_Unc_Decl and then Debug_Flag_Dot_K then
+               Insert_Action_After (Parent (N), Blk);
+            else
+               Set_Expression (Parent (N), Empty);
+               Insert_After (Parent (N), Blk);
+            end if;
+
+         elsif Is_Unc and then not Debug_Flag_Dot_K then
             Insert_Before (Parent (N), Blk);
          end if;
       end Rewrite_Function_Call;
@@ -4333,6 +4625,19 @@
    --  Start of processing for Expand_Inlined_Call
 
    begin
+      --  Initializations for old/new semantics
+
+      if not Debug_Flag_Dot_K then
+         Is_Unc      := Is_Array_Type (Etype (Subp))
+                          and then not Is_Constrained (Etype (Subp));
+         Is_Unc_Decl := False;
+      else
+         Is_Unc      := Returns_Unconstrained_Type (Subp)
+                          and then Optimization_Level > 0;
+         Is_Unc_Decl := Nkind (Parent (N)) = N_Object_Declaration
+                          and then Is_Unc;
+      end if;
+
       --  Check for an illegal attempt to inline a recursive procedure. If the
       --  subprogram has parameters this is detected when trying to supply a
       --  binding for parameters that already have one. For parameterless
@@ -4341,6 +4646,24 @@
       if In_Open_Scopes (Subp) then
          Error_Msg_N ("call to recursive subprogram cannot be inlined?", N);
          Set_Is_Inlined (Subp, False);
+         return;
+
+      --  Skip inlining if this is not a true inlining since the attribute
+      --  Body_To_Inline is also set for renamings (see sinfo.ads)
+
+      elsif Nkind (Orig_Bod) in N_Entity then
+         return;
+
+      --  Skip inlining if the function returns an unconstrained type using
+      --  an extended return statement since this part of the new inlining
+      --  model which is not yet supported by the current implementation. ???
+
+      elsif Is_Unc
+        and then
+          Nkind (First (Statements (Handled_Statement_Sequence (Orig_Bod))))
+            = N_Extended_Return_Statement
+        and then not Debug_Flag_Dot_K
+      then
          return;
       end if;
 
@@ -4363,6 +4686,14 @@
          return;
       end if;
 
+      --  Register the call in the list of inlined calls
+
+      if Inlined_Calls = No_Elist then
+         Inlined_Calls := New_Elmt_List;
+      end if;
+
+      Append_Elmt (N, To => Inlined_Calls);
+
       --  Use generic machinery to copy body of inlined subprogram, as if it
       --  were an instantiation, resetting source locations appropriately, so
       --  that nested inlined calls appear in the main unit.
@@ -4370,27 +4701,55 @@
       Save_Env (Subp, Empty);
       Set_Copied_Sloc_For_Inlined_Body (N, Defining_Entity (Orig_Bod));
 
-      Bod := Copy_Generic_Node (Orig_Bod, Empty, Instantiating => True);
-      Blk :=
-        Make_Block_Statement (Loc,
-          Declarations => Declarations (Bod),
-          Handled_Statement_Sequence => Handled_Statement_Sequence (Bod));
-
-<<<<<<< HEAD
-      if No (Declarations (Bod)) then
-         Set_Declarations (Blk, New_List);
-      end if;
-
-      --  For the unconstrained case, capture the name of the local variable
-      --  that holds the result. This must be the first declaration in the
-      --  block, because its bounds cannot depend on local variables. Otherwise
-      --  there is no way to declare the result outside of the block. Needless
-      --  to say, in general the bounds will depend on the actuals in the call.
-
-      --  If the context is an assignment statement, as is the case for the
-      --  expansion of an extended return, the left-hand side provides bounds
-      --  even if the return type is unconstrained.
-=======
+      --  Old semantics
+
+      if not Debug_Flag_Dot_K then
+         declare
+            Bod : Node_Id;
+
+         begin
+            Bod := Copy_Generic_Node (Orig_Bod, Empty, Instantiating => True);
+            Blk :=
+              Make_Block_Statement (Loc,
+                Declarations => Declarations (Bod),
+                Handled_Statement_Sequence =>
+                  Handled_Statement_Sequence (Bod));
+
+            if No (Declarations (Bod)) then
+               Set_Declarations (Blk, New_List);
+            end if;
+
+            --  For the unconstrained case, capture the name of the local
+            --  variable that holds the result. This must be the first
+            --  declaration in the block, because its bounds cannot depend
+            --  on local variables. Otherwise there is no way to declare the
+            --  result outside of the block. Needless to say, in general the
+            --  bounds will depend on the actuals in the call.
+
+            --  If the context is an assignment statement, as is the case
+            --  for the expansion of an extended return, the left-hand side
+            --  provides bounds even if the return type is unconstrained.
+
+            if Is_Unc then
+               declare
+                  First_Decl : Node_Id;
+
+               begin
+                  First_Decl := First (Declarations (Blk));
+
+                  if Nkind (First_Decl) /= N_Object_Declaration then
+                     return;
+                  end if;
+
+                  if Nkind (Parent (N)) /= N_Assignment_Statement then
+                     Targ1 := Defining_Identifier (First_Decl);
+                  else
+                     Targ1 := Name (Parent (N));
+                  end if;
+               end;
+            end if;
+         end;
+
       --  New semantics
 
       else
@@ -4462,14 +4821,17 @@
                   --  for the expansion of an extended return, the left-hand
                   --  side provides bounds even if the return type is
                   --  unconstrained.
->>>>>>> 747e4b8f
-
-      if Is_Unc then
-         if Nkind (Parent (N)) /= N_Assignment_Statement then
-            Targ1 := Defining_Identifier (First (Declarations (Blk)));
-         else
-            Targ1 := Name (Parent (N));
-         end if;
+
+                  else
+                     Targ1 := Name (Parent (N));
+                  end if;
+               end;
+            end if;
+
+            if No (Declarations (Bod)) then
+               Set_Declarations (Blk, New_List);
+            end if;
+         end;
       end if;
 
       --  If this is a derived function, establish the proper return type
@@ -4647,6 +5009,16 @@
          then
             Targ := Defining_Identifier (Parent (N));
 
+         --  New semantics: In an object declaration avoid an extra copy
+         --  of the result of a call to an inlined function that returns
+         --  an unconstrained type
+
+         elsif Debug_Flag_Dot_K
+           and then Nkind (Parent (N)) = N_Object_Declaration
+           and then Is_Unc
+         then
+            Targ := Defining_Identifier (Parent (N));
+
          else
             --  Replace call with temporary and create its declaration
 
@@ -4687,8 +5059,6 @@
 
       Insert_Actions (N, Decls);
 
-<<<<<<< HEAD
-=======
       if Is_Unc_Decl then
 
          --  Special management for inlining a call to a function that returns
@@ -4763,7 +5133,6 @@
          Remove (Last (Statements (Handled_Statement_Sequence (Blk))));
       end if;
 
->>>>>>> 747e4b8f
       --  Traverse the tree and replace formals with actuals or their thunks.
       --  Attach block to tree before analysis and rewriting.
 
@@ -4774,7 +5143,13 @@
          Reset_Slocs (Blk);
       end if;
 
-      if Present (Exit_Lab) then
+      if Is_Unc_Decl then
+
+         --  No action needed since return statement has been already removed!
+
+         null;
+
+      elsif Present (Exit_Lab) then
 
          --  If the body was a single expression, the single return statement
          --  and the corresponding label are useless.
@@ -4805,8 +5180,18 @@
          if Is_Predef then
             declare
                Style : constant Boolean := Style_Check;
+
             begin
                Style_Check := False;
+
+               --  Search for dispatching calls that use the Object.Operation
+               --  notation using an Object that is a parameter of the inlined
+               --  function. We reset the decoration of Operation to force
+               --  the reanalysis of the inlined dispatching call because
+               --  the actual object has been inlined.
+
+               Reset_Dispatching_Calls (Blk);
+
                Analyze (Blk, Suppress => All_Checks);
                Style_Check := Style;
             end;
@@ -4824,11 +5209,14 @@
       else
          Rewrite_Function_Call (N, Blk);
 
+         if Is_Unc_Decl then
+            null;
+
          --  For the unconstrained case, the replacement of the call has been
          --  made prior to the complete analysis of the generated declarations.
          --  Propagate the proper type now.
 
-         if Is_Unc then
+         elsif Is_Unc then
             if Nkind (N) = N_Identifier then
                Set_Etype (N, Etype (Entity (N)));
             else
@@ -5807,8 +6195,8 @@
       --  Alpha/VMS, no-op everywhere else).
       --  Comes_From_Source intercepts recursive expansion.
 
-      if Vax_Float (Etype (N))
-        and then Nkind (N) = N_Function_Call
+      if Nkind (N) = N_Function_Call
+        and then Vax_Float (Etype (N))
         and then Present (Name (N))
         and then Present (Entity (Name (N)))
         and then Has_Foreign_Convention (Entity (Name (N)))
@@ -8973,4 +9361,75 @@
       end if;
    end Needs_Result_Accessibility_Level;
 
+   ------------------------
+   -- List_Inlining_Info --
+   ------------------------
+
+   procedure List_Inlining_Info is
+      Elmt  : Elmt_Id;
+      Nod   : Node_Id;
+      Count : Nat;
+
+   begin
+      if not Debug_Flag_Dot_J then
+         return;
+      end if;
+
+      --  Generate listing of calls inlined by the frontend
+
+      if Present (Inlined_Calls) then
+         Count := 0;
+         Elmt  := First_Elmt (Inlined_Calls);
+         while Present (Elmt) loop
+            Nod := Node (Elmt);
+
+            if In_Extended_Main_Code_Unit (Nod) then
+               Count := Count + 1;
+
+               if Count = 1 then
+                  Write_Str ("Listing of frontend inlined calls");
+                  Write_Eol;
+               end if;
+
+               Write_Str ("  ");
+               Write_Int (Count);
+               Write_Str (":");
+               Write_Location (Sloc (Nod));
+               Write_Str (":");
+               Output.Write_Eol;
+            end if;
+
+            Next_Elmt (Elmt);
+         end loop;
+      end if;
+
+      --  Generate listing of calls passed to the backend
+
+      if Present (Backend_Calls) then
+         Count := 0;
+
+         Elmt := First_Elmt (Backend_Calls);
+         while Present (Elmt) loop
+            Nod := Node (Elmt);
+
+            if In_Extended_Main_Code_Unit (Nod) then
+               Count := Count + 1;
+
+               if Count = 1 then
+                  Write_Str ("Listing of inlined calls passed to the backend");
+                  Write_Eol;
+               end if;
+
+               Write_Str ("  ");
+               Write_Int (Count);
+               Write_Str (":");
+               Write_Location (Sloc (Nod));
+               Output.Write_Eol;
+            end if;
+
+            Next_Elmt (Elmt);
+         end loop;
+      end if;
+   end List_Inlining_Info;
+
 end Exp_Ch6;