------------------------------------------------------------------------------
--                                                                          --
--                         GNAT COMPILER COMPONENTS                         --
--                                                                          --
--                                E I N F O                                 --
--                                                                          --
--                                 B o d y                                  --
--                                                                          --
--          Copyright (C) 1992-2012, Free Software Foundation, Inc.         --
--                                                                          --
-- GNAT is free software;  you can  redistribute it  and/or modify it under --
-- terms of the  GNU General Public License as published  by the Free Soft- --
-- ware  Foundation;  either version 3,  or (at your option) any later ver- --
-- sion.  GNAT is distributed in the hope that it will be useful, but WITH- --
-- OUT ANY WARRANTY;  without even the  implied warranty of MERCHANTABILITY --
-- or FITNESS FOR A PARTICULAR PURPOSE.                                     --
--                                                                          --
-- As a special exception under Section 7 of GPL version 3, you are granted --
-- additional permissions described in the GCC Runtime Library Exception,   --
-- version 3.1, as published by the Free Software Foundation.               --
--                                                                          --
-- You should have received a copy of the GNU General Public License and    --
-- a copy of the GCC Runtime Library Exception along with this program;     --
-- see the files COPYING3 and COPYING.RUNTIME respectively.  If not, see    --
-- <http://www.gnu.org/licenses/>.                                          --
--                                                                          --
-- GNAT was originally developed  by the GNAT team at  New York University. --
-- Extensive contributions were provided by Ada Core Technologies Inc.      --
--                                                                          --
------------------------------------------------------------------------------

pragma Style_Checks (All_Checks);
--  Turn off subprogram ordering, not used for this unit

with Atree;  use Atree;
with Namet;  use Namet;
with Nlists; use Nlists;
with Output; use Output;
with Sinfo;  use Sinfo;
with Stand;  use Stand;

package body Einfo is

   use Atree.Unchecked_Access;
   --  This is one of the packages that is allowed direct untyped access to
   --  the fields in a node, since it provides the next level abstraction
   --  which incorporates appropriate checks.

   ----------------------------------------------
   -- Usage of Fields in Defining Entity Nodes --
   ----------------------------------------------

   --  Four of these fields are defined in Sinfo, since they in are the base
   --  part of the node. The access routines for these four fields and the
   --  corresponding set procedures are defined in Sinfo. These fields are
   --  present in all entities. Note that Homonym is also in the base part of
   --  the node, but has access routines that are more properly part of Einfo,
   --  which is why they are defined here.

   --    Chars                           Name1
   --    Next_Entity                     Node2
   --    Scope                           Node3
   --    Etype                           Node5

   --   Remaining fields are present only in extended nodes (i.e. entities)

   --  The following fields are present in all entities

   --    Homonym                         Node4
   --    First_Rep_Item                  Node6
   --    Freeze_Node                     Node7

   --  The usage of other fields (and the entity kinds to which it applies)
   --  depends on the particular field (see Einfo spec for details).

   --    Associated_Node_For_Itype       Node8
   --    Dependent_Instances             Elist8
   --    Hiding_Loop_Variable            Node8
   --    Mechanism                       Uint8 (but returns Mechanism_Type)
   --    Normalized_First_Bit            Uint8
   --    Postcondition_Proc              Node8
   --    Return_Applies_To               Node8
   --    First_Exit_Statement            Node8

   --    Class_Wide_Type                 Node9
   --    Current_Value                   Node9
   --    Renaming_Map                    Uint9

   --    Direct_Primitive_Operations     Elist10
   --    Discriminal_Link                Node10
   --    Float_Rep                       Uint10 (but returns Float_Rep_Kind)
   --    Handler_Records                 List10
   --    Normalized_Position_Max         Uint10

   --    Component_Bit_Offset            Uint11
   --    Full_View                       Node11
   --    Entry_Component                 Node11
   --    Enumeration_Pos                 Uint11
   --    Generic_Homonym                 Node11
   --    Protected_Body_Subprogram       Node11
   --    Block_Node                      Node11

   --    Barrier_Function                Node12
   --    Enumeration_Rep                 Uint12
   --    Esize                           Uint12
   --    Next_Inlined_Subprogram         Node12

   --    Corresponding_Equality          Node13
   --    Component_Clause                Node13
   --    Elaboration_Entity              Node13
   --    Extra_Accessibility             Node13
   --    RM_Size                         Uint13

   --    Alignment                       Uint14
   --    First_Optional_Parameter        Node14
   --    Normalized_Position             Uint14
   --    Shadow_Entities                 List14

   --    Discriminant_Number             Uint15
   --    DT_Position                     Uint15
   --    DT_Entry_Count                  Uint15
   --    Entry_Bodies_Array              Node15
   --    Entry_Parameters_Type           Node15
   --    Extra_Formal                    Node15
   --    Lit_Indexes                     Node15
   --    Related_Instance                Node15
   --    Status_Flag_Or_Transient_Decl   Node15
   --    Scale_Value                     Uint15
   --    Storage_Size_Variable           Node15
   --    String_Literal_Low_Bound        Node15

   --    Access_Disp_Table               Elist16
   --    Cloned_Subtype                  Node16
   --    DTC_Entity                      Node16
   --    Entry_Formal                    Node16
   --    First_Private_Entity            Node16
   --    Lit_Strings                     Node16
   --    String_Literal_Length           Uint16
   --    Unset_Reference                 Node16

   --    Actual_Subtype                  Node17
   --    Digits_Value                    Uint17
   --    Discriminal                     Node17
   --    First_Entity                    Node17
   --    First_Index                     Node17
   --    First_Literal                   Node17
   --    Master_Id                       Node17
   --    Modulus                         Uint17
   --    Non_Limited_View                Node17
   --    Prival                          Node17

   --    Alias                           Node18
   --    Corresponding_Concurrent_Type   Node18
   --    Corresponding_Protected_Entry   Node18
   --    Corresponding_Record_Type       Node18
   --    Delta_Value                     Ureal18
   --    Enclosing_Scope                 Node18
   --    Equivalent_Type                 Node18
   --    Private_Dependents              Elist18
   --    Renamed_Entity                  Node18
   --    Renamed_Object                  Node18

   --    Body_Entity                     Node19
   --    Corresponding_Discriminant      Node19
   --    Default_Aspect_Component_Value  Node19
   --    Default_Aspect_Value            Node19
   --    Extra_Accessibility_Of_Result   Node19
   --    Parent_Subtype                  Node19
   --    Size_Check_Code                 Node19
   --    Spec_Entity                     Node19
   --    Underlying_Full_View            Node19

   --    Component_Type                  Node20
   --    Default_Value                   Node20
   --    Directly_Designated_Type        Node20
   --    Discriminant_Checking_Func      Node20
   --    Discriminant_Default_Value      Node20
   --    Last_Entity                     Node20
   --    Prival_Link                     Node20
   --    Register_Exception_Call         Node20
   --    Scalar_Range                    Node20

   --    Accept_Address                  Elist21
   --    Default_Expr_Function           Node21
   --    Discriminant_Constraint         Elist21
   --    Interface_Name                  Node21
   --    Original_Array_Type             Node21
   --    Small_Value                     Ureal21

   --    Associated_Storage_Pool         Node22
   --    Component_Size                  Uint22
   --    Corresponding_Remote_Type       Node22
   --    Enumeration_Rep_Expr            Node22
   --    Exception_Code                  Uint22
   --    Original_Record_Component       Node22
   --    Private_View                    Node22
   --    Protected_Formal                Node22
   --    Scope_Depth_Value               Uint22
   --    Shared_Var_Procs_Instance       Node22

   --    CR_Discriminant                 Node23
   --    Entry_Cancel_Parameter          Node23
   --    Enum_Pos_To_Rep                 Node23
   --    Extra_Constrained               Node23
   --    Finalization_Master             Node23
   --    Generic_Renamings               Elist23
   --    Inner_Instances                 Elist23
   --    Limited_View                    Node23
   --    Packed_Array_Type               Node23
   --    Protection_Object               Node23
   --    Stored_Constraint               Elist23

   --    Finalizer                       Node24
   --    Related_Expression              Node24
   --    Contract                        Node24

   --    Interface_Alias                 Node25
   --    Interfaces                      Elist25
   --    Debug_Renaming_Link             Node25
   --    DT_Offset_To_Top_Func           Node25
   --    PPC_Wrapper                     Node25
   --    Related_Array_Object            Node25
   --    Static_Predicate                List25
   --    Task_Body_Procedure             Node25

   --    Dispatch_Table_Wrappers         Elist26
   --    Last_Assignment                 Node26
   --    Original_Access_Type            Node26
   --    Overridden_Operation            Node26
   --    Package_Instantiation           Node26
   --    Relative_Deadline_Variable      Node26
   --    Static_Initialization           Node26

   --    Current_Use_Clause              Node27
   --    Related_Type                    Node27
   --    Wrapped_Entity                  Node27

   --    Extra_Formals                   Node28
   --    Underlying_Record_View          Node28

   --    Subprograms_For_Type            Node29

   ---------------------------------------------
   -- Usage of Flags in Defining Entity Nodes --
   ---------------------------------------------

   --  All flags are unique, there is no overlaying, so each flag is physically
   --  present in every entity. However, for many of the flags, it only makes
   --  sense for them to be set true for certain subsets of entity kinds. See
   --  the spec of Einfo for further details.

   --  Note: Flag1-Flag3 are absent from this list, for historical reasons

   --    Is_Frozen                       Flag4
   --    Has_Discriminants               Flag5
   --    Is_Dispatching_Operation        Flag6
   --    Is_Immediately_Visible          Flag7
   --    In_Use                          Flag8
   --    Is_Potentially_Use_Visible      Flag9
   --    Is_Public                       Flag10

   --    Is_Inlined                      Flag11
   --    Is_Constrained                  Flag12
   --    Is_Generic_Type                 Flag13
   --    Depends_On_Private              Flag14
   --    Is_Aliased                      Flag15
   --    Is_Volatile                     Flag16
   --    Is_Internal                     Flag17
   --    Has_Delayed_Freeze              Flag18
   --    Is_Abstract_Subprogram          Flag19
   --    Is_Concurrent_Record_Type       Flag20

   --    Has_Master_Entity               Flag21
   --    Needs_No_Actuals                Flag22
   --    Has_Storage_Size_Clause         Flag23
   --    Is_Imported                     Flag24
   --    Is_Limited_Record               Flag25
   --    Has_Completion                  Flag26
   --    Has_Pragma_Controlled           Flag27
   --    Is_Statically_Allocated         Flag28
   --    Has_Size_Clause                 Flag29
   --    Has_Task                        Flag30

   --    Checks_May_Be_Suppressed        Flag31
   --    Kill_Elaboration_Checks         Flag32
   --    Kill_Range_Checks               Flag33
   --    Is_Class_Wide_Equivalent_Type   Flag35
   --    Referenced_As_LHS               Flag36
   --    Is_Known_Non_Null               Flag37
   --    Can_Never_Be_Null               Flag38
   --    Has_Default_Aspect              Flag39
   --    Body_Needed_For_SAL             Flag40

   --    Treat_As_Volatile               Flag41
   --    Is_Controlled                   Flag42
   --    Has_Controlled_Component        Flag43
   --    Is_Pure                         Flag44
   --    In_Private_Part                 Flag45
   --    Has_Alignment_Clause            Flag46
   --    Has_Exit                        Flag47
   --    In_Package_Body                 Flag48
   --    Reachable                       Flag49
   --    Delay_Subprogram_Descriptors    Flag50

   --    Is_Packed                       Flag51
   --    Is_Entry_Formal                 Flag52
   --    Is_Private_Descendant           Flag53
   --    Return_Present                  Flag54
   --    Is_Tagged_Type                  Flag55
   --    Has_Homonym                     Flag56
   --    Is_Hidden                       Flag57
   --    Non_Binary_Modulus              Flag58
   --    Is_Preelaborated                Flag59
   --    Is_Shared_Passive               Flag60

   --    Is_Remote_Types                 Flag61
   --    Is_Remote_Call_Interface        Flag62
   --    Is_Character_Type               Flag63
   --    Is_Intrinsic_Subprogram         Flag64
   --    Has_Record_Rep_Clause           Flag65
   --    Has_Enumeration_Rep_Clause      Flag66
   --    Has_Small_Clause                Flag67
   --    Has_Component_Size_Clause       Flag68
   --    Is_Access_Constant              Flag69
   --    Is_First_Subtype                Flag70

   --    Has_Completion_In_Body          Flag71
   --    Has_Unknown_Discriminants       Flag72
   --    Is_Child_Unit                   Flag73
   --    Is_CPP_Class                    Flag74
   --    Has_Non_Standard_Rep            Flag75
   --    Is_Constructor                  Flag76
   --    Static_Elaboration_Desired      Flag77
   --    Is_Tag                          Flag78
   --    Has_All_Calls_Remote            Flag79
   --    Is_Constr_Subt_For_U_Nominal    Flag80

   --    Is_Asynchronous                 Flag81
   --    Has_Gigi_Rep_Item               Flag82
   --    Has_Machine_Radix_Clause        Flag83
   --    Machine_Radix_10                Flag84
   --    Is_Atomic                       Flag85
   --    Has_Atomic_Components           Flag86
   --    Has_Volatile_Components         Flag87
   --    Discard_Names                   Flag88
   --    Is_Interrupt_Handler            Flag89
   --    Returns_By_Ref                  Flag90

   --    Is_Itype                        Flag91
   --    Size_Known_At_Compile_Time      Flag92
   --    Has_Subprogram_Descriptor       Flag93
   --    Is_Generic_Actual_Type          Flag94
   --    Uses_Sec_Stack                  Flag95
   --    Warnings_Off                    Flag96
   --    Is_Controlling_Formal           Flag97
   --    Has_Controlling_Result          Flag98
   --    Is_Exported                     Flag99
   --    Has_Specified_Layout            Flag100

   --    Has_Nested_Block_With_Handler   Flag101
   --    Is_Called                       Flag102
   --    Is_Completely_Hidden            Flag103
   --    Address_Taken                   Flag104
   --    Suppress_Initialization         Flag105
   --    Is_Limited_Composite            Flag106
   --    Is_Private_Composite            Flag107
   --    Default_Expressions_Processed   Flag108
   --    Is_Non_Static_Subtype           Flag109
   --    Has_External_Tag_Rep_Clause     Flag110

   --    Is_Formal_Subprogram            Flag111
   --    Is_Renaming_Of_Object           Flag112
   --    No_Return                       Flag113
   --    Delay_Cleanups                  Flag114
   --    Never_Set_In_Source             Flag115
   --    Is_Visible_Child_Unit           Flag116
   --    Is_Unchecked_Union              Flag117
   --    Is_For_Access_Subtype           Flag118
   --    Has_Convention_Pragma           Flag119
   --    Has_Primitive_Operations        Flag120

   --    Has_Pragma_Pack                 Flag121
   --    Is_Bit_Packed_Array             Flag122
   --    Has_Unchecked_Union             Flag123
   --    Is_Eliminated                   Flag124
   --    C_Pass_By_Copy                  Flag125
   --    Is_Instantiated                 Flag126
   --    Is_Valued_Procedure             Flag127
   --    (used for Component_Alignment)  Flag128
   --    (used for Component_Alignment)  Flag129
   --    Is_Generic_Instance             Flag130

   --    No_Pool_Assigned                Flag131
   --    Is_AST_Entry                    Flag132
   --    Is_VMS_Exception                Flag133
   --    Is_Optional_Parameter           Flag134
   --    Has_Aliased_Components          Flag135
   --    No_Strict_Aliasing              Flag136
   --    Is_Machine_Code_Subprogram      Flag137
   --    Is_Packed_Array_Type            Flag138
   --    Has_Biased_Representation       Flag139
   --    Has_Complex_Representation      Flag140

   --    Is_Constr_Subt_For_UN_Aliased   Flag141
   --    Has_Missing_Return              Flag142
   --    Has_Recursive_Call              Flag143
   --    Is_Unsigned_Type                Flag144
   --    Strict_Alignment                Flag145
   --    Is_Abstract_Type                Flag146
   --    Needs_Debug_Info                Flag147
   --    Suppress_Elaboration_Warnings   Flag148
   --    Is_Compilation_Unit             Flag149
   --    Has_Pragma_Elaborate_Body       Flag150

   --    Has_Private_Ancestor            Flag151
   --    Entry_Accepted                  Flag152
   --    Is_Obsolescent                  Flag153
   --    Has_Per_Object_Constraint       Flag154
   --    Has_Private_Declaration         Flag155
   --    Referenced                      Flag156
   --    Has_Pragma_Inline               Flag157
   --    Finalize_Storage_Only           Flag158
   --    From_With_Type                  Flag159
   --    Is_Package_Body_Entity          Flag160

   --    Has_Qualified_Name              Flag161
   --    Nonzero_Is_True                 Flag162
   --    Is_True_Constant                Flag163
   --    Reverse_Bit_Order               Flag164
   --    Suppress_Style_Checks           Flag165
   --    Debug_Info_Off                  Flag166
   --    Sec_Stack_Needed_For_Return     Flag167
   --    Materialize_Entity              Flag168
   --    Has_Pragma_Thread_Local_Storage Flag169
   --    Is_Known_Valid                  Flag170

   --    Is_Hidden_Open_Scope            Flag171
   --    Has_Object_Size_Clause          Flag172
   --    Has_Fully_Qualified_Name        Flag173
   --    Elaboration_Entity_Required     Flag174
   --    Has_Forward_Instantiation       Flag175
   --    Is_Discrim_SO_Function          Flag176
   --    Size_Depends_On_Discriminant    Flag177
   --    Is_Null_Init_Proc               Flag178
   --    Has_Pragma_Pure_Function        Flag179
   --    Has_Pragma_Unreferenced         Flag180

   --    Has_Contiguous_Rep              Flag181
   --    Has_Xref_Entry                  Flag182
   --    Must_Be_On_Byte_Boundary        Flag183
   --    Has_Stream_Size_Clause          Flag184
   --    Is_Ada_2005_Only                Flag185
   --    Is_Interface                    Flag186
   --    Has_Constrained_Partial_View    Flag187
<<<<<<< HEAD
   --    Has_Persistent_BSS              Flag188
=======
   --    Uses_Lock_Free                  Flag188
>>>>>>> 747e4b8f
   --    Is_Pure_Unit_Access_Type        Flag189
   --    Has_Specified_Stream_Input      Flag190

   --    Has_Specified_Stream_Output     Flag191
   --    Has_Specified_Stream_Read       Flag192
   --    Has_Specified_Stream_Write      Flag193
   --    Is_Local_Anonymous_Access       Flag194
   --    Is_Primitive_Wrapper            Flag195
   --    Was_Hidden                      Flag196
   --    Is_Limited_Interface            Flag197
   --    Has_Pragma_Ordered              Flag198
   --    Is_Ada_2012_Only                Flag199

   --    Has_Delayed_Aspects             Flag200
   --    Has_Anon_Block_Suffix           Flag201
   --    Itype_Printed                   Flag202
   --    Has_Pragma_Pure                 Flag203
   --    Is_Known_Null                   Flag204
   --    Low_Bound_Tested                Flag205
   --    Is_Visible_Formal               Flag206
   --    Known_To_Have_Preelab_Init      Flag207
   --    Must_Have_Preelab_Init          Flag208
   --    Is_Return_Object                Flag209
   --    Elaborate_Body_Desirable        Flag210

   --    Has_Static_Discriminants        Flag211
   --    Has_Pragma_Unreferenced_Objects Flag212
   --    Requires_Overriding             Flag213
   --    Has_RACW                        Flag214
   --    Has_Up_Level_Access             Flag215
   --    Universal_Aliasing              Flag216
   --    Suppress_Value_Tracking_On_Call Flag217
   --    Is_Primitive                    Flag218
   --    Has_Initial_Value               Flag219
   --    Has_Dispatch_Table              Flag220

   --    Has_Pragma_Preelab_Init         Flag221
   --    Used_As_Generic_Actual          Flag222
   --    Is_Descendent_Of_Address        Flag223
   --    Is_Raised                       Flag224
   --    Is_Thunk                        Flag225
   --    Is_Only_Out_Parameter           Flag226
   --    Referenced_As_Out_Parameter     Flag227
   --    Has_Thunks                      Flag228
   --    Can_Use_Internal_Rep            Flag229
   --    Has_Pragma_Inline_Always        Flag230

   --    Renamed_In_Spec                 Flag231
   --    Has_Invariants                  Flag232
   --    Has_Pragma_Unmodified           Flag233
   --    Is_Dispatch_Table_Entity        Flag234
   --    Is_Trivial_Subprogram           Flag235
   --    Warnings_Off_Used               Flag236
   --    Warnings_Off_Used_Unmodified    Flag237
   --    Warnings_Off_Used_Unreferenced  Flag238
   --    OK_To_Reorder_Components        Flag239
   --    Has_Postconditions              Flag240

   --    Optimize_Alignment_Space        Flag241
   --    Optimize_Alignment_Time         Flag242
   --    Overlays_Constant               Flag243
   --    Is_RACW_Stub_Type               Flag244
   --    Is_Private_Primitive            Flag245
   --    Is_Underlying_Record_View       Flag246
   --    OK_To_Rename                    Flag247
   --    Has_Inheritable_Invariants      Flag248
   --    Is_Safe_To_Reevaluate           Flag249
   --    Has_Predicates                  Flag250

   --    Has_Implicit_Dereference        Flag251
   --    Is_Processed_Transient          Flag252
   --    Has_Anonymous_Master            Flag253
   --    Is_Implementation_Defined       Flag254

<<<<<<< HEAD
=======
   --    (unused)                        Flag34
   --    (unused)                        Flag201

>>>>>>> 747e4b8f
   -----------------------
   -- Local subprograms --
   -----------------------

   function Rep_Clause (Id : E; Rep_Name : Name_Id) return N;
   --  Returns the attribute definition clause for Id whose name is Rep_Name.
   --  Returns Empty if no matching attribute definition clause found for Id.

   ---------------
   -- Float_Rep --
   ---------------

   function Float_Rep (Id : E) return F is
      pragma Assert (Is_Floating_Point_Type (Id));
   begin
      return F'Val (UI_To_Int (Uint10 (Base_Type (Id))));
   end Float_Rep;

   ----------------
   -- Rep_Clause --
   ----------------

   function Rep_Clause (Id : E; Rep_Name : Name_Id) return N is
      Ritem : Node_Id;

   begin
      Ritem := First_Rep_Item (Id);
      while Present (Ritem) loop
         if Nkind (Ritem) = N_Attribute_Definition_Clause
           and then Chars (Ritem) = Rep_Name
         then
            return Ritem;
         else
            Next_Rep_Item (Ritem);
         end if;
      end loop;

      return Empty;
   end Rep_Clause;

   --------------------------------
   -- Attribute Access Functions --
   --------------------------------

   function Accept_Address (Id : E) return L is
   begin
      return Elist21 (Id);
   end Accept_Address;

   function Access_Disp_Table (Id : E) return L is
   begin
      pragma Assert (Ekind_In (Id, E_Record_Type,
                                   E_Record_Subtype));
      return Elist16 (Implementation_Base_Type (Id));
   end Access_Disp_Table;

   function Actual_Subtype (Id : E) return E is
   begin
      pragma Assert
        (Ekind_In (Id, E_Constant, E_Variable, E_Generic_In_Out_Parameter)
           or else Is_Formal (Id));
      return Node17 (Id);
   end Actual_Subtype;

   function Address_Taken (Id : E) return B is
   begin
      return Flag104 (Id);
   end Address_Taken;

   function Alias (Id : E) return E is
   begin
      pragma Assert
        (Is_Overloadable (Id) or else Ekind (Id) = E_Subprogram_Type);
      return Node18 (Id);
   end Alias;

   function Alignment (Id : E) return U is
   begin
      pragma Assert (Is_Type (Id)
                       or else Is_Formal (Id)
                       or else Ekind_In (Id, E_Loop_Parameter,
                                             E_Constant,
                                             E_Exception,
                                             E_Variable));
      return Uint14 (Id);
   end Alignment;

   function Associated_Formal_Package (Id : E) return E is
   begin
      pragma Assert (Ekind (Id) = E_Package);
      return Node12 (Id);
   end Associated_Formal_Package;

   function Associated_Node_For_Itype (Id : E) return N is
   begin
      return Node8 (Id);
   end Associated_Node_For_Itype;

   function Associated_Storage_Pool (Id : E) return E is
   begin
      pragma Assert (Is_Access_Type (Id));
      return Node22 (Root_Type (Id));
   end Associated_Storage_Pool;

   function Barrier_Function (Id : E) return N is
   begin
      pragma Assert (Is_Entry (Id));
      return Node12 (Id);
   end Barrier_Function;

   function Block_Node (Id : E) return N is
   begin
      pragma Assert (Ekind (Id) = E_Block);
      return Node11 (Id);
   end Block_Node;

   function Body_Entity (Id : E) return E is
   begin
      pragma Assert (Ekind_In (Id, E_Package, E_Generic_Package));
      return Node19 (Id);
   end Body_Entity;

   function Body_Needed_For_SAL (Id : E) return B is
   begin
      pragma Assert
        (Ekind (Id) = E_Package
           or else Is_Subprogram (Id)
           or else Is_Generic_Unit (Id));
      return Flag40 (Id);
   end Body_Needed_For_SAL;

   function C_Pass_By_Copy (Id : E) return B is
   begin
      pragma Assert (Is_Record_Type (Id));
      return Flag125 (Implementation_Base_Type (Id));
   end C_Pass_By_Copy;

   function Can_Never_Be_Null (Id : E) return B is
   begin
      return Flag38 (Id);
   end Can_Never_Be_Null;

   function Checks_May_Be_Suppressed (Id : E) return B is
   begin
      return Flag31 (Id);
   end Checks_May_Be_Suppressed;

   function Class_Wide_Type (Id : E) return E is
   begin
      pragma Assert (Is_Type (Id));
      return Node9 (Id);
   end Class_Wide_Type;

   function Cloned_Subtype (Id : E) return E is
   begin
      pragma Assert (Ekind_In (Id, E_Record_Subtype, E_Class_Wide_Subtype));
      return Node16 (Id);
   end Cloned_Subtype;

   function Component_Bit_Offset (Id : E) return U is
   begin
      pragma Assert (Ekind_In (Id, E_Component, E_Discriminant));
      return Uint11 (Id);
   end Component_Bit_Offset;

   function Component_Clause (Id : E) return N is
   begin
      pragma Assert (Ekind_In (Id, E_Component, E_Discriminant));
      return Node13 (Id);
   end Component_Clause;

   function Component_Size (Id : E) return U is
   begin
      pragma Assert (Is_Array_Type (Id));
      return Uint22 (Implementation_Base_Type (Id));
   end Component_Size;

   function Component_Type (Id : E) return E is
   begin
      pragma Assert (Is_Array_Type (Id) or else Is_String_Type (Id));
      return Node20 (Implementation_Base_Type (Id));
   end Component_Type;

   function Corresponding_Concurrent_Type (Id : E) return E is
   begin
      pragma Assert (Ekind (Id) = E_Record_Type);
      return Node18 (Id);
   end Corresponding_Concurrent_Type;

   function Corresponding_Discriminant (Id : E) return E is
   begin
      pragma Assert (Ekind (Id) = E_Discriminant);
      return Node19 (Id);
   end Corresponding_Discriminant;

   function Corresponding_Equality (Id : E) return E is
   begin
      pragma Assert
        (Ekind (Id) = E_Function
          and then not Comes_From_Source (Id)
          and then Chars (Id) = Name_Op_Ne);
      return Node13 (Id);
   end Corresponding_Equality;

   function Corresponding_Protected_Entry (Id : E) return E is
   begin
      pragma Assert (Ekind (Id) = E_Subprogram_Body);
      return Node18 (Id);
   end Corresponding_Protected_Entry;

   function Corresponding_Record_Type (Id : E) return E is
   begin
      pragma Assert (Is_Concurrent_Type (Id));
      return Node18 (Id);
   end Corresponding_Record_Type;

   function Corresponding_Remote_Type (Id : E) return E is
   begin
      return Node22 (Id);
   end Corresponding_Remote_Type;

   function Current_Use_Clause (Id : E) return E is
   begin
      pragma Assert (Ekind (Id) = E_Package or else Is_Type (Id));
      return Node27 (Id);
   end Current_Use_Clause;

   function Current_Value (Id : E) return N is
   begin
      pragma Assert (Ekind (Id) in Object_Kind);
      return Node9 (Id);
   end Current_Value;

   function CR_Discriminant (Id : E) return E is
   begin
      return Node23 (Id);
   end CR_Discriminant;

   function Debug_Info_Off (Id : E) return B is
   begin
      return Flag166 (Id);
   end Debug_Info_Off;

   function Debug_Renaming_Link (Id : E) return E is
   begin
      return Node25 (Id);
   end Debug_Renaming_Link;

   function Default_Aspect_Component_Value (Id : E) return N is
   begin
      pragma Assert (Is_Array_Type (Id));
      return Node19 (Id);
   end Default_Aspect_Component_Value;

   function Default_Aspect_Value (Id : E) return N is
   begin
      pragma Assert (Is_Scalar_Type (Id));
      return Node19 (Id);
   end Default_Aspect_Value;

   function Default_Expr_Function (Id : E) return E is
   begin
      pragma Assert (Is_Formal (Id));
      return Node21 (Id);
   end Default_Expr_Function;

   function Default_Expressions_Processed (Id : E) return B is
   begin
      return Flag108 (Id);
   end Default_Expressions_Processed;

   function Default_Value (Id : E) return N is
   begin
      pragma Assert (Is_Formal (Id));
      return Node20 (Id);
   end Default_Value;

   function Delay_Cleanups (Id : E) return B is
   begin
      return Flag114 (Id);
   end Delay_Cleanups;

   function Delay_Subprogram_Descriptors (Id : E) return B is
   begin
      return Flag50 (Id);
   end Delay_Subprogram_Descriptors;

   function Delta_Value (Id : E) return R is
   begin
      pragma Assert (Is_Fixed_Point_Type (Id));
      return Ureal18 (Id);
   end Delta_Value;

   function Dependent_Instances (Id : E) return L is
   begin
      pragma Assert (Is_Generic_Instance (Id));
      return Elist8 (Id);
   end Dependent_Instances;

   function Depends_On_Private (Id : E) return B is
   begin
      pragma Assert (Nkind (Id) in N_Entity);
      return Flag14 (Id);
   end Depends_On_Private;

   function Digits_Value (Id : E) return U is
   begin
      pragma Assert
        (Is_Floating_Point_Type (Id)
          or else Is_Decimal_Fixed_Point_Type (Id));
      return Uint17 (Id);
   end Digits_Value;

   function Direct_Primitive_Operations (Id : E) return L is
   begin
      pragma Assert (Is_Tagged_Type (Id));
      return Elist10 (Id);
   end Direct_Primitive_Operations;

   function Directly_Designated_Type (Id : E) return E is
   begin
      pragma Assert (Is_Access_Type (Id));
      return Node20 (Id);
   end Directly_Designated_Type;

   function Discard_Names (Id : E) return B is
   begin
      return Flag88 (Id);
   end Discard_Names;

   function Discriminal (Id : E) return E is
   begin
      pragma Assert (Ekind (Id) = E_Discriminant);
      return Node17 (Id);
   end Discriminal;

   function Discriminal_Link (Id : E) return N is
   begin
      return Node10 (Id);
   end Discriminal_Link;

   function Discriminant_Checking_Func (Id : E) return E is
   begin
      pragma Assert (Ekind (Id) = E_Component);
      return Node20 (Id);
   end Discriminant_Checking_Func;

   function Discriminant_Constraint (Id : E) return L is
   begin
      pragma Assert (Is_Composite_Type (Id) and then Has_Discriminants (Id));
      return Elist21 (Id);
   end Discriminant_Constraint;

   function Discriminant_Default_Value (Id : E) return N is
   begin
      pragma Assert (Ekind (Id) = E_Discriminant);
      return Node20 (Id);
   end Discriminant_Default_Value;

   function Discriminant_Number (Id : E) return U is
   begin
      pragma Assert (Ekind (Id) = E_Discriminant);
      return Uint15 (Id);
   end Discriminant_Number;

   function Dispatch_Table_Wrappers (Id : E) return L is
   begin
      pragma Assert (Ekind_In (Id, E_Record_Type,
                                   E_Record_Subtype));
      return Elist26 (Implementation_Base_Type (Id));
   end Dispatch_Table_Wrappers;

   function DT_Entry_Count (Id : E) return U is
   begin
      pragma Assert (Ekind (Id) = E_Component and then Is_Tag (Id));
      return Uint15 (Id);
   end DT_Entry_Count;

   function DT_Offset_To_Top_Func (Id : E) return E is
   begin
      pragma Assert (Ekind (Id) = E_Component and then Is_Tag (Id));
      return Node25 (Id);
   end DT_Offset_To_Top_Func;

   function DT_Position (Id : E) return U is
   begin
      pragma Assert (Ekind_In (Id, E_Function, E_Procedure)
                       and then Present (DTC_Entity (Id)));
      return Uint15 (Id);
   end DT_Position;

   function DTC_Entity (Id : E) return E is
   begin
      pragma Assert (Ekind_In (Id, E_Function, E_Procedure));
      return Node16 (Id);
   end DTC_Entity;

   function Elaborate_Body_Desirable (Id : E) return B is
   begin
      pragma Assert (Ekind (Id) = E_Package);
      return Flag210 (Id);
   end Elaborate_Body_Desirable;

   function Elaboration_Entity (Id : E) return E is
   begin
      pragma Assert
        (Is_Subprogram (Id)
           or else
         Ekind (Id) = E_Package
           or else
         Is_Generic_Unit (Id));
      return Node13 (Id);
   end Elaboration_Entity;

   function Elaboration_Entity_Required (Id : E) return B is
   begin
      pragma Assert
        (Is_Subprogram (Id)
           or else
         Ekind (Id) = E_Package
           or else
         Is_Generic_Unit (Id));
      return Flag174 (Id);
   end Elaboration_Entity_Required;

   function Enclosing_Scope (Id : E) return E is
   begin
      return Node18 (Id);
   end Enclosing_Scope;

   function Entry_Accepted (Id : E) return B is
   begin
      pragma Assert (Is_Entry (Id));
      return Flag152 (Id);
   end Entry_Accepted;

   function Entry_Bodies_Array (Id : E) return E is
   begin
      return Node15 (Id);
   end Entry_Bodies_Array;

   function Entry_Cancel_Parameter (Id : E) return E is
   begin
      return Node23 (Id);
   end Entry_Cancel_Parameter;

   function Entry_Component (Id : E) return E is
   begin
      return Node11 (Id);
   end Entry_Component;

   function Entry_Formal (Id : E) return E is
   begin
      return Node16 (Id);
   end Entry_Formal;

   function Entry_Index_Constant (Id : E) return N is
   begin
      pragma Assert (Ekind (Id) = E_Entry_Index_Parameter);
      return Node18 (Id);
   end Entry_Index_Constant;

   function Contract (Id : E) return N is
   begin
      pragma Assert
        (Ekind_In (Id, E_Entry, E_Entry_Family)
          or else Is_Subprogram (Id)
          or else Is_Generic_Subprogram (Id));
      return Node24 (Id);
   end Contract;

   function Entry_Parameters_Type (Id : E) return E is
   begin
      return Node15 (Id);
   end Entry_Parameters_Type;

   function Enum_Pos_To_Rep (Id : E) return E is
   begin
      pragma Assert (Ekind (Id) = E_Enumeration_Type);
      return Node23 (Id);
   end Enum_Pos_To_Rep;

   function Enumeration_Pos (Id : E) return Uint is
   begin
      pragma Assert (Ekind (Id) = E_Enumeration_Literal);
      return Uint11 (Id);
   end Enumeration_Pos;

   function Enumeration_Rep (Id : E) return U is
   begin
      pragma Assert (Ekind (Id) = E_Enumeration_Literal);
      return Uint12 (Id);
   end Enumeration_Rep;

   function Enumeration_Rep_Expr (Id : E) return N is
   begin
      pragma Assert (Ekind (Id) = E_Enumeration_Literal);
      return Node22 (Id);
   end Enumeration_Rep_Expr;

   function Equivalent_Type (Id : E) return E is
   begin
      pragma Assert
        (Ekind_In (Id, E_Class_Wide_Type,
                       E_Class_Wide_Subtype,
                       E_Access_Protected_Subprogram_Type,
                       E_Anonymous_Access_Protected_Subprogram_Type,
                       E_Access_Subprogram_Type,
                       E_Exception_Type));
      return Node18 (Id);
   end Equivalent_Type;

   function Esize (Id : E) return Uint is
   begin
      return Uint12 (Id);
   end Esize;

   function Exception_Code (Id : E) return Uint is
   begin
      pragma Assert (Ekind (Id) = E_Exception);
      return Uint22 (Id);
   end Exception_Code;

   function Extra_Accessibility (Id : E) return E is
   begin
      pragma Assert
        (Is_Formal (Id) or else Ekind_In (Id, E_Variable, E_Constant));
      return Node13 (Id);
   end Extra_Accessibility;

   function Extra_Accessibility_Of_Result (Id : E) return E is
   begin
      pragma Assert (Ekind_In (Id, E_Function, E_Operator, E_Subprogram_Type));
      return Node19 (Id);
   end Extra_Accessibility_Of_Result;

   function Extra_Constrained (Id : E) return E is
   begin
      pragma Assert (Is_Formal (Id) or else Ekind (Id) = E_Variable);
      return Node23 (Id);
   end Extra_Constrained;

   function Extra_Formal (Id : E) return E is
   begin
      return Node15 (Id);
   end Extra_Formal;

   function Extra_Formals (Id : E) return E is
   begin
      pragma Assert
        (Is_Overloadable (Id)
           or else Ekind_In (Id, E_Entry_Family,
                                 E_Subprogram_Body,
                                 E_Subprogram_Type));
      return Node28 (Id);
   end Extra_Formals;

   function Can_Use_Internal_Rep (Id : E) return B is
   begin
      pragma Assert (Is_Access_Subprogram_Type (Base_Type (Id)));
      return Flag229 (Base_Type (Id));
   end Can_Use_Internal_Rep;

   function Finalization_Master (Id : E) return E is
   begin
      pragma Assert (Is_Access_Type (Id));
      return Node23 (Root_Type (Id));
   end Finalization_Master;

   function Finalize_Storage_Only (Id : E) return B is
   begin
      pragma Assert (Is_Type (Id));
      return Flag158 (Base_Type (Id));
   end Finalize_Storage_Only;

   function Finalizer (Id : E) return E is
   begin
      pragma Assert
        (Ekind (Id) = E_Package
          or else Ekind (Id) = E_Package_Body);
      return Node24 (Id);
   end Finalizer;

   function First_Entity (Id : E) return E is
   begin
      return Node17 (Id);
   end First_Entity;

   function First_Exit_Statement (Id : E) return N is
   begin
      pragma Assert (Ekind (Id) = E_Loop);
      return Node8 (Id);
   end First_Exit_Statement;

   function First_Index (Id : E) return N is
   begin
      pragma Assert (Is_Array_Type (Id) or else Is_String_Type (Id));
      return Node17 (Id);
   end First_Index;

   function First_Literal (Id : E) return E is
   begin
      pragma Assert (Is_Enumeration_Type (Id));
      return Node17 (Id);
   end First_Literal;

   function First_Optional_Parameter (Id : E) return E is
   begin
      pragma Assert (Ekind_In (Id, E_Function, E_Procedure));
      return Node14 (Id);
   end First_Optional_Parameter;

   function First_Private_Entity (Id : E) return E is
   begin
      pragma Assert (Ekind_In (Id, E_Package, E_Generic_Package)
                       or else Ekind (Id) in Concurrent_Kind);
      return Node16 (Id);
   end First_Private_Entity;

   function First_Rep_Item (Id : E) return E is
   begin
      return Node6 (Id);
   end First_Rep_Item;

   function Freeze_Node (Id : E) return N is
   begin
      return Node7 (Id);
   end Freeze_Node;

   function From_With_Type (Id : E) return B is
   begin
      return Flag159 (Id);
   end From_With_Type;

   function Full_View (Id : E) return E is
   begin
      pragma Assert (Is_Type (Id) or else Ekind (Id) = E_Constant);
      return Node11 (Id);
   end Full_View;

   function Generic_Homonym (Id : E) return E is
   begin
      pragma Assert (Ekind (Id) = E_Generic_Package);
      return Node11 (Id);
   end Generic_Homonym;

   function Generic_Renamings (Id : E) return L is
   begin
      return Elist23 (Id);
   end Generic_Renamings;

   function Handler_Records (Id : E) return S is
   begin
      return List10 (Id);
   end Handler_Records;

   function Has_Aliased_Components (Id : E) return B is
   begin
      return Flag135 (Implementation_Base_Type (Id));
   end Has_Aliased_Components;

   function Has_Alignment_Clause (Id : E) return B is
   begin
      return Flag46 (Id);
   end Has_Alignment_Clause;

   function Has_All_Calls_Remote (Id : E) return B is
   begin
      return Flag79 (Id);
   end Has_All_Calls_Remote;

   function Has_Anon_Block_Suffix (Id : E) return B is
   begin
      return Flag201 (Id);
   end Has_Anon_Block_Suffix;

   function Has_Anonymous_Master (Id : E) return B is
   begin
      pragma Assert
        (Ekind_In (Id, E_Function, E_Package, E_Package_Body, E_Procedure));
      return Flag253 (Id);
   end Has_Anonymous_Master;

   function Has_Atomic_Components (Id : E) return B is
   begin
      return Flag86 (Implementation_Base_Type (Id));
   end Has_Atomic_Components;

   function Has_Biased_Representation (Id : E) return B is
   begin
      return Flag139 (Id);
   end Has_Biased_Representation;

   function Has_Completion (Id : E) return B is
   begin
      return Flag26 (Id);
   end Has_Completion;

   function Has_Completion_In_Body (Id : E) return B is
   begin
      pragma Assert (Is_Type (Id));
      return Flag71 (Id);
   end Has_Completion_In_Body;

   function Has_Complex_Representation (Id : E) return B is
   begin
      pragma Assert (Is_Type (Id));
      return Flag140 (Implementation_Base_Type (Id));
   end Has_Complex_Representation;

   function Has_Component_Size_Clause (Id : E) return B is
   begin
      pragma Assert (Is_Array_Type (Id));
      return Flag68 (Implementation_Base_Type (Id));
   end Has_Component_Size_Clause;

   function Has_Constrained_Partial_View (Id : E) return B is
   begin
      pragma Assert (Is_Type (Id));
      return Flag187 (Id);
   end Has_Constrained_Partial_View;

   function Has_Controlled_Component (Id : E) return B is
   begin
      return Flag43 (Base_Type (Id));
   end Has_Controlled_Component;

   function Has_Contiguous_Rep (Id : E) return B is
   begin
      return Flag181 (Id);
   end Has_Contiguous_Rep;

   function Has_Controlling_Result (Id : E) return B is
   begin
      return Flag98 (Id);
   end Has_Controlling_Result;

   function Has_Convention_Pragma (Id : E) return B is
   begin
      return Flag119 (Id);
   end Has_Convention_Pragma;

   function Has_Default_Aspect (Id : E) return B is
   begin
      return Flag39 (Base_Type (Id));
   end Has_Default_Aspect;

   function Has_Delayed_Aspects (Id : E) return B is
   begin
      pragma Assert (Nkind (Id) in N_Entity);
      return Flag200 (Id);
   end Has_Delayed_Aspects;

   function Has_Delayed_Freeze (Id : E) return B is
   begin
      pragma Assert (Nkind (Id) in N_Entity);
      return Flag18 (Id);
   end Has_Delayed_Freeze;

   function Has_Discriminants (Id : E) return B is
   begin
      pragma Assert (Nkind (Id) in N_Entity);
      return Flag5 (Id);
   end Has_Discriminants;

   function Has_Dispatch_Table (Id : E) return B is
   begin
      pragma Assert (Is_Tagged_Type (Id));
      return Flag220 (Id);
   end Has_Dispatch_Table;

   function Has_Enumeration_Rep_Clause (Id : E) return B is
   begin
      pragma Assert (Is_Enumeration_Type (Id));
      return Flag66 (Id);
   end Has_Enumeration_Rep_Clause;

   function Has_Exit (Id : E) return B is
   begin
      return Flag47 (Id);
   end Has_Exit;

   function Has_External_Tag_Rep_Clause (Id : E) return B is
   begin
      pragma Assert (Is_Tagged_Type (Id));
      return Flag110 (Id);
   end Has_External_Tag_Rep_Clause;

   function Has_Forward_Instantiation (Id : E) return B is
   begin
      return Flag175 (Id);
   end Has_Forward_Instantiation;

   function Has_Fully_Qualified_Name (Id : E) return B is
   begin
      return Flag173 (Id);
   end Has_Fully_Qualified_Name;

   function Has_Gigi_Rep_Item (Id : E) return B is
   begin
      return Flag82 (Id);
   end Has_Gigi_Rep_Item;

   function Has_Homonym (Id : E) return B is
   begin
      return Flag56 (Id);
   end Has_Homonym;

   function Has_Implicit_Dereference (Id : E) return B is
   begin
      return Flag251 (Id);
   end Has_Implicit_Dereference;

   function Has_Inheritable_Invariants (Id : E) return B is
   begin
      pragma Assert (Is_Type (Id));
      return Flag248 (Id);
   end Has_Inheritable_Invariants;

   function Has_Initial_Value (Id : E) return B is
   begin
      pragma Assert (Ekind (Id) = E_Variable or else Is_Formal (Id));
      return Flag219 (Id);
   end Has_Initial_Value;

   function Has_Invariants (Id : E) return B is
   begin
      pragma Assert (Is_Type (Id)
        or else Ekind (Id) = E_Procedure
        or else Ekind (Id) = E_Generic_Procedure);
      return Flag232 (Id);
   end Has_Invariants;

   function Has_Machine_Radix_Clause (Id : E) return B is
   begin
      pragma Assert (Is_Decimal_Fixed_Point_Type (Id));
      return Flag83 (Id);
   end Has_Machine_Radix_Clause;

   function Has_Master_Entity (Id : E) return B is
   begin
      return Flag21 (Id);
   end Has_Master_Entity;

   function Has_Missing_Return (Id : E) return B is
   begin
      pragma Assert (Ekind_In (Id, E_Function, E_Generic_Function));
      return Flag142 (Id);
   end Has_Missing_Return;

   function Has_Nested_Block_With_Handler (Id : E) return B is
   begin
      return Flag101 (Id);
   end Has_Nested_Block_With_Handler;

   function Has_Non_Standard_Rep (Id : E) return B is
   begin
      return Flag75 (Implementation_Base_Type (Id));
   end Has_Non_Standard_Rep;

   function Has_Object_Size_Clause (Id : E) return B is
   begin
      pragma Assert (Is_Type (Id));
      return Flag172 (Id);
   end Has_Object_Size_Clause;

   function Has_Per_Object_Constraint (Id : E) return B is
   begin
      return Flag154 (Id);
   end Has_Per_Object_Constraint;

   function Has_Persistent_BSS (Id : E) return B is
   begin
      return Flag188 (Id);
   end Has_Persistent_BSS;

   function Has_Postconditions (Id : E) return B is
   begin
      pragma Assert (Is_Subprogram (Id));
      return Flag240 (Id);
   end Has_Postconditions;

   function Has_Pragma_Controlled (Id : E) return B is
   begin
      pragma Assert (Is_Access_Type (Id));
      return Flag27 (Implementation_Base_Type (Id));
   end Has_Pragma_Controlled;

   function Has_Pragma_Elaborate_Body (Id : E) return B is
   begin
      return Flag150 (Id);
   end Has_Pragma_Elaborate_Body;

   function Has_Pragma_Inline (Id : E) return B is
   begin
      return Flag157 (Id);
   end Has_Pragma_Inline;

   function Has_Pragma_Inline_Always (Id : E) return B is
   begin
      return Flag230 (Id);
   end Has_Pragma_Inline_Always;

   function Has_Pragma_Ordered (Id : E) return B is
   begin
      pragma Assert (Is_Enumeration_Type (Id));
      return Flag198 (Implementation_Base_Type (Id));
   end Has_Pragma_Ordered;

   function Has_Pragma_Pack (Id : E) return B is
   begin
      pragma Assert (Is_Record_Type (Id) or else Is_Array_Type (Id));
      return Flag121 (Implementation_Base_Type (Id));
   end Has_Pragma_Pack;

   function Has_Pragma_Preelab_Init (Id : E) return B is
   begin
      return Flag221 (Id);
   end Has_Pragma_Preelab_Init;

   function Has_Pragma_Pure (Id : E) return B is
   begin
      return Flag203 (Id);
   end Has_Pragma_Pure;

   function Has_Pragma_Pure_Function (Id : E) return B is
   begin
      return Flag179 (Id);
   end Has_Pragma_Pure_Function;

   function Has_Pragma_Thread_Local_Storage (Id : E) return B is
   begin
      return Flag169 (Id);
   end Has_Pragma_Thread_Local_Storage;

   function Has_Pragma_Unmodified (Id : E) return B is
   begin
      return Flag233 (Id);
   end Has_Pragma_Unmodified;

   function Has_Pragma_Unreferenced (Id : E) return B is
   begin
      return Flag180 (Id);
   end Has_Pragma_Unreferenced;

   function Has_Pragma_Unreferenced_Objects (Id : E) return B is
   begin
      pragma Assert (Is_Type (Id));
      return Flag212 (Id);
   end Has_Pragma_Unreferenced_Objects;

   function Has_Predicates (Id : E) return B is
   begin
      return Flag250 (Id);
   end Has_Predicates;

   function Has_Primitive_Operations (Id : E) return B is
   begin
      pragma Assert (Is_Type (Id));
      return Flag120 (Base_Type (Id));
   end Has_Primitive_Operations;

   function Has_Private_Ancestor (Id : E) return B is
   begin
      return Flag151 (Id);
   end Has_Private_Ancestor;

   function Has_Private_Declaration (Id : E) return B is
   begin
      return Flag155 (Id);
   end Has_Private_Declaration;

   function Has_Qualified_Name (Id : E) return B is
   begin
      return Flag161 (Id);
   end Has_Qualified_Name;

   function Has_RACW (Id : E) return B is
   begin
      pragma Assert (Ekind (Id) = E_Package);
      return Flag214 (Id);
   end Has_RACW;

   function Has_Record_Rep_Clause (Id : E) return B is
   begin
      pragma Assert (Is_Record_Type (Id));
      return Flag65 (Implementation_Base_Type (Id));
   end Has_Record_Rep_Clause;

   function Has_Recursive_Call (Id : E) return B is
   begin
      pragma Assert (Is_Subprogram (Id));
      return Flag143 (Id);
   end Has_Recursive_Call;

   function Has_Size_Clause (Id : E) return B is
   begin
      return Flag29 (Id);
   end Has_Size_Clause;

   function Has_Small_Clause (Id : E) return B is
   begin
      return Flag67 (Id);
   end Has_Small_Clause;

   function Has_Specified_Layout (Id : E) return B is
   begin
      pragma Assert (Is_Type (Id));
      return Flag100 (Implementation_Base_Type (Id));
   end Has_Specified_Layout;

   function Has_Specified_Stream_Input (Id : E) return B is
   begin
      pragma Assert (Is_Type (Id));
      return Flag190 (Id);
   end Has_Specified_Stream_Input;

   function Has_Specified_Stream_Output (Id : E) return B is
   begin
      pragma Assert (Is_Type (Id));
      return Flag191 (Id);
   end Has_Specified_Stream_Output;

   function Has_Specified_Stream_Read (Id : E) return B is
   begin
      pragma Assert (Is_Type (Id));
      return Flag192 (Id);
   end Has_Specified_Stream_Read;

   function Has_Specified_Stream_Write (Id : E) return B is
   begin
      pragma Assert (Is_Type (Id));
      return Flag193 (Id);
   end Has_Specified_Stream_Write;

   function Has_Static_Discriminants (Id : E) return B is
   begin
      pragma Assert (Is_Type (Id));
      return Flag211 (Id);
   end Has_Static_Discriminants;

   function Has_Storage_Size_Clause (Id : E) return B is
   begin
      pragma Assert (Is_Access_Type (Id) or else Is_Task_Type (Id));
      return Flag23 (Implementation_Base_Type (Id));
   end Has_Storage_Size_Clause;

   function Has_Stream_Size_Clause (Id : E) return B is
   begin
      return Flag184 (Id);
   end Has_Stream_Size_Clause;

   function Has_Subprogram_Descriptor (Id : E) return B is
   begin
      return Flag93 (Id);
   end Has_Subprogram_Descriptor;

   function Has_Task (Id : E) return B is
   begin
      return Flag30 (Base_Type (Id));
   end Has_Task;

   function Has_Thunks (Id : E) return B is
   begin
      return Flag228 (Id);
   end Has_Thunks;

   function Has_Unchecked_Union (Id : E) return B is
   begin
      return Flag123 (Base_Type (Id));
   end Has_Unchecked_Union;

   function Has_Unknown_Discriminants (Id : E) return B is
   begin
      pragma Assert (Is_Type (Id));
      return Flag72 (Id);
   end Has_Unknown_Discriminants;

   function Has_Up_Level_Access (Id : E) return B is
   begin
      pragma Assert
        (Ekind_In (Id, E_Variable, E_Constant, E_Loop_Parameter));
      return Flag215 (Id);
   end Has_Up_Level_Access;

   function Has_Volatile_Components (Id : E) return B is
   begin
      return Flag87 (Implementation_Base_Type (Id));
   end Has_Volatile_Components;

   function Has_Xref_Entry (Id : E) return B is
   begin
      return Flag182 (Id);
   end Has_Xref_Entry;

   function Hiding_Loop_Variable (Id : E) return E is
   begin
      pragma Assert (Ekind (Id) = E_Variable);
      return Node8 (Id);
   end Hiding_Loop_Variable;

   function Homonym (Id : E) return E is
   begin
      return Node4 (Id);
   end Homonym;

   function Interface_Alias (Id : E) return E is
   begin
      pragma Assert (Is_Subprogram (Id));
      return Node25 (Id);
   end Interface_Alias;

   function Interfaces (Id : E) return L is
   begin
      pragma Assert (Is_Record_Type (Id));
      return Elist25 (Id);
   end Interfaces;

   function In_Package_Body (Id : E) return B is
   begin
      return Flag48 (Id);
   end In_Package_Body;

   function In_Private_Part (Id : E) return B is
   begin
      return Flag45 (Id);
   end In_Private_Part;

   function In_Use (Id : E) return B is
   begin
      pragma Assert (Nkind (Id) in N_Entity);
      return Flag8 (Id);
   end In_Use;

   function Inner_Instances (Id : E) return L is
   begin
      return Elist23 (Id);
   end Inner_Instances;

   function Interface_Name (Id : E) return N is
   begin
      return Node21 (Id);
   end Interface_Name;

   function Is_Abstract_Subprogram (Id : E) return B is
   begin
      pragma Assert (Is_Overloadable (Id));
      return Flag19 (Id);
   end Is_Abstract_Subprogram;

   function Is_Abstract_Type (Id : E) return B is
   begin
      pragma Assert (Is_Type (Id));
      return Flag146 (Id);
   end Is_Abstract_Type;

   function Is_Local_Anonymous_Access (Id : E) return B is
   begin
      pragma Assert (Is_Access_Type (Id));
      return Flag194 (Id);
   end Is_Local_Anonymous_Access;

   function Is_Access_Constant (Id : E) return B is
   begin
      pragma Assert (Is_Access_Type (Id));
      return Flag69 (Id);
   end Is_Access_Constant;

   function Is_Ada_2005_Only (Id : E) return B is
   begin
      return Flag185 (Id);
   end Is_Ada_2005_Only;

   function Is_Ada_2012_Only (Id : E) return B is
   begin
      return Flag199 (Id);
   end Is_Ada_2012_Only;

   function Is_Aliased (Id : E) return B is
   begin
      pragma Assert (Nkind (Id) in N_Entity);
      return Flag15 (Id);
   end Is_Aliased;

   function Is_AST_Entry (Id : E) return B is
   begin
      pragma Assert (Is_Entry (Id));
      return Flag132 (Id);
   end Is_AST_Entry;

   function Is_Asynchronous (Id : E) return B is
   begin
      pragma Assert (Ekind (Id) = E_Procedure or else Is_Type (Id));
      return Flag81 (Id);
   end Is_Asynchronous;

   function Is_Atomic (Id : E) return B is
   begin
      return Flag85 (Id);
   end Is_Atomic;

   function Is_Bit_Packed_Array (Id : E) return B is
   begin
      return Flag122 (Implementation_Base_Type (Id));
   end Is_Bit_Packed_Array;

   function Is_Called (Id : E) return B is
   begin
      pragma Assert (Ekind_In (Id, E_Procedure, E_Function));
      return Flag102 (Id);
   end Is_Called;

   function Is_Character_Type (Id : E) return B is
   begin
      return Flag63 (Id);
   end Is_Character_Type;

   function Is_Child_Unit (Id : E) return B is
   begin
      return Flag73 (Id);
   end Is_Child_Unit;

   function Is_Class_Wide_Equivalent_Type (Id : E) return B is
   begin
      return Flag35 (Id);
   end Is_Class_Wide_Equivalent_Type;

   function Is_Compilation_Unit (Id : E) return B is
   begin
      return Flag149 (Id);
   end Is_Compilation_Unit;

   function Is_Completely_Hidden (Id : E) return B is
   begin
      pragma Assert (Ekind (Id) = E_Discriminant);
      return Flag103 (Id);
   end Is_Completely_Hidden;

   function Is_Constr_Subt_For_U_Nominal (Id : E) return B is
   begin
      return Flag80 (Id);
   end Is_Constr_Subt_For_U_Nominal;

   function Is_Constr_Subt_For_UN_Aliased (Id : E) return B is
   begin
      return Flag141 (Id);
   end Is_Constr_Subt_For_UN_Aliased;

   function Is_Constrained (Id : E) return B is
   begin
      pragma Assert (Nkind (Id) in N_Entity);
      return Flag12 (Id);
   end Is_Constrained;

   function Is_Constructor (Id : E) return B is
   begin
      return Flag76 (Id);
   end Is_Constructor;

   function Is_Controlled (Id : E) return B is
   begin
      return Flag42 (Base_Type (Id));
   end Is_Controlled;

   function Is_Controlling_Formal (Id : E) return B is
   begin
      pragma Assert (Is_Formal (Id));
      return Flag97 (Id);
   end Is_Controlling_Formal;

   function Is_CPP_Class (Id : E) return B is
   begin
      return Flag74 (Id);
   end Is_CPP_Class;

   function Is_Descendent_Of_Address (Id : E) return B is
   begin
      pragma Assert (Is_Type (Id));
      return Flag223 (Id);
   end Is_Descendent_Of_Address;

   function Is_Discrim_SO_Function (Id : E) return B is
   begin
      return Flag176 (Id);
   end Is_Discrim_SO_Function;

   function Is_Dispatch_Table_Entity (Id : E) return B is
   begin
      return Flag234 (Id);
   end Is_Dispatch_Table_Entity;

   function Is_Dispatching_Operation (Id : E) return B is
   begin
      pragma Assert (Nkind (Id) in N_Entity);
      return Flag6 (Id);
   end Is_Dispatching_Operation;

   function Is_Eliminated (Id : E) return B is
   begin
      return Flag124 (Id);
   end Is_Eliminated;

   function Is_Entry_Formal (Id : E) return B is
   begin
      return Flag52 (Id);
   end Is_Entry_Formal;

   function Is_Exported (Id : E) return B is
   begin
      return Flag99 (Id);
   end Is_Exported;

   function Is_First_Subtype (Id : E) return B is
   begin
      return Flag70 (Id);
   end Is_First_Subtype;

   function Is_For_Access_Subtype (Id : E) return B is
   begin
      pragma Assert (Ekind_In (Id, E_Record_Subtype, E_Private_Subtype));
      return Flag118 (Id);
   end Is_For_Access_Subtype;

   function Is_Formal_Subprogram (Id : E) return B is
   begin
      return Flag111 (Id);
   end Is_Formal_Subprogram;

   function Is_Frozen (Id : E) return B is
   begin
      return Flag4 (Id);
   end Is_Frozen;

   function Is_Generic_Actual_Type (Id : E) return B is
   begin
      pragma Assert (Is_Type (Id));
      return Flag94 (Id);
   end Is_Generic_Actual_Type;

   function Is_Generic_Instance (Id : E) return B is
   begin
      return Flag130 (Id);
   end Is_Generic_Instance;

   function Is_Generic_Type (Id : E) return B is
   begin
      pragma Assert (Nkind (Id) in N_Entity);
      return Flag13 (Id);
   end Is_Generic_Type;

   function Is_Hidden (Id : E) return B is
   begin
      return Flag57 (Id);
   end Is_Hidden;

   function Is_Hidden_Open_Scope (Id : E) return B is
   begin
      return Flag171 (Id);
   end Is_Hidden_Open_Scope;

   function Is_Immediately_Visible (Id : E) return B is
   begin
      pragma Assert (Nkind (Id) in N_Entity);
      return Flag7 (Id);
   end Is_Immediately_Visible;

   function Is_Implementation_Defined (Id : E) return B is
   begin
      return Flag254 (Id);
   end Is_Implementation_Defined;

   function Is_Imported (Id : E) return B is
   begin
      return Flag24 (Id);
   end Is_Imported;

   function Is_Inlined (Id : E) return B is
   begin
      return Flag11 (Id);
   end Is_Inlined;

   function Is_Interface (Id : E) return B is
   begin
      return Flag186 (Id);
   end Is_Interface;

   function Is_Instantiated (Id : E) return B is
   begin
      return Flag126 (Id);
   end Is_Instantiated;

   function Is_Internal (Id : E) return B is
   begin
      pragma Assert (Nkind (Id) in N_Entity);
      return Flag17 (Id);
   end Is_Internal;

   function Is_Interrupt_Handler (Id : E) return B is
   begin
      pragma Assert (Nkind (Id) in N_Entity);
      return Flag89 (Id);
   end Is_Interrupt_Handler;

   function Is_Intrinsic_Subprogram (Id : E) return B is
   begin
      return Flag64 (Id);
   end Is_Intrinsic_Subprogram;

   function Is_Itype (Id : E) return B is
   begin
      return Flag91 (Id);
   end Is_Itype;

   function Is_Known_Non_Null (Id : E) return B is
   begin
      return Flag37 (Id);
   end Is_Known_Non_Null;

   function Is_Known_Null (Id : E) return B is
   begin
      return Flag204 (Id);
   end Is_Known_Null;

   function Is_Known_Valid (Id : E) return B is
   begin
      return Flag170 (Id);
   end Is_Known_Valid;

   function Is_Limited_Composite (Id : E) return B is
   begin
      return Flag106 (Id);
   end Is_Limited_Composite;

   function Is_Limited_Interface (Id : E) return B is
   begin
      return Flag197 (Id);
   end Is_Limited_Interface;

   function Is_Limited_Record (Id : E) return B is
   begin
      return Flag25 (Id);
   end Is_Limited_Record;

   function Is_Machine_Code_Subprogram (Id : E) return B is
   begin
      pragma Assert (Is_Subprogram (Id));
      return Flag137 (Id);
   end Is_Machine_Code_Subprogram;

   function Is_Non_Static_Subtype (Id : E) return B is
   begin
      pragma Assert (Is_Type (Id));
      return Flag109 (Id);
   end Is_Non_Static_Subtype;

   function Is_Null_Init_Proc (Id : E) return B is
   begin
      pragma Assert (Ekind (Id) = E_Procedure);
      return Flag178 (Id);
   end Is_Null_Init_Proc;

   function Is_Obsolescent (Id : E) return B is
   begin
      return Flag153 (Id);
   end Is_Obsolescent;

   function Is_Only_Out_Parameter (Id : E) return B is
   begin
      pragma Assert (Is_Formal (Id));
      return Flag226 (Id);
   end Is_Only_Out_Parameter;

   function Is_Optional_Parameter (Id : E) return B is
   begin
      pragma Assert (Is_Formal (Id));
      return Flag134 (Id);
   end Is_Optional_Parameter;

   function Is_Package_Body_Entity (Id : E) return B is
   begin
      return Flag160 (Id);
   end Is_Package_Body_Entity;

   function Is_Packed (Id : E) return B is
   begin
      return Flag51 (Implementation_Base_Type (Id));
   end Is_Packed;

   function Is_Packed_Array_Type (Id : E) return B is
   begin
      return Flag138 (Id);
   end Is_Packed_Array_Type;

   function Is_Potentially_Use_Visible (Id : E) return B is
   begin
      pragma Assert (Nkind (Id) in N_Entity);
      return Flag9 (Id);
   end Is_Potentially_Use_Visible;

   function Is_Preelaborated (Id : E) return B is
   begin
      return Flag59 (Id);
   end Is_Preelaborated;

   function Is_Primitive (Id : E) return B is
   begin
      pragma Assert
        (Is_Overloadable (Id)
           or else Ekind_In (Id, E_Generic_Function, E_Generic_Procedure));
      return Flag218 (Id);
   end Is_Primitive;

   function Is_Primitive_Wrapper (Id : E) return B is
   begin
      pragma Assert (Ekind_In (Id, E_Function, E_Procedure));
      return Flag195 (Id);
   end Is_Primitive_Wrapper;

   function Is_Private_Composite (Id : E) return B is
   begin
      pragma Assert (Is_Type (Id));
      return Flag107 (Id);
   end Is_Private_Composite;

   function Is_Private_Descendant (Id : E) return B is
   begin
      return Flag53 (Id);
   end Is_Private_Descendant;

   function Is_Private_Primitive (Id : E) return B is
   begin
      pragma Assert (Ekind_In (Id, E_Function, E_Procedure));
      return Flag245 (Id);
   end Is_Private_Primitive;

   function Is_Processed_Transient (Id : E) return B is
   begin
      pragma Assert (Ekind_In (Id, E_Constant, E_Variable));
      return Flag252 (Id);
   end Is_Processed_Transient;

   function Is_Public (Id : E) return B is
   begin
      pragma Assert (Nkind (Id) in N_Entity);
      return Flag10 (Id);
   end Is_Public;

   function Is_Pure (Id : E) return B is
   begin
      return Flag44 (Id);
   end Is_Pure;

   function Is_Pure_Unit_Access_Type (Id : E) return B is
   begin
      pragma Assert (Is_Access_Type (Id));
      return Flag189 (Id);
   end Is_Pure_Unit_Access_Type;

   function Is_RACW_Stub_Type (Id : E) return B is
   begin
      pragma Assert (Is_Type (Id));
      return Flag244 (Id);
   end Is_RACW_Stub_Type;

   function Is_Raised (Id : E) return B is
   begin
      pragma Assert (Ekind (Id) = E_Exception);
      return Flag224 (Id);
   end Is_Raised;

   function Is_Remote_Call_Interface (Id : E) return B is
   begin
      return Flag62 (Id);
   end Is_Remote_Call_Interface;

   function Is_Remote_Types (Id : E) return B is
   begin
      return Flag61 (Id);
   end Is_Remote_Types;

   function Is_Renaming_Of_Object (Id : E) return B is
   begin
      return Flag112 (Id);
   end Is_Renaming_Of_Object;

   function Is_Return_Object (Id : E) return B is
   begin
      return Flag209 (Id);
   end Is_Return_Object;

   function Is_Safe_To_Reevaluate (Id : E) return B is
   begin
      return Flag249 (Id);
   end Is_Safe_To_Reevaluate;

   function Is_Shared_Passive (Id : E) return B is
   begin
      return Flag60 (Id);
   end Is_Shared_Passive;

   function Is_Statically_Allocated (Id : E) return B is
   begin
      return Flag28 (Id);
   end Is_Statically_Allocated;

   function Is_Tag (Id : E) return B is
   begin
      pragma Assert (Nkind (Id) in N_Entity);
      return Flag78 (Id);
   end Is_Tag;

   function Is_Tagged_Type (Id : E) return B is
   begin
      return Flag55 (Id);
   end Is_Tagged_Type;

   function Is_Thunk (Id : E) return B is
   begin
      pragma Assert (Is_Subprogram (Id));
      return Flag225 (Id);
   end Is_Thunk;

   function Is_Trivial_Subprogram (Id : E) return B is
   begin
      return Flag235 (Id);
   end Is_Trivial_Subprogram;

   function Is_True_Constant (Id : E) return B is
   begin
      return Flag163 (Id);
   end Is_True_Constant;

   function Is_Unchecked_Union (Id : E) return B is
   begin
      return Flag117 (Implementation_Base_Type (Id));
   end Is_Unchecked_Union;

   function Is_Underlying_Record_View (Id : E) return B is
   begin
      return Flag246 (Id);
   end Is_Underlying_Record_View;

   function Is_Unsigned_Type (Id : E) return B is
   begin
      pragma Assert (Is_Type (Id));
      return Flag144 (Id);
   end Is_Unsigned_Type;

   function Is_Valued_Procedure (Id : E) return B is
   begin
      pragma Assert (Ekind (Id) = E_Procedure);
      return Flag127 (Id);
   end Is_Valued_Procedure;

   function Is_Visible_Child_Unit (Id : E) return B is
   begin
      pragma Assert (Is_Child_Unit (Id));
      return Flag116 (Id);
   end Is_Visible_Child_Unit;

   function Is_Visible_Formal (Id : E) return B is
   begin
      return Flag206 (Id);
   end Is_Visible_Formal;

   function Is_VMS_Exception (Id : E) return B is
   begin
      return Flag133 (Id);
   end Is_VMS_Exception;

   function Is_Volatile (Id : E) return B is
   begin
      pragma Assert (Nkind (Id) in N_Entity);

      if Is_Type (Id) then
         return Flag16 (Base_Type (Id));
      else
         return Flag16 (Id);
      end if;
   end Is_Volatile;

   function Itype_Printed (Id : E) return B is
   begin
      pragma Assert (Is_Itype (Id));
      return Flag202 (Id);
   end Itype_Printed;

   function Kill_Elaboration_Checks (Id : E) return B is
   begin
      return Flag32 (Id);
   end Kill_Elaboration_Checks;

   function Kill_Range_Checks (Id : E) return B is
   begin
      return Flag33 (Id);
   end Kill_Range_Checks;

   function Known_To_Have_Preelab_Init (Id : E) return B is
   begin
      pragma Assert (Is_Type (Id));
      return Flag207 (Id);
   end Known_To_Have_Preelab_Init;

   function Last_Assignment (Id : E) return N is
   begin
      pragma Assert (Is_Assignable (Id));
      return Node26 (Id);
   end Last_Assignment;

   function Last_Entity (Id : E) return E is
   begin
      return Node20 (Id);
   end Last_Entity;

   function Limited_View (Id : E) return E is
   begin
      pragma Assert (Ekind (Id) = E_Package);
      return Node23 (Id);
   end Limited_View;

   function Lit_Indexes (Id : E) return E is
   begin
      pragma Assert (Is_Enumeration_Type (Id));
      return Node15 (Id);
   end Lit_Indexes;

   function Lit_Strings (Id : E) return E is
   begin
      pragma Assert (Is_Enumeration_Type (Id));
      return Node16 (Id);
   end Lit_Strings;

   function Low_Bound_Tested (Id : E) return B is
   begin
      return Flag205 (Id);
   end Low_Bound_Tested;

   function Machine_Radix_10 (Id : E) return B is
   begin
      pragma Assert (Is_Decimal_Fixed_Point_Type (Id));
      return Flag84 (Id);
   end Machine_Radix_10;

   function Master_Id (Id : E) return E is
   begin
      pragma Assert (Is_Access_Type (Id));
      return Node17 (Id);
   end Master_Id;

   function Materialize_Entity (Id : E) return B is
   begin
      return Flag168 (Id);
   end Materialize_Entity;

   function Mechanism (Id : E) return M is
   begin
      pragma Assert (Ekind (Id) = E_Function or else Is_Formal (Id));
      return UI_To_Int (Uint8 (Id));
   end Mechanism;

   function Modulus (Id : E) return Uint is
   begin
      pragma Assert (Is_Modular_Integer_Type (Id));
      return Uint17 (Base_Type (Id));
   end Modulus;

   function Must_Be_On_Byte_Boundary (Id : E) return B is
   begin
      pragma Assert (Is_Type (Id));
      return Flag183 (Id);
   end Must_Be_On_Byte_Boundary;

   function Must_Have_Preelab_Init (Id : E) return B is
   begin
      pragma Assert (Is_Type (Id));
      return Flag208 (Id);
   end Must_Have_Preelab_Init;

   function Needs_Debug_Info (Id : E) return B is
   begin
      return Flag147 (Id);
   end Needs_Debug_Info;

   function Needs_No_Actuals (Id : E) return B is
   begin
      pragma Assert
        (Is_Overloadable (Id)
           or else Ekind_In (Id, E_Subprogram_Type, E_Entry_Family));
      return Flag22 (Id);
   end Needs_No_Actuals;

   function Never_Set_In_Source (Id : E) return B is
   begin
      return Flag115 (Id);
   end Never_Set_In_Source;

   function Next_Inlined_Subprogram (Id : E) return E is
   begin
      return Node12 (Id);
   end Next_Inlined_Subprogram;

   function No_Pool_Assigned (Id : E) return B is
   begin
      pragma Assert (Is_Access_Type (Id));
      return Flag131 (Root_Type (Id));
   end No_Pool_Assigned;

   function No_Return (Id : E) return B is
   begin
      return Flag113 (Id);
   end No_Return;

   function No_Strict_Aliasing (Id : E) return B is
   begin
      pragma Assert (Is_Access_Type (Id));
      return Flag136 (Base_Type (Id));
   end No_Strict_Aliasing;

   function Non_Binary_Modulus (Id : E) return B is
   begin
      pragma Assert (Is_Type (Id));
      return Flag58 (Base_Type (Id));
   end Non_Binary_Modulus;

   function Non_Limited_View (Id : E) return E is
   begin
      pragma Assert (Ekind (Id) in Incomplete_Kind);
      return Node17 (Id);
   end Non_Limited_View;

   function Nonzero_Is_True (Id : E) return B is
   begin
      pragma Assert (Root_Type (Id) = Standard_Boolean);
      return Flag162 (Base_Type (Id));
   end Nonzero_Is_True;

   function Normalized_First_Bit (Id : E) return U is
   begin
      pragma Assert (Ekind_In (Id, E_Component, E_Discriminant));
      return Uint8 (Id);
   end Normalized_First_Bit;

   function Normalized_Position (Id : E) return U is
   begin
      pragma Assert (Ekind_In (Id, E_Component, E_Discriminant));
      return Uint14 (Id);
   end Normalized_Position;

   function Normalized_Position_Max (Id : E) return U is
   begin
      pragma Assert (Ekind_In (Id, E_Component, E_Discriminant));
      return Uint10 (Id);
   end Normalized_Position_Max;

   function OK_To_Rename (Id : E) return B is
   begin
      pragma Assert (Ekind (Id) = E_Variable);
      return Flag247 (Id);
   end OK_To_Rename;

   function OK_To_Reorder_Components (Id : E) return B is
   begin
      pragma Assert (Is_Record_Type (Id));
      return Flag239 (Base_Type (Id));
   end OK_To_Reorder_Components;

   function Optimize_Alignment_Space (Id : E) return B is
   begin
      pragma Assert
        (Is_Type (Id) or else Ekind_In (Id, E_Constant, E_Variable));
      return Flag241 (Id);
   end Optimize_Alignment_Space;

   function Optimize_Alignment_Time (Id : E) return B is
   begin
      pragma Assert
        (Is_Type (Id) or else Ekind_In (Id, E_Constant, E_Variable));
      return Flag242 (Id);
   end Optimize_Alignment_Time;

   function Original_Access_Type (Id : E) return E is
   begin
      pragma Assert (Ekind (Id) = E_Access_Subprogram_Type);
      return Node26 (Id);
   end Original_Access_Type;

   function Original_Array_Type (Id : E) return E is
   begin
      pragma Assert (Is_Array_Type (Id) or else Is_Modular_Integer_Type (Id));
      return Node21 (Id);
   end Original_Array_Type;

   function Original_Record_Component (Id : E) return E is
   begin
      pragma Assert (Ekind_In (Id, E_Void, E_Component, E_Discriminant));
      return Node22 (Id);
   end Original_Record_Component;

   function Overlays_Constant (Id : E) return B is
   begin
      return Flag243 (Id);
   end Overlays_Constant;

   function Overridden_Operation (Id : E) return E is
   begin
      return Node26 (Id);
   end Overridden_Operation;

   function Package_Instantiation (Id : E) return N is
   begin
      pragma Assert (Ekind_In (Id, E_Package, E_Generic_Package));
      return Node26 (Id);
   end Package_Instantiation;

   function Packed_Array_Type (Id : E) return E is
   begin
      pragma Assert (Is_Array_Type (Id));
      return Node23 (Id);
   end Packed_Array_Type;

   function Parent_Subtype (Id : E) return E is
   begin
      pragma Assert (Is_Record_Type (Id));
      return Node19 (Base_Type (Id));
   end Parent_Subtype;

   function Postcondition_Proc (Id : E) return E is
   begin
      pragma Assert (Ekind (Id) = E_Procedure);
      return Node8 (Id);
   end Postcondition_Proc;

   function PPC_Wrapper (Id : E) return E is
   begin
      pragma Assert (Ekind_In (Id, E_Entry, E_Entry_Family));
      return Node25 (Id);
   end PPC_Wrapper;

   function Prival (Id : E) return E is
   begin
      pragma Assert (Is_Protected_Component (Id));
      return Node17 (Id);
   end Prival;

   function Prival_Link (Id : E) return E is
   begin
      pragma Assert (Ekind_In (Id, E_Constant, E_Variable));
      return Node20 (Id);
   end Prival_Link;

   function Private_Dependents (Id : E) return L is
   begin
      pragma Assert (Is_Incomplete_Or_Private_Type (Id));
      return Elist18 (Id);
   end Private_Dependents;

   function Private_View (Id : E) return N is
   begin
      pragma Assert (Is_Private_Type (Id));
      return Node22 (Id);
   end Private_View;

   function Protected_Body_Subprogram (Id : E) return E is
   begin
      pragma Assert (Is_Subprogram (Id) or else Is_Entry (Id));
      return Node11 (Id);
   end Protected_Body_Subprogram;

   function Protected_Formal (Id : E) return E is
   begin
      pragma Assert (Is_Formal (Id));
      return Node22 (Id);
   end Protected_Formal;

   function Protection_Object (Id : E) return E is
   begin
      pragma Assert
        (Ekind_In (Id, E_Entry, E_Entry_Family, E_Function, E_Procedure));
      return Node23 (Id);
   end Protection_Object;

   function Reachable (Id : E) return B is
   begin
      return Flag49 (Id);
   end Reachable;

   function Referenced (Id : E) return B is
   begin
      return Flag156 (Id);
   end Referenced;

   function Referenced_As_LHS (Id : E) return B is
   begin
      return Flag36 (Id);
   end Referenced_As_LHS;

   function Referenced_As_Out_Parameter (Id : E) return B is
   begin
      return Flag227 (Id);
   end Referenced_As_Out_Parameter;

   function Register_Exception_Call (Id : E) return N is
   begin
      pragma Assert (Ekind (Id) = E_Exception);
      return Node20 (Id);
   end Register_Exception_Call;

   function Related_Array_Object (Id : E) return E is
   begin
      pragma Assert (Is_Array_Type (Id));
      return Node25 (Id);
   end Related_Array_Object;

   function Related_Expression (Id : E) return N is
   begin
      pragma Assert (Ekind (Id) in Type_Kind
                       or else Ekind_In (Id, E_Constant, E_Variable));
      return Node24 (Id);
   end Related_Expression;

   function Related_Instance (Id : E) return E is
   begin
      pragma Assert (Ekind_In (Id, E_Package, E_Package_Body));
      return Node15 (Id);
   end Related_Instance;

   function Related_Type (Id : E) return E is
   begin
      pragma Assert (Ekind_In (Id, E_Component, E_Constant, E_Variable));
      return Node27 (Id);
   end Related_Type;

   function Relative_Deadline_Variable (Id : E) return E is
   begin
      pragma Assert (Is_Task_Type (Id));
      return Node26 (Implementation_Base_Type (Id));
   end Relative_Deadline_Variable;

   function Renamed_Entity (Id : E) return N is
   begin
      return Node18 (Id);
   end Renamed_Entity;

   function Renamed_In_Spec (Id : E) return B is
   begin
      pragma Assert (Ekind (Id) = E_Package);
      return Flag231 (Id);
   end Renamed_In_Spec;

   function Renamed_Object (Id : E) return N is
   begin
      return Node18 (Id);
   end Renamed_Object;

   function Renaming_Map (Id : E) return U is
   begin
      return Uint9 (Id);
   end Renaming_Map;

   function Requires_Overriding (Id : E) return B is
   begin
      pragma Assert (Is_Overloadable (Id));
      return Flag213 (Id);
   end Requires_Overriding;

   function Return_Present (Id : E) return B is
   begin
      return Flag54 (Id);
   end Return_Present;

   function Return_Applies_To (Id : E) return N is
   begin
      return Node8 (Id);
   end Return_Applies_To;

   function Returns_By_Ref (Id : E) return B is
   begin
      return Flag90 (Id);
   end Returns_By_Ref;

   function Reverse_Bit_Order (Id : E) return B is
   begin
      pragma Assert (Is_Record_Type (Id));
      return Flag164 (Base_Type (Id));
   end Reverse_Bit_Order;

<<<<<<< HEAD
=======
   function Reverse_Storage_Order (Id : E) return B is
   begin
      pragma Assert (Is_Record_Type (Id) or else Is_Array_Type (Id));
      return Flag93 (Base_Type (Id));
   end Reverse_Storage_Order;

>>>>>>> 747e4b8f
   function RM_Size (Id : E) return U is
   begin
      pragma Assert (Is_Type (Id));
      return Uint13 (Id);
   end RM_Size;

   function Scalar_Range (Id : E) return N is
   begin
      return Node20 (Id);
   end Scalar_Range;

   function Scale_Value (Id : E) return U is
   begin
      return Uint15 (Id);
   end Scale_Value;

   function Scope_Depth_Value (Id : E) return U is
   begin
      return Uint22 (Id);
   end Scope_Depth_Value;

   function Sec_Stack_Needed_For_Return (Id : E) return B is
   begin
      return Flag167 (Id);
   end Sec_Stack_Needed_For_Return;

   function Shadow_Entities (Id : E) return S is
   begin
      pragma Assert (Ekind_In (Id, E_Package, E_Generic_Package));
      return List14 (Id);
   end Shadow_Entities;

   function Shared_Var_Procs_Instance (Id : E) return E is
   begin
      pragma Assert (Ekind (Id) = E_Variable);
      return Node22 (Id);
   end Shared_Var_Procs_Instance;

   function Size_Check_Code (Id : E) return N is
   begin
      pragma Assert (Ekind_In (Id, E_Constant, E_Variable));
      return Node19 (Id);
   end Size_Check_Code;

   function Size_Depends_On_Discriminant (Id : E) return B is
   begin
      return Flag177 (Id);
   end Size_Depends_On_Discriminant;

   function Size_Known_At_Compile_Time (Id : E) return B is
   begin
      return Flag92 (Id);
   end Size_Known_At_Compile_Time;

   function Small_Value (Id : E) return R is
   begin
      pragma Assert (Is_Fixed_Point_Type (Id));
      return Ureal21 (Id);
   end Small_Value;

   function Spec_Entity (Id : E) return E is
   begin
      pragma Assert (Ekind (Id) = E_Package_Body or else Is_Formal (Id));
      return Node19 (Id);
   end Spec_Entity;

   function Static_Predicate (Id : E) return S is
   begin
      pragma Assert (Is_Discrete_Type (Id));
      return List25 (Id);
   end Static_Predicate;

   function Status_Flag_Or_Transient_Decl (Id : E) return N is
   begin
      pragma Assert (Ekind_In (Id, E_Constant, E_Variable));
      return Node15 (Id);
   end Status_Flag_Or_Transient_Decl;

   function Storage_Size_Variable (Id : E) return E is
   begin
      pragma Assert (Is_Access_Type (Id) or else Is_Task_Type (Id));
      return Node15 (Implementation_Base_Type (Id));
   end Storage_Size_Variable;

   function Static_Elaboration_Desired (Id : E) return B is
   begin
      pragma Assert (Ekind (Id) = E_Package);
      return Flag77 (Id);
   end Static_Elaboration_Desired;

   function Static_Initialization (Id : E) return N is
   begin
      pragma Assert
        (Ekind (Id) = E_Procedure and then not Is_Dispatching_Operation (Id));
      return Node26 (Id);
   end Static_Initialization;

   function Stored_Constraint (Id : E) return L is
   begin
      pragma Assert
        (Is_Composite_Type (Id) and then not Is_Array_Type (Id));
      return Elist23 (Id);
   end Stored_Constraint;

   function Strict_Alignment (Id : E) return B is
   begin
      return Flag145 (Implementation_Base_Type (Id));
   end Strict_Alignment;

   function String_Literal_Length (Id : E) return U is
   begin
      return Uint16 (Id);
   end String_Literal_Length;

   function String_Literal_Low_Bound (Id : E) return N is
   begin
      return Node15 (Id);
   end String_Literal_Low_Bound;

   function Subprograms_For_Type (Id : E) return E is
   begin
      pragma Assert (Is_Type (Id) or else Is_Subprogram (Id));
      return Node29 (Id);
   end Subprograms_For_Type;

   function Suppress_Elaboration_Warnings (Id : E) return B is
   begin
      return Flag148 (Id);
   end Suppress_Elaboration_Warnings;

   function Suppress_Initialization (Id : E) return B is
   begin
      pragma Assert (Is_Type (Id));
      return Flag105 (Id);
   end Suppress_Initialization;

   function Suppress_Style_Checks (Id : E) return B is
   begin
      return Flag165 (Id);
   end Suppress_Style_Checks;

   function Suppress_Value_Tracking_On_Call (Id : E) return B is
   begin
      return Flag217 (Id);
   end Suppress_Value_Tracking_On_Call;

   function Task_Body_Procedure (Id : E) return N is
   begin
      pragma Assert (Ekind (Id) in Task_Kind);
      return Node25 (Id);
   end Task_Body_Procedure;

   function Treat_As_Volatile (Id : E) return B is
   begin
      return Flag41 (Id);
   end Treat_As_Volatile;

   function Underlying_Full_View (Id : E) return E is
   begin
      pragma Assert (Ekind (Id) in Private_Kind);
      return Node19 (Id);
   end Underlying_Full_View;

   function Underlying_Record_View (Id : E) return E is
   begin
      return Node28 (Id);
   end Underlying_Record_View;

   function Universal_Aliasing (Id : E) return B is
   begin
      pragma Assert (Is_Type (Id));
      return Flag216 (Implementation_Base_Type (Id));
   end Universal_Aliasing;

   function Unset_Reference (Id : E) return N is
   begin
      return Node16 (Id);
   end Unset_Reference;

   function Used_As_Generic_Actual (Id : E) return B is
   begin
      return Flag222 (Id);
   end Used_As_Generic_Actual;

   function Uses_Lock_Free (Id : E) return B is
   begin
      pragma Assert (Is_Protected_Type (Id));
      return Flag188 (Id);
   end Uses_Lock_Free;

   function Uses_Sec_Stack (Id : E) return B is
   begin
      return Flag95 (Id);
   end Uses_Sec_Stack;

   function Warnings_Off (Id : E) return B is
   begin
      return Flag96 (Id);
   end Warnings_Off;

   function Warnings_Off_Used (Id : E) return B is
   begin
      return Flag236 (Id);
   end Warnings_Off_Used;

   function Warnings_Off_Used_Unmodified (Id : E) return B is
   begin
      return Flag237 (Id);
   end Warnings_Off_Used_Unmodified;

   function Warnings_Off_Used_Unreferenced (Id : E) return B is
   begin
      return Flag238 (Id);
   end Warnings_Off_Used_Unreferenced;

   function Wrapped_Entity (Id : E) return E is
   begin
      pragma Assert (Ekind_In (Id, E_Function, E_Procedure)
                       and then Is_Primitive_Wrapper (Id));
      return Node27 (Id);
   end Wrapped_Entity;

   function Was_Hidden (Id : E) return B is
   begin
      return Flag196 (Id);
   end Was_Hidden;

   ------------------------------
   -- Classification Functions --
   ------------------------------

   function Is_Access_Type                      (Id : E) return B is
   begin
      return Ekind (Id) in Access_Kind;
   end Is_Access_Type;

   function Is_Access_Protected_Subprogram_Type (Id : E) return B is
   begin
      return Ekind (Id) in Access_Protected_Kind;
   end Is_Access_Protected_Subprogram_Type;

   function Is_Access_Subprogram_Type           (Id : E) return B is
   begin
      return Ekind (Id) in Access_Subprogram_Kind;
   end Is_Access_Subprogram_Type;

   function Is_Aggregate_Type                   (Id : E) return B is
   begin
      return Ekind (Id) in Aggregate_Kind;
   end Is_Aggregate_Type;

   function Is_Array_Type                       (Id : E) return B is
   begin
      return Ekind (Id) in Array_Kind;
   end Is_Array_Type;

   function Is_Assignable                       (Id : E) return B is
   begin
      return Ekind (Id) in Assignable_Kind;
   end Is_Assignable;

   function Is_Class_Wide_Type                  (Id : E) return B is
   begin
      return Ekind (Id) in Class_Wide_Kind;
   end Is_Class_Wide_Type;

   function Is_Composite_Type                   (Id : E) return B is
   begin
      return Ekind (Id) in Composite_Kind;
   end Is_Composite_Type;

   function Is_Concurrent_Body                  (Id : E) return B is
   begin
      return Ekind (Id) in
        Concurrent_Body_Kind;
   end Is_Concurrent_Body;

   function Is_Concurrent_Record_Type           (Id : E) return B is
   begin
      return Flag20 (Id);
   end Is_Concurrent_Record_Type;

   function Is_Concurrent_Type                  (Id : E) return B is
   begin
      return Ekind (Id) in Concurrent_Kind;
   end Is_Concurrent_Type;

   function Is_Decimal_Fixed_Point_Type         (Id : E) return B is
   begin
      return Ekind (Id) in
        Decimal_Fixed_Point_Kind;
   end Is_Decimal_Fixed_Point_Type;

   function Is_Digits_Type                      (Id : E) return B is
   begin
      return Ekind (Id) in Digits_Kind;
   end Is_Digits_Type;

   function Is_Discrete_Or_Fixed_Point_Type     (Id : E) return B is
   begin
      return Ekind (Id) in Discrete_Or_Fixed_Point_Kind;
   end Is_Discrete_Or_Fixed_Point_Type;

   function Is_Discrete_Type                    (Id : E) return B is
   begin
      return Ekind (Id) in Discrete_Kind;
   end Is_Discrete_Type;

   function Is_Elementary_Type                  (Id : E) return B is
   begin
      return Ekind (Id) in Elementary_Kind;
   end Is_Elementary_Type;

   function Is_Entry                            (Id : E) return B is
   begin
      return Ekind (Id) in Entry_Kind;
   end Is_Entry;

   function Is_Enumeration_Type                 (Id : E) return B is
   begin
      return Ekind (Id) in
        Enumeration_Kind;
   end Is_Enumeration_Type;

   function Is_Fixed_Point_Type                 (Id : E) return B is
   begin
      return Ekind (Id) in
        Fixed_Point_Kind;
   end Is_Fixed_Point_Type;

   function Is_Floating_Point_Type              (Id : E) return B is
   begin
      return Ekind (Id) in Float_Kind;
   end Is_Floating_Point_Type;

   function Is_Formal                           (Id : E) return B is
   begin
      return Ekind (Id) in Formal_Kind;
   end Is_Formal;

   function Is_Formal_Object                    (Id : E) return B is
   begin
      return Ekind (Id) in Formal_Object_Kind;
   end Is_Formal_Object;

   function Is_Generic_Subprogram               (Id : E) return B is
   begin
      return Ekind (Id) in Generic_Subprogram_Kind;
   end Is_Generic_Subprogram;

   function Is_Generic_Unit                     (Id : E) return B is
   begin
      return Ekind (Id) in Generic_Unit_Kind;
   end Is_Generic_Unit;

   function Is_Incomplete_Or_Private_Type       (Id : E) return B is
   begin
      return Ekind (Id) in
        Incomplete_Or_Private_Kind;
   end Is_Incomplete_Or_Private_Type;

   function Is_Incomplete_Type                  (Id : E) return B is
   begin
      return Ekind (Id) in
        Incomplete_Kind;
   end Is_Incomplete_Type;

   function Is_Integer_Type                     (Id : E) return B is
   begin
      return Ekind (Id) in Integer_Kind;
   end Is_Integer_Type;

   function Is_Modular_Integer_Type             (Id : E) return B is
   begin
      return Ekind (Id) in
        Modular_Integer_Kind;
   end Is_Modular_Integer_Type;

   function Is_Named_Number                     (Id : E) return B is
   begin
      return Ekind (Id) in Named_Kind;
   end Is_Named_Number;

   function Is_Numeric_Type                     (Id : E) return B is
   begin
      return Ekind (Id) in Numeric_Kind;
   end Is_Numeric_Type;

   function Is_Object                           (Id : E) return B is
   begin
      return Ekind (Id) in Object_Kind;
   end Is_Object;

   function Is_Ordinary_Fixed_Point_Type        (Id : E) return B is
   begin
      return Ekind (Id) in
        Ordinary_Fixed_Point_Kind;
   end Is_Ordinary_Fixed_Point_Type;

   function Is_Overloadable                     (Id : E) return B is
   begin
      return Ekind (Id) in Overloadable_Kind;
   end Is_Overloadable;

   function Is_Private_Type                     (Id : E) return B is
   begin
      return Ekind (Id) in Private_Kind;
   end Is_Private_Type;

   function Is_Protected_Type                   (Id : E) return B is
   begin
      return Ekind (Id) in Protected_Kind;
   end Is_Protected_Type;

   function Is_Real_Type                        (Id : E) return B is
   begin
      return Ekind (Id) in Real_Kind;
   end Is_Real_Type;

   function Is_Record_Type                      (Id : E) return B is
   begin
      return Ekind (Id) in Record_Kind;
   end Is_Record_Type;

   function Is_Scalar_Type                      (Id : E) return B is
   begin
      return Ekind (Id) in Scalar_Kind;
   end Is_Scalar_Type;

   function Is_Signed_Integer_Type              (Id : E) return B is
   begin
      return Ekind (Id) in Signed_Integer_Kind;
   end Is_Signed_Integer_Type;

   function Is_Subprogram                       (Id : E) return B is
   begin
      return Ekind (Id) in Subprogram_Kind;
   end Is_Subprogram;

   function Is_Task_Type                        (Id : E) return B is
   begin
      return Ekind (Id) in Task_Kind;
   end Is_Task_Type;

   function Is_Type                             (Id : E) return B is
   begin
      return Ekind (Id) in Type_Kind;
   end Is_Type;

   ------------------------------
   -- Attribute Set Procedures --
   ------------------------------

   --  Note: in many of these set procedures an "obvious" assertion is missing.
   --  The reason for this is that in many cases, a field is set before the
   --  Ekind field is set, so that the field is set when Ekind = E_Void. It
   --  it is possible to add assertions that specifically include the E_Void
   --  possibility, but in some cases, we just omit the assertions.

   procedure Set_Accept_Address (Id : E; V : L) is
   begin
      Set_Elist21 (Id, V);
   end Set_Accept_Address;

   procedure Set_Access_Disp_Table (Id : E; V : L) is
   begin
      pragma Assert (Ekind (Id) = E_Record_Type
        and then Id = Implementation_Base_Type (Id));
      pragma Assert (V = No_Elist or else Is_Tagged_Type (Id));
      Set_Elist16 (Id, V);
   end Set_Access_Disp_Table;

   procedure Set_Associated_Formal_Package (Id : E; V : E) is
   begin
      Set_Node12 (Id, V);
   end Set_Associated_Formal_Package;

   procedure Set_Associated_Node_For_Itype (Id : E; V : E) is
   begin
      Set_Node8 (Id, V);
   end Set_Associated_Node_For_Itype;

   procedure Set_Associated_Storage_Pool (Id : E; V : E) is
   begin
      pragma Assert (Is_Access_Type (Id) and then Is_Base_Type (Id));
      Set_Node22 (Id, V);
   end Set_Associated_Storage_Pool;

   procedure Set_Actual_Subtype (Id : E; V : E) is
   begin
      pragma Assert
        (Ekind_In (Id, E_Constant, E_Variable, E_Generic_In_Out_Parameter)
           or else Is_Formal (Id));
      Set_Node17 (Id, V);
   end Set_Actual_Subtype;

   procedure Set_Address_Taken (Id : E; V : B := True) is
   begin
      Set_Flag104 (Id, V);
   end Set_Address_Taken;

   procedure Set_Alias (Id : E; V : E) is
   begin
      pragma Assert
        (Is_Overloadable (Id) or else Ekind (Id) = E_Subprogram_Type);
      Set_Node18 (Id, V);
   end Set_Alias;

   procedure Set_Alignment (Id : E; V : U) is
   begin
      pragma Assert (Is_Type (Id)
                       or else Is_Formal (Id)
                       or else Ekind_In (Id, E_Loop_Parameter,
                                             E_Constant,
                                             E_Exception,
                                             E_Variable));
      Set_Uint14 (Id, V);
   end Set_Alignment;

   procedure Set_Barrier_Function (Id : E; V : N) is
   begin
      pragma Assert (Is_Entry (Id));
      Set_Node12 (Id, V);
   end Set_Barrier_Function;

   procedure Set_Block_Node (Id : E; V : N) is
   begin
      pragma Assert (Ekind (Id) = E_Block);
      Set_Node11 (Id, V);
   end Set_Block_Node;

   procedure Set_Body_Entity (Id : E; V : E) is
   begin
      pragma Assert (Ekind_In (Id, E_Package, E_Generic_Package));
      Set_Node19 (Id, V);
   end Set_Body_Entity;

   procedure Set_Body_Needed_For_SAL (Id : E; V : B := True) is
   begin
      pragma Assert
        (Ekind (Id) = E_Package
           or else Is_Subprogram (Id)
           or else Is_Generic_Unit (Id));
      Set_Flag40 (Id, V);
   end Set_Body_Needed_For_SAL;

   procedure Set_C_Pass_By_Copy (Id : E; V : B := True) is
   begin
      pragma Assert (Is_Record_Type (Id) and then Is_Base_Type (Id));
      Set_Flag125 (Id, V);
   end Set_C_Pass_By_Copy;

   procedure Set_Can_Never_Be_Null (Id : E; V : B := True) is
   begin
      Set_Flag38 (Id, V);
   end Set_Can_Never_Be_Null;

   procedure Set_Checks_May_Be_Suppressed (Id : E; V : B := True) is
   begin
      Set_Flag31 (Id, V);
   end Set_Checks_May_Be_Suppressed;

   procedure Set_Class_Wide_Type (Id : E; V : E) is
   begin
      pragma Assert (Is_Type (Id));
      Set_Node9 (Id, V);
   end Set_Class_Wide_Type;

   procedure Set_Cloned_Subtype (Id : E; V : E) is
   begin
      pragma Assert (Ekind_In (Id, E_Record_Subtype, E_Class_Wide_Subtype));
      Set_Node16 (Id, V);
   end Set_Cloned_Subtype;

   procedure Set_Component_Bit_Offset (Id : E; V : U) is
   begin
      pragma Assert (Ekind_In (Id, E_Component, E_Discriminant));
      Set_Uint11 (Id, V);
   end Set_Component_Bit_Offset;

   procedure Set_Component_Clause (Id : E; V : N) is
   begin
      pragma Assert (Ekind_In (Id, E_Component, E_Discriminant));
      Set_Node13 (Id, V);
   end Set_Component_Clause;

   procedure Set_Component_Size (Id : E; V : U) is
   begin
      pragma Assert (Is_Array_Type (Id) and then Is_Base_Type (Id));
      Set_Uint22 (Id, V);
   end Set_Component_Size;

   procedure Set_Component_Type (Id : E; V : E) is
   begin
      pragma Assert (Is_Array_Type (Id) and then Is_Base_Type (Id));
      Set_Node20 (Id, V);
   end Set_Component_Type;

   procedure Set_Corresponding_Concurrent_Type (Id : E; V : E) is
   begin
      pragma Assert
        (Ekind (Id) = E_Record_Type and then Is_Concurrent_Type (V));
      Set_Node18 (Id, V);
   end Set_Corresponding_Concurrent_Type;

   procedure Set_Corresponding_Discriminant (Id : E; V : E) is
   begin
      pragma Assert (Ekind (Id) = E_Discriminant);
      Set_Node19 (Id, V);
   end Set_Corresponding_Discriminant;

   procedure Set_Corresponding_Equality (Id : E; V : E) is
   begin
      pragma Assert
        (Ekind (Id) = E_Function
          and then not Comes_From_Source (Id)
          and then Chars (Id) = Name_Op_Ne);
      Set_Node13 (Id, V);
   end Set_Corresponding_Equality;

   procedure Set_Corresponding_Protected_Entry (Id : E; V : E) is
   begin
      pragma Assert (Ekind_In (Id, E_Void, E_Subprogram_Body));
      Set_Node18 (Id, V);
   end Set_Corresponding_Protected_Entry;

   procedure Set_Corresponding_Record_Type (Id : E; V : E) is
   begin
      pragma Assert (Is_Concurrent_Type (Id));
      Set_Node18 (Id, V);
   end Set_Corresponding_Record_Type;

   procedure Set_Corresponding_Remote_Type (Id : E; V : E) is
   begin
      Set_Node22 (Id, V);
   end Set_Corresponding_Remote_Type;

   procedure Set_Current_Use_Clause (Id : E; V : E) is
   begin
      pragma Assert (Ekind (Id) = E_Package or else Is_Type (Id));
      Set_Node27 (Id, V);
   end Set_Current_Use_Clause;

   procedure Set_Current_Value (Id : E; V : N) is
   begin
      pragma Assert (Ekind (Id) in Object_Kind or else Ekind (Id) = E_Void);
      Set_Node9 (Id, V);
   end Set_Current_Value;

   procedure Set_CR_Discriminant (Id : E; V : E) is
   begin
      Set_Node23 (Id, V);
   end Set_CR_Discriminant;

   procedure Set_Debug_Info_Off (Id : E; V : B := True) is
   begin
      Set_Flag166 (Id, V);
   end Set_Debug_Info_Off;

   procedure Set_Debug_Renaming_Link (Id : E; V : E) is
   begin
      Set_Node25 (Id, V);
   end Set_Debug_Renaming_Link;

   procedure Set_Default_Aspect_Component_Value (Id : E; V : E) is
   begin
      pragma Assert (Is_Array_Type (Id));
      Set_Node19 (Id, V);
   end Set_Default_Aspect_Component_Value;

   procedure Set_Default_Aspect_Value (Id : E; V : E) is
   begin
      pragma Assert (Is_Scalar_Type (Id));
      Set_Node19 (Id, V);
   end Set_Default_Aspect_Value;

   procedure Set_Default_Expr_Function (Id : E; V : E) is
   begin
      pragma Assert (Is_Formal (Id));
      Set_Node21 (Id, V);
   end Set_Default_Expr_Function;

   procedure Set_Default_Expressions_Processed (Id : E; V : B := True) is
   begin
      Set_Flag108 (Id, V);
   end Set_Default_Expressions_Processed;

   procedure Set_Default_Value (Id : E; V : N) is
   begin
      pragma Assert (Is_Formal (Id));
      Set_Node20 (Id, V);
   end Set_Default_Value;

   procedure Set_Delay_Cleanups (Id : E; V : B := True) is
   begin
      pragma Assert
        (Is_Subprogram (Id)
           or else Is_Task_Type (Id)
           or else Ekind (Id) = E_Block);
      Set_Flag114 (Id, V);
   end Set_Delay_Cleanups;

   procedure Set_Delay_Subprogram_Descriptors (Id : E; V : B := True) is
   begin
      pragma Assert
        (Is_Subprogram (Id) or else Ekind_In (Id, E_Package, E_Package_Body));

      Set_Flag50 (Id, V);
   end Set_Delay_Subprogram_Descriptors;

   procedure Set_Delta_Value (Id : E; V : R) is
   begin
      pragma Assert (Is_Fixed_Point_Type (Id));
      Set_Ureal18 (Id, V);
   end Set_Delta_Value;

   procedure Set_Dependent_Instances (Id : E; V : L) is
   begin
      pragma Assert (Is_Generic_Instance (Id));
      Set_Elist8 (Id, V);
   end Set_Dependent_Instances;

   procedure Set_Depends_On_Private (Id : E; V : B := True) is
   begin
      pragma Assert (Nkind (Id) in N_Entity);
      Set_Flag14 (Id, V);
   end Set_Depends_On_Private;

   procedure Set_Digits_Value (Id : E; V : U) is
   begin
      pragma Assert
        (Is_Floating_Point_Type (Id)
          or else Is_Decimal_Fixed_Point_Type (Id));
      Set_Uint17 (Id, V);
   end Set_Digits_Value;

   procedure Set_Directly_Designated_Type (Id : E; V : E) is
   begin
      Set_Node20 (Id, V);
   end Set_Directly_Designated_Type;

   procedure Set_Discard_Names (Id : E; V : B := True) is
   begin
      Set_Flag88 (Id, V);
   end Set_Discard_Names;

   procedure Set_Discriminal (Id : E; V : E) is
   begin
      pragma Assert (Ekind (Id) = E_Discriminant);
      Set_Node17 (Id, V);
   end Set_Discriminal;

   procedure Set_Discriminal_Link (Id : E; V : E) is
   begin
      Set_Node10 (Id, V);
   end Set_Discriminal_Link;

   procedure Set_Discriminant_Checking_Func (Id  : E; V : E) is
   begin
      pragma Assert (Ekind (Id) = E_Component);
      Set_Node20 (Id, V);
   end Set_Discriminant_Checking_Func;

   procedure Set_Discriminant_Constraint (Id : E; V : L) is
   begin
      pragma Assert (Nkind (Id) in N_Entity);
      Set_Elist21 (Id, V);
   end Set_Discriminant_Constraint;

   procedure Set_Discriminant_Default_Value (Id : E; V : N) is
   begin
      Set_Node20 (Id, V);
   end Set_Discriminant_Default_Value;

   procedure Set_Discriminant_Number (Id : E; V : U) is
   begin
      Set_Uint15 (Id, V);
   end Set_Discriminant_Number;

   procedure Set_Dispatch_Table_Wrappers (Id : E; V : L) is
   begin
      pragma Assert (Ekind (Id) = E_Record_Type
        and then Id = Implementation_Base_Type (Id));
      pragma Assert (V = No_Elist or else Is_Tagged_Type (Id));
      Set_Elist26 (Id, V);
   end Set_Dispatch_Table_Wrappers;

   procedure Set_DT_Entry_Count (Id : E; V : U) is
   begin
      pragma Assert (Ekind (Id) = E_Component);
      Set_Uint15 (Id, V);
   end Set_DT_Entry_Count;

   procedure Set_DT_Offset_To_Top_Func (Id : E; V : E) is
   begin
      pragma Assert (Ekind (Id) = E_Component and then Is_Tag (Id));
      Set_Node25 (Id, V);
   end Set_DT_Offset_To_Top_Func;

   procedure Set_DT_Position (Id : E; V : U) is
   begin
      pragma Assert (Ekind_In (Id, E_Function, E_Procedure));
      Set_Uint15 (Id, V);
   end Set_DT_Position;

   procedure Set_DTC_Entity (Id : E; V : E) is
   begin
      pragma Assert (Ekind_In (Id, E_Function, E_Procedure));
      Set_Node16 (Id, V);
   end Set_DTC_Entity;

   procedure Set_Elaborate_Body_Desirable (Id : E; V : B := True) is
   begin
      pragma Assert (Ekind (Id) = E_Package);
      Set_Flag210 (Id, V);
   end Set_Elaborate_Body_Desirable;

   procedure Set_Elaboration_Entity (Id : E; V : E) is
   begin
      pragma Assert
        (Is_Subprogram (Id)
           or else
         Ekind (Id) = E_Package
           or else
         Is_Generic_Unit (Id));
      Set_Node13 (Id, V);
   end Set_Elaboration_Entity;

   procedure Set_Elaboration_Entity_Required (Id : E; V : B := True) is
   begin
      pragma Assert
        (Is_Subprogram (Id)
           or else
         Ekind (Id) = E_Package
           or else
         Is_Generic_Unit (Id));
      Set_Flag174 (Id, V);
   end Set_Elaboration_Entity_Required;

   procedure Set_Enclosing_Scope (Id : E; V : E) is
   begin
      Set_Node18 (Id, V);
   end Set_Enclosing_Scope;

   procedure Set_Entry_Accepted (Id : E; V : B := True) is
   begin
      pragma Assert (Is_Entry (Id));
      Set_Flag152 (Id, V);
   end Set_Entry_Accepted;

   procedure Set_Entry_Bodies_Array (Id : E; V : E) is
   begin
      Set_Node15 (Id, V);
   end Set_Entry_Bodies_Array;

   procedure Set_Entry_Cancel_Parameter (Id : E; V : E) is
   begin
      Set_Node23 (Id, V);
   end Set_Entry_Cancel_Parameter;

   procedure Set_Entry_Component (Id : E; V : E) is
   begin
      Set_Node11 (Id, V);
   end Set_Entry_Component;

   procedure Set_Entry_Formal (Id : E; V : E) is
   begin
      Set_Node16 (Id, V);
   end Set_Entry_Formal;

   procedure Set_Entry_Index_Constant (Id : E; V : E) is
   begin
      pragma Assert (Ekind (Id) = E_Entry_Index_Parameter);
      Set_Node18 (Id, V);
   end Set_Entry_Index_Constant;

   procedure Set_Contract (Id : E; V : N) is
   begin
      pragma Assert
        (Ekind_In (Id, E_Entry, E_Entry_Family, E_Void)
          or else Is_Subprogram (Id)
          or else Is_Generic_Subprogram (Id));
      Set_Node24 (Id, V);
   end Set_Contract;

   procedure Set_Entry_Parameters_Type (Id : E; V : E) is
   begin
      Set_Node15 (Id, V);
   end Set_Entry_Parameters_Type;

   procedure Set_Enum_Pos_To_Rep (Id : E; V : E) is
   begin
      pragma Assert (Ekind (Id) = E_Enumeration_Type);
      Set_Node23 (Id, V);
   end Set_Enum_Pos_To_Rep;

   procedure Set_Enumeration_Pos (Id : E; V : U) is
   begin
      pragma Assert (Ekind (Id) = E_Enumeration_Literal);
      Set_Uint11 (Id, V);
   end Set_Enumeration_Pos;

   procedure Set_Enumeration_Rep (Id : E; V : U) is
   begin
      pragma Assert (Ekind (Id) = E_Enumeration_Literal);
      Set_Uint12 (Id, V);
   end Set_Enumeration_Rep;

   procedure Set_Enumeration_Rep_Expr (Id : E; V : N) is
   begin
      pragma Assert (Ekind (Id) = E_Enumeration_Literal);
      Set_Node22 (Id, V);
   end Set_Enumeration_Rep_Expr;

   procedure Set_Equivalent_Type (Id : E; V : E) is
   begin
      pragma Assert
        (Ekind_In (Id, E_Class_Wide_Type,
                       E_Class_Wide_Subtype,
                       E_Access_Protected_Subprogram_Type,
                       E_Anonymous_Access_Protected_Subprogram_Type,
                       E_Access_Subprogram_Type,
                       E_Exception_Type));
      Set_Node18 (Id, V);
   end Set_Equivalent_Type;

   procedure Set_Esize (Id : E; V : U) is
   begin
      Set_Uint12 (Id, V);
   end Set_Esize;

   procedure Set_Exception_Code (Id : E; V : U) is
   begin
      pragma Assert (Ekind (Id) = E_Exception);
      Set_Uint22 (Id, V);
   end Set_Exception_Code;

   procedure Set_Extra_Accessibility (Id : E; V : E) is
   begin
      pragma Assert
        (Is_Formal (Id) or else Ekind_In (Id, E_Variable, E_Constant));
      Set_Node13 (Id, V);
   end Set_Extra_Accessibility;

   procedure Set_Extra_Accessibility_Of_Result (Id : E; V : E) is
   begin
      pragma Assert (Ekind_In (Id, E_Function, E_Operator, E_Subprogram_Type));
      Set_Node19 (Id, V);
   end Set_Extra_Accessibility_Of_Result;

   procedure Set_Extra_Constrained (Id : E; V : E) is
   begin
      pragma Assert (Is_Formal (Id) or else Ekind (Id) = E_Variable);
      Set_Node23 (Id, V);
   end Set_Extra_Constrained;

   procedure Set_Extra_Formal (Id : E; V : E) is
   begin
      Set_Node15 (Id, V);
   end Set_Extra_Formal;

   procedure Set_Extra_Formals (Id : E; V : E) is
   begin
      pragma Assert
        (Is_Overloadable (Id)
           or else Ekind_In (Id, E_Entry_Family,
                                 E_Subprogram_Body,
                                 E_Subprogram_Type));
      Set_Node28 (Id, V);
   end Set_Extra_Formals;

   procedure Set_Can_Use_Internal_Rep (Id : E; V : B := True) is
   begin
      pragma Assert
        (Is_Access_Subprogram_Type (Id) and then Is_Base_Type (Id));
      Set_Flag229 (Id, V);
   end Set_Can_Use_Internal_Rep;

   procedure Set_Finalization_Master (Id : E; V : E) is
   begin
      pragma Assert (Is_Access_Type (Id) and then Is_Base_Type (Id));
      Set_Node23 (Id, V);
   end Set_Finalization_Master;

   procedure Set_Finalize_Storage_Only (Id : E; V : B := True) is
   begin
      pragma Assert (Is_Type (Id) and then Is_Base_Type (Id));
      Set_Flag158 (Id, V);
   end Set_Finalize_Storage_Only;

   procedure Set_Finalizer (Id : E; V : E) is
   begin
      pragma Assert
        (Ekind (Id) = E_Package
          or else Ekind (Id) = E_Package_Body);
      Set_Node24 (Id, V);
   end Set_Finalizer;

   procedure Set_First_Entity (Id : E; V : E) is
   begin
      Set_Node17 (Id, V);
   end Set_First_Entity;

   procedure Set_First_Exit_Statement (Id : E; V : N) is
   begin
      pragma Assert (Ekind (Id) = E_Loop);
      Set_Node8 (Id, V);
   end Set_First_Exit_Statement;

   procedure Set_First_Index (Id : E; V : N) is
   begin
      pragma Assert (Is_Array_Type (Id) or else Is_String_Type (Id));
      Set_Node17 (Id, V);
   end Set_First_Index;

   procedure Set_First_Literal (Id : E; V : E) is
   begin
      pragma Assert (Is_Enumeration_Type (Id));
      Set_Node17 (Id, V);
   end Set_First_Literal;

   procedure Set_First_Optional_Parameter (Id : E; V : E) is
   begin
      pragma Assert (Ekind_In (Id, E_Function, E_Procedure));
      Set_Node14 (Id, V);
   end Set_First_Optional_Parameter;

   procedure Set_First_Private_Entity (Id : E; V : E) is
   begin
      pragma Assert (Ekind_In (Id, E_Package, E_Generic_Package)
                       or else Ekind (Id) in Concurrent_Kind);
      Set_Node16 (Id, V);
   end Set_First_Private_Entity;

   procedure Set_First_Rep_Item (Id : E; V : N) is
   begin
      Set_Node6 (Id, V);
   end Set_First_Rep_Item;

   procedure Set_Float_Rep (Id : E; V : F) is
      pragma Assert (Ekind (Id) = E_Floating_Point_Type);
   begin
      Set_Uint10 (Id, UI_From_Int (F'Pos (V)));
   end Set_Float_Rep;

   procedure Set_Freeze_Node (Id : E; V : N) is
   begin
      Set_Node7 (Id, V);
   end Set_Freeze_Node;

   procedure Set_From_With_Type (Id : E; V : B := True) is
   begin
      pragma Assert
        (Is_Type (Id)
           or else Ekind (Id) = E_Package);
      Set_Flag159 (Id, V);
   end Set_From_With_Type;

   procedure Set_Full_View (Id : E; V : E) is
   begin
      pragma Assert (Is_Type (Id) or else Ekind (Id) = E_Constant);
      Set_Node11 (Id, V);
   end Set_Full_View;

   procedure Set_Generic_Homonym (Id : E; V : E) is
   begin
      Set_Node11 (Id, V);
   end Set_Generic_Homonym;

   procedure Set_Generic_Renamings (Id : E; V : L) is
   begin
      Set_Elist23 (Id, V);
   end Set_Generic_Renamings;

   procedure Set_Handler_Records (Id : E; V : S) is
   begin
      Set_List10 (Id, V);
   end Set_Handler_Records;

   procedure Set_Has_Aliased_Components (Id : E; V : B := True) is
   begin
      pragma Assert (Id = Base_Type (Id));
      Set_Flag135 (Id, V);
   end Set_Has_Aliased_Components;

   procedure Set_Has_Alignment_Clause (Id : E; V : B := True) is
   begin
      Set_Flag46 (Id, V);
   end Set_Has_Alignment_Clause;

   procedure Set_Has_All_Calls_Remote (Id : E; V : B := True) is
   begin
      Set_Flag79 (Id, V);
   end Set_Has_All_Calls_Remote;

   procedure Set_Has_Anon_Block_Suffix (Id : E; V : B := True) is
   begin
      Set_Flag201 (Id, V);
   end Set_Has_Anon_Block_Suffix;

   procedure Set_Has_Anonymous_Master (Id : E; V : B := True) is
   begin
      pragma Assert
        (Ekind_In (Id, E_Function, E_Package, E_Package_Body, E_Procedure));
      Set_Flag253 (Id, V);
   end Set_Has_Anonymous_Master;

   procedure Set_Has_Atomic_Components (Id : E; V : B := True) is
   begin
      pragma Assert (not Is_Type (Id) or else Is_Base_Type (Id));
      Set_Flag86 (Id, V);
   end Set_Has_Atomic_Components;

   procedure Set_Has_Biased_Representation (Id : E; V : B := True) is
   begin
      pragma Assert
        ((V = False) or else (Is_Discrete_Type (Id) or else Is_Object (Id)));
      Set_Flag139 (Id, V);
   end Set_Has_Biased_Representation;

   procedure Set_Has_Completion (Id : E; V : B := True) is
   begin
      Set_Flag26 (Id, V);
   end Set_Has_Completion;

   procedure Set_Has_Completion_In_Body (Id : E; V : B := True) is
   begin
      pragma Assert (Is_Type (Id));
      Set_Flag71 (Id, V);
   end Set_Has_Completion_In_Body;

   procedure Set_Has_Complex_Representation (Id : E; V : B := True) is
   begin
      pragma Assert (Ekind (Id) = E_Record_Type);
      Set_Flag140 (Id, V);
   end Set_Has_Complex_Representation;

   procedure Set_Has_Component_Size_Clause (Id : E; V : B := True) is
   begin
      pragma Assert (Ekind (Id) = E_Array_Type);
      Set_Flag68 (Id, V);
   end Set_Has_Component_Size_Clause;

   procedure Set_Has_Constrained_Partial_View (Id : E; V : B := True) is
   begin
      pragma Assert (Is_Type (Id));
      Set_Flag187 (Id, V);
   end Set_Has_Constrained_Partial_View;

   procedure Set_Has_Contiguous_Rep (Id : E; V : B := True) is
   begin
      Set_Flag181 (Id, V);
   end Set_Has_Contiguous_Rep;

   procedure Set_Has_Controlled_Component (Id : E; V : B := True) is
   begin
      pragma Assert (Id = Base_Type (Id));
      Set_Flag43 (Id, V);
   end Set_Has_Controlled_Component;

   procedure Set_Has_Controlling_Result (Id : E; V : B := True) is
   begin
      Set_Flag98 (Id, V);
   end Set_Has_Controlling_Result;

   procedure Set_Has_Convention_Pragma (Id : E; V : B := True) is
   begin
      Set_Flag119 (Id, V);
   end Set_Has_Convention_Pragma;

   procedure Set_Has_Default_Aspect (Id : E; V : B := True) is
   begin
      pragma Assert
        ((Is_Scalar_Type (Id) or else Is_Array_Type (Id))
           and then Is_Base_Type (Id));
      Set_Flag39 (Id, V);
   end Set_Has_Default_Aspect;

   procedure Set_Has_Delayed_Aspects (Id : E; V : B := True) is
   begin
      pragma Assert (Nkind (Id) in N_Entity);
      Set_Flag200 (Id, V);
   end Set_Has_Delayed_Aspects;

   procedure Set_Has_Delayed_Freeze (Id : E; V : B := True) is
   begin
      pragma Assert (Nkind (Id) in N_Entity);
      Set_Flag18 (Id, V);
   end Set_Has_Delayed_Freeze;

   procedure Set_Has_Discriminants (Id : E; V : B := True) is
   begin
      pragma Assert (Nkind (Id) in N_Entity);
      Set_Flag5 (Id, V);
   end Set_Has_Discriminants;

   procedure Set_Has_Dispatch_Table (Id : E; V : B := True) is
   begin
      pragma Assert (Ekind (Id) = E_Record_Type
        and then Is_Tagged_Type (Id));
      Set_Flag220 (Id, V);
   end Set_Has_Dispatch_Table;

   procedure Set_Has_Enumeration_Rep_Clause (Id : E; V : B := True) is
   begin
      pragma Assert (Is_Enumeration_Type (Id));
      Set_Flag66 (Id, V);
   end Set_Has_Enumeration_Rep_Clause;

   procedure Set_Has_Exit (Id : E; V : B := True) is
   begin
      Set_Flag47 (Id, V);
   end Set_Has_Exit;

   procedure Set_Has_External_Tag_Rep_Clause (Id : E; V : B := True) is
   begin
      pragma Assert (Is_Tagged_Type (Id));
      Set_Flag110 (Id, V);
   end Set_Has_External_Tag_Rep_Clause;

   procedure Set_Has_Forward_Instantiation (Id : E; V : B := True) is
   begin
      Set_Flag175 (Id, V);
   end Set_Has_Forward_Instantiation;

   procedure Set_Has_Fully_Qualified_Name (Id : E; V : B := True) is
   begin
      Set_Flag173 (Id, V);
   end Set_Has_Fully_Qualified_Name;

   procedure Set_Has_Gigi_Rep_Item (Id : E; V : B := True) is
   begin
      Set_Flag82 (Id, V);
   end Set_Has_Gigi_Rep_Item;

   procedure Set_Has_Homonym (Id : E; V : B := True) is
   begin
      Set_Flag56 (Id, V);
   end Set_Has_Homonym;

   procedure Set_Has_Implicit_Dereference (Id : E; V : B := True) is
   begin
      Set_Flag251 (Id, V);
   end Set_Has_Implicit_Dereference;

   procedure Set_Has_Inheritable_Invariants (Id : E; V : B := True) is
   begin
      pragma Assert (Is_Type (Id));
      Set_Flag248 (Id, V);
   end Set_Has_Inheritable_Invariants;

   procedure Set_Has_Initial_Value (Id : E; V : B := True) is
   begin
      pragma Assert (Ekind_In (Id, E_Variable, E_Out_Parameter));
      Set_Flag219 (Id, V);
   end Set_Has_Initial_Value;

   procedure Set_Has_Invariants (Id : E; V : B := True) is
   begin
      pragma Assert (Is_Type (Id)
        or else Ekind (Id) = E_Procedure
        or else Ekind (Id) = E_Void);
      Set_Flag232 (Id, V);
   end Set_Has_Invariants;

   procedure Set_Has_Machine_Radix_Clause (Id : E; V : B := True) is
   begin
      pragma Assert (Is_Decimal_Fixed_Point_Type (Id));
      Set_Flag83 (Id, V);
   end Set_Has_Machine_Radix_Clause;

   procedure Set_Has_Master_Entity (Id : E; V : B := True) is
   begin
      Set_Flag21 (Id, V);
   end Set_Has_Master_Entity;

   procedure Set_Has_Missing_Return (Id : E; V : B := True) is
   begin
      pragma Assert (Ekind_In (Id, E_Function, E_Generic_Function));
      Set_Flag142 (Id, V);
   end Set_Has_Missing_Return;

   procedure Set_Has_Nested_Block_With_Handler (Id : E; V : B := True) is
   begin
      Set_Flag101 (Id, V);
   end Set_Has_Nested_Block_With_Handler;

   procedure Set_Has_Up_Level_Access (Id : E; V : B := True) is
   begin
      pragma Assert (Ekind_In (Id, E_Variable, E_Constant, E_Loop_Parameter));
      Set_Flag215 (Id, V);
   end Set_Has_Up_Level_Access;

   procedure Set_Has_Non_Standard_Rep (Id : E; V : B := True) is
   begin
      pragma Assert (Id = Base_Type (Id));
      Set_Flag75 (Id, V);
   end Set_Has_Non_Standard_Rep;

   procedure Set_Has_Object_Size_Clause (Id : E; V : B := True) is
   begin
      pragma Assert (Is_Type (Id));
      Set_Flag172 (Id, V);
   end Set_Has_Object_Size_Clause;

   procedure Set_Has_Per_Object_Constraint (Id : E; V : B := True) is
   begin
      Set_Flag154 (Id, V);
   end Set_Has_Per_Object_Constraint;

   procedure Set_Has_Persistent_BSS (Id : E; V : B := True) is
   begin
      Set_Flag188 (Id, V);
   end Set_Has_Persistent_BSS;

   procedure Set_Has_Postconditions (Id : E; V : B := True) is
   begin
      pragma Assert (Is_Subprogram (Id));
      Set_Flag240 (Id, V);
   end Set_Has_Postconditions;

   procedure Set_Has_Pragma_Controlled (Id : E; V : B := True) is
   begin
      pragma Assert (Is_Access_Type (Id));
      Set_Flag27 (Base_Type (Id), V);
   end Set_Has_Pragma_Controlled;

   procedure Set_Has_Pragma_Elaborate_Body (Id : E; V : B := True) is
   begin
      Set_Flag150 (Id, V);
   end Set_Has_Pragma_Elaborate_Body;

   procedure Set_Has_Pragma_Inline (Id : E; V : B := True) is
   begin
      Set_Flag157 (Id, V);
   end Set_Has_Pragma_Inline;

   procedure Set_Has_Pragma_Inline_Always (Id : E; V : B := True) is
   begin
      Set_Flag230 (Id, V);
   end Set_Has_Pragma_Inline_Always;

   procedure Set_Has_Pragma_Ordered (Id : E; V : B := True) is
   begin
      pragma Assert (Is_Enumeration_Type (Id));
      pragma Assert (Id = Base_Type (Id));
      Set_Flag198 (Id, V);
   end Set_Has_Pragma_Ordered;

   procedure Set_Has_Pragma_Pack (Id : E; V : B := True) is
   begin
      pragma Assert (Is_Array_Type (Id) or else Is_Record_Type (Id));
      pragma Assert (Id = Base_Type (Id));
      Set_Flag121 (Id, V);
   end Set_Has_Pragma_Pack;

   procedure Set_Has_Pragma_Preelab_Init (Id : E; V : B := True) is
   begin
      Set_Flag221 (Id, V);
   end Set_Has_Pragma_Preelab_Init;

   procedure Set_Has_Pragma_Pure (Id : E; V : B := True) is
   begin
      Set_Flag203 (Id, V);
   end Set_Has_Pragma_Pure;

   procedure Set_Has_Pragma_Pure_Function (Id : E; V : B := True) is
   begin
      Set_Flag179 (Id, V);
   end Set_Has_Pragma_Pure_Function;

   procedure Set_Has_Pragma_Thread_Local_Storage (Id : E; V : B := True) is
   begin
      Set_Flag169 (Id, V);
   end Set_Has_Pragma_Thread_Local_Storage;

   procedure Set_Has_Pragma_Unmodified (Id : E; V : B := True) is
   begin
      Set_Flag233 (Id, V);
   end Set_Has_Pragma_Unmodified;

   procedure Set_Has_Pragma_Unreferenced (Id : E; V : B := True) is
   begin
      Set_Flag180 (Id, V);
   end Set_Has_Pragma_Unreferenced;

   procedure Set_Has_Pragma_Unreferenced_Objects (Id : E; V : B := True) is
   begin
      pragma Assert (Is_Type (Id));
      Set_Flag212 (Id, V);
   end Set_Has_Pragma_Unreferenced_Objects;

   procedure Set_Has_Predicates (Id : E; V : B := True) is
   begin
      Set_Flag250 (Id, V);
   end Set_Has_Predicates;

   procedure Set_Has_Primitive_Operations (Id : E; V : B := True) is
   begin
      pragma Assert (Id = Base_Type (Id));
      Set_Flag120 (Id, V);
   end Set_Has_Primitive_Operations;

   procedure Set_Has_Private_Ancestor (Id : E; V : B := True) is
   begin
      pragma Assert (Is_Type (Id));
      Set_Flag151 (Id, V);
   end Set_Has_Private_Ancestor;

   procedure Set_Has_Private_Declaration (Id : E; V : B := True) is
   begin
      Set_Flag155 (Id, V);
   end Set_Has_Private_Declaration;

   procedure Set_Has_Qualified_Name (Id : E; V : B := True) is
   begin
      Set_Flag161 (Id, V);
   end Set_Has_Qualified_Name;

   procedure Set_Has_RACW (Id : E; V : B := True) is
   begin
      pragma Assert (Ekind (Id) = E_Package);
      Set_Flag214 (Id, V);
   end Set_Has_RACW;

   procedure Set_Has_Record_Rep_Clause (Id : E; V : B := True) is
   begin
      pragma Assert (Id = Base_Type (Id));
      Set_Flag65 (Id, V);
   end Set_Has_Record_Rep_Clause;

   procedure Set_Has_Recursive_Call (Id : E; V : B := True) is
   begin
      pragma Assert (Is_Subprogram (Id));
      Set_Flag143 (Id, V);
   end Set_Has_Recursive_Call;

   procedure Set_Has_Size_Clause (Id : E; V : B := True) is
   begin
      Set_Flag29 (Id, V);
   end Set_Has_Size_Clause;

   procedure Set_Has_Small_Clause (Id : E; V : B := True) is
   begin
      Set_Flag67 (Id, V);
   end Set_Has_Small_Clause;

   procedure Set_Has_Specified_Layout (Id : E; V : B := True) is
   begin
      pragma Assert (Id = Base_Type (Id));
      Set_Flag100 (Id, V);
   end Set_Has_Specified_Layout;

   procedure Set_Has_Specified_Stream_Input (Id : E; V : B := True) is
   begin
      pragma Assert (Is_Type (Id));
      Set_Flag190 (Id, V);
   end Set_Has_Specified_Stream_Input;

   procedure Set_Has_Specified_Stream_Output (Id : E; V : B := True) is
   begin
      pragma Assert (Is_Type (Id));
      Set_Flag191 (Id, V);
   end Set_Has_Specified_Stream_Output;

   procedure Set_Has_Specified_Stream_Read (Id : E; V : B := True) is
   begin
      pragma Assert (Is_Type (Id));
      Set_Flag192 (Id, V);
   end Set_Has_Specified_Stream_Read;

   procedure Set_Has_Specified_Stream_Write (Id : E; V : B := True) is
   begin
      pragma Assert (Is_Type (Id));
      Set_Flag193 (Id, V);
   end Set_Has_Specified_Stream_Write;

   procedure Set_Has_Static_Discriminants (Id : E; V : B := True) is
   begin
      Set_Flag211 (Id, V);
   end Set_Has_Static_Discriminants;

   procedure Set_Has_Storage_Size_Clause (Id : E; V : B := True) is
   begin
      pragma Assert (Is_Access_Type (Id) or else Is_Task_Type (Id));
      pragma Assert (Id = Base_Type (Id));
      Set_Flag23 (Id, V);
   end Set_Has_Storage_Size_Clause;

   procedure Set_Has_Stream_Size_Clause (Id : E; V : B := True) is
   begin
      pragma Assert (Is_Elementary_Type (Id));
      Set_Flag184 (Id, V);
   end Set_Has_Stream_Size_Clause;

   procedure Set_Has_Subprogram_Descriptor (Id : E; V : B := True) is
   begin
      Set_Flag93 (Id, V);
   end Set_Has_Subprogram_Descriptor;

   procedure Set_Has_Task (Id : E; V : B := True) is
   begin
      pragma Assert (Id = Base_Type (Id));
      Set_Flag30 (Id, V);
   end Set_Has_Task;

   procedure Set_Has_Thunks (Id : E; V : B := True) is
   begin
      pragma Assert (Is_Tag (Id));
      Set_Flag228 (Id, V);
   end Set_Has_Thunks;

   procedure Set_Has_Unchecked_Union (Id : E; V : B := True) is
   begin
      pragma Assert (Id = Base_Type (Id));
      Set_Flag123 (Id, V);
   end Set_Has_Unchecked_Union;

   procedure Set_Has_Unknown_Discriminants (Id : E; V : B := True) is
   begin
      pragma Assert (Is_Type (Id));
      Set_Flag72 (Id, V);
   end Set_Has_Unknown_Discriminants;

   procedure Set_Has_Volatile_Components (Id : E; V : B := True) is
   begin
      pragma Assert (not Is_Type (Id) or else Is_Base_Type (Id));
      Set_Flag87 (Id, V);
   end Set_Has_Volatile_Components;

   procedure Set_Has_Xref_Entry (Id : E; V : B := True) is
   begin
      Set_Flag182 (Id, V);
   end Set_Has_Xref_Entry;

   procedure Set_Hiding_Loop_Variable (Id : E; V : E) is
   begin
      pragma Assert (Ekind (Id) = E_Variable);
      Set_Node8 (Id, V);
   end Set_Hiding_Loop_Variable;

   procedure Set_Homonym (Id : E; V : E) is
   begin
      pragma Assert (Id /= V);
      Set_Node4 (Id, V);
   end Set_Homonym;

   procedure Set_Interface_Alias (Id : E; V : E) is
   begin
      pragma Assert
        (Is_Internal (Id)
           and then Is_Hidden (Id)
           and then (Ekind_In (Id, E_Procedure, E_Function)));
      Set_Node25 (Id, V);
   end Set_Interface_Alias;

   procedure Set_Interfaces (Id : E; V : L) is
   begin
      pragma Assert (Is_Record_Type (Id));
      Set_Elist25 (Id, V);
   end Set_Interfaces;

   procedure Set_In_Package_Body (Id : E; V : B := True) is
   begin
      Set_Flag48 (Id, V);
   end Set_In_Package_Body;

   procedure Set_In_Private_Part (Id : E; V : B := True) is
   begin
      Set_Flag45 (Id, V);
   end Set_In_Private_Part;

   procedure Set_In_Use (Id : E; V : B := True) is
   begin
      pragma Assert (Nkind (Id) in N_Entity);
      Set_Flag8 (Id, V);
   end Set_In_Use;

   procedure Set_Inner_Instances (Id : E; V : L) is
   begin
      Set_Elist23 (Id, V);
   end Set_Inner_Instances;

   procedure Set_Interface_Name (Id : E; V : N) is
   begin
      Set_Node21 (Id, V);
   end Set_Interface_Name;

   procedure Set_Is_Abstract_Subprogram (Id : E; V : B := True) is
   begin
      pragma Assert (Is_Overloadable (Id));
      Set_Flag19 (Id, V);
   end Set_Is_Abstract_Subprogram;

   procedure Set_Is_Abstract_Type (Id : E; V : B := True) is
   begin
      pragma Assert (Is_Type (Id));
      Set_Flag146 (Id, V);
   end Set_Is_Abstract_Type;

   procedure Set_Is_Local_Anonymous_Access (Id : E; V : B := True) is
   begin
      pragma Assert (Is_Access_Type (Id));
      Set_Flag194 (Id, V);
   end Set_Is_Local_Anonymous_Access;

   procedure Set_Is_Access_Constant (Id : E; V : B := True) is
   begin
      pragma Assert (Is_Access_Type (Id));
      Set_Flag69 (Id, V);
   end Set_Is_Access_Constant;

   procedure Set_Is_Ada_2005_Only (Id : E; V : B := True) is
   begin
      Set_Flag185 (Id, V);
   end Set_Is_Ada_2005_Only;

   procedure Set_Is_Ada_2012_Only (Id : E; V : B := True) is
   begin
      Set_Flag199 (Id, V);
   end Set_Is_Ada_2012_Only;

   procedure Set_Is_Aliased (Id : E; V : B := True) is
   begin
      pragma Assert (Nkind (Id) in N_Entity);
      Set_Flag15 (Id, V);
   end Set_Is_Aliased;

   procedure Set_Is_AST_Entry (Id : E; V : B := True) is
   begin
      pragma Assert (Is_Entry (Id));
      Set_Flag132 (Id, V);
   end Set_Is_AST_Entry;

   procedure Set_Is_Asynchronous (Id : E; V : B := True) is
   begin
      pragma Assert
        (Ekind (Id) = E_Procedure or else Is_Type (Id));
      Set_Flag81 (Id, V);
   end Set_Is_Asynchronous;

   procedure Set_Is_Atomic (Id : E; V : B := True) is
   begin
      Set_Flag85 (Id, V);
   end Set_Is_Atomic;

   procedure Set_Is_Bit_Packed_Array (Id : E; V : B := True) is
   begin
      pragma Assert ((not V)
        or else (Is_Array_Type (Id) and then Is_Base_Type (Id)));
      Set_Flag122 (Id, V);
   end Set_Is_Bit_Packed_Array;

   procedure Set_Is_Called (Id : E; V : B := True) is
   begin
      pragma Assert (Ekind_In (Id, E_Procedure, E_Function));
      Set_Flag102 (Id, V);
   end Set_Is_Called;

   procedure Set_Is_Character_Type (Id : E; V : B := True) is
   begin
      Set_Flag63 (Id, V);
   end Set_Is_Character_Type;

   procedure Set_Is_Child_Unit (Id : E; V : B := True) is
   begin
      Set_Flag73 (Id, V);
   end Set_Is_Child_Unit;

   procedure Set_Is_Class_Wide_Equivalent_Type (Id : E; V : B := True) is
   begin
      Set_Flag35 (Id, V);
   end Set_Is_Class_Wide_Equivalent_Type;

   procedure Set_Is_Compilation_Unit (Id : E; V : B := True) is
   begin
      Set_Flag149 (Id, V);
   end Set_Is_Compilation_Unit;

   procedure Set_Is_Completely_Hidden (Id : E; V : B := True) is
   begin
      pragma Assert (Ekind (Id) = E_Discriminant);
      Set_Flag103 (Id, V);
   end Set_Is_Completely_Hidden;

   procedure Set_Is_Concurrent_Record_Type (Id : E; V : B := True) is
   begin
      Set_Flag20 (Id, V);
   end Set_Is_Concurrent_Record_Type;

   procedure Set_Is_Constr_Subt_For_U_Nominal (Id : E; V : B := True) is
   begin
      Set_Flag80 (Id, V);
   end Set_Is_Constr_Subt_For_U_Nominal;

   procedure Set_Is_Constr_Subt_For_UN_Aliased (Id : E; V : B := True) is
   begin
      Set_Flag141 (Id, V);
   end Set_Is_Constr_Subt_For_UN_Aliased;

   procedure Set_Is_Constrained (Id : E; V : B := True) is
   begin
      pragma Assert (Nkind (Id) in N_Entity);
      Set_Flag12 (Id, V);
   end Set_Is_Constrained;

   procedure Set_Is_Constructor (Id : E; V : B := True) is
   begin
      Set_Flag76 (Id, V);
   end Set_Is_Constructor;

   procedure Set_Is_Controlled (Id : E; V : B := True) is
   begin
      pragma Assert (Id = Base_Type (Id));
      Set_Flag42 (Id, V);
   end Set_Is_Controlled;

   procedure Set_Is_Controlling_Formal (Id : E; V : B := True) is
   begin
      pragma Assert (Is_Formal (Id));
      Set_Flag97 (Id, V);
   end Set_Is_Controlling_Formal;

   procedure Set_Is_CPP_Class (Id : E; V : B := True) is
   begin
      Set_Flag74 (Id, V);
   end Set_Is_CPP_Class;

   procedure Set_Is_Descendent_Of_Address (Id : E; V : B := True) is
   begin
      pragma Assert (Is_Type (Id));
      Set_Flag223 (Id, V);
   end Set_Is_Descendent_Of_Address;

   procedure Set_Is_Discrim_SO_Function (Id : E; V : B := True) is
   begin
      Set_Flag176 (Id, V);
   end Set_Is_Discrim_SO_Function;

   procedure Set_Is_Dispatch_Table_Entity (Id : E; V : B := True) is
   begin
      Set_Flag234 (Id, V);
   end Set_Is_Dispatch_Table_Entity;

   procedure Set_Is_Dispatching_Operation (Id : E; V : B := True) is
   begin
      pragma Assert
        (V = False
           or else
         Is_Overloadable (Id)
           or else
         Ekind (Id) = E_Subprogram_Type);

      Set_Flag6 (Id, V);
   end Set_Is_Dispatching_Operation;

   procedure Set_Is_Eliminated (Id : E; V : B := True) is
   begin
      Set_Flag124 (Id, V);
   end Set_Is_Eliminated;

   procedure Set_Is_Entry_Formal (Id : E; V : B := True) is
   begin
      Set_Flag52 (Id, V);
   end Set_Is_Entry_Formal;

   procedure Set_Is_Exported (Id : E; V : B := True) is
   begin
      Set_Flag99 (Id, V);
   end Set_Is_Exported;

   procedure Set_Is_First_Subtype (Id : E; V : B := True) is
   begin
      Set_Flag70 (Id, V);
   end Set_Is_First_Subtype;

   procedure Set_Is_For_Access_Subtype (Id : E; V : B := True) is
   begin
      pragma Assert (Ekind_In (Id, E_Record_Subtype, E_Private_Subtype));
      Set_Flag118 (Id, V);
   end Set_Is_For_Access_Subtype;

   procedure Set_Is_Formal_Subprogram (Id : E; V : B := True) is
   begin
      Set_Flag111 (Id, V);
   end Set_Is_Formal_Subprogram;

   procedure Set_Is_Frozen (Id : E; V : B := True) is
   begin
      pragma Assert (Nkind (Id) in N_Entity);
      Set_Flag4 (Id, V);
   end Set_Is_Frozen;

   procedure Set_Is_Generic_Actual_Type (Id : E; V : B := True) is
   begin
      pragma Assert (Is_Type (Id));
      Set_Flag94 (Id, V);
   end Set_Is_Generic_Actual_Type;

   procedure Set_Is_Generic_Instance (Id : E; V : B := True) is
   begin
      Set_Flag130 (Id, V);
   end Set_Is_Generic_Instance;

   procedure Set_Is_Generic_Type (Id : E; V : B := True) is
   begin
      pragma Assert (Nkind (Id) in N_Entity);
      Set_Flag13 (Id, V);
   end Set_Is_Generic_Type;

   procedure Set_Is_Hidden (Id : E; V : B := True) is
   begin
      Set_Flag57 (Id, V);
   end Set_Is_Hidden;

   procedure Set_Is_Hidden_Open_Scope (Id : E; V : B := True) is
   begin
      Set_Flag171 (Id, V);
   end Set_Is_Hidden_Open_Scope;

   procedure Set_Is_Immediately_Visible (Id : E; V : B := True) is
   begin
      pragma Assert (Nkind (Id) in N_Entity);
      Set_Flag7 (Id, V);
   end Set_Is_Immediately_Visible;

   procedure Set_Is_Implementation_Defined (Id : E; V : B := True) is
   begin
      Set_Flag254 (Id, V);
   end Set_Is_Implementation_Defined;

   procedure Set_Is_Imported (Id : E; V : B := True) is
   begin
      Set_Flag24 (Id, V);
   end Set_Is_Imported;

   procedure Set_Is_Inlined (Id : E; V : B := True) is
   begin
      Set_Flag11 (Id, V);
   end Set_Is_Inlined;

   procedure Set_Is_Interface (Id : E; V : B := True) is
   begin
      pragma Assert (Is_Record_Type (Id));
      Set_Flag186 (Id, V);
   end Set_Is_Interface;

   procedure Set_Is_Instantiated (Id : E; V : B := True) is
   begin
      Set_Flag126 (Id, V);
   end Set_Is_Instantiated;

   procedure Set_Is_Internal (Id : E; V : B := True) is
   begin
      pragma Assert (Nkind (Id) in N_Entity);
      Set_Flag17 (Id, V);
   end Set_Is_Internal;

   procedure Set_Is_Interrupt_Handler (Id : E; V : B := True) is
   begin
      pragma Assert (Nkind (Id) in N_Entity);
      Set_Flag89 (Id, V);
   end Set_Is_Interrupt_Handler;

   procedure Set_Is_Intrinsic_Subprogram (Id : E; V : B := True) is
   begin
      Set_Flag64 (Id, V);
   end Set_Is_Intrinsic_Subprogram;

   procedure Set_Is_Itype (Id : E; V : B := True) is
   begin
      Set_Flag91 (Id, V);
   end Set_Is_Itype;

   procedure Set_Is_Known_Non_Null (Id : E; V : B := True) is
   begin
      Set_Flag37 (Id, V);
   end Set_Is_Known_Non_Null;

   procedure Set_Is_Known_Null (Id : E; V : B := True) is
   begin
      Set_Flag204 (Id, V);
   end Set_Is_Known_Null;

   procedure Set_Is_Known_Valid (Id : E; V : B := True) is
   begin
      Set_Flag170 (Id, V);
   end Set_Is_Known_Valid;

   procedure Set_Is_Limited_Composite (Id : E; V : B := True) is
   begin
      pragma Assert (Is_Type (Id));
      Set_Flag106 (Id, V);
   end Set_Is_Limited_Composite;

   procedure Set_Is_Limited_Interface (Id : E; V : B := True) is
   begin
      pragma Assert (Is_Interface (Id));
      Set_Flag197 (Id, V);
   end Set_Is_Limited_Interface;

   procedure Set_Is_Limited_Record (Id : E; V : B := True) is
   begin
      Set_Flag25 (Id, V);
   end Set_Is_Limited_Record;

   procedure Set_Is_Machine_Code_Subprogram (Id : E; V : B := True) is
   begin
      pragma Assert (Is_Subprogram (Id));
      Set_Flag137 (Id, V);
   end Set_Is_Machine_Code_Subprogram;

   procedure Set_Is_Non_Static_Subtype (Id : E; V : B := True) is
   begin
      pragma Assert (Is_Type (Id));
      Set_Flag109 (Id, V);
   end Set_Is_Non_Static_Subtype;

   procedure Set_Is_Null_Init_Proc (Id : E; V : B := True) is
   begin
      pragma Assert (Ekind (Id) = E_Procedure);
      Set_Flag178 (Id, V);
   end Set_Is_Null_Init_Proc;

   procedure Set_Is_Obsolescent (Id : E; V : B := True) is
   begin
      Set_Flag153 (Id, V);
   end Set_Is_Obsolescent;

   procedure Set_Is_Only_Out_Parameter (Id : E; V : B := True) is
   begin
      pragma Assert (Ekind (Id) = E_Out_Parameter);
      Set_Flag226 (Id, V);
   end Set_Is_Only_Out_Parameter;

   procedure Set_Is_Optional_Parameter (Id : E; V : B := True) is
   begin
      pragma Assert (Is_Formal (Id));
      Set_Flag134 (Id, V);
   end Set_Is_Optional_Parameter;

   procedure Set_Is_Package_Body_Entity (Id : E; V : B := True) is
   begin
      Set_Flag160 (Id, V);
   end Set_Is_Package_Body_Entity;

   procedure Set_Is_Packed (Id : E; V : B := True) is
   begin
      pragma Assert (Id = Base_Type (Id));
      Set_Flag51 (Id, V);
   end Set_Is_Packed;

   procedure Set_Is_Packed_Array_Type (Id : E; V : B := True) is
   begin
      Set_Flag138 (Id, V);
   end Set_Is_Packed_Array_Type;

   procedure Set_Is_Potentially_Use_Visible (Id : E; V : B := True) is
   begin
      pragma Assert (Nkind (Id) in N_Entity);
      Set_Flag9 (Id, V);
   end Set_Is_Potentially_Use_Visible;

   procedure Set_Is_Preelaborated (Id : E; V : B := True) is
   begin
      Set_Flag59 (Id, V);
   end Set_Is_Preelaborated;

   procedure Set_Is_Primitive (Id : E; V : B := True) is
   begin
      pragma Assert
        (Is_Overloadable (Id)
           or else Ekind_In (Id, E_Generic_Function, E_Generic_Procedure));
      Set_Flag218 (Id, V);
   end Set_Is_Primitive;

   procedure Set_Is_Primitive_Wrapper (Id : E; V : B := True) is
   begin
      pragma Assert (Ekind_In (Id, E_Function, E_Procedure));
      Set_Flag195 (Id, V);
   end Set_Is_Primitive_Wrapper;

   procedure Set_Is_Private_Composite (Id : E; V : B := True) is
   begin
      pragma Assert (Is_Type (Id));
      Set_Flag107 (Id, V);
   end Set_Is_Private_Composite;

   procedure Set_Is_Private_Descendant (Id : E; V : B := True) is
   begin
      Set_Flag53 (Id, V);
   end Set_Is_Private_Descendant;

   procedure Set_Is_Private_Primitive (Id : E; V : B := True) is
   begin
      pragma Assert (Ekind_In (Id, E_Function, E_Procedure));
      Set_Flag245 (Id, V);
   end Set_Is_Private_Primitive;

   procedure Set_Is_Processed_Transient (Id : E; V : B := True) is
   begin
      pragma Assert (Ekind_In (Id, E_Constant, E_Variable));
      Set_Flag252 (Id, V);
   end Set_Is_Processed_Transient;

   procedure Set_Is_Public (Id : E; V : B := True) is
   begin
      pragma Assert (Nkind (Id) in N_Entity);
      Set_Flag10 (Id, V);
   end Set_Is_Public;

   procedure Set_Is_Pure (Id : E; V : B := True) is
   begin
      Set_Flag44 (Id, V);
   end Set_Is_Pure;

   procedure Set_Is_Pure_Unit_Access_Type (Id : E; V : B := True) is
   begin
      pragma Assert (Is_Access_Type (Id));
      Set_Flag189 (Id, V);
   end Set_Is_Pure_Unit_Access_Type;

   procedure Set_Is_RACW_Stub_Type (Id : E; V : B := True) is
   begin
      pragma Assert (Is_Type (Id));
      Set_Flag244 (Id, V);
   end Set_Is_RACW_Stub_Type;

   procedure Set_Is_Raised (Id : E; V : B := True) is
   begin
      pragma Assert (Ekind (Id) = E_Exception);
      Set_Flag224 (Id, V);
   end Set_Is_Raised;

   procedure Set_Is_Remote_Call_Interface (Id : E; V : B := True) is
   begin
      Set_Flag62 (Id, V);
   end Set_Is_Remote_Call_Interface;

   procedure Set_Is_Remote_Types (Id : E; V : B := True) is
   begin
      Set_Flag61 (Id, V);
   end Set_Is_Remote_Types;

   procedure Set_Is_Renaming_Of_Object (Id : E; V : B := True) is
   begin
      Set_Flag112 (Id, V);
   end Set_Is_Renaming_Of_Object;

   procedure Set_Is_Return_Object (Id : E; V : B := True) is
   begin
      Set_Flag209 (Id, V);
   end Set_Is_Return_Object;

   procedure Set_Is_Safe_To_Reevaluate (Id : E; V : B := True) is
   begin
      pragma Assert (Ekind (Id) = E_Variable);
      Set_Flag249 (Id, V);
   end Set_Is_Safe_To_Reevaluate;

   procedure Set_Is_Shared_Passive (Id : E; V : B := True) is
   begin
      Set_Flag60 (Id, V);
   end Set_Is_Shared_Passive;

   procedure Set_Is_Statically_Allocated (Id : E; V : B := True) is
   begin
      pragma Assert
        (Is_Type (Id)
           or else Ekind_In (Id, E_Exception,
                                 E_Variable,
                                 E_Constant,
                                 E_Void));
      Set_Flag28 (Id, V);
   end Set_Is_Statically_Allocated;

   procedure Set_Is_Tag (Id : E; V : B := True) is
   begin
      pragma Assert (Ekind_In (Id, E_Component, E_Constant, E_Variable));
      Set_Flag78 (Id, V);
   end Set_Is_Tag;

   procedure Set_Is_Tagged_Type (Id : E; V : B := True) is
   begin
      Set_Flag55 (Id, V);
   end Set_Is_Tagged_Type;

   procedure Set_Is_Thunk (Id : E; V : B := True) is
   begin
      Set_Flag225 (Id, V);
   end Set_Is_Thunk;

   procedure Set_Is_Trivial_Subprogram (Id : E; V : B := True) is
   begin
      Set_Flag235 (Id, V);
   end Set_Is_Trivial_Subprogram;

   procedure Set_Is_True_Constant (Id : E; V : B := True) is
   begin
      Set_Flag163 (Id, V);
   end Set_Is_True_Constant;

   procedure Set_Is_Unchecked_Union (Id : E; V : B := True) is
   begin
      pragma Assert (Id = Base_Type (Id));
      Set_Flag117 (Id, V);
   end Set_Is_Unchecked_Union;

   procedure Set_Is_Underlying_Record_View (Id : E; V : B := True) is
   begin
      pragma Assert (Ekind (Id) = E_Record_Type);
      Set_Flag246 (Id, V);
   end Set_Is_Underlying_Record_View;

   procedure Set_Is_Unsigned_Type (Id : E; V : B := True) is
   begin
      pragma Assert (Is_Discrete_Or_Fixed_Point_Type (Id));
      Set_Flag144 (Id, V);
   end Set_Is_Unsigned_Type;

   procedure Set_Is_Valued_Procedure (Id : E; V : B := True) is
   begin
      pragma Assert (Ekind (Id) = E_Procedure);
      Set_Flag127 (Id, V);
   end Set_Is_Valued_Procedure;

   procedure Set_Is_Visible_Child_Unit (Id : E; V : B := True) is
   begin
      pragma Assert (Is_Child_Unit (Id));
      Set_Flag116 (Id, V);
   end Set_Is_Visible_Child_Unit;

   procedure Set_Is_Visible_Formal (Id : E; V : B := True) is
   begin
      Set_Flag206 (Id, V);
   end Set_Is_Visible_Formal;

   procedure Set_Is_VMS_Exception (Id : E; V : B := True) is
   begin
      pragma Assert (Ekind (Id) = E_Exception);
      Set_Flag133 (Id, V);
   end Set_Is_VMS_Exception;

   procedure Set_Is_Volatile (Id : E; V : B := True) is
   begin
      pragma Assert (Nkind (Id) in N_Entity);
      Set_Flag16 (Id, V);
   end Set_Is_Volatile;

   procedure Set_Itype_Printed (Id : E; V : B := True) is
   begin
      pragma Assert (Is_Itype (Id));
      Set_Flag202 (Id, V);
   end Set_Itype_Printed;

   procedure Set_Kill_Elaboration_Checks (Id : E; V : B := True) is
   begin
      Set_Flag32 (Id, V);
   end Set_Kill_Elaboration_Checks;

   procedure Set_Kill_Range_Checks (Id : E; V : B := True) is
   begin
      Set_Flag33 (Id, V);
   end Set_Kill_Range_Checks;

   procedure Set_Known_To_Have_Preelab_Init (Id : E; V : B := True) is
   begin
      pragma Assert (Is_Type (Id));
      Set_Flag207 (Id, V);
   end Set_Known_To_Have_Preelab_Init;

   procedure Set_Last_Assignment (Id : E; V : N) is
   begin
      pragma Assert (Is_Assignable (Id));
      Set_Node26 (Id, V);
   end Set_Last_Assignment;

   procedure Set_Last_Entity (Id : E; V : E) is
   begin
      Set_Node20 (Id, V);
   end Set_Last_Entity;

   procedure Set_Limited_View (Id : E; V : E) is
   begin
      pragma Assert (Ekind (Id) = E_Package);
      Set_Node23 (Id, V);
   end Set_Limited_View;

   procedure Set_Lit_Indexes (Id : E; V : E) is
   begin
      pragma Assert (Is_Enumeration_Type (Id) and then Root_Type (Id) = Id);
      Set_Node15 (Id, V);
   end Set_Lit_Indexes;

   procedure Set_Lit_Strings (Id : E; V : E) is
   begin
      pragma Assert (Is_Enumeration_Type (Id) and then Root_Type (Id) = Id);
      Set_Node16 (Id, V);
   end Set_Lit_Strings;

   procedure Set_Low_Bound_Tested (Id : E; V : B := True) is
   begin
      pragma Assert (Is_Formal (Id));
      Set_Flag205 (Id, V);
   end Set_Low_Bound_Tested;

   procedure Set_Machine_Radix_10 (Id : E; V : B := True) is
   begin
      pragma Assert (Is_Decimal_Fixed_Point_Type (Id));
      Set_Flag84 (Id, V);
   end Set_Machine_Radix_10;

   procedure Set_Master_Id (Id : E; V : E) is
   begin
      pragma Assert (Is_Access_Type (Id));
      Set_Node17 (Id, V);
   end Set_Master_Id;

   procedure Set_Materialize_Entity (Id : E; V : B := True) is
   begin
      Set_Flag168 (Id, V);
   end Set_Materialize_Entity;

   procedure Set_Mechanism (Id : E; V : M) is
   begin
      pragma Assert (Ekind (Id) = E_Function or else Is_Formal (Id));
      Set_Uint8 (Id, UI_From_Int (V));
   end Set_Mechanism;

   procedure Set_Modulus (Id : E; V : U) is
   begin
      pragma Assert (Ekind (Id) = E_Modular_Integer_Type);
      Set_Uint17 (Id, V);
   end Set_Modulus;

   procedure Set_Must_Be_On_Byte_Boundary (Id : E; V : B := True) is
   begin
      pragma Assert (Is_Type (Id));
      Set_Flag183 (Id, V);
   end Set_Must_Be_On_Byte_Boundary;

   procedure Set_Must_Have_Preelab_Init (Id : E; V : B := True) is
   begin
      pragma Assert (Is_Type (Id));
      Set_Flag208 (Id, V);
   end Set_Must_Have_Preelab_Init;

   procedure Set_Needs_Debug_Info (Id : E; V : B := True) is
   begin
      Set_Flag147 (Id, V);
   end Set_Needs_Debug_Info;

   procedure Set_Needs_No_Actuals (Id : E; V : B := True) is
   begin
      pragma Assert
        (Is_Overloadable (Id)
           or else Ekind_In (Id, E_Subprogram_Type, E_Entry_Family));
      Set_Flag22 (Id, V);
   end Set_Needs_No_Actuals;

   procedure Set_Never_Set_In_Source (Id : E; V : B := True) is
   begin
      Set_Flag115 (Id, V);
   end Set_Never_Set_In_Source;

   procedure Set_Next_Inlined_Subprogram (Id : E; V : E) is
   begin
      Set_Node12 (Id, V);
   end Set_Next_Inlined_Subprogram;

   procedure Set_No_Pool_Assigned (Id : E; V : B := True) is
   begin
      pragma Assert (Is_Access_Type (Id) and then Is_Base_Type (Id));
      Set_Flag131 (Id, V);
   end Set_No_Pool_Assigned;

   procedure Set_No_Return (Id : E; V : B := True) is
   begin
      pragma Assert
        (V = False or else Ekind_In (Id, E_Procedure, E_Generic_Procedure));
      Set_Flag113 (Id, V);
   end Set_No_Return;

   procedure Set_No_Strict_Aliasing (Id : E; V : B := True) is
   begin
      pragma Assert (Is_Access_Type (Id) and then Is_Base_Type (Id));
      Set_Flag136 (Id, V);
   end Set_No_Strict_Aliasing;

   procedure Set_Non_Binary_Modulus (Id : E; V : B := True) is
   begin
      pragma Assert (Is_Type (Id) and then Is_Base_Type (Id));
      Set_Flag58 (Id, V);
   end Set_Non_Binary_Modulus;

   procedure Set_Non_Limited_View (Id : E; V : E) is
   begin
      pragma Assert (Ekind (Id) in Incomplete_Kind);
      Set_Node17 (Id, V);
   end Set_Non_Limited_View;

   procedure Set_Nonzero_Is_True (Id : E; V : B := True) is
   begin
      pragma Assert
        (Root_Type (Id) = Standard_Boolean
          and then Ekind (Id) = E_Enumeration_Type);
      Set_Flag162 (Id, V);
   end Set_Nonzero_Is_True;

   procedure Set_Normalized_First_Bit (Id : E; V : U) is
   begin
      pragma Assert (Ekind_In (Id, E_Component, E_Discriminant));
      Set_Uint8 (Id, V);
   end Set_Normalized_First_Bit;

   procedure Set_Normalized_Position (Id : E; V : U) is
   begin
      pragma Assert (Ekind_In (Id, E_Component, E_Discriminant));
      Set_Uint14 (Id, V);
   end Set_Normalized_Position;

   procedure Set_Normalized_Position_Max (Id : E; V : U) is
   begin
      pragma Assert (Ekind_In (Id, E_Component, E_Discriminant));
      Set_Uint10 (Id, V);
   end Set_Normalized_Position_Max;

   procedure Set_OK_To_Rename (Id : E; V : B := True) is
   begin
      pragma Assert (Ekind (Id) = E_Variable);
      Set_Flag247 (Id, V);
   end Set_OK_To_Rename;

   procedure Set_OK_To_Reorder_Components (Id : E; V : B := True) is
   begin
      pragma Assert
        (Is_Record_Type (Id) and then Is_Base_Type (Id));
      Set_Flag239 (Id, V);
   end Set_OK_To_Reorder_Components;

   procedure Set_Optimize_Alignment_Space (Id : E; V : B := True) is
   begin
      pragma Assert
        (Is_Type (Id) or else Ekind_In (Id, E_Constant, E_Variable));
      Set_Flag241 (Id, V);
   end Set_Optimize_Alignment_Space;

   procedure Set_Optimize_Alignment_Time (Id : E; V : B := True) is
   begin
      pragma Assert
        (Is_Type (Id) or else Ekind_In (Id, E_Constant, E_Variable));
      Set_Flag242 (Id, V);
   end Set_Optimize_Alignment_Time;

   procedure Set_Original_Access_Type (Id : E; V : E) is
   begin
      pragma Assert (Ekind (Id) = E_Access_Subprogram_Type);
      Set_Node26 (Id, V);
   end Set_Original_Access_Type;

   procedure Set_Original_Array_Type (Id : E; V : E) is
   begin
      pragma Assert (Is_Array_Type (Id) or else Is_Modular_Integer_Type (Id));
      Set_Node21 (Id, V);
   end Set_Original_Array_Type;

   procedure Set_Original_Record_Component (Id : E; V : E) is
   begin
      pragma Assert (Ekind_In (Id, E_Void, E_Component, E_Discriminant));
      Set_Node22 (Id, V);
   end Set_Original_Record_Component;

   procedure Set_Overlays_Constant (Id : E; V : B := True) is
   begin
      Set_Flag243 (Id, V);
   end Set_Overlays_Constant;

   procedure Set_Overridden_Operation (Id : E; V : E) is
   begin
      Set_Node26 (Id, V);
   end Set_Overridden_Operation;

   procedure Set_Package_Instantiation (Id : E; V : N) is
   begin
      pragma Assert (Ekind_In (Id, E_Void, E_Generic_Package, E_Package));
      Set_Node26 (Id, V);
   end Set_Package_Instantiation;

   procedure Set_Packed_Array_Type (Id : E; V : E) is
   begin
      pragma Assert (Is_Array_Type (Id));
      Set_Node23 (Id, V);
   end Set_Packed_Array_Type;

   procedure Set_Parent_Subtype (Id : E; V : E) is
   begin
      pragma Assert (Ekind (Id) = E_Record_Type);
      Set_Node19 (Id, V);
   end Set_Parent_Subtype;

   procedure Set_Postcondition_Proc (Id : E; V : E) is
   begin
      pragma Assert (Ekind (Id) = E_Procedure);
      Set_Node8 (Id, V);
   end Set_Postcondition_Proc;

   procedure Set_PPC_Wrapper (Id : E; V : E) is
   begin
      pragma Assert (Ekind_In (Id, E_Entry, E_Entry_Family));
      Set_Node25 (Id, V);
   end Set_PPC_Wrapper;

   procedure Set_Direct_Primitive_Operations (Id : E; V : L) is
   begin
      pragma Assert (Is_Tagged_Type (Id));
      Set_Elist10 (Id, V);
   end Set_Direct_Primitive_Operations;

   procedure Set_Prival (Id : E; V : E) is
   begin
      pragma Assert (Is_Protected_Component (Id));
      Set_Node17 (Id, V);
   end Set_Prival;

   procedure Set_Prival_Link (Id : E; V : E) is
   begin
      pragma Assert (Ekind_In (Id, E_Constant, E_Variable));
      Set_Node20 (Id, V);
   end Set_Prival_Link;

   procedure Set_Private_Dependents (Id : E; V : L) is
   begin
      pragma Assert (Is_Incomplete_Or_Private_Type (Id));
      Set_Elist18 (Id, V);
   end Set_Private_Dependents;

   procedure Set_Private_View (Id : E; V : N) is
   begin
      pragma Assert (Is_Private_Type (Id));
      Set_Node22 (Id, V);
   end Set_Private_View;

   procedure Set_Protected_Body_Subprogram (Id : E; V : E) is
   begin
      pragma Assert (Is_Subprogram (Id) or else Is_Entry (Id));
      Set_Node11 (Id, V);
   end Set_Protected_Body_Subprogram;

   procedure Set_Protected_Formal (Id : E; V : E) is
   begin
      pragma Assert (Is_Formal (Id));
      Set_Node22 (Id, V);
   end Set_Protected_Formal;

   procedure Set_Protection_Object (Id : E; V : E) is
   begin
      pragma Assert (Ekind_In (Id, E_Entry,
                                   E_Entry_Family,
                                   E_Function,
                                   E_Procedure));
      Set_Node23 (Id, V);
   end Set_Protection_Object;

   procedure Set_Reachable (Id : E; V : B := True) is
   begin
      Set_Flag49 (Id, V);
   end Set_Reachable;

   procedure Set_Referenced (Id : E; V : B := True) is
   begin
      Set_Flag156 (Id, V);
   end Set_Referenced;

   procedure Set_Referenced_As_LHS (Id : E; V : B := True) is
   begin
      Set_Flag36 (Id, V);
   end Set_Referenced_As_LHS;

   procedure Set_Referenced_As_Out_Parameter (Id : E; V : B := True) is
   begin
      Set_Flag227 (Id, V);
   end Set_Referenced_As_Out_Parameter;

   procedure Set_Register_Exception_Call (Id : E; V : N) is
   begin
      pragma Assert (Ekind (Id) = E_Exception);
      Set_Node20 (Id, V);
   end Set_Register_Exception_Call;

   procedure Set_Related_Array_Object (Id : E; V : E) is
   begin
      pragma Assert (Is_Array_Type (Id));
      Set_Node25 (Id, V);
   end Set_Related_Array_Object;

   procedure Set_Related_Expression (Id : E; V : N) is
   begin
      pragma Assert (Ekind (Id) in Type_Kind
                       or else Ekind_In (Id, E_Constant, E_Variable, E_Void));
      Set_Node24 (Id, V);
   end Set_Related_Expression;

   procedure Set_Related_Instance (Id : E; V : E) is
   begin
      pragma Assert (Ekind_In (Id, E_Package, E_Package_Body));
      Set_Node15 (Id, V);
   end Set_Related_Instance;

   procedure Set_Related_Type (Id : E; V : E) is
   begin
      pragma Assert (Ekind_In (Id, E_Component, E_Constant, E_Variable));
      Set_Node27 (Id, V);
   end Set_Related_Type;

   procedure Set_Relative_Deadline_Variable (Id : E; V : E) is
   begin
      pragma Assert (Is_Task_Type (Id) and then Is_Base_Type (Id));
      Set_Node26 (Id, V);
   end Set_Relative_Deadline_Variable;

   procedure Set_Renamed_Entity (Id : E; V : N) is
   begin
      Set_Node18 (Id, V);
   end Set_Renamed_Entity;

   procedure Set_Renamed_In_Spec (Id : E; V : B := True) is
   begin
      pragma Assert (Ekind (Id) = E_Package);
      Set_Flag231 (Id, V);
   end Set_Renamed_In_Spec;

   procedure Set_Renamed_Object (Id : E; V : N) is
   begin
      Set_Node18 (Id, V);
   end Set_Renamed_Object;

   procedure Set_Renaming_Map (Id : E; V : U) is
   begin
      Set_Uint9 (Id, V);
   end Set_Renaming_Map;

   procedure Set_Requires_Overriding (Id : E; V : B := True) is
   begin
      pragma Assert (Is_Overloadable (Id));
      Set_Flag213 (Id, V);
   end Set_Requires_Overriding;

   procedure Set_Return_Present (Id : E; V : B := True) is
   begin
      Set_Flag54 (Id, V);
   end Set_Return_Present;

   procedure Set_Return_Applies_To (Id : E; V : N) is
   begin
      Set_Node8 (Id, V);
   end Set_Return_Applies_To;

   procedure Set_Returns_By_Ref (Id : E; V : B := True) is
   begin
      Set_Flag90 (Id, V);
   end Set_Returns_By_Ref;

   procedure Set_Reverse_Bit_Order (Id : E; V : B := True) is
   begin
      pragma Assert
        (Is_Record_Type (Id) and then Is_Base_Type (Id));
      Set_Flag164 (Id, V);
   end Set_Reverse_Bit_Order;

<<<<<<< HEAD
=======
   procedure Set_Reverse_Storage_Order (Id : E; V : B := True) is
   begin
      pragma Assert
        (Is_Base_Type (Id)
           and then (Is_Record_Type (Id) or else Is_Array_Type (Id)));
      Set_Flag93 (Id, V);
   end Set_Reverse_Storage_Order;

>>>>>>> 747e4b8f
   procedure Set_RM_Size (Id : E; V : U) is
   begin
      pragma Assert (Is_Type (Id));
      Set_Uint13 (Id, V);
   end Set_RM_Size;

   procedure Set_Scalar_Range (Id : E; V : N) is
   begin
      Set_Node20 (Id, V);
   end Set_Scalar_Range;

   procedure Set_Scale_Value (Id : E; V : U) is
   begin
      Set_Uint15 (Id, V);
   end Set_Scale_Value;

   procedure Set_Scope_Depth_Value (Id : E; V : U) is
   begin
      pragma Assert (not Is_Record_Type (Id));
      Set_Uint22 (Id, V);
   end Set_Scope_Depth_Value;

   procedure Set_Sec_Stack_Needed_For_Return (Id : E; V : B := True) is
   begin
      Set_Flag167 (Id, V);
   end Set_Sec_Stack_Needed_For_Return;

   procedure Set_Shadow_Entities (Id : E; V : S) is
   begin
      pragma Assert (Ekind_In (Id, E_Package, E_Generic_Package));
      Set_List14 (Id, V);
   end Set_Shadow_Entities;

   procedure Set_Shared_Var_Procs_Instance (Id : E; V : E) is
   begin
      pragma Assert (Ekind (Id) = E_Variable);
      Set_Node22 (Id, V);
   end Set_Shared_Var_Procs_Instance;

   procedure Set_Size_Check_Code (Id : E; V : N) is
   begin
      pragma Assert (Ekind_In (Id, E_Constant, E_Variable));
      Set_Node19 (Id, V);
   end Set_Size_Check_Code;

   procedure Set_Size_Depends_On_Discriminant (Id : E; V : B := True) is
   begin
      Set_Flag177 (Id, V);
   end Set_Size_Depends_On_Discriminant;

   procedure Set_Size_Known_At_Compile_Time (Id : E; V : B := True) is
   begin
      Set_Flag92 (Id, V);
   end Set_Size_Known_At_Compile_Time;

   procedure Set_Small_Value (Id : E; V : R) is
   begin
      pragma Assert (Is_Fixed_Point_Type (Id));
      Set_Ureal21 (Id, V);
   end Set_Small_Value;

   procedure Set_Spec_Entity (Id : E; V : E) is
   begin
      pragma Assert (Ekind (Id) = E_Package_Body or else Is_Formal (Id));
      Set_Node19 (Id, V);
   end Set_Spec_Entity;

   procedure Set_Static_Predicate (Id : E; V : S) is
   begin
      pragma Assert
        (Ekind_In (Id, E_Enumeration_Subtype,
                       E_Modular_Integer_Subtype,
                       E_Signed_Integer_Subtype)
          and then Has_Predicates (Id));
      Set_List25 (Id, V);
   end Set_Static_Predicate;

   procedure Set_Status_Flag_Or_Transient_Decl (Id : E; V : E) is
   begin
      pragma Assert (Ekind_In (Id, E_Constant, E_Variable));
      Set_Node15 (Id, V);
   end Set_Status_Flag_Or_Transient_Decl;

   procedure Set_Storage_Size_Variable (Id : E; V : E) is
   begin
      pragma Assert (Is_Access_Type (Id) or else Is_Task_Type (Id));
      pragma Assert (Id = Base_Type (Id));
      Set_Node15 (Id, V);
   end Set_Storage_Size_Variable;

   procedure Set_Static_Elaboration_Desired (Id : E; V : B) is
   begin
      pragma Assert (Ekind (Id) = E_Package);
      Set_Flag77 (Id, V);
   end Set_Static_Elaboration_Desired;

   procedure Set_Static_Initialization (Id : E; V : N) is
   begin
      pragma Assert
        (Ekind (Id) = E_Procedure and then not Is_Dispatching_Operation (Id));
      Set_Node26 (Id, V);
   end Set_Static_Initialization;

   procedure Set_Stored_Constraint (Id : E; V : L) is
   begin
      pragma Assert (Nkind (Id) in N_Entity);
      Set_Elist23 (Id, V);
   end Set_Stored_Constraint;

   procedure Set_Strict_Alignment (Id : E; V : B := True) is
   begin
      pragma Assert (Id = Base_Type (Id));
      Set_Flag145 (Id, V);
   end Set_Strict_Alignment;

   procedure Set_String_Literal_Length (Id : E; V : U) is
   begin
      pragma Assert (Ekind (Id) = E_String_Literal_Subtype);
      Set_Uint16 (Id, V);
   end Set_String_Literal_Length;

   procedure Set_String_Literal_Low_Bound (Id : E; V : N) is
   begin
      pragma Assert (Ekind (Id) = E_String_Literal_Subtype);
      Set_Node15 (Id, V);
   end Set_String_Literal_Low_Bound;

   procedure Set_Subprograms_For_Type (Id : E; V : E) is
   begin
      pragma Assert (Is_Type (Id) or else Is_Subprogram (Id));
      Set_Node29 (Id, V);
   end Set_Subprograms_For_Type;

   procedure Set_Suppress_Elaboration_Warnings (Id : E; V : B := True) is
   begin
      Set_Flag148 (Id, V);
   end Set_Suppress_Elaboration_Warnings;

   procedure Set_Suppress_Initialization (Id : E; V : B := True) is
   begin
      pragma Assert (Is_Type (Id));
      Set_Flag105 (Id, V);
   end Set_Suppress_Initialization;

   procedure Set_Suppress_Style_Checks (Id : E; V : B := True) is
   begin
      Set_Flag165 (Id, V);
   end Set_Suppress_Style_Checks;

   procedure Set_Suppress_Value_Tracking_On_Call (Id : E; V : B := True) is
   begin
      Set_Flag217 (Id, V);
   end Set_Suppress_Value_Tracking_On_Call;

   procedure Set_Task_Body_Procedure (Id : E; V : N) is
   begin
      pragma Assert (Ekind (Id) in Task_Kind);
      Set_Node25 (Id, V);
   end Set_Task_Body_Procedure;

   procedure Set_Treat_As_Volatile (Id : E; V : B := True) is
   begin
      Set_Flag41 (Id, V);
   end Set_Treat_As_Volatile;

   procedure Set_Underlying_Full_View (Id : E; V : E) is
   begin
      pragma Assert (Ekind (Id) in Private_Kind);
      Set_Node19 (Id, V);
   end Set_Underlying_Full_View;

   procedure Set_Underlying_Record_View (Id : E; V : E) is
   begin
      pragma Assert (Ekind (Id) = E_Record_Type);
      Set_Node28 (Id, V);
   end Set_Underlying_Record_View;

   procedure Set_Universal_Aliasing (Id : E; V : B := True) is
   begin
      pragma Assert (Is_Type (Id) and then Is_Base_Type (Id));
      Set_Flag216 (Id, V);
   end Set_Universal_Aliasing;

   procedure Set_Unset_Reference (Id : E; V : N) is
   begin
      Set_Node16 (Id, V);
   end Set_Unset_Reference;

   procedure Set_Used_As_Generic_Actual (Id : E; V : B := True) is
   begin
      Set_Flag222 (Id, V);
   end Set_Used_As_Generic_Actual;

   procedure Set_Uses_Lock_Free (Id : E; V : B := True) is
   begin
      pragma Assert (Ekind (Id) = E_Protected_Type);
      Set_Flag188 (Id, V);
   end Set_Uses_Lock_Free;

   procedure Set_Uses_Sec_Stack (Id : E; V : B := True) is
   begin
      Set_Flag95 (Id, V);
   end Set_Uses_Sec_Stack;

   procedure Set_Warnings_Off (Id : E; V : B := True) is
   begin
      Set_Flag96 (Id, V);
   end Set_Warnings_Off;

   procedure Set_Warnings_Off_Used (Id : E; V : B := True) is
   begin
      Set_Flag236 (Id, V);
   end Set_Warnings_Off_Used;

   procedure Set_Warnings_Off_Used_Unmodified (Id : E; V : B := True) is
   begin
      Set_Flag237 (Id, V);
   end Set_Warnings_Off_Used_Unmodified;

   procedure Set_Warnings_Off_Used_Unreferenced (Id : E; V : B := True) is
   begin
      Set_Flag238 (Id, V);
   end Set_Warnings_Off_Used_Unreferenced;

   procedure Set_Was_Hidden (Id : E; V : B := True) is
   begin
      Set_Flag196 (Id, V);
   end Set_Was_Hidden;

   procedure Set_Wrapped_Entity (Id : E; V : E) is
   begin
      pragma Assert (Ekind_In (Id, E_Function, E_Procedure)
                       and then Is_Primitive_Wrapper (Id));
      Set_Node27 (Id, V);
   end Set_Wrapped_Entity;

   -----------------------------------
   -- Field Initialization Routines --
   -----------------------------------

   procedure Init_Alignment (Id : E) is
   begin
      Set_Uint14 (Id, Uint_0);
   end Init_Alignment;

   procedure Init_Alignment (Id : E; V : Int) is
   begin
      Set_Uint14 (Id, UI_From_Int (V));
   end Init_Alignment;

   procedure Init_Component_Bit_Offset (Id : E) is
   begin
      Set_Uint11 (Id, No_Uint);
   end Init_Component_Bit_Offset;

   procedure Init_Component_Bit_Offset (Id : E; V : Int) is
   begin
      Set_Uint11 (Id, UI_From_Int (V));
   end Init_Component_Bit_Offset;

   procedure Init_Component_Size (Id : E) is
   begin
      Set_Uint22 (Id, Uint_0);
   end Init_Component_Size;

   procedure Init_Component_Size (Id : E; V : Int) is
   begin
      Set_Uint22 (Id, UI_From_Int (V));
   end Init_Component_Size;

   procedure Init_Digits_Value (Id : E) is
   begin
      Set_Uint17 (Id, Uint_0);
   end Init_Digits_Value;

   procedure Init_Digits_Value (Id : E; V : Int) is
   begin
      Set_Uint17 (Id, UI_From_Int (V));
   end Init_Digits_Value;

   procedure Init_Esize (Id : E) is
   begin
      Set_Uint12 (Id, Uint_0);
   end Init_Esize;

   procedure Init_Esize (Id : E; V : Int) is
   begin
      Set_Uint12 (Id, UI_From_Int (V));
   end Init_Esize;

   procedure Init_Normalized_First_Bit (Id : E) is
   begin
      Set_Uint8 (Id, No_Uint);
   end Init_Normalized_First_Bit;

   procedure Init_Normalized_First_Bit (Id : E; V : Int) is
   begin
      Set_Uint8 (Id, UI_From_Int (V));
   end Init_Normalized_First_Bit;

   procedure Init_Normalized_Position (Id : E) is
   begin
      Set_Uint14 (Id, No_Uint);
   end Init_Normalized_Position;

   procedure Init_Normalized_Position (Id : E; V : Int) is
   begin
      Set_Uint14 (Id, UI_From_Int (V));
   end Init_Normalized_Position;

   procedure Init_Normalized_Position_Max (Id : E) is
   begin
      Set_Uint10 (Id, No_Uint);
   end Init_Normalized_Position_Max;

   procedure Init_Normalized_Position_Max (Id : E; V : Int) is
   begin
      Set_Uint10 (Id, UI_From_Int (V));
   end Init_Normalized_Position_Max;

   procedure Init_RM_Size (Id : E) is
   begin
      Set_Uint13 (Id, Uint_0);
   end Init_RM_Size;

   procedure Init_RM_Size (Id : E; V : Int) is
   begin
      Set_Uint13 (Id, UI_From_Int (V));
   end Init_RM_Size;

   -----------------------------
   -- Init_Component_Location --
   -----------------------------

   procedure Init_Component_Location (Id : E) is
   begin
      Set_Uint8  (Id, No_Uint);  -- Normalized_First_Bit
      Set_Uint10 (Id, No_Uint);  -- Normalized_Position_Max
      Set_Uint11 (Id, No_Uint);  -- Component_Bit_Offset
      Set_Uint12 (Id, Uint_0);   -- Esize
      Set_Uint14 (Id, No_Uint);  -- Normalized_Position
   end Init_Component_Location;

   ----------------------------
   -- Init_Object_Size_Align --
   ----------------------------

   procedure Init_Object_Size_Align (Id : E) is
   begin
      Set_Uint12 (Id, Uint_0);  -- Esize
      Set_Uint14 (Id, Uint_0);  -- Alignment
   end Init_Object_Size_Align;

   ---------------
   -- Init_Size --
   ---------------

   procedure Init_Size (Id : E; V : Int) is
   begin
      pragma Assert (not Is_Object (Id));
      Set_Uint12 (Id, UI_From_Int (V));  -- Esize
      Set_Uint13 (Id, UI_From_Int (V));  -- RM_Size
   end Init_Size;

   ---------------------
   -- Init_Size_Align --
   ---------------------

   procedure Init_Size_Align (Id : E) is
   begin
      pragma Assert (not Is_Object (Id));
      Set_Uint12 (Id, Uint_0);  -- Esize
      Set_Uint13 (Id, Uint_0);  -- RM_Size
      Set_Uint14 (Id, Uint_0);  -- Alignment
   end Init_Size_Align;

   ----------------------------------------------
   -- Type Representation Attribute Predicates --
   ----------------------------------------------

   function Known_Alignment                       (E : Entity_Id) return B is
   begin
      return Uint14 (E) /= Uint_0
        and then Uint14 (E) /= No_Uint;
   end Known_Alignment;

   function Known_Component_Bit_Offset            (E : Entity_Id) return B is
   begin
      return Uint11 (E) /= No_Uint;
   end Known_Component_Bit_Offset;

   function Known_Component_Size                  (E : Entity_Id) return B is
   begin
      return Uint22 (Base_Type (E)) /= Uint_0
        and then Uint22 (Base_Type (E)) /= No_Uint;
   end Known_Component_Size;

   function Known_Esize                           (E : Entity_Id) return B is
   begin
      return Uint12 (E) /= Uint_0
        and then Uint12 (E) /= No_Uint;
   end Known_Esize;

   function Known_Normalized_First_Bit            (E : Entity_Id) return B is
   begin
      return Uint8 (E) /= No_Uint;
   end Known_Normalized_First_Bit;

   function Known_Normalized_Position             (E : Entity_Id) return B is
   begin
      return Uint14 (E) /= No_Uint;
   end Known_Normalized_Position;

   function Known_Normalized_Position_Max         (E : Entity_Id) return B is
   begin
      return Uint10 (E) /= No_Uint;
   end Known_Normalized_Position_Max;

   function Known_RM_Size                         (E : Entity_Id) return B is
   begin
      return Uint13 (E) /= No_Uint
        and then (Uint13 (E) /= Uint_0
                    or else Is_Discrete_Type (E)
                    or else Is_Fixed_Point_Type (E));
   end Known_RM_Size;

   function Known_Static_Component_Bit_Offset     (E : Entity_Id) return B is
   begin
      return Uint11 (E) /= No_Uint
        and then Uint11 (E) >= Uint_0;
   end Known_Static_Component_Bit_Offset;

   function Known_Static_Component_Size           (E : Entity_Id) return B is
   begin
      return Uint22 (Base_Type (E)) > Uint_0;
   end Known_Static_Component_Size;

   function Known_Static_Esize                    (E : Entity_Id) return B is
   begin
      return Uint12 (E) > Uint_0
        and then not Is_Generic_Type (E);
   end Known_Static_Esize;

   function Known_Static_Normalized_First_Bit     (E : Entity_Id) return B is
   begin
      return Uint8 (E) /= No_Uint
        and then Uint8 (E) >= Uint_0;
   end Known_Static_Normalized_First_Bit;

   function Known_Static_Normalized_Position      (E : Entity_Id) return B is
   begin
      return Uint14 (E) /= No_Uint
        and then Uint14 (E) >= Uint_0;
   end Known_Static_Normalized_Position;

   function Known_Static_Normalized_Position_Max  (E : Entity_Id) return B is
   begin
      return Uint10 (E) /= No_Uint
        and then Uint10 (E) >= Uint_0;
   end Known_Static_Normalized_Position_Max;

   function Known_Static_RM_Size                  (E : Entity_Id) return B is
   begin
      return (Uint13 (E) > Uint_0
                or else Is_Discrete_Type (E)
                or else Is_Fixed_Point_Type (E))
        and then not Is_Generic_Type (E);
   end Known_Static_RM_Size;

   function Unknown_Alignment                     (E : Entity_Id) return B is
   begin
      return Uint14 (E) = Uint_0
        or else Uint14 (E) = No_Uint;
   end Unknown_Alignment;

   function Unknown_Component_Bit_Offset          (E : Entity_Id) return B is
   begin
      return Uint11 (E) = No_Uint;
   end Unknown_Component_Bit_Offset;

   function Unknown_Component_Size                (E : Entity_Id) return B is
   begin
      return Uint22 (Base_Type (E)) = Uint_0
               or else
             Uint22 (Base_Type (E)) = No_Uint;
   end Unknown_Component_Size;

   function Unknown_Esize                         (E : Entity_Id) return B is
   begin
      return Uint12 (E) = No_Uint
               or else
             Uint12 (E) = Uint_0;
   end Unknown_Esize;

   function Unknown_Normalized_First_Bit          (E : Entity_Id) return B is
   begin
      return Uint8 (E) = No_Uint;
   end Unknown_Normalized_First_Bit;

   function Unknown_Normalized_Position           (E : Entity_Id) return B is
   begin
      return Uint14 (E) = No_Uint;
   end Unknown_Normalized_Position;

   function Unknown_Normalized_Position_Max       (E : Entity_Id) return B is
   begin
      return Uint10 (E) = No_Uint;
   end Unknown_Normalized_Position_Max;

   function Unknown_RM_Size                       (E : Entity_Id) return B is
   begin
      return (Uint13 (E) = Uint_0
                and then not Is_Discrete_Type (E)
                and then not Is_Fixed_Point_Type (E))
        or else Uint13 (E) = No_Uint;
   end Unknown_RM_Size;

   --------------------
   -- Address_Clause --
   --------------------

   function Address_Clause (Id : E) return N is
   begin
      return Rep_Clause (Id, Name_Address);
   end Address_Clause;

   ---------------
   -- Aft_Value --
   ---------------

   function Aft_Value (Id : E) return U is
      Result    : Nat := 1;
      Delta_Val : Ureal := Delta_Value (Id);
   begin
      while Delta_Val < Ureal_Tenth loop
         Delta_Val := Delta_Val * Ureal_10;
         Result := Result + 1;
      end loop;

      return UI_From_Int (Result);
   end Aft_Value;

   ----------------------
   -- Alignment_Clause --
   ----------------------

   function Alignment_Clause (Id : E) return N is
   begin
      return Rep_Clause (Id, Name_Alignment);
   end Alignment_Clause;

   -------------------
   -- Append_Entity --
   -------------------

   procedure Append_Entity (Id : Entity_Id; V : Entity_Id) is
   begin
      if Last_Entity (V) = Empty then
         Set_First_Entity (Id => V, V => Id);
      else
         Set_Next_Entity (Last_Entity (V), Id);
      end if;

      Set_Next_Entity (Id, Empty);
      Set_Scope (Id, V);
      Set_Last_Entity (Id => V, V => Id);
   end Append_Entity;

   ---------------
   -- Base_Type --
   ---------------

   function Base_Type (Id : E) return E is
   begin
      if Is_Base_Type (Id) then
         return Id;
      else
         pragma Assert (Is_Type (Id));
         return Etype (Id);
      end if;
   end Base_Type;

   -------------------------
   -- Component_Alignment --
   -------------------------

   --  Component Alignment is encoded using two flags, Flag128/129 as
   --  follows. Note that both flags False = Align_Default, so that the
   --  default initialization of flags to False initializes component
   --  alignment to the default value as required.

   --     Flag128      Flag129      Value
   --     -------      -------      -----
   --      False        False       Calign_Default
   --      False        True        Calign_Component_Size
   --      True         False       Calign_Component_Size_4
   --      True         True        Calign_Storage_Unit

   function Component_Alignment (Id : E) return C is
      BT : constant Node_Id := Base_Type (Id);

   begin
      pragma Assert (Is_Array_Type (Id) or else Is_Record_Type (Id));

      if Flag128 (BT) then
         if Flag129 (BT) then
            return Calign_Storage_Unit;
         else
            return Calign_Component_Size_4;
         end if;

      else
         if Flag129 (BT) then
            return Calign_Component_Size;
         else
            return Calign_Default;
         end if;
      end if;
   end Component_Alignment;

   ----------------------
   -- Declaration_Node --
   ----------------------

   function Declaration_Node (Id : E) return N is
      P : Node_Id;

   begin
      if Ekind (Id) = E_Incomplete_Type
        and then Present (Full_View (Id))
      then
         P := Parent (Full_View (Id));
      else
         P := Parent (Id);
      end if;

      loop
         if Nkind (P) /= N_Selected_Component
           and then Nkind (P) /= N_Expanded_Name
           and then
             not (Nkind (P) = N_Defining_Program_Unit_Name
                   and then Is_Child_Unit (Id))
         then
            return P;
         else
            P := Parent (P);
         end if;
      end loop;
   end Declaration_Node;

   ---------------------
   -- Designated_Type --
   ---------------------

   function Designated_Type (Id : E) return E is
      Desig_Type : E;

   begin
      Desig_Type := Directly_Designated_Type (Id);

      if Ekind (Desig_Type) = E_Incomplete_Type
        and then Present (Full_View (Desig_Type))
      then
         return Full_View (Desig_Type);

      elsif Is_Class_Wide_Type (Desig_Type)
        and then Ekind (Etype (Desig_Type)) = E_Incomplete_Type
        and then Present (Full_View (Etype (Desig_Type)))
        and then Present (Class_Wide_Type (Full_View (Etype (Desig_Type))))
      then
         return Class_Wide_Type (Full_View (Etype (Desig_Type)));

      else
         return Desig_Type;
      end if;
   end Designated_Type;

   ----------------------
   -- Entry_Index_Type --
   ----------------------

   function Entry_Index_Type (Id : E) return N is
   begin
      pragma Assert (Ekind (Id) = E_Entry_Family);
      return Etype (Discrete_Subtype_Definition (Parent (Id)));
   end Entry_Index_Type;

   ---------------------
   -- First_Component --
   ---------------------

   function First_Component (Id : E) return E is
      Comp_Id : E;

   begin
      pragma Assert
        (Is_Record_Type (Id) or else Is_Incomplete_Or_Private_Type (Id));

      Comp_Id := First_Entity (Id);
      while Present (Comp_Id) loop
         exit when Ekind (Comp_Id) = E_Component;
         Comp_Id := Next_Entity (Comp_Id);
      end loop;

      return Comp_Id;
   end First_Component;

   -------------------------------------
   -- First_Component_Or_Discriminant --
   -------------------------------------

   function First_Component_Or_Discriminant (Id : E) return E is
      Comp_Id : E;

   begin
      pragma Assert
        (Is_Record_Type (Id)
         or else Is_Incomplete_Or_Private_Type (Id)
         or else Has_Discriminants (Id));

      Comp_Id := First_Entity (Id);
      while Present (Comp_Id) loop
         exit when Ekind (Comp_Id) = E_Component
                     or else
                   Ekind (Comp_Id) = E_Discriminant;
         Comp_Id := Next_Entity (Comp_Id);
      end loop;

      return Comp_Id;
   end First_Component_Or_Discriminant;

   ------------------
   -- First_Formal --
   ------------------

   function First_Formal (Id : E) return E is
      Formal : E;

   begin
      pragma Assert
        (Is_Overloadable (Id)
           or else Ekind_In (Id, E_Entry_Family,
                                 E_Subprogram_Body,
                                 E_Subprogram_Type));

      if Ekind (Id) = E_Enumeration_Literal then
         return Empty;

      else
         Formal := First_Entity (Id);

         if Present (Formal) and then Is_Formal (Formal) then
            return Formal;
         else
            return Empty;
         end if;
      end if;
   end First_Formal;

   ------------------------------
   -- First_Formal_With_Extras --
   ------------------------------

   function First_Formal_With_Extras (Id : E) return E is
      Formal : E;

   begin
      pragma Assert
        (Is_Overloadable (Id)
           or else Ekind_In (Id, E_Entry_Family,
                                 E_Subprogram_Body,
                                 E_Subprogram_Type));

      if Ekind (Id) = E_Enumeration_Literal then
         return Empty;

      else
         Formal := First_Entity (Id);

         if Present (Formal) and then Is_Formal (Formal) then
            return Formal;
         else
            return Extra_Formals (Id);  -- Empty if no extra formals
         end if;
      end if;
   end First_Formal_With_Extras;

   -------------------------------------
   -- Get_Attribute_Definition_Clause --
   -------------------------------------

   function Get_Attribute_Definition_Clause
     (E  : Entity_Id;
      Id : Attribute_Id) return Node_Id
   is
      N : Node_Id;

   begin
      N := First_Rep_Item (E);
      while Present (N) loop
         if Nkind (N) = N_Attribute_Definition_Clause
           and then Get_Attribute_Id (Chars (N)) = Id
         then
            return N;
         else
            Next_Rep_Item (N);
         end if;
      end loop;

      return Empty;
   end Get_Attribute_Definition_Clause;

   -------------------
   -- Get_Full_View --
   -------------------

   function Get_Full_View (T : Entity_Id) return Entity_Id is
   begin
      if Ekind (T) = E_Incomplete_Type and then Present (Full_View (T)) then
         return Full_View (T);

      elsif Is_Class_Wide_Type (T)
        and then Ekind (Root_Type (T)) = E_Incomplete_Type
        and then Present (Full_View (Root_Type (T)))
      then
         return Class_Wide_Type (Full_View (Root_Type (T)));

      else
         return T;
      end if;
   end Get_Full_View;

   --------------------------------------
   -- Get_Record_Representation_Clause --
   --------------------------------------

   function Get_Record_Representation_Clause (E : Entity_Id) return Node_Id is
      N : Node_Id;

   begin
      N := First_Rep_Item (E);
      while Present (N) loop
         if Nkind (N) = N_Record_Representation_Clause then
            return N;
         end if;

         Next_Rep_Item (N);
      end loop;

      return Empty;
   end Get_Record_Representation_Clause;

   ------------------------
   -- Has_Attach_Handler --
   ------------------------

   function Has_Attach_Handler (Id : E) return B is
      Ritem : Node_Id;

   begin
      pragma Assert (Is_Protected_Type (Id));

      Ritem := First_Rep_Item (Id);
      while Present (Ritem) loop
         if Nkind (Ritem) = N_Pragma
           and then Pragma_Name (Ritem) = Name_Attach_Handler
         then
            return True;
         else
            Next_Rep_Item (Ritem);
         end if;
      end loop;

      return False;
   end Has_Attach_Handler;

   -----------------
   -- Has_Entries --
   -----------------

   function Has_Entries (Id : E) return B is
      Ent : Entity_Id;

   begin
      pragma Assert (Is_Concurrent_Type (Id));

      Ent := First_Entity (Id);
      while Present (Ent) loop
         if Is_Entry (Ent) then
            return True;
         end if;

         Ent := Next_Entity (Ent);
      end loop;

      return False;
   end Has_Entries;

   ----------------------------
   -- Has_Foreign_Convention --
   ----------------------------

   function Has_Foreign_Convention (Id : E) return B is
   begin
      --  While regular Intrinsics such as the Standard operators fit in the
      --  "Ada" convention, those with an Interface_Name materialize GCC
      --  builtin imports for which Ada special treatments shouldn't apply.

      return Convention (Id) in Foreign_Convention
        or else (Convention (Id) = Convention_Intrinsic
                   and then Present (Interface_Name (Id)));
   end Has_Foreign_Convention;

   ---------------------------
   -- Has_Interrupt_Handler --
   ---------------------------

   function Has_Interrupt_Handler (Id : E) return B is
      Ritem : Node_Id;

   begin
      pragma Assert (Is_Protected_Type (Id));

      Ritem := First_Rep_Item (Id);
      while Present (Ritem) loop
         if Nkind (Ritem) = N_Pragma
           and then Pragma_Name (Ritem) = Name_Interrupt_Handler
         then
            return True;
         else
            Next_Rep_Item (Ritem);
         end if;
      end loop;

      return False;
   end Has_Interrupt_Handler;

   --------------------
   -- Has_Unmodified --
   --------------------

   function Has_Unmodified (E : Entity_Id) return Boolean is
   begin
      if Has_Pragma_Unmodified (E) then
         return True;
      elsif Warnings_Off (E) then
         Set_Warnings_Off_Used_Unmodified (E);
         return True;
      else
         return False;
      end if;
   end Has_Unmodified;

   ---------------------
   -- Has_Unreferenced --
   ---------------------

   function Has_Unreferenced (E : Entity_Id) return Boolean is
   begin
      if Has_Pragma_Unreferenced (E) then
         return True;
      elsif Warnings_Off (E) then
         Set_Warnings_Off_Used_Unreferenced (E);
         return True;
      else
         return False;
      end if;
   end Has_Unreferenced;

   ----------------------
   -- Has_Warnings_Off --
   ----------------------

   function Has_Warnings_Off (E : Entity_Id) return Boolean is
   begin
      if Warnings_Off (E) then
         Set_Warnings_Off_Used (E);
         return True;
      else
         return False;
      end if;
   end Has_Warnings_Off;

   ------------------------------
   -- Implementation_Base_Type --
   ------------------------------

   function Implementation_Base_Type (Id : E) return E is
      Bastyp : Entity_Id;
      Imptyp : Entity_Id;

   begin
      Bastyp := Base_Type (Id);

      if Is_Incomplete_Or_Private_Type (Bastyp) then
         Imptyp := Underlying_Type (Bastyp);

         --  If we have an implementation type, then just return it,
         --  otherwise we return the Base_Type anyway. This can only
         --  happen in error situations and should avoid some error bombs.

         if Present (Imptyp) then
            return Base_Type (Imptyp);
         else
            return Bastyp;
         end if;

      else
         return Bastyp;
      end if;
   end Implementation_Base_Type;

   -------------------------
   -- Invariant_Procedure --
   -------------------------

   function Invariant_Procedure (Id : E) return E is
      S : Entity_Id;

   begin
      pragma Assert (Is_Type (Id) and then Has_Invariants (Id));

      if No (Subprograms_For_Type (Id)) then
         return Empty;

      else
         S := Subprograms_For_Type (Id);
         while Present (S) loop
            if Has_Invariants (S) then
               return S;
            else
               S := Subprograms_For_Type (S);
            end if;
         end loop;

         return Empty;
      end if;
   end Invariant_Procedure;

   ------------------
   -- Is_Base_Type --
   ------------------

   --  Global flag table allowing rapid computation of this function

   Entity_Is_Base_Type : constant array (Entity_Kind) of Boolean :=
     (E_Enumeration_Subtype          |
      E_Incomplete_Type              |
      E_Signed_Integer_Subtype       |
      E_Modular_Integer_Subtype      |
      E_Floating_Point_Subtype       |
      E_Ordinary_Fixed_Point_Subtype |
      E_Decimal_Fixed_Point_Subtype  |
      E_Array_Subtype                |
      E_String_Subtype               |
      E_Record_Subtype               |
      E_Private_Subtype              |
      E_Record_Subtype_With_Private  |
      E_Limited_Private_Subtype      |
      E_Access_Subtype               |
      E_Protected_Subtype            |
      E_Task_Subtype                 |
      E_String_Literal_Subtype       |
      E_Class_Wide_Subtype           => False,
      others                         => True);

   function Is_Base_Type (Id : E) return Boolean is
   begin
      return Entity_Is_Base_Type (Ekind (Id));
   end Is_Base_Type;

   ---------------------
   -- Is_Boolean_Type --
   ---------------------

   function Is_Boolean_Type (Id : E) return B is
   begin
      return Root_Type (Id) = Standard_Boolean;
   end Is_Boolean_Type;

   ------------------------
   -- Is_Constant_Object --
   ------------------------

   function Is_Constant_Object (Id : E) return B is
      K : constant Entity_Kind := Ekind (Id);
   begin
      return
        K = E_Constant or else K = E_In_Parameter or else K = E_Loop_Parameter;
   end Is_Constant_Object;

   --------------------
   -- Is_Discriminal --
   --------------------

   function Is_Discriminal (Id : E) return B is
   begin
      return (Ekind_In (Id, E_Constant, E_In_Parameter)
                and then Present (Discriminal_Link (Id)));
   end Is_Discriminal;

   ----------------------
   -- Is_Dynamic_Scope --
   ----------------------

   function Is_Dynamic_Scope (Id : E) return B is
   begin
      return
        Ekind (Id) = E_Block
          or else
        Ekind (Id) = E_Function
          or else
        Ekind (Id) = E_Procedure
          or else
        Ekind (Id) = E_Subprogram_Body
          or else
        Ekind (Id) = E_Task_Type
          or else
       (Ekind (Id) = E_Limited_Private_Type
         and then Present (Full_View (Id))
         and then Ekind (Full_View (Id)) = E_Task_Type)
          or else
        Ekind (Id) = E_Entry
          or else
        Ekind (Id) = E_Entry_Family
          or else
        Ekind (Id) = E_Return_Statement;
   end Is_Dynamic_Scope;

   --------------------
   -- Is_Entity_Name --
   --------------------

   function Is_Entity_Name (N : Node_Id) return Boolean is
      Kind : constant Node_Kind := Nkind (N);

   begin
      --  Identifiers, operator symbols, expanded names are entity names

      return Kind = N_Identifier
        or else Kind = N_Operator_Symbol
        or else Kind = N_Expanded_Name

      --  Attribute references are entity names if they refer to an entity.
      --  Note that we don't do this by testing for the presence of the
      --  Entity field in the N_Attribute_Reference node, since it may not
      --  have been set yet.

        or else (Kind = N_Attribute_Reference
                  and then Is_Entity_Attribute_Name (Attribute_Name (N)));
   end Is_Entity_Name;

   ------------------
   -- Is_Finalizer --
   ------------------

   function Is_Finalizer (Id : E) return B is
   begin
      return Ekind (Id) = E_Procedure
        and then Chars (Id) = Name_uFinalizer;
   end Is_Finalizer;

   -----------------------------------
   -- Is_Package_Or_Generic_Package --
   -----------------------------------

   function Is_Package_Or_Generic_Package (Id : E) return B is
   begin
      return
        Ekind (Id) = E_Package
          or else
        Ekind (Id) = E_Generic_Package;
   end Is_Package_Or_Generic_Package;

   ------------------------
   -- Predicate_Function --
   ------------------------

   function Predicate_Function (Id : E) return E is
      S : Entity_Id;

   begin
      pragma Assert (Is_Type (Id));

      if No (Subprograms_For_Type (Id)) then
         return Empty;

      else
         S := Subprograms_For_Type (Id);
         while Present (S) loop
            if Has_Predicates (S) then
               return S;
            else
               S := Subprograms_For_Type (S);
            end if;
         end loop;

         return Empty;
      end if;
   end Predicate_Function;

   ---------------
   -- Is_Prival --
   ---------------

   function Is_Prival (Id : E) return B is
   begin
      return (Ekind_In (Id, E_Constant, E_Variable)
                and then Present (Prival_Link (Id)));
   end Is_Prival;

   ----------------------------
   -- Is_Protected_Component --
   ----------------------------

   function Is_Protected_Component (Id : E) return B is
   begin
      return Ekind (Id) = E_Component
        and then Is_Protected_Type (Scope (Id));
   end Is_Protected_Component;

   ----------------------------
   -- Is_Protected_Interface --
   ----------------------------

   function Is_Protected_Interface (Id : E) return B is
      Typ : constant Entity_Id := Base_Type (Id);
   begin
      if not Is_Interface (Typ) then
         return False;
      elsif Is_Class_Wide_Type (Typ) then
         return Is_Protected_Interface (Etype (Typ));
      else
         return Protected_Present (Type_Definition (Parent (Typ)));
      end if;
   end Is_Protected_Interface;

   ------------------------------
   -- Is_Protected_Record_Type --
   ------------------------------

   function Is_Protected_Record_Type (Id : E) return B is
   begin
      return
        Is_Concurrent_Record_Type (Id)
          and then Is_Protected_Type (Corresponding_Concurrent_Type (Id));
   end Is_Protected_Record_Type;

   --------------------------------
   -- Is_Standard_Character_Type --
   --------------------------------

   function Is_Standard_Character_Type (Id : E) return B is
   begin
      if Is_Type (Id) then
         declare
            R : constant Entity_Id := Root_Type (Id);
         begin
            return
              R = Standard_Character
                or else
              R = Standard_Wide_Character
                or else
              R = Standard_Wide_Wide_Character;
         end;

      else
         return False;
      end if;
   end Is_Standard_Character_Type;

   --------------------
   -- Is_String_Type --
   --------------------

   function Is_String_Type (Id : E) return B is
   begin
      return Ekind (Id) in String_Kind
        or else (Is_Array_Type (Id)
                  and then Id /= Any_Composite
                  and then Number_Dimensions (Id) = 1
                  and then Is_Character_Type (Component_Type (Id)));
   end Is_String_Type;

   -------------------------------
   -- Is_Synchronized_Interface --
   -------------------------------

   function Is_Synchronized_Interface (Id : E) return B is
      Typ : constant Entity_Id := Base_Type (Id);

   begin
      if not Is_Interface (Typ) then
         return False;

      elsif Is_Class_Wide_Type (Typ) then
         return Is_Synchronized_Interface (Etype (Typ));

      else
         return    Protected_Present    (Type_Definition (Parent (Typ)))
           or else Synchronized_Present (Type_Definition (Parent (Typ)))
           or else Task_Present         (Type_Definition (Parent (Typ)));
      end if;
   end Is_Synchronized_Interface;

   -----------------------
   -- Is_Task_Interface --
   -----------------------

   function Is_Task_Interface (Id : E) return B is
      Typ : constant Entity_Id := Base_Type (Id);
   begin
      if not Is_Interface (Typ) then
         return False;
      elsif Is_Class_Wide_Type (Typ) then
         return Is_Task_Interface (Etype (Typ));
      else
         return Task_Present (Type_Definition (Parent (Typ)));
      end if;
   end Is_Task_Interface;

   -------------------------
   -- Is_Task_Record_Type --
   -------------------------

   function Is_Task_Record_Type (Id : E) return B is
   begin
      return
        Is_Concurrent_Record_Type (Id)
          and then Is_Task_Type (Corresponding_Concurrent_Type (Id));
   end Is_Task_Record_Type;

   ------------------------
   -- Is_Wrapper_Package --
   ------------------------

   function Is_Wrapper_Package (Id : E) return B is
   begin
      return (Ekind (Id) = E_Package
                and then Present (Related_Instance (Id)));
   end Is_Wrapper_Package;

   -----------------
   -- Last_Formal --
   -----------------

   function Last_Formal (Id : E) return E is
      Formal : E;

   begin
      pragma Assert
        (Is_Overloadable (Id)
          or else Ekind_In (Id, E_Entry_Family,
                                E_Subprogram_Body,
                                E_Subprogram_Type));

      if Ekind (Id) = E_Enumeration_Literal then
         return Empty;

      else
         Formal := First_Formal (Id);

         if Present (Formal) then
            while Present (Next_Formal (Formal)) loop
               Formal := Next_Formal (Formal);
            end loop;
         end if;

         return Formal;
      end if;
   end Last_Formal;

   function Model_Emin_Value (Id : E) return Uint is
   begin
      return Machine_Emin_Value (Id);
   end Model_Emin_Value;

   -------------------------
   -- Model_Epsilon_Value --
   -------------------------

   function Model_Epsilon_Value (Id : E) return Ureal is
      Radix : constant Ureal := UR_From_Uint (Machine_Radix_Value (Id));
   begin
      return Radix ** (1 - Model_Mantissa_Value (Id));
   end Model_Epsilon_Value;

   --------------------------
   -- Model_Mantissa_Value --
   --------------------------

   function Model_Mantissa_Value (Id : E) return Uint is
   begin
      return Machine_Mantissa_Value (Id);
   end Model_Mantissa_Value;

   -----------------------
   -- Model_Small_Value --
   -----------------------

   function Model_Small_Value (Id : E) return Ureal is
      Radix : constant Ureal := UR_From_Uint (Machine_Radix_Value (Id));
   begin
      return Radix ** (Model_Emin_Value (Id) - 1);
   end Model_Small_Value;

   ------------------------
   -- Machine_Emax_Value --
   ------------------------

   function Machine_Emax_Value (Id : E) return Uint is
      Digs : constant Pos := UI_To_Int (Digits_Value (Base_Type (Id)));

   begin
      case Float_Rep (Id) is
         when IEEE_Binary =>
            case Digs is
               when  1 ..  6 => return Uint_128;
               when  7 .. 15 => return 2**10;
               when 16 .. 33 => return 2**14;
               when others => return No_Uint;
            end case;

         when VAX_Native =>
            case Digs is
               when  1 ..  9 => return 2**7 - 1;
               when 10 .. 15 => return 2**10 - 1;
               when others => return No_Uint;
            end case;

         when AAMP =>
            return Uint_2 ** Uint_7 - Uint_1;
      end case;
   end Machine_Emax_Value;

   ------------------------
   -- Machine_Emin_Value --
   ------------------------

   function Machine_Emin_Value (Id : E) return Uint is
   begin
      case Float_Rep (Id) is
         when IEEE_Binary => return Uint_3 - Machine_Emax_Value (Id);
         when VAX_Native  => return -Machine_Emax_Value (Id);
         when AAMP        => return -Machine_Emax_Value (Id);
      end case;
   end Machine_Emin_Value;

   ----------------------------
   -- Machine_Mantissa_Value --
   ----------------------------

   function Machine_Mantissa_Value (Id : E) return Uint is
      Digs : constant Pos := UI_To_Int (Digits_Value (Base_Type (Id)));

   begin
      case Float_Rep (Id) is
         when IEEE_Binary =>
            case Digs is
               when  1 ..  6 => return Uint_24;
               when  7 .. 15 => return UI_From_Int (53);
               when 16 .. 18 => return Uint_64;
               when 19 .. 33 => return UI_From_Int (113);
               when others => return No_Uint;
            end case;

         when VAX_Native =>
            case Digs is
               when  1 ..  6 => return Uint_24;
               when  7 ..  9 => return UI_From_Int (56);
               when 10 .. 15 => return UI_From_Int (53);
               when others => return No_Uint;
            end case;

         when AAMP =>
            case Digs is
               when  1 ..  6 => return Uint_24;
               when  7 ..  9 => return UI_From_Int (40);
               when others => return No_Uint;
            end case;
      end case;
   end Machine_Mantissa_Value;

   -------------------------
   -- Machine_Radix_Value --
   -------------------------

   function Machine_Radix_Value (Id : E) return U is
   begin
      case Float_Rep (Id) is
         when IEEE_Binary | VAX_Native | AAMP =>
            return Uint_2;
      end case;
   end Machine_Radix_Value;

   --------------------
   -- Next_Component --
   --------------------

   function Next_Component (Id : E) return E is
      Comp_Id : E;

   begin
      Comp_Id := Next_Entity (Id);
      while Present (Comp_Id) loop
         exit when Ekind (Comp_Id) = E_Component;
         Comp_Id := Next_Entity (Comp_Id);
      end loop;

      return Comp_Id;
   end Next_Component;

   ------------------------------------
   -- Next_Component_Or_Discriminant --
   ------------------------------------

   function Next_Component_Or_Discriminant (Id : E) return E is
      Comp_Id : E;

   begin
      Comp_Id := Next_Entity (Id);
      while Present (Comp_Id) loop
         exit when Ekind_In (Comp_Id, E_Component, E_Discriminant);
         Comp_Id := Next_Entity (Comp_Id);
      end loop;

      return Comp_Id;
   end Next_Component_Or_Discriminant;

   -----------------------
   -- Next_Discriminant --
   -----------------------

   --  This function actually implements both Next_Discriminant and
   --  Next_Stored_Discriminant by making sure that the Discriminant
   --  returned is of the same variety as Id.

   function Next_Discriminant (Id : E) return E is

      --  Derived Tagged types with private extensions look like this...

      --       E_Discriminant d1
      --       E_Discriminant d2
      --       E_Component    _tag
      --       E_Discriminant d1
      --       E_Discriminant d2
      --       ...

      --  so it is critical not to go past the leading discriminants

      D : E := Id;

   begin
      pragma Assert (Ekind (Id) = E_Discriminant);

      loop
         D := Next_Entity (D);
         if No (D)
           or else (Ekind (D) /= E_Discriminant
                      and then not Is_Itype (D))
         then
            return Empty;
         end if;

         exit when Ekind (D) = E_Discriminant
           and then (Is_Completely_Hidden (D) = Is_Completely_Hidden (Id));
      end loop;

      return D;
   end Next_Discriminant;

   -----------------
   -- Next_Formal --
   -----------------

   function Next_Formal (Id : E) return E is
      P : E;

   begin
      --  Follow the chain of declared entities as long as the kind of the
      --  entity corresponds to a formal parameter. Skip internal entities
      --  that may have been created for implicit subtypes, in the process
      --  of analyzing default expressions.

      P := Id;
      loop
         P := Next_Entity (P);

         if No (P) or else Is_Formal (P) then
            return P;
         elsif not Is_Internal (P) then
            return Empty;
         end if;
      end loop;
   end Next_Formal;

   -----------------------------
   -- Next_Formal_With_Extras --
   -----------------------------

   function Next_Formal_With_Extras (Id : E) return E is
   begin
      if Present (Extra_Formal (Id)) then
         return Extra_Formal (Id);
      else
         return Next_Formal (Id);
      end if;
   end Next_Formal_With_Extras;

   ----------------
   -- Next_Index --
   ----------------

   function Next_Index (Id : Node_Id) return Node_Id is
   begin
      return Next (Id);
   end Next_Index;

   ------------------
   -- Next_Literal --
   ------------------

   function Next_Literal (Id : E) return E is
   begin
      pragma Assert (Nkind (Id) in N_Entity);
      return Next (Id);
   end Next_Literal;

   ------------------------------
   -- Next_Stored_Discriminant --
   ------------------------------

   function Next_Stored_Discriminant (Id : E) return E is
   begin
      --  See comment in Next_Discriminant

      return Next_Discriminant (Id);
   end Next_Stored_Discriminant;

   -----------------------
   -- Number_Dimensions --
   -----------------------

   function Number_Dimensions (Id : E) return Pos is
      N : Int;
      T : Node_Id;

   begin
      if Ekind (Id) in String_Kind then
         return 1;

      else
         N := 0;
         T := First_Index (Id);
         while Present (T) loop
            N := N + 1;
            T := Next (T);
         end loop;

         return N;
      end if;
   end Number_Dimensions;

   --------------------
   -- Number_Entries --
   --------------------

   function Number_Entries (Id : E) return Nat is
      N      : Int;
      Ent    : Entity_Id;

   begin
      pragma Assert (Is_Concurrent_Type (Id));

      N := 0;
      Ent := First_Entity (Id);
      while Present (Ent) loop
         if Is_Entry (Ent) then
            N := N + 1;
         end if;

         Ent := Next_Entity (Ent);
      end loop;

      return N;
   end Number_Entries;

   --------------------
   -- Number_Formals --
   --------------------

   function Number_Formals (Id : E) return Pos is
      N      : Int;
      Formal : Entity_Id;

   begin
      N := 0;
      Formal := First_Formal (Id);
      while Present (Formal) loop
         N := N + 1;
         Formal := Next_Formal (Formal);
      end loop;

      return N;
   end Number_Formals;

   --------------------
   -- Parameter_Mode --
   --------------------

   function Parameter_Mode (Id : E) return Formal_Kind is
   begin
      return Ekind (Id);
   end Parameter_Mode;

   -------------------------
   -- Present_In_Rep_Item --
   -------------------------

   function Present_In_Rep_Item (E : Entity_Id; N : Node_Id) return Boolean is
      Ritem : Node_Id;

   begin
      Ritem := First_Rep_Item (E);

      while Present (Ritem) loop
         if Ritem = N then
            return True;
         end if;

         Next_Rep_Item (Ritem);
      end loop;

      return False;
   end Present_In_Rep_Item;

   --------------------------
   -- Primitive_Operations --
   --------------------------

   function Primitive_Operations (Id : E) return L is
   begin
      if Is_Concurrent_Type (Id) then
         if Present (Corresponding_Record_Type (Id)) then
            return Direct_Primitive_Operations
              (Corresponding_Record_Type (Id));

         --  If expansion is disabled the corresponding record type is absent,
         --  but if the type has ancestors it may have primitive operations.

         elsif Is_Tagged_Type (Id) then
            return Direct_Primitive_Operations (Id);

         else
            return No_Elist;
         end if;
      else
         return Direct_Primitive_Operations (Id);
      end if;
   end Primitive_Operations;

   ---------------------
   -- Record_Rep_Item --
   ---------------------

   procedure Record_Rep_Item (E : Entity_Id; N : Node_Id) is
   begin
      Set_Next_Rep_Item (N, First_Rep_Item (E));
      Set_First_Rep_Item (E, N);
   end Record_Rep_Item;

   ---------------
   -- Root_Type --
   ---------------

   function Root_Type (Id : E) return E is
      T, Etyp : E;

   begin
      pragma Assert (Nkind (Id) in N_Entity);

      T := Base_Type (Id);

      if Ekind (T) = E_Class_Wide_Type then
         return Etype (T);

      --  Other cases

      else
         loop
            Etyp := Etype (T);

            if T = Etyp then
               return T;

            --  Following test catches some error cases resulting from
            --  previous errors.

            elsif No (Etyp) then
               return T;

            elsif Is_Private_Type (T) and then Etyp = Full_View (T) then
               return T;

            elsif Is_Private_Type (Etyp) and then Full_View (Etyp) = T then
               return T;
            end if;

            T := Etyp;

            --  Return if there is a circularity in the inheritance chain. This
            --  happens in some error situations and we do not want to get
            --  stuck in this loop.

            if T = Base_Type (Id) then
               return T;
            end if;
         end loop;
      end if;
   end Root_Type;

   ---------------------
   -- Safe_Emax_Value --
   ---------------------

   function Safe_Emax_Value (Id : E) return Uint is
   begin
      return Machine_Emax_Value (Id);
   end Safe_Emax_Value;

   ----------------------
   -- Safe_First_Value --
   ----------------------

   function Safe_First_Value (Id : E) return Ureal is
   begin
      return -Safe_Last_Value (Id);
   end Safe_First_Value;

   ---------------------
   -- Safe_Last_Value --
   ---------------------

   function Safe_Last_Value (Id : E) return Ureal is
      Radix       : constant Uint := Machine_Radix_Value (Id);
      Mantissa    : constant Uint := Machine_Mantissa_Value (Id);
      Emax        : constant Uint := Safe_Emax_Value (Id);
      Significand : constant Uint := Radix ** Mantissa - 1;
      Exponent    : constant Uint := Emax - Mantissa;

   begin
      if Radix = 2 then
         return
           UR_From_Components
             (Num   => Significand * 2 ** (Exponent mod 4),
              Den   => -Exponent / 4,
              Rbase => 16);

      else
         return
           UR_From_Components
             (Num => Significand,
              Den => -Exponent,
              Rbase => 16);
      end if;
   end Safe_Last_Value;

   -----------------
   -- Scope_Depth --
   -----------------

   function Scope_Depth (Id : E) return Uint is
      Scop : Entity_Id;

   begin
      Scop := Id;
      while Is_Record_Type (Scop) loop
         Scop := Scope (Scop);
      end loop;

      return Scope_Depth_Value (Scop);
   end Scope_Depth;

   ---------------------
   -- Scope_Depth_Set --
   ---------------------

   function Scope_Depth_Set (Id : E) return B is
   begin
      return not Is_Record_Type (Id)
        and then Field22 (Id) /= Union_Id (Empty);
   end Scope_Depth_Set;

   -----------------------------
   -- Set_Component_Alignment --
   -----------------------------

   --  Component Alignment is encoded using two flags, Flag128/129 as
   --  follows. Note that both flags False = Align_Default, so that the
   --  default initialization of flags to False initializes component
   --  alignment to the default value as required.

   --     Flag128      Flag129      Value
   --     -------      -------      -----
   --      False        False       Calign_Default
   --      False        True        Calign_Component_Size
   --      True         False       Calign_Component_Size_4
   --      True         True        Calign_Storage_Unit

   procedure Set_Component_Alignment (Id : E; V : C) is
   begin
      pragma Assert ((Is_Array_Type (Id) or else Is_Record_Type (Id))
                       and then Is_Base_Type (Id));

      case V is
         when Calign_Default          =>
            Set_Flag128 (Id, False);
            Set_Flag129 (Id, False);

         when Calign_Component_Size   =>
            Set_Flag128 (Id, False);
            Set_Flag129 (Id, True);

         when Calign_Component_Size_4 =>
            Set_Flag128 (Id, True);
            Set_Flag129 (Id, False);

         when Calign_Storage_Unit     =>
            Set_Flag128 (Id, True);
            Set_Flag129 (Id, True);
      end case;
   end Set_Component_Alignment;

   -----------------------------
   -- Set_Invariant_Procedure --
   -----------------------------

   procedure Set_Invariant_Procedure (Id : E; V : E) is
      S : Entity_Id;

   begin
      pragma Assert (Is_Type (Id) and then Has_Invariants (Id));

      S := Subprograms_For_Type (Id);
      Set_Subprograms_For_Type (Id, V);
      Set_Subprograms_For_Type (V, S);

      while Present (S) loop
         if Has_Invariants (S) then
            raise Program_Error;
         else
            S := Subprograms_For_Type (S);
         end if;
      end loop;
   end Set_Invariant_Procedure;

   ----------------------------
   -- Set_Predicate_Function --
   ----------------------------

   procedure Set_Predicate_Function (Id : E; V : E) is
      S : Entity_Id;

   begin
      pragma Assert (Is_Type (Id) and then Has_Predicates (Id));

      S := Subprograms_For_Type (Id);
      Set_Subprograms_For_Type (Id, V);
      Set_Subprograms_For_Type (V, S);

      while Present (S) loop
         if Has_Predicates (S) then
            raise Program_Error;
         else
            S := Subprograms_For_Type (S);
         end if;
      end loop;
   end Set_Predicate_Function;

   -----------------
   -- Size_Clause --
   -----------------

   function Size_Clause (Id : E) return N is
   begin
      return Rep_Clause (Id, Name_Size);
   end Size_Clause;

   ------------------------
   -- Stream_Size_Clause --
   ------------------------

   function Stream_Size_Clause (Id : E) return N is
   begin
      return Rep_Clause (Id, Name_Stream_Size);
   end Stream_Size_Clause;

   ------------------
   -- Subtype_Kind --
   ------------------

   function Subtype_Kind (K : Entity_Kind) return Entity_Kind is
      Kind : Entity_Kind;

   begin
      case K is
         when Access_Kind                    =>
            Kind := E_Access_Subtype;

         when E_Array_Type                   |
              E_Array_Subtype                =>
            Kind := E_Array_Subtype;

         when E_Class_Wide_Type              |
              E_Class_Wide_Subtype           =>
            Kind := E_Class_Wide_Subtype;

         when E_Decimal_Fixed_Point_Type     |
              E_Decimal_Fixed_Point_Subtype  =>
            Kind := E_Decimal_Fixed_Point_Subtype;

         when E_Ordinary_Fixed_Point_Type    |
              E_Ordinary_Fixed_Point_Subtype =>
            Kind := E_Ordinary_Fixed_Point_Subtype;

         when E_Private_Type                 |
              E_Private_Subtype              =>
            Kind := E_Private_Subtype;

         when E_Limited_Private_Type         |
              E_Limited_Private_Subtype      =>
            Kind := E_Limited_Private_Subtype;

         when E_Record_Type_With_Private     |
              E_Record_Subtype_With_Private  =>
            Kind := E_Record_Subtype_With_Private;

         when E_Record_Type                  |
              E_Record_Subtype               =>
            Kind := E_Record_Subtype;

         when E_String_Type                  |
              E_String_Subtype               =>
            Kind := E_String_Subtype;

         when Enumeration_Kind               =>
            Kind := E_Enumeration_Subtype;

         when Float_Kind                     =>
            Kind := E_Floating_Point_Subtype;

         when Signed_Integer_Kind            =>
            Kind := E_Signed_Integer_Subtype;

         when Modular_Integer_Kind           =>
            Kind := E_Modular_Integer_Subtype;

         when Protected_Kind                 =>
            Kind := E_Protected_Subtype;

         when Task_Kind                      =>
            Kind := E_Task_Subtype;

         when others                         =>
            Kind := E_Void;
            raise Program_Error;
      end case;

      return Kind;
   end Subtype_Kind;

   ---------------------
   -- Type_High_Bound --
   ---------------------

   function Type_High_Bound (Id : E) return Node_Id is
      Rng : constant Node_Id := Scalar_Range (Id);
   begin
      if Nkind (Rng) = N_Subtype_Indication then
         return High_Bound (Range_Expression (Constraint (Rng)));
      else
         return High_Bound (Rng);
      end if;
   end Type_High_Bound;

   --------------------
   -- Type_Low_Bound --
   --------------------

   function Type_Low_Bound (Id : E) return Node_Id is
      Rng : constant Node_Id := Scalar_Range (Id);
   begin
      if Nkind (Rng) = N_Subtype_Indication then
         return Low_Bound (Range_Expression (Constraint (Rng)));
      else
         return Low_Bound (Rng);
      end if;
   end Type_Low_Bound;

   ---------------------
   -- Underlying_Type --
   ---------------------

   function Underlying_Type (Id : E) return E is
   begin
      --  For record_with_private the underlying type is always the direct
      --  full view. Never try to take the full view of the parent it
      --  doesn't make sense.

      if Ekind (Id) = E_Record_Type_With_Private then
         return Full_View (Id);

      elsif Ekind (Id) in Incomplete_Or_Private_Kind then

         --  If we have an incomplete or private type with a full view,
         --  then we return the Underlying_Type of this full view

         if Present (Full_View (Id)) then
            if Id = Full_View (Id) then

               --  Previous error in declaration

               return Empty;

            else
               return Underlying_Type (Full_View (Id));
            end if;

         --  If we have an incomplete entity that comes from the limited
         --  view then we return the Underlying_Type of its non-limited
         --  view.

         elsif From_With_Type (Id)
           and then Present (Non_Limited_View (Id))
         then
            return Underlying_Type (Non_Limited_View (Id));

         --  Otherwise check for the case where we have a derived type or
         --  subtype, and if so get the Underlying_Type of the parent type.

         elsif Etype (Id) /= Id then
            return Underlying_Type (Etype (Id));

         --  Otherwise we have an incomplete or private type that has
         --  no full view, which means that we have not encountered the
         --  completion, so return Empty to indicate the underlying type
         --  is not yet known.

         else
            return Empty;
         end if;

      --  For non-incomplete, non-private types, return the type itself
      --  Also for entities that are not types at all return the entity
      --  itself.

      else
         return Id;
      end if;
   end Underlying_Type;

   ---------------
   -- Vax_Float --
   ---------------

   function Vax_Float (Id : E) return B is
   begin
      return Is_Floating_Point_Type (Id) and then Float_Rep (Id) = VAX_Native;
   end Vax_Float;

   ------------------------
   -- Write_Entity_Flags --
   ------------------------

   procedure Write_Entity_Flags (Id : Entity_Id; Prefix : String) is

      procedure W (Flag_Name : String; Flag : Boolean);
      --  Write out given flag if it is set

      -------
      -- W --
      -------

      procedure W (Flag_Name : String; Flag : Boolean) is
      begin
         if Flag then
            Write_Str (Prefix);
            Write_Str (Flag_Name);
            Write_Str (" = True");
            Write_Eol;
         end if;
      end W;

   --  Start of processing for Write_Entity_Flags

   begin
      if (Is_Array_Type (Id) or else Is_Record_Type (Id))
        and then Is_Base_Type (Id)
      then
         Write_Str (Prefix);
         Write_Str ("Component_Alignment = ");

         case Component_Alignment (Id) is
            when Calign_Default =>
               Write_Str ("Calign_Default");

            when Calign_Component_Size =>
               Write_Str ("Calign_Component_Size");

            when Calign_Component_Size_4 =>
               Write_Str ("Calign_Component_Size_4");

            when Calign_Storage_Unit =>
               Write_Str ("Calign_Storage_Unit");
         end case;

         Write_Eol;
      end if;

      W ("Address_Taken",                   Flag104 (Id));
      W ("Body_Needed_For_SAL",             Flag40  (Id));
      W ("C_Pass_By_Copy",                  Flag125 (Id));
      W ("Can_Never_Be_Null",               Flag38  (Id));
      W ("Checks_May_Be_Suppressed",        Flag31  (Id));
      W ("Debug_Info_Off",                  Flag166 (Id));
      W ("Default_Expressions_Processed",   Flag108 (Id));
      W ("Delay_Cleanups",                  Flag114 (Id));
      W ("Delay_Subprogram_Descriptors",    Flag50  (Id));
      W ("Depends_On_Private",              Flag14  (Id));
      W ("Discard_Names",                   Flag88  (Id));
      W ("Elaboration_Entity_Required",     Flag174 (Id));
      W ("Elaborate_Body_Desirable",        Flag210 (Id));
      W ("Entry_Accepted",                  Flag152 (Id));
      W ("Can_Use_Internal_Rep",            Flag229 (Id));
      W ("Finalize_Storage_Only",           Flag158 (Id));
      W ("From_With_Type",                  Flag159 (Id));
      W ("Has_Aliased_Components",          Flag135 (Id));
      W ("Has_Alignment_Clause",            Flag46  (Id));
      W ("Has_All_Calls_Remote",            Flag79  (Id));
      W ("Has_Anon_Block_Suffix",           Flag201 (Id));
      W ("Has_Anonymous_Master",            Flag253 (Id));
      W ("Has_Atomic_Components",           Flag86  (Id));
      W ("Has_Biased_Representation",       Flag139 (Id));
      W ("Has_Completion",                  Flag26  (Id));
      W ("Has_Completion_In_Body",          Flag71  (Id));
      W ("Has_Complex_Representation",      Flag140 (Id));
      W ("Has_Component_Size_Clause",       Flag68  (Id));
      W ("Has_Contiguous_Rep",              Flag181 (Id));
      W ("Has_Controlled_Component",        Flag43  (Id));
      W ("Has_Controlling_Result",          Flag98  (Id));
      W ("Has_Convention_Pragma",           Flag119 (Id));
      W ("Has_Default_Aspect",              Flag39  (Id));
      W ("Has_Delayed_Aspects",             Flag200 (Id));
      W ("Has_Delayed_Freeze",              Flag18  (Id));
      W ("Has_Discriminants",               Flag5   (Id));
      W ("Has_Enumeration_Rep_Clause",      Flag66  (Id));
      W ("Has_Exit",                        Flag47  (Id));
      W ("Has_External_Tag_Rep_Clause",     Flag110 (Id));
      W ("Has_Forward_Instantiation",       Flag175 (Id));
      W ("Has_Fully_Qualified_Name",        Flag173 (Id));
      W ("Has_Gigi_Rep_Item",               Flag82  (Id));
      W ("Has_Homonym",                     Flag56  (Id));
      W ("Has_Implicit_Dereference",        Flag251 (Id));
      W ("Has_Inheritable_Invariants",      Flag248 (Id));
      W ("Has_Initial_Value",               Flag219 (Id));
      W ("Has_Invariants",                  Flag232 (Id));
      W ("Has_Machine_Radix_Clause",        Flag83  (Id));
      W ("Has_Master_Entity",               Flag21  (Id));
      W ("Has_Missing_Return",              Flag142 (Id));
      W ("Has_Nested_Block_With_Handler",   Flag101 (Id));
      W ("Has_Non_Standard_Rep",            Flag75  (Id));
      W ("Has_Object_Size_Clause",          Flag172 (Id));
      W ("Has_Per_Object_Constraint",       Flag154 (Id));
      W ("Has_Persistent_BSS",              Flag188 (Id));
      W ("Has_Postconditions",              Flag240 (Id));
      W ("Has_Pragma_Controlled",           Flag27  (Id));
      W ("Has_Pragma_Elaborate_Body",       Flag150 (Id));
      W ("Has_Pragma_Inline",               Flag157 (Id));
      W ("Has_Pragma_Inline_Always",        Flag230 (Id));
      W ("Has_Pragma_Ordered",              Flag198 (Id));
      W ("Has_Pragma_Pack",                 Flag121 (Id));
      W ("Has_Pragma_Preelab_Init",         Flag221 (Id));
      W ("Has_Pragma_Pure",                 Flag203 (Id));
      W ("Has_Pragma_Pure_Function",        Flag179 (Id));
      W ("Has_Pragma_Thread_Local_Storage", Flag169 (Id));
      W ("Has_Pragma_Unmodified",           Flag233 (Id));
      W ("Has_Pragma_Unreferenced",         Flag180 (Id));
      W ("Has_Pragma_Unreferenced_Objects", Flag212 (Id));
      W ("Has_Predicates",                  Flag250 (Id));
      W ("Has_Primitive_Operations",        Flag120 (Id));
      W ("Has_Private_Ancestor",            Flag151 (Id));
      W ("Has_Private_Declaration",         Flag155 (Id));
      W ("Has_Qualified_Name",              Flag161 (Id));
      W ("Has_RACW",                        Flag214 (Id));
      W ("Has_Record_Rep_Clause",           Flag65  (Id));
      W ("Has_Recursive_Call",              Flag143 (Id));
      W ("Has_Size_Clause",                 Flag29  (Id));
      W ("Has_Small_Clause",                Flag67  (Id));
      W ("Has_Specified_Layout",            Flag100 (Id));
      W ("Has_Specified_Stream_Input",      Flag190 (Id));
      W ("Has_Specified_Stream_Output",     Flag191 (Id));
      W ("Has_Specified_Stream_Read",       Flag192 (Id));
      W ("Has_Specified_Stream_Write",      Flag193 (Id));
      W ("Has_Static_Discriminants",        Flag211 (Id));
      W ("Has_Storage_Size_Clause",         Flag23  (Id));
      W ("Has_Stream_Size_Clause",          Flag184 (Id));
      W ("Has_Subprogram_Descriptor",       Flag93  (Id));
      W ("Has_Task",                        Flag30  (Id));
      W ("Has_Thunks",                      Flag228 (Id));
      W ("Has_Unchecked_Union",             Flag123 (Id));
      W ("Has_Unknown_Discriminants",       Flag72  (Id));
      W ("Has_Up_Level_Access",             Flag215 (Id));
      W ("Has_Volatile_Components",         Flag87  (Id));
      W ("Has_Xref_Entry",                  Flag182 (Id));
      W ("In_Package_Body",                 Flag48  (Id));
      W ("In_Private_Part",                 Flag45  (Id));
      W ("In_Use",                          Flag8   (Id));
      W ("Is_AST_Entry",                    Flag132 (Id));
      W ("Is_Abstract_Subprogram",          Flag19  (Id));
      W ("Is_Abstract_Type",                Flag146  (Id));
      W ("Is_Local_Anonymous_Access",       Flag194 (Id));
      W ("Is_Access_Constant",              Flag69  (Id));
      W ("Is_Ada_2005_Only",                Flag185 (Id));
      W ("Is_Ada_2012_Only",                Flag199 (Id));
      W ("Is_Aliased",                      Flag15  (Id));
      W ("Is_Asynchronous",                 Flag81  (Id));
      W ("Is_Atomic",                       Flag85  (Id));
      W ("Is_Bit_Packed_Array",             Flag122 (Id));
      W ("Is_CPP_Class",                    Flag74  (Id));
      W ("Is_Called",                       Flag102 (Id));
      W ("Is_Character_Type",               Flag63  (Id));
      W ("Is_Child_Unit",                   Flag73  (Id));
      W ("Is_Class_Wide_Equivalent_Type",   Flag35  (Id));
      W ("Is_Compilation_Unit",             Flag149 (Id));
      W ("Is_Completely_Hidden",            Flag103 (Id));
      W ("Is_Concurrent_Record_Type",       Flag20  (Id));
      W ("Is_Constr_Subt_For_UN_Aliased",   Flag141 (Id));
      W ("Is_Constr_Subt_For_U_Nominal",    Flag80  (Id));
      W ("Is_Constrained",                  Flag12  (Id));
      W ("Is_Constructor",                  Flag76  (Id));
      W ("Is_Controlled",                   Flag42  (Id));
      W ("Is_Controlling_Formal",           Flag97  (Id));
      W ("Is_Descendent_Of_Address",        Flag223 (Id));
      W ("Is_Discrim_SO_Function",          Flag176 (Id));
      W ("Is_Dispatch_Table_Entity",        Flag234 (Id));
      W ("Is_Dispatching_Operation",        Flag6   (Id));
      W ("Is_Eliminated",                   Flag124 (Id));
      W ("Is_Entry_Formal",                 Flag52  (Id));
      W ("Is_Exported",                     Flag99  (Id));
      W ("Is_First_Subtype",                Flag70  (Id));
      W ("Is_For_Access_Subtype",           Flag118 (Id));
      W ("Is_Formal_Subprogram",            Flag111 (Id));
      W ("Is_Frozen",                       Flag4   (Id));
      W ("Is_Generic_Actual_Type",          Flag94  (Id));
      W ("Is_Generic_Instance",             Flag130 (Id));
      W ("Is_Generic_Type",                 Flag13  (Id));
      W ("Is_Hidden",                       Flag57  (Id));
      W ("Is_Hidden_Open_Scope",            Flag171 (Id));
      W ("Is_Immediately_Visible",          Flag7   (Id));
      W ("Is_Implementation_Defined",       Flag254 (Id));
      W ("Is_Imported",                     Flag24  (Id));
      W ("Is_Inlined",                      Flag11  (Id));
      W ("Is_Instantiated",                 Flag126 (Id));
      W ("Is_Interface",                    Flag186 (Id));
      W ("Is_Internal",                     Flag17  (Id));
      W ("Is_Interrupt_Handler",            Flag89  (Id));
      W ("Is_Intrinsic_Subprogram",         Flag64  (Id));
      W ("Is_Itype",                        Flag91  (Id));
      W ("Is_Known_Non_Null",               Flag37  (Id));
      W ("Is_Known_Null",                   Flag204 (Id));
      W ("Is_Known_Valid",                  Flag170 (Id));
      W ("Is_Limited_Composite",            Flag106 (Id));
      W ("Is_Limited_Interface",            Flag197 (Id));
      W ("Is_Limited_Record",               Flag25  (Id));
      W ("Is_Machine_Code_Subprogram",      Flag137 (Id));
      W ("Is_Non_Static_Subtype",           Flag109 (Id));
      W ("Is_Null_Init_Proc",               Flag178 (Id));
      W ("Is_Obsolescent",                  Flag153 (Id));
      W ("Is_Only_Out_Parameter",           Flag226 (Id));
      W ("Is_Optional_Parameter",           Flag134 (Id));
      W ("Is_Package_Body_Entity",          Flag160 (Id));
      W ("Is_Packed",                       Flag51  (Id));
      W ("Is_Packed_Array_Type",            Flag138 (Id));
      W ("Is_Potentially_Use_Visible",      Flag9   (Id));
      W ("Is_Preelaborated",                Flag59  (Id));
      W ("Is_Primitive",                    Flag218 (Id));
      W ("Is_Primitive_Wrapper",            Flag195 (Id));
      W ("Is_Private_Composite",            Flag107 (Id));
      W ("Is_Private_Descendant",           Flag53  (Id));
      W ("Is_Private_Primitive",            Flag245 (Id));
      W ("Is_Processed_Transient",          Flag252 (Id));
      W ("Is_Public",                       Flag10  (Id));
      W ("Is_Pure",                         Flag44  (Id));
      W ("Is_Pure_Unit_Access_Type",        Flag189 (Id));
      W ("Is_RACW_Stub_Type",               Flag244 (Id));
      W ("Is_Raised",                       Flag224 (Id));
      W ("Is_Remote_Call_Interface",        Flag62  (Id));
      W ("Is_Remote_Types",                 Flag61  (Id));
      W ("Is_Renaming_Of_Object",           Flag112 (Id));
      W ("Is_Return_Object",                Flag209 (Id));
      W ("Is_Safe_To_Reevaluate",           Flag249 (Id));
      W ("Is_Shared_Passive",               Flag60  (Id));
      W ("Is_Statically_Allocated",         Flag28  (Id));
      W ("Is_Tag",                          Flag78  (Id));
      W ("Is_Tagged_Type",                  Flag55  (Id));
      W ("Is_Thunk",                        Flag225 (Id));
      W ("Is_Trivial_Subprogram",           Flag235 (Id));
      W ("Is_True_Constant",                Flag163 (Id));
      W ("Is_Unchecked_Union",              Flag117 (Id));
      W ("Is_Underlying_Record_View",       Flag246 (Id));
      W ("Is_Unsigned_Type",                Flag144 (Id));
      W ("Is_VMS_Exception",                Flag133 (Id));
      W ("Is_Valued_Procedure",             Flag127 (Id));
      W ("Is_Visible_Child_Unit",           Flag116 (Id));
      W ("Is_Visible_Formal",               Flag206 (Id));
      W ("Is_Volatile",                     Flag16  (Id));
      W ("Itype_Printed",                   Flag202 (Id));
      W ("Kill_Elaboration_Checks",         Flag32  (Id));
      W ("Kill_Range_Checks",               Flag33  (Id));
      W ("Known_To_Have_Preelab_Init",      Flag207 (Id));
      W ("Low_Bound_Tested",                Flag205 (Id));
      W ("Machine_Radix_10",                Flag84  (Id));
      W ("Materialize_Entity",              Flag168 (Id));
      W ("Must_Be_On_Byte_Boundary",        Flag183 (Id));
      W ("Must_Have_Preelab_Init",          Flag208 (Id));
      W ("Needs_Debug_Info",                Flag147 (Id));
      W ("Needs_No_Actuals",                Flag22  (Id));
      W ("Never_Set_In_Source",             Flag115 (Id));
      W ("No_Pool_Assigned",                Flag131 (Id));
      W ("No_Return",                       Flag113 (Id));
      W ("No_Strict_Aliasing",              Flag136 (Id));
      W ("Non_Binary_Modulus",              Flag58  (Id));
      W ("Nonzero_Is_True",                 Flag162 (Id));
      W ("OK_To_Rename",                    Flag247 (Id));
      W ("OK_To_Reorder_Components",        Flag239 (Id));
      W ("Optimize_Alignment_Space",        Flag241 (Id));
      W ("Optimize_Alignment_Time",         Flag242 (Id));
      W ("Overlays_Constant",               Flag243 (Id));
      W ("Reachable",                       Flag49  (Id));
      W ("Referenced",                      Flag156 (Id));
      W ("Referenced_As_LHS",               Flag36  (Id));
      W ("Referenced_As_Out_Parameter",     Flag227 (Id));
      W ("Renamed_In_Spec",                 Flag231 (Id));
      W ("Requires_Overriding",             Flag213 (Id));
      W ("Return_Present",                  Flag54  (Id));
      W ("Returns_By_Ref",                  Flag90  (Id));
      W ("Reverse_Bit_Order",               Flag164 (Id));
      W ("Sec_Stack_Needed_For_Return",     Flag167 (Id));
      W ("Size_Depends_On_Discriminant",    Flag177 (Id));
      W ("Size_Known_At_Compile_Time",      Flag92  (Id));
      W ("Static_Elaboration_Desired",      Flag77  (Id));
      W ("Strict_Alignment",                Flag145 (Id));
      W ("Suppress_Elaboration_Warnings",   Flag148 (Id));
      W ("Suppress_Initialization",         Flag105 (Id));
      W ("Suppress_Style_Checks",           Flag165 (Id));
      W ("Suppress_Value_Tracking_On_Call", Flag217 (Id));
      W ("Treat_As_Volatile",               Flag41  (Id));
      W ("Universal_Aliasing",              Flag216 (Id));
      W ("Used_As_Generic_Actual",          Flag222 (Id));
      W ("Uses_Sec_Stack",                  Flag95  (Id));
      W ("Warnings_Off",                    Flag96  (Id));
      W ("Warnings_Off_Used",               Flag236 (Id));
      W ("Warnings_Off_Used_Unmodified",    Flag237 (Id));
      W ("Warnings_Off_Used_Unreferenced",  Flag238 (Id));
      W ("Was_Hidden",                      Flag196 (Id));
   end Write_Entity_Flags;

   -----------------------
   -- Write_Entity_Info --
   -----------------------

   procedure Write_Entity_Info (Id : Entity_Id; Prefix : String) is

      procedure Write_Attribute (Which : String; Nam : E);
      --  Write attribute value with given string name

      procedure Write_Kind (Id : Entity_Id);
      --  Write Ekind field of entity

      ---------------------
      -- Write_Attribute --
      ---------------------

      procedure Write_Attribute (Which : String; Nam : E) is
      begin
         Write_Str (Prefix);
         Write_Str (Which);
         Write_Int (Int (Nam));
         Write_Str (" ");
         Write_Name (Chars (Nam));
         Write_Str (" ");
      end Write_Attribute;

      ----------------
      -- Write_Kind --
      ----------------

      procedure Write_Kind (Id : Entity_Id) is
         K : constant String := Entity_Kind'Image (Ekind (Id));

      begin
         Write_Str (Prefix);
         Write_Str ("   Kind    ");

         if Is_Type (Id) and then Is_Tagged_Type (Id) then
            Write_Str ("TAGGED ");
         end if;

         Write_Str (K (3 .. K'Length));
         Write_Str (" ");

         if Is_Type (Id) and then Depends_On_Private (Id) then
            Write_Str ("Depends_On_Private ");
         end if;
      end Write_Kind;

   --  Start of processing for Write_Entity_Info

   begin
      Write_Eol;
      Write_Attribute ("Name ", Id);
      Write_Int (Int (Id));
      Write_Eol;
      Write_Kind (Id);
      Write_Eol;
      Write_Attribute ("   Type    ", Etype (Id));
      Write_Eol;
      Write_Attribute ("   Scope   ", Scope (Id));
      Write_Eol;

      case Ekind (Id) is

         when Discrete_Kind =>
            Write_Str ("Bounds: Id = ");

            if Present (Scalar_Range (Id)) then
               Write_Int (Int (Type_Low_Bound (Id)));
               Write_Str (" .. Id = ");
               Write_Int (Int (Type_High_Bound (Id)));
            else
               Write_Str ("Empty");
            end if;

            Write_Eol;

         when Array_Kind =>
            declare
               Index : E;

            begin
               Write_Attribute
                 ("   Component Type    ", Component_Type (Id));
               Write_Eol;
               Write_Str (Prefix);
               Write_Str ("   Indexes ");

               Index := First_Index (Id);
               while Present (Index) loop
                  Write_Attribute (" ", Etype (Index));
                  Index := Next_Index (Index);
               end loop;

               Write_Eol;
            end;

         when Access_Kind =>
               Write_Attribute
                 ("   Directly Designated Type ",
                  Directly_Designated_Type (Id));
               Write_Eol;

         when Overloadable_Kind =>
            if Present (Homonym (Id)) then
               Write_Str ("   Homonym   ");
               Write_Name (Chars (Homonym (Id)));
               Write_Str ("   ");
               Write_Int (Int (Homonym (Id)));
               Write_Eol;
            end if;

            Write_Eol;

         when E_Component =>
            if Ekind (Scope (Id)) in Record_Kind then
               Write_Attribute (
                  "   Original_Record_Component   ",
                  Original_Record_Component (Id));
               Write_Int (Int (Original_Record_Component (Id)));
               Write_Eol;
            end if;

         when others => null;
      end case;
   end Write_Entity_Info;

   -----------------------
   -- Write_Field6_Name --
   -----------------------

   procedure Write_Field6_Name (Id : Entity_Id) is
      pragma Warnings (Off, Id);
   begin
      Write_Str ("First_Rep_Item");
   end Write_Field6_Name;

   -----------------------
   -- Write_Field7_Name --
   -----------------------

   procedure Write_Field7_Name (Id : Entity_Id) is
      pragma Warnings (Off, Id);
   begin
      Write_Str ("Freeze_Node");
   end Write_Field7_Name;

   -----------------------
   -- Write_Field8_Name --
   -----------------------

   procedure Write_Field8_Name (Id : Entity_Id) is
   begin
      case Ekind (Id) is
         when Type_Kind                                    =>
            Write_Str ("Associated_Node_For_Itype");

         when E_Package                                    =>
            Write_Str ("Dependent_Instances");

         when E_Loop                                       =>
            Write_Str ("First_Exit_Statement");

         when E_Variable                                   =>
            Write_Str ("Hiding_Loop_Variable");

         when Formal_Kind                                  |
              E_Function                                   |
              E_Subprogram_Body                            =>
            Write_Str ("Mechanism");

         when E_Component                                  |
              E_Discriminant                               =>
            Write_Str ("Normalized_First_Bit");

         when E_Procedure                                  =>
            Write_Str ("Postcondition_Proc");

         when E_Return_Statement                           =>
            Write_Str ("Return_Applies_To");

         when others                                       =>
            Write_Str ("Field8??");
      end case;
   end Write_Field8_Name;

   -----------------------
   -- Write_Field9_Name --
   -----------------------

   procedure Write_Field9_Name (Id : Entity_Id) is
   begin
      case Ekind (Id) is
         when Type_Kind                                    =>
            Write_Str ("Class_Wide_Type");

         when Object_Kind                                  =>
            Write_Str ("Current_Value");

         when E_Function                                   |
              E_Generic_Function                           |
              E_Generic_Package                            |
              E_Generic_Procedure                          |
              E_Package                                    |
              E_Procedure                                  =>
            Write_Str ("Renaming_Map");

         when others                                       =>
            Write_Str ("Field9??");
      end case;
   end Write_Field9_Name;

   ------------------------
   -- Write_Field10_Name --
   ------------------------

   procedure Write_Field10_Name (Id : Entity_Id) is
   begin
      case Ekind (Id) is
         when Class_Wide_Kind                              |
              Incomplete_Kind                              |
              E_Record_Type                                |
              E_Record_Subtype                             |
              Private_Kind                                 |
              Concurrent_Kind                              =>
            Write_Str ("Direct_Primitive_Operations");

         when Float_Kind                                 =>
            Write_Str ("Float_Rep");

         when E_In_Parameter                               |
              E_Constant                                   =>
            Write_Str ("Discriminal_Link");

         when E_Function                                   |
              E_Package                                    |
              E_Package_Body                               |
              E_Procedure                                  =>
            Write_Str ("Handler_Records");

         when E_Component                                  |
              E_Discriminant                               =>
            Write_Str ("Normalized_Position_Max");

         when others                                       =>
            Write_Str ("Field10??");
      end case;
   end Write_Field10_Name;

   ------------------------
   -- Write_Field11_Name --
   ------------------------

   procedure Write_Field11_Name (Id : Entity_Id) is
   begin
      case Ekind (Id) is
         when E_Block                                      =>
            Write_Str ("Block_Node");

         when E_Component                                  |
              E_Discriminant                               =>
            Write_Str ("Component_Bit_Offset");

         when Formal_Kind                                  =>
            Write_Str ("Entry_Component");

         when E_Enumeration_Literal                        =>
            Write_Str ("Enumeration_Pos");

         when Type_Kind                                    |
              E_Constant                                   =>
            Write_Str ("Full_View");

         when E_Generic_Package                            =>
            Write_Str ("Generic_Homonym");

         when E_Function                                   |
              E_Procedure                                  |
              E_Entry                                      |
              E_Entry_Family                               =>
            Write_Str ("Protected_Body_Subprogram");

         when others                                       =>
            Write_Str ("Field11??");
      end case;
   end Write_Field11_Name;

   ------------------------
   -- Write_Field12_Name --
   ------------------------

   procedure Write_Field12_Name (Id : Entity_Id) is
   begin
      case Ekind (Id) is
         when E_Package                                    =>
            Write_Str ("Associated_Formal_Package");

         when Entry_Kind                                   =>
            Write_Str ("Barrier_Function");

         when E_Enumeration_Literal                        =>
            Write_Str ("Enumeration_Rep");

         when Type_Kind                                    |
              E_Component                                  |
              E_Constant                                   |
              E_Discriminant                               |
              E_Exception                                  |
              E_In_Parameter                               |
              E_In_Out_Parameter                           |
              E_Out_Parameter                              |
              E_Loop_Parameter                             |
              E_Variable                                   =>
            Write_Str ("Esize");

         when E_Function                                   |
              E_Procedure                                  =>
            Write_Str ("Next_Inlined_Subprogram");

         when others                                       =>
            Write_Str ("Field12??");
      end case;
   end Write_Field12_Name;

   ------------------------
   -- Write_Field13_Name --
   ------------------------

   procedure Write_Field13_Name (Id : Entity_Id) is
   begin
      case Ekind (Id) is
         when E_Component                                  |
              E_Discriminant                               =>
            Write_Str ("Component_Clause");

         when E_Function                                   =>
            if not Comes_From_Source (Id)
                 and then
               Chars (Id) = Name_Op_Ne
            then
               Write_Str ("Corresponding_Equality");

            elsif Comes_From_Source (Id) then
               Write_Str ("Elaboration_Entity");

            else
               Write_Str ("Field13??");
            end if;

         when E_Procedure                                  |
              E_Package                                    |
              Generic_Unit_Kind                            =>
            Write_Str ("Elaboration_Entity");

         when Formal_Kind                                  |
              E_Variable                                   =>
            Write_Str ("Extra_Accessibility");

         when Type_Kind                                    =>
            Write_Str ("RM_Size");

         when others                                       =>
            Write_Str ("Field13??");
      end case;
   end Write_Field13_Name;

   -----------------------
   -- Write_Field14_Name --
   -----------------------

   procedure Write_Field14_Name (Id : Entity_Id) is
   begin
      case Ekind (Id) is
         when Type_Kind                                    |
              Formal_Kind                                  |
              E_Constant                                   |
              E_Exception                                  |
              E_Variable                                   |
              E_Loop_Parameter                             =>
            Write_Str ("Alignment");

         when E_Function                                   |
              E_Procedure                                  =>
            Write_Str ("First_Optional_Parameter");

         when E_Component                                  |
              E_Discriminant                               =>
            Write_Str ("Normalized_Position");

         when E_Package                                    |
              E_Generic_Package                            =>
            Write_Str ("Shadow_Entities");

         when others                                       =>
            Write_Str ("Field14??");
      end case;
   end Write_Field14_Name;

   ------------------------
   -- Write_Field15_Name --
   ------------------------

   procedure Write_Field15_Name (Id : Entity_Id) is
   begin
      case Ekind (Id) is
         when E_Discriminant                               =>
            Write_Str ("Discriminant_Number");

         when E_Component                                  =>
            Write_Str ("DT_Entry_Count");

         when E_Function                                   |
              E_Procedure                                  =>
            Write_Str ("DT_Position");

         when E_Protected_Type                             =>
            Write_Str ("Entry_Bodies_Array");

         when Entry_Kind                                   =>
            Write_Str ("Entry_Parameters_Type");

         when Formal_Kind                                  =>
            Write_Str ("Extra_Formal");

         when Enumeration_Kind                             =>
            Write_Str ("Lit_Indexes");

         when E_Package                                    |
              E_Package_Body                               =>
            Write_Str ("Related_Instance");

         when Decimal_Fixed_Point_Kind                     =>
            Write_Str ("Scale_Value");

         when E_Constant                                   |
              E_Variable                                   =>
            Write_Str ("Status_Flag_Or_Transient_Decl");

         when Access_Kind                                  |
              Task_Kind                                    =>
            Write_Str ("Storage_Size_Variable");

         when E_String_Literal_Subtype                     =>
            Write_Str ("String_Literal_Low_Bound");

         when others                                       =>
            Write_Str ("Field15??");
      end case;
   end Write_Field15_Name;

   ------------------------
   -- Write_Field16_Name --
   ------------------------

   procedure Write_Field16_Name (Id : Entity_Id) is
   begin
      case Ekind (Id) is
         when E_Record_Type                                |
              E_Record_Type_With_Private                   =>
            Write_Str ("Access_Disp_Table");

         when E_Record_Subtype                             |
              E_Class_Wide_Subtype                         =>
            Write_Str ("Cloned_Subtype");

         when E_Function                                   |
              E_Procedure                                  =>
            Write_Str ("DTC_Entity");

         when E_Component                                  =>
            Write_Str ("Entry_Formal");

         when E_Package                                    |
              E_Generic_Package                            |
              Concurrent_Kind                              =>
            Write_Str ("First_Private_Entity");

         when Enumeration_Kind                             =>
            Write_Str ("Lit_Strings");

         when E_String_Literal_Subtype                     =>
            Write_Str ("String_Literal_Length");

         when E_Variable                                   |
              E_Out_Parameter                              =>
            Write_Str ("Unset_Reference");

         when others                                       =>
            Write_Str ("Field16??");
      end case;
   end Write_Field16_Name;

   ------------------------
   -- Write_Field17_Name --
   ------------------------

   procedure Write_Field17_Name (Id : Entity_Id) is
   begin
      case Ekind (Id) is
         when Formal_Kind                                  |
              E_Constant                                   |
              E_Generic_In_Out_Parameter                   |
              E_Variable                                   =>
            Write_Str ("Actual_Subtype");

         when Digits_Kind                                  =>
            Write_Str ("Digits_Value");

         when E_Discriminant                               =>
            Write_Str ("Discriminal");

         when E_Block                                      |
              Class_Wide_Kind                              |
              Concurrent_Kind                              |
              Private_Kind                                 |
              E_Entry                                      |
              E_Entry_Family                               |
              E_Function                                   |
              E_Generic_Function                           |
              E_Generic_Package                            |
              E_Generic_Procedure                          |
              E_Loop                                       |
              E_Operator                                   |
              E_Package                                    |
              E_Package_Body                               |
              E_Procedure                                  |
              E_Record_Type                                |
              E_Record_Subtype                             |
              E_Return_Statement                           |
              E_Subprogram_Body                            |
              E_Subprogram_Type                            =>
            Write_Str ("First_Entity");

         when Array_Kind                                   =>
            Write_Str ("First_Index");

         when Enumeration_Kind                             =>
            Write_Str ("First_Literal");

         when Access_Kind                                  =>
            Write_Str ("Master_Id");

         when Modular_Integer_Kind                         =>
            Write_Str ("Modulus");

         when E_Incomplete_Type                            =>
            Write_Str ("Non_Limited_View");

         when E_Incomplete_Subtype                         =>
            if From_With_Type (Id) then
               Write_Str ("Non_Limited_View");
            end if;

         when E_Component                                  =>
            Write_Str ("Prival");

         when others                                       =>
            Write_Str ("Field17??");
      end case;
   end Write_Field17_Name;

   ------------------------
   -- Write_Field18_Name --
   ------------------------

   procedure Write_Field18_Name (Id : Entity_Id) is
   begin
      case Ekind (Id) is
         when E_Enumeration_Literal                        |
              E_Function                                   |
              E_Operator                                   |
              E_Procedure                                  =>
            Write_Str ("Alias");

         when E_Record_Type                                =>
            Write_Str ("Corresponding_Concurrent_Type");

         when E_Subprogram_Body                            =>
            Write_Str ("Corresponding_Protected_Entry");

         when Concurrent_Kind                              =>
            Write_Str ("Corresponding_Record_Type");

         when E_Label                                      |
              E_Loop                                       |
              E_Block                                      =>
            Write_Str ("Enclosing_Scope");

         when E_Entry_Index_Parameter                      =>
            Write_Str ("Entry_Index_Constant");

         when E_Class_Wide_Subtype                         |
              E_Access_Protected_Subprogram_Type           |
              E_Anonymous_Access_Protected_Subprogram_Type |
              E_Access_Subprogram_Type                     |
              E_Exception_Type                             =>
            Write_Str ("Equivalent_Type");

         when Fixed_Point_Kind                             =>
            Write_Str ("Delta_Value");

         when Incomplete_Or_Private_Kind                   |
              E_Record_Subtype                             =>
            Write_Str ("Private_Dependents");

         when Object_Kind                                  =>
            Write_Str ("Renamed_Object");

         when E_Exception                                  |
              E_Package                                    |
              E_Generic_Function                           |
              E_Generic_Procedure                          |
              E_Generic_Package                            =>
            Write_Str ("Renamed_Entity");

         when others                                       =>
            Write_Str ("Field18??");
      end case;
   end Write_Field18_Name;

   -----------------------
   -- Write_Field19_Name --
   -----------------------

   procedure Write_Field19_Name (Id : Entity_Id) is
   begin
      case Ekind (Id) is
         when E_Package                                    |
              E_Generic_Package                            =>
            Write_Str ("Body_Entity");

         when E_Discriminant                               =>
            Write_Str ("Corresponding_Discriminant");

         when Scalar_Kind                                  =>
            Write_Str ("Default_Value");

         when E_Array_Type                                 =>
            Write_Str ("Default_Component_Value");

         when E_Record_Type                                =>
            Write_Str ("Parent_Subtype");

         when E_Constant                                   |
              E_Variable                                   =>
            Write_Str ("Size_Check_Code");

         when E_Package_Body                               |
              Formal_Kind                                  =>
            Write_Str ("Spec_Entity");

         when Private_Kind                                 =>
            Write_Str ("Underlying_Full_View");

         when E_Function | E_Operator | E_Subprogram_Type =>
            Write_Str ("Extra_Accessibility_Of_Result");

         when others                                       =>
            Write_Str ("Field19??");
      end case;
   end Write_Field19_Name;

   -----------------------
   -- Write_Field20_Name --
   -----------------------

   procedure Write_Field20_Name (Id : Entity_Id) is
   begin
      case Ekind (Id) is
         when Array_Kind                                   =>
            Write_Str ("Component_Type");

         when E_In_Parameter                               |
              E_Generic_In_Parameter                       =>
            Write_Str ("Default_Value");

         when Access_Kind                                  =>
            Write_Str ("Directly_Designated_Type");

         when E_Component                                  =>
            Write_Str ("Discriminant_Checking_Func");

         when E_Discriminant                               =>
            Write_Str ("Discriminant_Default_Value");

         when E_Block                                      |
              Class_Wide_Kind                              |
              Concurrent_Kind                              |
              Private_Kind                                 |
              E_Entry                                      |
              E_Entry_Family                               |
              E_Function                                   |
              E_Generic_Function                           |
              E_Generic_Package                            |
              E_Generic_Procedure                          |
              E_Loop                                       |
              E_Operator                                   |
              E_Package                                    |
              E_Package_Body                               |
              E_Procedure                                  |
              E_Record_Type                                |
              E_Record_Subtype                             |
              E_Return_Statement                           |
              E_Subprogram_Body                            |
              E_Subprogram_Type                            =>
            Write_Str ("Last_Entity");

         when E_Constant                                   |
              E_Variable                                   =>
            Write_Str ("Prival_Link");

         when Scalar_Kind                                  =>
            Write_Str ("Scalar_Range");

         when E_Exception                                  =>
            Write_Str ("Register_Exception_Call");

         when others                                       =>
            Write_Str ("Field20??");
      end case;
   end Write_Field20_Name;

   -----------------------
   -- Write_Field21_Name --
   -----------------------

   procedure Write_Field21_Name (Id : Entity_Id) is
   begin
      case Ekind (Id) is
         when Entry_Kind                                   =>
            Write_Str ("Accept_Address");

         when E_In_Parameter                               =>
            Write_Str ("Default_Expr_Function");

         when Concurrent_Kind                              |
              Incomplete_Or_Private_Kind                   |
              Class_Wide_Kind                              |
              E_Record_Type                                |
              E_Record_Subtype                             =>
            Write_Str ("Discriminant_Constraint");

         when E_Constant                                   |
              E_Exception                                  |
              E_Function                                   |
              E_Generic_Function                           |
              E_Procedure                                  |
              E_Generic_Procedure                          |
              E_Variable                                   =>
            Write_Str ("Interface_Name");

         when Array_Kind                                   |
              Modular_Integer_Kind                         =>
            Write_Str ("Original_Array_Type");

         when Fixed_Point_Kind                             =>
            Write_Str ("Small_Value");

         when others                                       =>
            Write_Str ("Field21??");
      end case;
   end Write_Field21_Name;

   -----------------------
   -- Write_Field22_Name --
   -----------------------

   procedure Write_Field22_Name (Id : Entity_Id) is
   begin
      case Ekind (Id) is
         when Access_Kind                                  =>
            Write_Str ("Associated_Storage_Pool");

         when Array_Kind                                   =>
            Write_Str ("Component_Size");

         when E_Record_Type                                =>
            Write_Str ("Corresponding_Remote_Type");

         when E_Component                                  |
              E_Discriminant                               =>
            Write_Str ("Original_Record_Component");

         when E_Enumeration_Literal                        =>
            Write_Str ("Enumeration_Rep_Expr");

         when E_Exception                                  =>
            Write_Str ("Exception_Code");

         when E_Record_Type_With_Private                   |
              E_Record_Subtype_With_Private                |
              E_Private_Type                               |
              E_Private_Subtype                            |
              E_Limited_Private_Type                       |
              E_Limited_Private_Subtype                    =>
            Write_Str ("Private_View");

         when Formal_Kind                                  =>
            Write_Str ("Protected_Formal");

         when E_Block                                      |
              E_Entry                                      |
              E_Entry_Family                               |
              E_Function                                   |
              E_Loop                                       |
              E_Package                                    |
              E_Package_Body                               |
              E_Generic_Package                            |
              E_Generic_Function                           |
              E_Generic_Procedure                          |
              E_Procedure                                  |
              E_Protected_Type                             |
              E_Return_Statement                           |
              E_Subprogram_Body                            |
              E_Task_Type                                  =>
            Write_Str ("Scope_Depth_Value");

         when E_Variable                                   =>
            Write_Str ("Shared_Var_Procs_Instance");

         when others                                       =>
            Write_Str ("Field22??");
      end case;
   end Write_Field22_Name;

   ------------------------
   -- Write_Field23_Name --
   ------------------------

   procedure Write_Field23_Name (Id : Entity_Id) is
   begin
      case Ekind (Id) is
         when E_Discriminant                               =>
            Write_Str ("CR_Discriminant");

         when E_Block                                      =>
            Write_Str ("Entry_Cancel_Parameter");

         when E_Enumeration_Type                           =>
            Write_Str ("Enum_Pos_To_Rep");

         when Formal_Kind                                  |
              E_Variable                                   =>
            Write_Str ("Extra_Constrained");

         when Access_Kind                                  =>
            Write_Str ("Finalization_Master");

         when E_Generic_Function                           |
              E_Generic_Package                            |
              E_Generic_Procedure                          =>
            Write_Str ("Inner_Instances");

         when Array_Kind                                   =>
            Write_Str ("Packed_Array_Type");

         when Entry_Kind                                   =>
            Write_Str ("Protection_Object");

         when Concurrent_Kind                              |
              Incomplete_Or_Private_Kind                   |
              Class_Wide_Kind                              |
              E_Record_Type                                |
              E_Record_Subtype                             =>
            Write_Str ("Stored_Constraint");

         when E_Function                                   |
              E_Procedure                                  =>
            if Present (Scope (Id))
              and then Is_Protected_Type (Scope (Id))
            then
               Write_Str ("Protection_Object");
            else
               Write_Str ("Generic_Renamings");
            end if;

         when E_Package                                    =>
            if Is_Generic_Instance (Id) then
               Write_Str ("Generic_Renamings");
            else
               Write_Str ("Limited_View");
            end if;

         when others                                       =>
            Write_Str ("Field23??");
      end case;
   end Write_Field23_Name;

   ------------------------
   -- Write_Field24_Name --
   ------------------------

   procedure Write_Field24_Name (Id : Entity_Id) is
   begin
      case Ekind (Id) is
         when E_Package                                    |
              E_Package_Body                               =>
            Write_Str ("Finalizer");

         when E_Constant                                   |
              E_Variable                                   |
              Type_Kind                                    =>
            Write_Str ("Related_Expression");

         when E_Entry                                      |
              E_Entry_Family                               |
              Subprogram_Kind                              |
              Generic_Subprogram_Kind                      =>
            Write_Str ("Contract");

         when others                                       =>
            Write_Str ("Field24???");
      end case;
   end Write_Field24_Name;

   ------------------------
   -- Write_Field25_Name --
   ------------------------

   procedure Write_Field25_Name (Id : Entity_Id) is
   begin
      case Ekind (Id) is
         when E_Variable                                   =>
            Write_Str ("Debug_Renaming_Link");

         when E_Component                                  =>
            Write_Str ("DT_Offset_To_Top_Func");

         when E_Procedure                                  |
              E_Function                                   =>
            Write_Str ("Interface_Alias");

         when E_Record_Type                                |
              E_Record_Subtype                             |
              E_Record_Type_With_Private                   |
              E_Record_Subtype_With_Private                =>
            Write_Str ("Interfaces");

         when E_Array_Type                                 |
              E_Array_Subtype                              =>
            Write_Str ("Related_Array_Object");

         when Task_Kind                                    =>
            Write_Str ("Task_Body_Procedure");

         when E_Entry                                      |
              E_Entry_Family                               =>
            Write_Str ("PPC_Wrapper");

         when E_Enumeration_Subtype                        |
              E_Modular_Integer_Subtype                    |
              E_Signed_Integer_Subtype                     =>
            Write_Str ("Static_Predicate");

         when others                                       =>
            Write_Str ("Field25??");
      end case;
   end Write_Field25_Name;

   ------------------------
   -- Write_Field26_Name --
   ------------------------

   procedure Write_Field26_Name (Id : Entity_Id) is
   begin
      case Ekind (Id) is
         when E_Record_Type                                |
              E_Record_Type_With_Private                   =>
            Write_Str ("Dispatch_Table_Wrappers");

         when E_In_Out_Parameter                           |
              E_Out_Parameter                              |
              E_Variable                                   =>
            Write_Str ("Last_Assignment");

         when E_Access_Subprogram_Type                     =>
            Write_Str ("Original_Access_Type");

         when E_Generic_Package                            |
              E_Package                                    =>
            Write_Str ("Package_Instantiation");

         when E_Component                                  |
              E_Constant                                   =>
            Write_Str ("Related_Type");

         when Task_Kind                                    =>
            Write_Str ("Relative_Deadline_Variable");

         when E_Procedure                                  |
              E_Function                                   =>
            if Ekind (Id) = E_Procedure
              and then not Is_Dispatching_Operation (Id)
            then
               Write_Str ("Static_Initialization");
            else
               Write_Str ("Overridden_Operation");
            end if;

         when others                                       =>
            Write_Str ("Field26??");
      end case;
   end Write_Field26_Name;

   ------------------------
   -- Write_Field27_Name --
   ------------------------

   procedure Write_Field27_Name (Id : Entity_Id) is
   begin
      case Ekind (Id) is
         when E_Package                                    |
              Type_Kind                                    =>
            Write_Str ("Current_Use_Clause");

         when E_Component                                  |
              E_Constant                                   |
              E_Variable                                   =>
            Write_Str ("Related_Type");

         when E_Procedure                                  =>
            Write_Str ("Wrapped_Entity");

         when others                                       =>
            Write_Str ("Field27??");
      end case;
   end Write_Field27_Name;

   ------------------------
   -- Write_Field28_Name --
   ------------------------

   procedure Write_Field28_Name (Id : Entity_Id) is
   begin
      case Ekind (Id) is
         when E_Entry                                      |
              E_Entry_Family                               |
              E_Function                                   |
              E_Procedure                                  |
              E_Subprogram_Body                            |
              E_Subprogram_Type                            =>
            Write_Str ("Extra_Formals");

         when E_Record_Type =>
            Write_Str ("Underlying_Record_View");

         when others                                       =>
            Write_Str ("Field28??");
      end case;
   end Write_Field28_Name;

   procedure Write_Field29_Name (Id : Entity_Id) is
   begin
      case Ekind (Id) is
         when Type_Kind =>
            Write_Str ("Subprograms_For_Type");

         when others                                       =>
            Write_Str ("Field29??");
      end case;
   end Write_Field29_Name;

   -------------------------
   -- Iterator Procedures --
   -------------------------

   procedure Proc_Next_Component                 (N : in out Node_Id) is
   begin
      N := Next_Component (N);
   end Proc_Next_Component;

   procedure Proc_Next_Component_Or_Discriminant (N : in out Node_Id) is
   begin
      N := Next_Entity (N);
      while Present (N) loop
         exit when Ekind_In (N, E_Component, E_Discriminant);
         N := Next_Entity (N);
      end loop;
   end Proc_Next_Component_Or_Discriminant;

   procedure Proc_Next_Discriminant              (N : in out Node_Id) is
   begin
      N := Next_Discriminant (N);
   end Proc_Next_Discriminant;

   procedure Proc_Next_Formal                    (N : in out Node_Id) is
   begin
      N := Next_Formal (N);
   end Proc_Next_Formal;

   procedure Proc_Next_Formal_With_Extras        (N : in out Node_Id) is
   begin
      N := Next_Formal_With_Extras (N);
   end Proc_Next_Formal_With_Extras;

   procedure Proc_Next_Index                     (N : in out Node_Id) is
   begin
      N := Next_Index (N);
   end Proc_Next_Index;

   procedure Proc_Next_Inlined_Subprogram        (N : in out Node_Id) is
   begin
      N := Next_Inlined_Subprogram (N);
   end Proc_Next_Inlined_Subprogram;

   procedure Proc_Next_Literal                   (N : in out Node_Id) is
   begin
      N := Next_Literal (N);
   end Proc_Next_Literal;

   procedure Proc_Next_Stored_Discriminant       (N : in out Node_Id) is
   begin
      N := Next_Stored_Discriminant (N);
   end Proc_Next_Stored_Discriminant;

end Einfo;<|MERGE_RESOLUTION|>--- conflicted
+++ resolved
@@ -348,7 +348,7 @@
 
    --    Is_Itype                        Flag91
    --    Size_Known_At_Compile_Time      Flag92
-   --    Has_Subprogram_Descriptor       Flag93
+   --    Reverse_Storage_Order           Flag93
    --    Is_Generic_Actual_Type          Flag94
    --    Uses_Sec_Stack                  Flag95
    --    Warnings_Off                    Flag96
@@ -452,11 +452,7 @@
    --    Is_Ada_2005_Only                Flag185
    --    Is_Interface                    Flag186
    --    Has_Constrained_Partial_View    Flag187
-<<<<<<< HEAD
-   --    Has_Persistent_BSS              Flag188
-=======
    --    Uses_Lock_Free                  Flag188
->>>>>>> 747e4b8f
    --    Is_Pure_Unit_Access_Type        Flag189
    --    Has_Specified_Stream_Input      Flag190
 
@@ -471,7 +467,6 @@
    --    Is_Ada_2012_Only                Flag199
 
    --    Has_Delayed_Aspects             Flag200
-   --    Has_Anon_Block_Suffix           Flag201
    --    Itype_Printed                   Flag202
    --    Has_Pragma_Pure                 Flag203
    --    Is_Known_Null                   Flag204
@@ -531,12 +526,9 @@
    --    Has_Anonymous_Master            Flag253
    --    Is_Implementation_Defined       Flag254
 
-<<<<<<< HEAD
-=======
    --    (unused)                        Flag34
    --    (unused)                        Flag201
 
->>>>>>> 747e4b8f
    -----------------------
    -- Local subprograms --
    -----------------------
@@ -1208,11 +1200,6 @@
       return Flag79 (Id);
    end Has_All_Calls_Remote;
 
-   function Has_Anon_Block_Suffix (Id : E) return B is
-   begin
-      return Flag201 (Id);
-   end Has_Anon_Block_Suffix;
-
    function Has_Anonymous_Master (Id : E) return B is
    begin
       pragma Assert
@@ -1408,11 +1395,6 @@
       return Flag154 (Id);
    end Has_Per_Object_Constraint;
 
-   function Has_Persistent_BSS (Id : E) return B is
-   begin
-      return Flag188 (Id);
-   end Has_Persistent_BSS;
-
    function Has_Postconditions (Id : E) return B is
    begin
       pragma Assert (Is_Subprogram (Id));
@@ -1588,11 +1570,6 @@
    begin
       return Flag184 (Id);
    end Has_Stream_Size_Clause;
-
-   function Has_Subprogram_Descriptor (Id : E) return B is
-   begin
-      return Flag93 (Id);
-   end Has_Subprogram_Descriptor;
 
    function Has_Task (Id : E) return B is
    begin
@@ -2623,15 +2600,12 @@
       return Flag164 (Base_Type (Id));
    end Reverse_Bit_Order;
 
-<<<<<<< HEAD
-=======
    function Reverse_Storage_Order (Id : E) return B is
    begin
       pragma Assert (Is_Record_Type (Id) or else Is_Array_Type (Id));
       return Flag93 (Base_Type (Id));
    end Reverse_Storage_Order;
 
->>>>>>> 747e4b8f
    function RM_Size (Id : E) return U is
    begin
       pragma Assert (Is_Type (Id));
@@ -3727,11 +3701,6 @@
       Set_Flag79 (Id, V);
    end Set_Has_All_Calls_Remote;
 
-   procedure Set_Has_Anon_Block_Suffix (Id : E; V : B := True) is
-   begin
-      Set_Flag201 (Id, V);
-   end Set_Has_Anon_Block_Suffix;
-
    procedure Set_Has_Anonymous_Master (Id : E; V : B := True) is
    begin
       pragma Assert
@@ -3942,11 +3911,6 @@
       Set_Flag154 (Id, V);
    end Set_Has_Per_Object_Constraint;
 
-   procedure Set_Has_Persistent_BSS (Id : E; V : B := True) is
-   begin
-      Set_Flag188 (Id, V);
-   end Set_Has_Persistent_BSS;
-
    procedure Set_Has_Postconditions (Id : E; V : B := True) is
    begin
       pragma Assert (Is_Subprogram (Id));
@@ -4126,11 +4090,6 @@
       pragma Assert (Is_Elementary_Type (Id));
       Set_Flag184 (Id, V);
    end Set_Has_Stream_Size_Clause;
-
-   procedure Set_Has_Subprogram_Descriptor (Id : E; V : B := True) is
-   begin
-      Set_Flag93 (Id, V);
-   end Set_Has_Subprogram_Descriptor;
 
    procedure Set_Has_Task (Id : E; V : B := True) is
    begin
@@ -5201,8 +5160,6 @@
       Set_Flag164 (Id, V);
    end Set_Reverse_Bit_Order;
 
-<<<<<<< HEAD
-=======
    procedure Set_Reverse_Storage_Order (Id : E; V : B := True) is
    begin
       pragma Assert
@@ -5211,7 +5168,6 @@
       Set_Flag93 (Id, V);
    end Set_Reverse_Storage_Order;
 
->>>>>>> 747e4b8f
    procedure Set_RM_Size (Id : E; V : U) is
    begin
       pragma Assert (Is_Type (Id));
@@ -7451,7 +7407,6 @@
       W ("Has_Aliased_Components",          Flag135 (Id));
       W ("Has_Alignment_Clause",            Flag46  (Id));
       W ("Has_All_Calls_Remote",            Flag79  (Id));
-      W ("Has_Anon_Block_Suffix",           Flag201 (Id));
       W ("Has_Anonymous_Master",            Flag253 (Id));
       W ("Has_Atomic_Components",           Flag86  (Id));
       W ("Has_Biased_Representation",       Flag139 (Id));
@@ -7485,7 +7440,6 @@
       W ("Has_Non_Standard_Rep",            Flag75  (Id));
       W ("Has_Object_Size_Clause",          Flag172 (Id));
       W ("Has_Per_Object_Constraint",       Flag154 (Id));
-      W ("Has_Persistent_BSS",              Flag188 (Id));
       W ("Has_Postconditions",              Flag240 (Id));
       W ("Has_Pragma_Controlled",           Flag27  (Id));
       W ("Has_Pragma_Elaborate_Body",       Flag150 (Id));
@@ -7518,7 +7472,6 @@
       W ("Has_Static_Discriminants",        Flag211 (Id));
       W ("Has_Storage_Size_Clause",         Flag23  (Id));
       W ("Has_Stream_Size_Clause",          Flag184 (Id));
-      W ("Has_Subprogram_Descriptor",       Flag93  (Id));
       W ("Has_Task",                        Flag30  (Id));
       W ("Has_Thunks",                      Flag228 (Id));
       W ("Has_Unchecked_Union",             Flag123 (Id));
@@ -7659,6 +7612,7 @@
       W ("Return_Present",                  Flag54  (Id));
       W ("Returns_By_Ref",                  Flag90  (Id));
       W ("Reverse_Bit_Order",               Flag164 (Id));
+      W ("Reverse_Storage_Order",           Flag93  (Id));
       W ("Sec_Stack_Needed_For_Return",     Flag167 (Id));
       W ("Size_Depends_On_Discriminant",    Flag177 (Id));
       W ("Size_Known_At_Compile_Time",      Flag92  (Id));
