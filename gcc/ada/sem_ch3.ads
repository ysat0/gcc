--- conflicted
+++ resolved
@@ -6,11 +6,7 @@
 --                                                                          --
 --                                 S p e c                                  --
 --                                                                          --
-<<<<<<< HEAD
---          Copyright (C) 1992-2009, Free Software Foundation, Inc.         --
-=======
 --          Copyright (C) 1992-2010, Free Software Foundation, Inc.         --
->>>>>>> b56a5220
 --                                                                          --
 -- GNAT is free software;  you can  redistribute it  and/or modify it under --
 -- terms of the  GNU General Public License as published  by the Free Soft- --
@@ -88,21 +84,11 @@
    procedure Access_Type_Declaration (T : Entity_Id; Def : Node_Id);
    --  Process an access type declaration
 
-<<<<<<< HEAD
-   procedure Build_Itype_Reference
-     (Ityp : Entity_Id;
-      Nod  : Node_Id);
-   --  Create a reference to an internal type, for use by Gigi. The back-end
-   --  elaborates itypes on demand, i.e. when their first use is seen. This
-   --  can lead to scope anomalies if the first use is within a scope that is
-   --  nested within the scope that contains  the point of definition of the
-=======
    procedure Build_Itype_Reference (Ityp : Entity_Id; Nod : Node_Id);
    --  Create a reference to an internal type, for use by Gigi. The back-end
    --  elaborates itypes on demand, i.e. when their first use is seen. This can
    --  lead to scope anomalies if the first use is within a scope that is
    --  nested within the scope that contains the point of definition of the
->>>>>>> b56a5220
    --  itype. The Itype_Reference node forces the elaboration of the itype
    --  in the proper scope. The node is inserted after Nod, which is the
    --  enclosing declaration that generated Ityp.
