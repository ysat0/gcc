--- conflicted
+++ resolved
@@ -6,29 +6,17 @@
 --                                                                          --
 --                                 B o d y                                  --
 --                                                                          --
-<<<<<<< HEAD
---          Copyright (C) 1992-2009, Free Software Foundation, Inc.         --
-=======
 --          Copyright (C) 1992-2011, Free Software Foundation, Inc.         --
->>>>>>> 3082eeb7
 --                                                                          --
 -- GNAT is free software;  you can  redistribute it  and/or modify it under --
 -- terms of the  GNU General Public License as published  by the Free Soft- --
 -- ware  Foundation;  either version 3,  or (at your option) any later ver- --
 -- sion.  GNAT is distributed in the hope that it will be useful, but WITH- --
 -- OUT ANY WARRANTY;  without even the  implied warranty of MERCHANTABILITY --
-<<<<<<< HEAD
--- or FITNESS FOR A PARTICULAR PURPOSE.                                     --
---                                                                          --
--- You should have received a copy of the GNU General Public License along  --
--- with this program; see file COPYING3.  If not see                        --
--- <http://www.gnu.org/licenses/>.                                          --
-=======
 -- or FITNESS FOR A PARTICULAR PURPOSE.  See the GNU General Public License --
 -- for  more details.  You should have  received  a copy of the GNU General --
 -- Public License  distributed with GNAT; see file COPYING3.  If not, go to --
 -- http://www.gnu.org/licenses for a complete copy of the license.          --
->>>>>>> 3082eeb7
 --                                                                          --
 -- GNAT was originally developed  by the GNAT team at  New York University. --
 -- Extensive contributions were provided by Ada Core Technologies Inc.      --
