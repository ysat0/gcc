--- conflicted
+++ resolved
@@ -6,11 +6,7 @@
 --                                                                          --
 --                                 B o d y                                  --
 --                                                                          --
-<<<<<<< HEAD
---          Copyright (C) 1992-2009, Free Software Foundation, Inc.         --
-=======
 --          Copyright (C) 1992-2010, Free Software Foundation, Inc.         --
->>>>>>> b56a5220
 --                                                                          --
 -- GNAT is free software;  you can  redistribute it  and/or modify it under --
 -- terms of the  GNU General Public License as published  by the Free Soft- --
@@ -58,7 +54,6 @@
 with Sem_Ch7;  use Sem_Ch7;
 with Sem_Ch8;  use Sem_Ch8;
 with Sem_Res;  use Sem_Res;
-with Sem_SCIL; use Sem_SCIL;
 with Sem_Type; use Sem_Type;
 with Sem_Util; use Sem_Util;
 with Snames;   use Snames;
@@ -3289,7 +3284,6 @@
 
    begin
       return
-<<<<<<< HEAD
 
         --  Class-wide types must be treated as controlled and therefore
         --  requiring finalization (because they may be extended with an
@@ -3305,23 +3299,6 @@
           and then not Restriction_Active (No_Finalization)
           and then not Is_Value_Type (Etype (T)))
 
-=======
-
-        --  Class-wide types must be treated as controlled and therefore
-        --  requiring finalization (because they may be extended with an
-        --  extension that has controlled components.
-
-        (Is_Class_Wide_Type (T)
-
-          --  However, avoid treating class-wide types as controlled if
-          --  finalization is not available and in particular CIL value
-          --  types never have finalization).
-
-          and then not In_Finalization_Root (T)
-          and then not Restriction_Active (No_Finalization)
-          and then not Is_Value_Type (Etype (T)))
-
->>>>>>> b56a5220
         --  Controlled types always need finalization
 
         or else Is_Controlled (T)
@@ -3589,15 +3566,6 @@
       Expr : constant Node_Id    := Relocate_Node (N);
 
    begin
-      --  If the relocated node is a function call then check if some SCIL
-      --  node references it and needs readjustment.
-
-      if Generate_SCIL
-        and then Nkind (N) = N_Function_Call
-      then
-         Adjust_SCIL_Node (N, Expr);
-      end if;
-
       Insert_Actions (N, New_List (
         Make_Object_Declaration (Loc,
           Defining_Identifier => E,
@@ -3645,15 +3613,6 @@
       New_Statement : constant Node_Id := Relocate_Node (N);
 
    begin
-      --  If the relocated node is a procedure call then check if some SCIL
-      --  node references it and needs readjustment.
-
-      if Generate_SCIL
-        and then Nkind (New_Statement) = N_Procedure_Call_Statement
-      then
-         Adjust_SCIL_Node (N, New_Statement);
-      end if;
-
       Rewrite (N, Make_Transient_Block (Loc, New_Statement));
 
       --  With the scope stack back to normal, we can call analyze on the
