------------------------------------------------------------------------------
--                                                                          --
--                          GNAT SYSTEM UTILITIES                           --
--                                                                          --
--                               C S I N F O                                --
--                                                                          --
--                                 B o d y                                  --
--                                                                          --
<<<<<<< HEAD
--          Copyright (C) 1992-2009, Free Software Foundation, Inc.         --
=======
--          Copyright (C) 1992-2010, Free Software Foundation, Inc.         --
>>>>>>> 3082eeb7
--                                                                          --
-- GNAT is free software;  you can  redistribute it  and/or modify it under --
-- terms of the  GNU General Public License as published  by the Free Soft- --
-- ware  Foundation;  either version 3,  or (at your option) any later ver- --
-- sion.  GNAT is distributed in the hope that it will be useful, but WITH- --
-- OUT ANY WARRANTY;  without even the  implied warranty of MERCHANTABILITY --
-- or FITNESS FOR A PARTICULAR PURPOSE.  See the GNU General Public License --
-- for  more details.  You should have  received  a copy of the GNU General --
-- Public License  distributed with GNAT; see file COPYING3.  If not, go to --
-- http://www.gnu.org/licenses for a complete copy of the license.          --
--                                                                          --
-- GNAT was originally developed  by the GNAT team at  New York University. --
-- Extensive contributions were provided by Ada Core Technologies Inc.      --
--                                                                          --
------------------------------------------------------------------------------

<<<<<<< HEAD
--  Program to check consistency of sinfo.ads and sinfo.adb. Checks that field
--  name usage is consistent and that assertion cross-reference lists are
--  correct, as well as making sure that all the comments on field name usage
--  are consistent.
=======
--  Check consistency of sinfo.ads and sinfo.adb. Checks that field name usage
--  is consistent and that assertion cross-reference lists are correct, as well
--  as making sure that all the comments on field name usage are consistent.

--  Note that this is used both as a standalone program, and as a procedure
--  called by XSinfo. This raises an unhandled exception if it finds any
--  errors; we don't attempt any sophisticated error recovery.
>>>>>>> 3082eeb7

with Ada.Strings.Unbounded;         use Ada.Strings.Unbounded;
with Ada.Strings.Unbounded.Text_IO; use Ada.Strings.Unbounded.Text_IO;
with Ada.Strings.Maps;              use Ada.Strings.Maps;
with Ada.Strings.Maps.Constants;    use Ada.Strings.Maps.Constants;
with Ada.Text_IO;                   use Ada.Text_IO;

with GNAT.Spitbol;                  use GNAT.Spitbol;
with GNAT.Spitbol.Patterns;         use GNAT.Spitbol.Patterns;
with GNAT.Spitbol.Table_Boolean;
with GNAT.Spitbol.Table_VString;

procedure CSinfo is

   package TB renames GNAT.Spitbol.Table_Boolean;
   package TV renames GNAT.Spitbol.Table_VString;
   use TB, TV;

   Infil  : File_Type;
   Lineno : Natural := 0;

   Err : exception;
   --  Raised on fatal error

   Done : exception;
   --  Raised after error is found to terminate run

   WSP : constant Pattern := Span (' ' & ASCII.HT);

   Fields   : TV.Table (300);
   Fields1  : TV.Table (300);
   Refs     : TV.Table (300);
   Refscopy : TV.Table (300);
   Special  : TB.Table (50);
   Inlines  : TV.Table (100);

   --  The following define the standard fields used for binary operator,
   --  unary operator, and other expression nodes. Numbers in the range 1-5
   --  refer to the Fieldn fields. Letters D-R refer to flags:

   --      D = Flag4
   --      E = Flag5
   --      F = Flag6
   --      G = Flag7
   --      H = Flag8
   --      I = Flag9
   --      J = Flag10
   --      K = Flag11
   --      L = Flag12
   --      M = Flag13
   --      N = Flag14
   --      O = Flag15
   --      P = Flag16
   --      Q = Flag17
   --      R = Flag18

   Flags : TV.Table (20);
   --  Maps flag numbers to letters

   N_Fields : constant Pattern := BreakX ("JL");
   E_Fields : constant Pattern := BreakX ("5EFGHIJLOP");
   U_Fields : constant Pattern := BreakX ("1345EFGHIJKLOPQ");
   B_Fields : constant Pattern := BreakX ("12345EFGHIJKLOPQ");

   Line : VString;
   Bad  : Boolean;

   Field       : constant VString := Nul;
   Fields_Used : VString := Nul;
   Name        : constant VString := Nul;
   Next        : constant VString := Nul;
   Node        : VString := Nul;
   Ref         : VString := Nul;
   Synonym     : constant VString := Nul;
   Nxtref      : constant VString := Nul;

   Which_Field : aliased VString := Nul;

   Node_Search : constant Pattern := WSP & "--  N_" & Rest * Node;
   Break_Punc  : constant Pattern := Break (" .,");
   Plus_Binary : constant Pattern := WSP
                                     & "--  plus fields for binary operator";
   Plus_Unary  : constant Pattern := WSP
                                     & "--  plus fields for unary operator";
   Plus_Expr   : constant Pattern := WSP
                                     & "--  plus fields for expression";
   Break_Syn   : constant Pattern := WSP &  "--  "
                                     & Break (' ') * Synonym
                                     & " (" & Break (')') * Field;
   Break_Field : constant Pattern := BreakX ('-') * Field;
   Get_Field   : constant Pattern := BreakX (Decimal_Digit_Set)
                                     & Span (Decimal_Digit_Set) * Which_Field;
   Break_WFld  : constant Pattern := Break (Which_Field'Access);
   Get_Funcsyn : constant Pattern := WSP & "function " & Rest * Synonym;
   Extr_Field  : constant Pattern := BreakX ('-') & "-- " & Rest * Field;
   Get_Procsyn : constant Pattern := WSP & "procedure Set_" & Rest * Synonym;
   Get_Inline  : constant Pattern := WSP & "pragma Inline ("
                                     & Break (')') * Name;
   Set_Name    : constant Pattern := "Set_" & Rest * Name;
   Func_Rest   : constant Pattern := "   function " & Rest * Synonym;
   Get_Nxtref  : constant Pattern := Break (',') * Nxtref & ',';
   Test_Syn    : constant Pattern := Break ('=') & "= N_"
                                     & (Break (" ,)") or Rest) * Next;
   Chop_Comma  : constant Pattern := BreakX (',') * Next;
   Return_Fld  : constant Pattern := WSP & "return " & Break (' ') * Field;
   Set_Syn     : constant Pattern := "   procedure Set_" & Rest * Synonym;
   Set_Fld     : constant Pattern := WSP & "Set_" & Break (' ') * Field
                                     & " (N, Val)";
   Break_With  : constant Pattern := Break ('_') ** Field & "_With_Parent";

   type VStringA is array (Natural range <>) of VString;

   procedure Next_Line;
   --  Read next line trimmed from Infil into Line and bump Lineno

   procedure Sort (A : in out VStringA);
   --  Sort a (small) array of VString's

   procedure Next_Line is
   begin
      Line := Get_Line (Infil);
      Trim (Line);
      Lineno := Lineno + 1;
   end Next_Line;

   procedure Sort (A : in out VStringA) is
      Temp : VString;
   begin
      <<Sort>>
         for J in 1 .. A'Length - 1 loop
            if A (J) > A (J + 1) then
               Temp := A (J);
               A (J) := A (J + 1);
               A (J + 1) := Temp;
               goto Sort;
            end if;
         end loop;
   end Sort;

--  Start of processing for CSinfo

begin
   Anchored_Mode := True;
   New_Line;
   Open (Infil, In_File, "sinfo.ads");
   Put_Line ("Check for field name consistency");

   --  Setup table for mapping flag numbers to letters

   Set (Flags, "4",  V ("D"));
   Set (Flags, "5",  V ("E"));
   Set (Flags, "6",  V ("F"));
   Set (Flags, "7",  V ("G"));
   Set (Flags, "8",  V ("H"));
   Set (Flags, "9",  V ("I"));
   Set (Flags, "10", V ("J"));
   Set (Flags, "11", V ("K"));
   Set (Flags, "12", V ("L"));
   Set (Flags, "13", V ("M"));
   Set (Flags, "14", V ("N"));
   Set (Flags, "15", V ("O"));
   Set (Flags, "16", V ("P"));
   Set (Flags, "17", V ("Q"));
   Set (Flags, "18", V ("R"));

   --  Special fields table. The following names are not recorded or checked
   --  by Csinfo, since they are specially handled. This means that any field
   --  definition or subprogram with a matching name is ignored.

   Set (Special, "Analyzed",                  True);
   Set (Special, "Assignment_OK",             True);
   Set (Special, "Associated_Node",           True);
   Set (Special, "Cannot_Be_Constant",        True);
   Set (Special, "Chars",                     True);
   Set (Special, "Comes_From_Source",         True);
   Set (Special, "Do_Overflow_Check",         True);
   Set (Special, "Do_Range_Check",            True);
   Set (Special, "Entity",                    True);
   Set (Special, "Entity_Or_Associated_Node", True);
   Set (Special, "Error_Posted",              True);
   Set (Special, "Etype",                     True);
   Set (Special, "Evaluate_Once",             True);
   Set (Special, "First_Itype",               True);
   Set (Special, "Has_Aspect_Specifications", True);
   Set (Special, "Has_Dynamic_Itype",         True);
   Set (Special, "Has_Dynamic_Range_Check",   True);
   Set (Special, "Has_Dynamic_Length_Check",  True);
   Set (Special, "Has_Private_View",          True);
   Set (Special, "Is_Controlling_Actual",     True);
   Set (Special, "Is_Overloaded",             True);
   Set (Special, "Is_Static_Expression",      True);
   Set (Special, "Left_Opnd",                 True);
   Set (Special, "Must_Not_Freeze",           True);
   Set (Special, "Nkind_In",                  True);
   Set (Special, "Parens",                    True);
   Set (Special, "Pragma_Name",               True);
   Set (Special, "Raises_Constraint_Error",   True);
   Set (Special, "Right_Opnd",                True);

   --  Loop to acquire information from node definitions in sinfo.ads,
   --  checking for consistency in Op/Flag assignments to each synonym

   loop
      Bad := False;
      Next_Line;
      exit when Match (Line, "   -- Node Access Functions");

      if Match (Line, Node_Search)
        and then not Match (Node, Break_Punc)
      then
         Fields_Used := Nul;

      elsif Node = "" then
         null;

      elsif Line = "" then
         Node := Nul;

      elsif Match (Line, Plus_Binary) then
         Bad := Match (Fields_Used, B_Fields);

      elsif Match (Line, Plus_Unary) then
         Bad := Match (Fields_Used, U_Fields);

      elsif Match (Line, Plus_Expr) then
         Bad := Match (Fields_Used, E_Fields);

      elsif not Match (Line, Break_Syn) then
         null;

      elsif Match (Synonym, "plus") then
         null;

      else
         Match (Field, Break_Field);

         if not Present (Special, Synonym) then
            if Present (Fields, Synonym) then
               if Field /= Get (Fields, Synonym) then
                  Put_Line
                    ("Inconsistent field reference at line" &
                     Lineno'Img & " for " & Synonym);
                  raise Done;
               end if;

            else
               Set (Fields, Synonym, Field);
            end if;

            Set (Refs, Synonym, Node & ',' & Get (Refs, Synonym));
            Match (Field, Get_Field);

            if Match (Field, "Flag") then
               Which_Field := Get (Flags, Which_Field);
            end if;

            if Match (Fields_Used, Break_WFld) then
               Put_Line
                 ("Overlapping field at line " & Lineno'Img &
                  " for " & Synonym);
               raise Done;
            end if;

            Append (Fields_Used, Which_Field);
            Bad := Bad or Match (Fields_Used, N_Fields);
         end if;
      end if;

      if Bad then
         Put_Line ("fields conflict with standard fields for node " & Node);
         raise Done;
      end if;
   end loop;

   Put_Line ("     OK");
   New_Line;
   Put_Line ("Check for function consistency");

   --  Loop through field function definitions to make sure they are OK

   Fields1 := Fields;
   loop
      Next_Line;
      exit when Match (Line, "   -- Node Update");

      if Match (Line, Get_Funcsyn)
        and then not Present (Special, Synonym)
      then
         if not Present (Fields1, Synonym) then
            Put_Line
              ("function on line " &  Lineno &
               " is for unused synonym");
            raise Done;
         end if;

         Next_Line;

         if not Match (Line, Extr_Field) then
            raise Err;
         end if;

         if Field /= Get (Fields1, Synonym) then
            Put_Line ("Wrong field in function " & Synonym);
            raise Done;

         else
            Delete (Fields1, Synonym);
         end if;
      end if;
   end loop;

   Put_Line ("     OK");
   New_Line;
   Put_Line ("Check for missing functions");

   declare
      List : constant TV.Table_Array := Convert_To_Array (Fields1);

   begin
      if List'Length > 0 then
         Put_Line ("No function for field synonym " & List (1).Name);
         raise Done;
      end if;
   end;

   --  Check field set procedures

   Put_Line ("     OK");
   New_Line;
   Put_Line ("Check for set procedure consistency");

   Fields1 := Fields;
   loop
      Next_Line;
      exit when Match (Line, "   -- Inline Pragmas");
      exit when Match (Line, "   -- Iterator Procedures");

      if Match (Line, Get_Procsyn)
        and then not Present (Special, Synonym)
      then
         if not Present (Fields1, Synonym) then
            Put_Line
              ("procedure on line " & Lineno & " is for unused synonym");
            raise Done;
         end if;

         Next_Line;

         if not Match (Line, Extr_Field) then
            raise Err;
         end if;

         if Field /= Get (Fields1, Synonym) then
            Put_Line ("Wrong field in procedure Set_" & Synonym);
            raise Done;

         else
            Delete (Fields1, Synonym);
         end if;
      end if;
   end loop;

   Put_Line ("     OK");
   New_Line;
   Put_Line ("Check for missing set procedures");

   declare
      List : constant TV.Table_Array := Convert_To_Array (Fields1);

   begin
      if List'Length > 0 then
         Put_Line ("No procedure for field synonym Set_" & List (1).Name);
         raise Done;
      end if;
   end;

   Put_Line ("     OK");
   New_Line;
   Put_Line ("Check pragma Inlines are all for existing subprograms");

   Clear (Fields1);
   while not End_Of_File (Infil) loop
      Next_Line;

      if Match (Line, Get_Inline)
        and then not Present (Special, Name)
      then
         exit when Match (Name, Set_Name);

         if not Present (Fields, Name) then
            Put_Line
              ("Pragma Inline on line " & Lineno &
               " does not correspond to synonym");
            raise Done;

         else
            Set (Inlines, Name, Get (Inlines, Name) & 'r');
         end if;
      end if;
   end loop;

   Put_Line ("     OK");
   New_Line;
   Put_Line ("Check no pragma Inlines were omitted");

   declare
      List : constant TV.Table_Array := Convert_To_Array (Fields);
      Nxt  : VString := Nul;

   begin
      for M in List'Range loop
         Nxt := List (M).Name;

         if Get (Inlines, Nxt) /= "r" then
            Put_Line ("Incorrect pragma Inlines for " & Nxt);
            raise Done;
         end if;
      end loop;
   end;

   Put_Line ("     OK");
   New_Line;
   Clear (Inlines);

   Close (Infil);
   Open (Infil, In_File, "sinfo.adb");
   Lineno := 0;
   Put_Line ("Check references in functions in body");

   Refscopy := Refs;
   loop
      Next_Line;
      exit when Match (Line, "   -- Field Access Functions --");
   end loop;

   loop
      Next_Line;
      exit when Match (Line, "   -- Field Set Procedures --");

      if Match (Line, Func_Rest)
        and then not Present (Special, Synonym)
      then
         Ref := Get (Refs, Synonym);
         Delete (Refs, Synonym);

         if Ref = "" then
            Put_Line
              ("Function on line " & Lineno & " is for unknown synonym");
            raise Err;
         end if;

         --  Alpha sort of references for this entry

         declare
            Refa   : VStringA (1 .. 100);
            N      : Natural := 0;

         begin
            loop
               exit when not Match (Ref, Get_Nxtref, Nul);
               N := N + 1;
               Refa (N) := Nxtref;
            end loop;

            Sort (Refa (1 .. N));
            Next_Line;
            Next_Line;
            Next_Line;

            --  Checking references for one entry

            for M in 1 .. N loop
               Next_Line;

               if not Match (Line, Test_Syn) then
                  Put_Line ("Expecting N_" & Refa (M) & " at line " & Lineno);
                  raise Done;
               end if;

               Match (Next, Chop_Comma);

               if Next /= Refa (M) then
                  Put_Line ("Expecting N_" & Refa (M) & " at line " & Lineno);
                  raise Done;
               end if;
            end loop;

            Next_Line;
            Match (Line, Return_Fld);

            if Field /= Get (Fields, Synonym) then
               Put_Line
                ("Wrong field for function " & Synonym & " at line " &
                 Lineno & " should be " & Get (Fields, Synonym));
               raise Done;
            end if;
         end;
      end if;
   end loop;

   Put_Line ("     OK");
   New_Line;
   Put_Line ("Check for missing functions in body");

   declare
      List : constant TV.Table_Array := Convert_To_Array (Refs);

   begin
      if List'Length /= 0 then
         Put_Line ("Missing function " & List (1).Name & " in body");
         raise Done;
      end if;
   end;

   Put_Line ("     OK");
   New_Line;
   Put_Line ("Check Set procedures in body");
   Refs := Refscopy;

   loop
      Next_Line;
      exit when Match (Line, "end");
      exit when Match (Line, "   -- Iterator Procedures");

      if Match (Line, Set_Syn)
        and then not Present (Special, Synonym)
      then
         Ref := Get (Refs, Synonym);
         Delete (Refs, Synonym);

         if Ref = "" then
            Put_Line
              ("Function on line " & Lineno & " is for unknown synonym");
            raise Err;
         end if;

         --  Alpha sort of references for this entry

         declare
            Refa   : VStringA (1 .. 100);
            N      : Natural;

         begin
            N := 0;

            loop
               exit when not Match (Ref, Get_Nxtref, Nul);
               N := N + 1;
               Refa (N) := Nxtref;
            end loop;

            Sort (Refa (1 .. N));

            Next_Line;
            Next_Line;
            Next_Line;

            --  Checking references for one entry

            for M in 1 .. N loop
               Next_Line;

               if not Match (Line, Test_Syn)
                 or else Next /= Refa (M)
               then
                  Put_Line ("Expecting N_" & Refa (M) & " at line " & Lineno);
                  raise Err;
               end if;
            end loop;

            loop
               Next_Line;
               exit when Match (Line, Set_Fld);
            end loop;

            Match (Field, Break_With);

            if Field /= Get (Fields, Synonym) then
               Put_Line
                 ("Wrong field for procedure Set_" & Synonym &
                  " at line " & Lineno & " should be " &
                  Get (Fields, Synonym));
               raise Done;
            end if;

            Delete (Fields1, Synonym);
         end;
      end if;
   end loop;

   Put_Line ("     OK");
   New_Line;
   Put_Line ("Check for missing set procedures in body");

   declare
      List : constant TV.Table_Array := Convert_To_Array (Fields1);

   begin
      if List'Length /= 0 then
         Put_Line ("Missing procedure Set_" & List (1).Name & " in body");
         raise Done;
      end if;
   end;

   Put_Line ("     OK");
   New_Line;
   Put_Line ("All tests completed successfully, no errors detected");

end CSinfo;<|MERGE_RESOLUTION|>--- conflicted
+++ resolved
@@ -6,11 +6,7 @@
 --                                                                          --
 --                                 B o d y                                  --
 --                                                                          --
-<<<<<<< HEAD
---          Copyright (C) 1992-2009, Free Software Foundation, Inc.         --
-=======
 --          Copyright (C) 1992-2010, Free Software Foundation, Inc.         --
->>>>>>> 3082eeb7
 --                                                                          --
 -- GNAT is free software;  you can  redistribute it  and/or modify it under --
 -- terms of the  GNU General Public License as published  by the Free Soft- --
@@ -27,12 +23,6 @@
 --                                                                          --
 ------------------------------------------------------------------------------
 
-<<<<<<< HEAD
---  Program to check consistency of sinfo.ads and sinfo.adb. Checks that field
---  name usage is consistent and that assertion cross-reference lists are
---  correct, as well as making sure that all the comments on field name usage
---  are consistent.
-=======
 --  Check consistency of sinfo.ads and sinfo.adb. Checks that field name usage
 --  is consistent and that assertion cross-reference lists are correct, as well
 --  as making sure that all the comments on field name usage are consistent.
@@ -40,7 +30,6 @@
 --  Note that this is used both as a standalone program, and as a procedure
 --  called by XSinfo. This raises an unhandled exception if it finds any
 --  errors; we don't attempt any sophisticated error recovery.
->>>>>>> 3082eeb7
 
 with Ada.Strings.Unbounded;         use Ada.Strings.Unbounded;
 with Ada.Strings.Unbounded.Text_IO; use Ada.Strings.Unbounded.Text_IO;
