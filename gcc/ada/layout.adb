--- conflicted
+++ resolved
@@ -6,11 +6,7 @@
 --                                                                          --
 --                                 B o d y                                  --
 --                                                                          --
-<<<<<<< HEAD
---          Copyright (C) 2001-2009, Free Software Foundation, Inc.         --
-=======
 --          Copyright (C) 2001-2011, Free Software Foundation, Inc.         --
->>>>>>> 3082eeb7
 --                                                                          --
 -- GNAT is free software;  you can  redistribute it  and/or modify it under --
 -- terms of the  GNU General Public License as published  by the Free Soft- --
@@ -2562,26 +2558,6 @@
          if Is_Array_Type (E) and then Present (Packed_Array_Type (E)) then
             declare
                PAT : constant Entity_Id := Packed_Array_Type (E);
-<<<<<<< HEAD
-
-            begin
-               if Unknown_Esize (E) then
-                  Set_Esize     (E, Esize     (PAT));
-               end if;
-
-               if Unknown_RM_Size (E) then
-                  Set_RM_Size   (E, RM_Size   (PAT));
-               end if;
-
-               if Unknown_Alignment (E) then
-                  Set_Alignment (E, Alignment (PAT));
-               end if;
-            end;
-         end if;
-
-         --  If RM_Size is known, set Esize if not known
-=======
->>>>>>> 3082eeb7
 
             begin
                if Unknown_Esize (E) then
