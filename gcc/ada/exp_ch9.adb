--- conflicted
+++ resolved
@@ -6,11 +6,7 @@
 --                                                                          --
 --                                 B o d y                                  --
 --                                                                          --
-<<<<<<< HEAD
---          Copyright (C) 1992-2009, Free Software Foundation, Inc.         --
-=======
 --          Copyright (C) 1992-2011, Free Software Foundation, Inc.         --
->>>>>>> 3082eeb7
 --                                                                          --
 -- GNAT is free software;  you can  redistribute it  and/or modify it under --
 -- terms of the  GNU General Public License as published  by the Free Soft- --
@@ -898,15 +894,9 @@
          Par := Parent (Par);
       end loop;
 
-<<<<<<< HEAD
-      --  If we are in a package body, the activation chain variable is
-      --  declared in the body, but the Activation_Chain_Entity is attached
-      --  to the spec.
-=======
       --  When the enclosing construct is a package body, the activation chain
       --  variable is declared in the body, but the Activation_Chain_Entity is
       --  attached to the spec.
->>>>>>> 3082eeb7
 
       if Nkind (Par) = N_Package_Body then
          Decls := Declarations (Par);
@@ -1891,19 +1881,11 @@
          end if;
 
          declare
-<<<<<<< HEAD
-            Actuals      : List_Id := No_List;
-            Conv_Id      : Node_Id;
-            First_Form   : Node_Id;
-            Formal       : Node_Id;
-            Nam          : Node_Id;
-=======
             Actuals    : List_Id := No_List;
             Conv_Id    : Node_Id;
             First_Form : Node_Id;
             Formal     : Node_Id;
             Nam        : Node_Id;
->>>>>>> 3082eeb7
 
          begin
             --  Map formals to actuals. Use the list built for the wrapper
@@ -1937,16 +1919,6 @@
 
                if Is_Controlling_Formal (First_Formal (Subp_Id)) then
                   Prepend_To (Actuals,
-<<<<<<< HEAD
-                    Unchecked_Convert_To (
-                      Corresponding_Concurrent_Type (Obj_Typ),
-                      Make_Identifier (Loc, Name_uO)));
-
-               else
-                  Prepend_To (Actuals,
-                    Make_Identifier (Loc, Chars =>
-                      Chars (Defining_Identifier (First_Form))));
-=======
                     Unchecked_Convert_To
                       (Corresponding_Concurrent_Type (Obj_Typ),
                        Make_Identifier (Loc, Name_uO)));
@@ -1955,7 +1927,6 @@
                   Prepend_To (Actuals,
                     Make_Identifier (Loc,
                       Chars => Chars (Defining_Identifier (First_Form))));
->>>>>>> 3082eeb7
                end if;
 
                Nam := New_Reference_To (Subp_Id, Loc);
@@ -2463,10 +2434,6 @@
          --  record type, so mark the spec accordingly.
 
          if Ekind (Subp_Id) = E_Function then
-<<<<<<< HEAD
-
-=======
->>>>>>> 3082eeb7
             declare
                Res_Def : Node_Id;
 
@@ -2804,35 +2771,7 @@
       S    : Entity_Id;
 
    begin
-<<<<<<< HEAD
-      S := Scope (E);
-
-      --  Ada 2005 (AI-287): Do not set/get the has_master_entity reminder
-      --  in internal scopes, unless present already.. Required for nested
-      --  limited aggregates, where the expansion of task components may
-      --  generate inner blocks. If the block is the rewriting of a call
-      --  or the scope is an extended return statement this is valid master.
-      --  The master in an extended return is only used within the return,
-      --  and is subsequently overwritten in Move_Activation_Chain, but it
-      --  must exist now.
-
-      if Ada_Version >= Ada_05 then
-         while Is_Internal (S) loop
-            if Nkind (Parent (S)) = N_Block_Statement
-              and then
-                Nkind (Original_Node (Parent (S))) = N_Procedure_Call_Statement
-            then
-               exit;
-            elsif Ekind (S) = E_Return_Statement then
-               exit;
-            else
-               S := Scope (S);
-            end if;
-         end loop;
-      end if;
-=======
       S := Find_Master_Scope (E);
->>>>>>> 3082eeb7
 
       --  Nothing to do if we already built a master entity for this scope
       --  or if there is no task hierarchy.
@@ -7695,28 +7634,6 @@
                   New_Op_Body :=
                     Build_Unprotected_Subprogram_Body (Op_Body, Pid);
 
-<<<<<<< HEAD
-                  --  Propagate the finalization chain to the new body. In the
-                  --  unlikely event that the subprogram contains a declaration
-                  --  or allocator for an object that requires finalization,
-                  --  the corresponding chain is created when analyzing the
-                  --  body, and attached to its entity. This entity is not
-                  --  further elaborated, and so the chain properly belongs to
-                  --  the newly created subprogram body.
-
-                  Chain :=
-                    Finalization_Chain_Entity (Defining_Entity (Op_Body));
-
-                  if Present (Chain) then
-                     Set_Finalization_Chain_Entity
-                       (Protected_Body_Subprogram
-                         (Corresponding_Spec (Op_Body)), Chain);
-                     Set_Analyzed
-                         (Handled_Statement_Sequence (New_Op_Body), False);
-                  end if;
-
-=======
->>>>>>> 3082eeb7
                   Insert_After (Current_Node, New_Op_Body);
                   Current_Node := New_Op_Body;
                   Analyze (New_Op_Body);
@@ -7747,11 +7664,7 @@
                      --  this subprogram if the protected type implements an
                      --  interface.
 
-<<<<<<< HEAD
-                     if Ada_Version >= Ada_05
-=======
                      if Ada_Version >= Ada_2005
->>>>>>> 3082eeb7
                           and then
                         Present (Interfaces (Corresponding_Record_Type (Pid)))
                      then
@@ -8354,11 +8267,7 @@
             Set_Protected_Body_Subprogram
               (Defining_Unit_Name (Specification (Comp)),
                Defining_Unit_Name (Specification (Sub)));
-<<<<<<< HEAD
-               Check_Inlining (Defining_Unit_Name (Specification (Comp)));
-=======
             Check_Inlining (Defining_Unit_Name (Specification (Comp)));
->>>>>>> 3082eeb7
 
             --  Make the protected version of the subprogram available for
             --  expansion of external calls.
@@ -11247,12 +11156,9 @@
          return;
       end if;
 
-<<<<<<< HEAD
-=======
       Process_Statements_For_Controlled_Objects (Entry_Call_Alternative (N));
       Process_Statements_For_Controlled_Objects (Delay_Alternative (N));
 
->>>>>>> 3082eeb7
       --  The arguments in the call may require dynamic allocation, and the
       --  call statement may have been transformed into a block. The block
       --  may contain additional declarations for internal entities, and the
