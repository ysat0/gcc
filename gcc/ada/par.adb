------------------------------------------------------------------------------
--                                                                          --
--                         GNAT COMPILER COMPONENTS                         --
--                                                                          --
--                                  P A R                                   --
--                                                                          --
--                                 B o d y                                  --
--                                                                          --
<<<<<<< HEAD
--          Copyright (C) 1992-2009, Free Software Foundation, Inc.         --
=======
--          Copyright (C) 1992-2011, Free Software Foundation, Inc.         --
>>>>>>> 3082eeb7
--                                                                          --
-- GNAT is free software;  you can  redistribute it  and/or modify it under --
-- terms of the  GNU General Public License as published  by the Free Soft- --
-- ware  Foundation;  either version 3,  or (at your option) any later ver- --
-- sion.  GNAT is distributed in the hope that it will be useful, but WITH- --
-- OUT ANY WARRANTY;  without even the  implied warranty of MERCHANTABILITY --
-- or FITNESS FOR A PARTICULAR PURPOSE.  See the GNU General Public License --
-- for  more details.  You should have  received  a copy of the GNU General --
-- Public License  distributed with GNAT; see file COPYING3.  If not, go to --
-- http://www.gnu.org/licenses for a complete copy of the license.          --
--                                                                          --
-- GNAT was originally developed  by the GNAT team at  New York University. --
-- Extensive contributions were provided by Ada Core Technologies Inc.      --
--                                                                          --
------------------------------------------------------------------------------

with Aspects;  use Aspects;
with Atree;    use Atree;
with Casing;   use Casing;
with Debug;    use Debug;
with Elists;   use Elists;
with Errout;   use Errout;
with Fname;    use Fname;
with Lib;      use Lib;
with Namet;    use Namet;
with Namet.Sp; use Namet.Sp;
with Nlists;   use Nlists;
with Nmake;    use Nmake;
with Opt;      use Opt;
with Output;   use Output;
with Par_SCO;  use Par_SCO;
<<<<<<< HEAD
=======
with Restrict; use Restrict;
>>>>>>> 3082eeb7
with Scans;    use Scans;
with Scn;      use Scn;
with Sem_Util; use Sem_Util;
with Sinput;   use Sinput;
with Sinput.L; use Sinput.L;
with Sinfo;    use Sinfo;
with Snames;   use Snames;
with Style;
with Stylesw;  use Stylesw;
with Table;
with Tbuild;   use Tbuild;

---------
-- Par --
---------

function Par (Configuration_Pragmas : Boolean) return List_Id is

   Num_Library_Units : Natural := 0;
   --  Count number of units parsed (relevant only in syntax check only mode,
   --  since in semantics check mode only a single unit is permitted anyway)

   Save_Config_Switches : Config_Switches_Type;
   --  Variable used to save values of config switches while we parse the
   --  new unit, to be restored on exit for proper recursive behavior.

   Loop_Block_Count : Nat := 0;
   --  Counter used for constructing loop/block names (see the routine
   --  Par.Ch5.Get_Loop_Block_Name)

   --------------------
   -- Error Recovery --
   --------------------

   --  When an error is encountered, a call is made to one of the Error_Msg
   --  routines to record the error. If the syntax scan is not derailed by the
   --  error (e.g. a complaint that logical operators are inconsistent in an
   --  EXPRESSION), then control returns from the Error_Msg call, and the
   --  parse continues unimpeded.

   --  If on the other hand, the Error_Msg represents a situation from which
   --  the parser cannot recover locally, the exception Error_Resync is raised
   --  immediately after the call to Error_Msg. Handlers for Error_Resync
   --  are located at strategic points to resynchronize the parse. For example,
   --  when an error occurs in a statement, the handler skips to the next
   --  semicolon and continues the scan from there.

   --  Each parsing procedure contains a note with the heading "Error recovery"
   --  which shows if it can propagate the Error_Resync exception. In order
   --  not to propagate the exception, a procedure must either contain its own
   --  handler for this exception, or it must not call any other routines which
   --  propagate the exception.

   --  Note: the arrangement of Error_Resync handlers is such that it should
   --  never be possible to transfer control through a procedure which made
   --  an entry in the scope stack, invalidating the contents of the stack.

   Error_Resync : exception;
   --  Exception raised on error that is not handled locally, see above

   Last_Resync_Point : Source_Ptr;
   --  The resynchronization routines in Par.Sync run a risk of getting
   --  stuck in an infinite loop if they do not skip a token, and the caller
   --  keeps repeating the same resync call. On the other hand, if they skip
   --  a token unconditionally, some recovery opportunities are missed. The
   --  variable Last_Resync_Point records the token location previously set
   --  by a Resync call, and if a subsequent Resync call occurs at the same
   --  location, then the Resync routine does guarantee to skip a token.

   --------------------------------------------
   -- Handling Semicolon Used in Place of IS --
   --------------------------------------------

   --  The following global variables are used in handling the error situation
   --  of using a semicolon in place of IS in a subprogram declaration as in:

   --    procedure X (Y : Integer);
   --       Q : Integer;
   --    begin
   --       ...
   --    end;

   --  The two contexts in which this can appear are at the outer level, and
   --  within a declarative region. At the outer level, we know something is
   --  wrong as soon as we see the Q (or begin, if there are no declarations),
   --  and we can immediately decide that the semicolon should have been IS.

   --  The situation in a declarative region is more complex. The declaration
   --  of Q could belong to the outer region, and we do not know that we have
   --  an error until we hit the begin. It is still not clear at this point
   --  from a syntactic point of view that something is wrong, because the
   --  begin could belong to the enclosing subprogram or package. However, we
   --  can incorporate a bit of semantic knowledge and note that the body of
   --  X is missing, so we definitely DO have an error. We diagnose this error
   --  as semicolon in place of IS on the subprogram line.

   --  There are two styles for this diagnostic. If the begin immediately
   --  follows the semicolon, then we can place a flag (IS expected) right
   --  on the semicolon. Otherwise we do not detect the error until we hit
   --  the begin which refers back to the line with the semicolon.

   --  To control the process in the second case, the following global
   --  variables are set to indicate that we have a subprogram declaration
   --  whose body is required and has not yet been found. The prefix SIS
   --  stands for "Subprogram IS" handling.

   SIS_Entry_Active : Boolean := False;
   --  Set True to indicate that an entry is active (i.e. that a subprogram
   --  declaration has been encountered, and no body for this subprogram has
   --  been encountered). The remaining fields are valid only if this is True.

   SIS_Labl : Node_Id;
   --  Subprogram designator

   SIS_Sloc : Source_Ptr;
   --  Source location of FUNCTION/PROCEDURE keyword

   SIS_Ecol : Column_Number;
   --  Column number of FUNCTION/PROCEDURE keyword

   SIS_Semicolon_Sloc : Source_Ptr;
   --  Source location of semicolon at end of subprogram declaration

   SIS_Declaration_Node : Node_Id;
   --  Pointer to tree node for subprogram declaration

   SIS_Missing_Semicolon_Message : Error_Msg_Id;
   --  Used to save message ID of missing semicolon message (which will be
   --  modified to missing IS if necessary). Set to No_Error_Msg in the
   --  normal (non-error) case.

   --  Five things can happen to an active SIS entry

   --   1. If a BEGIN is encountered with an SIS entry active, then we have
   --   exactly the situation in which we know the body of the subprogram is
   --   missing. After posting an error message, we change the spec to a body,
   --   rechaining the declarations that intervened between the spec and BEGIN.

   --   2. Another subprogram declaration or body is encountered. In this
   --   case the entry gets overwritten with the information for the new
   --   subprogram declaration. We don't catch some nested cases this way,
   --   but it doesn't seem worth the effort.

   --   3. A nested declarative region (e.g. package declaration or package
   --   body) is encountered. The SIS active indication is reset at the start
   --   of such a nested region. Again, like case 2, this causes us to miss
   --   some nested cases, but it doesn't seen worth the effort to stack and
   --   unstack the SIS information. Maybe we will reconsider this if we ever
   --   get a complaint about a missed case.

   --   4. We encounter a valid pragma INTERFACE or IMPORT that effectively
   --   supplies the missing body. In this case we reset the entry.

   --   5. We encounter the end of the declarative region without encountering
   --   a BEGIN first. In this situation we simply reset the entry. We know
   --   that there is a missing body, but it seems more reasonable to let the
   --   later semantic checking discover this.

   ----------------------------------------------------
   -- Handling of Reserved Words Used as Identifiers --
   ----------------------------------------------------

   --  Note: throughout the parser, the terms reserved word and keyword are
   --  used interchangeably to refer to the same set of reserved keywords
   --  (including until, protected, etc).

   --  If a reserved word is used in place of an identifier, the parser where
   --  possible tries to recover gracefully. In particular, if the keyword is
   --  clearly spelled using identifier casing, e.g. Until in a source program
   --  using mixed case identifiers and lower case keywords, then the keyword
   --  is treated as an identifier if it appears in a place where an identifier
   --  is required.

   --  The situation is more complex if the keyword is spelled with normal
   --  keyword casing. In this case, the parser is more reluctant to consider
   --  it to be intended as an identifier, unless it has some further
   --  confirmation.

   --  In the case of an identifier appearing in the identifier list of a
   --  declaration, the appearance of a comma or colon right after the keyword
   --  on the same line is taken as confirmation. For an enumeration literal,
   --  a comma or right paren right after the identifier is also treated as
   --  adequate confirmation.

   --  The following type is used in calls to Is_Reserved_Identifier and
   --  also to P_Defining_Identifier and P_Identifier. The default for all
   --  these functions is that reserved words in reserved word case are not
   --  considered to be reserved identifiers. The Id_Check value indicates
   --  tokens, which if they appear immediately after the identifier, are
   --  taken as confirming that the use of an identifier was expected

   type Id_Check is
     (None,
      --  Default, no special token test

      C_Comma_Right_Paren,
      --  Consider as identifier if followed by comma or right paren

      C_Comma_Colon,
      --  Consider as identifier if followed by comma or colon

      C_Do,
      --  Consider as identifier if followed by DO

      C_Dot,
      --  Consider as identifier if followed by period

      C_Greater_Greater,
      --  Consider as identifier if followed by >>

      C_In,
      --  Consider as identifier if followed by IN

      C_Is,
      --  Consider as identifier if followed by IS

      C_Left_Paren_Semicolon,
      --  Consider as identifier if followed by left paren or semicolon

      C_Use,
      --  Consider as identifier if followed by USE

      C_Vertical_Bar_Arrow);
      --  Consider as identifier if followed by | or =>

   --------------------------------------------
   -- Handling IS Used in Place of Semicolon --
   --------------------------------------------

   --  This is a somewhat trickier situation, and we can't catch it in all
   --  cases, but we do our best to detect common situations resulting from
   --  a "cut and paste" operation which forgets to change the IS to semicolon.
   --  Consider the following example:

   --    package body X is
   --      procedure A;
   --      procedure B is
   --      procedure C;
   --      ...
   --      procedure D is
   --      begin
   --         ...
   --      end;
   --    begin
   --      ...
   --    end;

   --  The trouble is that the section of text from PROCEDURE B through END;
   --  constitutes a valid procedure body, and the danger is that we find out
   --  far too late that something is wrong (indeed most compilers will behave
   --  uncomfortably on the above example).

   --  We have two approaches to helping to control this situation. First we
   --  make every attempt to avoid swallowing the last END; if we can be sure
   --  that some error will result from doing so. In particular, we won't
   --  accept the END; unless it is exactly correct (in particular it must not
   --  have incorrect name tokens), and we won't accept it if it is immediately
   --  followed by end of file, WITH or SEPARATE (all tokens that unmistakeably
   --  signal the start of a compilation unit, and which therefore allow us to
   --  reserve the END; for the outer level.) For more details on this aspect
   --  of the handling, see package Par.Endh.

   --  If we can avoid eating up the END; then the result in the absence of
   --  any additional steps would be to post a missing END referring back to
   --  the subprogram with the bogus IS. Similarly, if the enclosing package
   --  has no BEGIN, then the result is a missing BEGIN message, which again
   --  refers back to the subprogram header.

   --  Such an error message is not too bad (it's already a big improvement
   --  over what many parsers do), but it's not ideal, because the declarations
   --  following the IS have been absorbed into the wrong scope. In the above
   --  case, this could result for example in a bogus complaint that the body
   --  of D was missing from the package.

   --  To catch at least some of these cases, we take the following additional
   --  steps. First, a subprogram body is marked as having a suspicious IS if
   --  the declaration line is followed by a line which starts with a symbol
   --  that can start a declaration in the same column, or to the left of the
   --  column in which the FUNCTION or PROCEDURE starts (normal style is to
   --  indent any declarations which really belong a subprogram). If such a
   --  subprogram encounters a missing BEGIN or missing END, then we decide
   --  that the IS should have been a semicolon, and the subprogram body node
   --  is marked (by setting the Bad_Is_Detected flag true. Note that we do
   --  not do this for library level procedures, only for nested procedures,
   --  since for library level procedures, we must have a body.

   --  The processing for a declarative part checks to see if the last
   --  declaration scanned is marked in this way, and if it is, the tree
   --  is modified to reflect the IS being interpreted as a semicolon.

   ---------------------------------------------------
   -- Parser Type Definitions and Control Variables --
   ---------------------------------------------------

   --  The following variable and associated type declaration are used by the
   --  expression parsing routines to return more detailed information about
   --  the categorization of a parsed expression.

   type Expr_Form_Type is (
      EF_Simple_Name,  -- Simple name, i.e. possibly qualified identifier
      EF_Name,         -- Simple expression which could also be a name
      EF_Simple,       -- Simple expression which is not call or name
      EF_Range_Attr,   -- Range attribute reference
      EF_Non_Simple);  -- Expression that is not a simple expression

   Expr_Form : Expr_Form_Type;

   --  The following type is used for calls to P_Subprogram, P_Package, P_Task,
   --  P_Protected to indicate which of several possibilities is acceptable.

   type Pf_Rec is record
      Spcn : Boolean;                  -- True if specification OK
      Decl : Boolean;                  -- True if declaration OK
      Gins : Boolean;                  -- True if generic instantiation OK
      Pbod : Boolean;                  -- True if proper body OK
      Rnam : Boolean;                  -- True if renaming declaration OK
      Stub : Boolean;                  -- True if body stub OK
      Pexp : Boolean;                  -- True if parametrized expression OK
      Fil2 : Boolean;                  -- Filler to fill to 8 bits
   end record;
   pragma Pack (Pf_Rec);

   function T return Boolean renames True;
   function F return Boolean renames False;

   Pf_Decl_Gins_Pbod_Rnam_Stub_Pexp : constant Pf_Rec :=
                                       Pf_Rec'(F, T, T, T, T, T, T, F);
   Pf_Decl_Pexp                     : constant Pf_Rec :=
                                       Pf_Rec'(F, T, F, F, F, F, T, F);
   Pf_Decl_Gins_Pbod_Rnam_Pexp      : constant Pf_Rec :=
                                       Pf_Rec'(F, T, T, T, T, F, T, F);
   Pf_Decl_Pbod_Pexp                : constant Pf_Rec :=
                                       Pf_Rec'(F, T, F, T, F, F, T, F);
   Pf_Pbod_Pexp                     : constant Pf_Rec :=
                                       Pf_Rec'(F, F, F, T, F, F, T, F);
   Pf_Spcn                         : constant Pf_Rec :=
                                       Pf_Rec'(T, F, F, F, F, F, F, F);
   --  The above are the only allowed values of Pf_Rec arguments

   type SS_Rec is record
      Eftm : Boolean;      -- ELSIF can terminate sequence
      Eltm : Boolean;      -- ELSE can terminate sequence
      Extm : Boolean;      -- EXCEPTION can terminate sequence
      Ortm : Boolean;      -- OR can terminate sequence
      Sreq : Boolean;      -- at least one statement required
      Tatm : Boolean;      -- THEN ABORT can terminate sequence
      Whtm : Boolean;      -- WHEN can terminate sequence
      Unco : Boolean;      -- Unconditional terminate after one statement
   end record;
   pragma Pack (SS_Rec);

   SS_Eftm_Eltm_Sreq : constant SS_Rec := SS_Rec'(T, T, F, F, T, F, F, F);
   SS_Eltm_Ortm_Tatm : constant SS_Rec := SS_Rec'(F, T, F, T, F, T, F, F);
   SS_Extm_Sreq      : constant SS_Rec := SS_Rec'(F, F, T, F, T, F, F, F);
   SS_None           : constant SS_Rec := SS_Rec'(F, F, F, F, F, F, F, F);
   SS_Ortm_Sreq      : constant SS_Rec := SS_Rec'(F, F, F, T, T, F, F, F);
   SS_Sreq           : constant SS_Rec := SS_Rec'(F, F, F, F, T, F, F, F);
   SS_Sreq_Whtm      : constant SS_Rec := SS_Rec'(F, F, F, F, T, F, T, F);
   SS_Whtm           : constant SS_Rec := SS_Rec'(F, F, F, F, F, F, T, F);
   SS_Unco           : constant SS_Rec := SS_Rec'(F, F, F, F, F, F, F, T);

   Goto_List : Elist_Id;
   --  List of goto nodes appearing in the current compilation. Used to
   --  recognize natural loops and convert them into bona fide loops for
   --  optimization purposes.

   Label_List : Elist_Id;
   --  List of label nodes for labels appearing in the current compilation.
   --  Used by Par.Labl to construct the corresponding implicit declarations.

   -----------------
   -- Scope Table --
   -----------------

   --  The scope table, also referred to as the scope stack, is used to record
   --  the current scope context. It is organized as a stack, with inner nested
   --  entries corresponding to higher entries on the stack. An entry is made
   --  when the parser encounters the opening of a nested construct (such as a
   --  record, task, package etc.), and then package Par.Endh uses this stack
   --  to deal with END lines (including properly dealing with END nesting
   --  errors).

   type SS_End_Type is
   --  Type of end entry required for this scope. The last two entries are
   --  used only in the subprogram body case to mark the case of a suspicious
   --  IS, or a bad IS (i.e. suspicions confirmed by missing BEGIN or END).
   --  See separate section on dealing with IS used in place of semicolon.
   --  Note that for many purposes E_Name, E_Suspicious_Is and E_Bad_Is are
   --  treated the same (E_Suspicious_Is and E_Bad_Is are simply special cases
   --  of E_Name). They are placed at the end of the enumeration so that a
   --  test for >= E_Name catches all three cases efficiently.

      (E_Dummy,           -- dummy entry at outer level
       E_Case,            -- END CASE;
       E_If,              -- END IF;
       E_Loop,            -- END LOOP;
       E_Record,          -- END RECORD;
       E_Return,          -- END RETURN;
       E_Select,          -- END SELECT;
       E_Name,            -- END [name];
       E_Suspicious_Is,   -- END [name]; (case of suspicious IS)
       E_Bad_Is);         -- END [name]; (case of bad IS)

   --  The following describes a single entry in the scope table

   type Scope_Table_Entry is record
      Etyp : SS_End_Type;
      --  Type of end entry, as per above description

      Lreq : Boolean;
      --  A flag indicating whether the label, if present, is required to
      --  appear on the end line. It is referenced only in the case of Etyp is
      --  equal to E_Name or E_Suspicious_Is where the name may or may not be
      --  required (yes for labeled block, no in other cases). Note that for
      --  all cases except begin, the question of whether a label is required
      --  can be determined from the other fields (for loop, it is required if
      --  it is present, and for the other constructs it is never required or
      --  allowed).

      Ecol : Column_Number;
      --  Contains the absolute column number (with tabs expanded) of the
      --  expected column of the end assuming normal Ada indentation usage. If
      --  the RM_Column_Check mode is set, this value is used for generating
      --  error messages about indentation. Otherwise it is used only to
      --  control heuristic error recovery actions.

      Labl : Node_Id;
      --  This field is used to provide the name of the construct being parsed
      --  and indirectly its kind. For loops and blocks, the field contains the
      --  source name or the generated one. For package specifications, bodies,
      --  subprogram specifications and bodies the field holds the correponding
      --  program unit name. For task declarations and bodies, protected types
      --  and bodies, and accept statements the field hold the name of the type
      --  or operation. For if-statements, case-statements, and selects, the
      --  field is initialized to Error.

      --  Note: this is a bit of an odd (mis)use of Error, since there is no
      --  Error, but we use this value as a place holder to indicate that it
      --  is an error to have a label on the end line.

      --  Whenever the field is a name, it is attached to the parent node of
      --  the construct being parsed. Thus the parent node indicates the kind
      --  of construct whose parse tree is being built. This is used in error
      --  recovery.

      Decl : List_Id;
      --  Points to the list of declarations (i.e. the declarative part)
      --  associated with this construct. It is set only in the END [name]
      --  cases, and is set to No_List for all other cases which do not have a
      --  declarative unit associated with them. This is used for determining
      --  the proper location for implicit label declarations.

      Node : Node_Id;
      --  Empty except in the case of entries for IF and CASE statements, in
      --  which case it contains the N_If_Statement or N_Case_Statement node.
      --  This is used for setting the End_Span field.

      Sloc : Source_Ptr;
      --  Source location of the opening token of the construct. This is used
      --  to refer back to this line in error messages (such as missing or
      --  incorrect end lines). The Sloc field is not used, and is not set, if
      --  a label is present (the Labl field provides the text name of the
      --  label in this case, which is fine for error messages).

      S_Is : Source_Ptr;
      --  S_Is is relevant only if Etyp is set to E_Suspicious_Is or E_Bad_Is.
      --  It records the location of the IS that is considered to be
      --  suspicious.

      Junk : Boolean;
      --  A boolean flag that is set true if the opening entry is the dubious
      --  result of some prior error, e.g. a record entry where the record
      --  keyword was missing. It is used to suppress the issuing of a
      --  corresponding junk complaint about the end line (we do not want
      --  to complain about a missing end record when there was no record).
   end record;

   --  The following declares the scope table itself. The Last field is the
   --  stack pointer, so that Scope.Table (Scope.Last) is the top entry. The
   --  oldest entry, at Scope_Stack (0), is a dummy entry with Etyp set to
   --  E_Dummy, and the other fields undefined. This dummy entry ensures that
   --  Scope_Stack (Scope_Stack_Ptr).Etyp can always be tested, and that the
   --  scope stack pointer is always in range.

   package Scope is new Table.Table (
     Table_Component_Type => Scope_Table_Entry,
     Table_Index_Type     => Int,
     Table_Low_Bound      => 0,
     Table_Initial        => 50,
     Table_Increment      => 100,
     Table_Name           => "Scope");

   ---------------------------------
   -- Parsing Routines by Chapter --
   ---------------------------------

   --  Uncommented declarations in this section simply parse the construct
   --  corresponding to their name, and return an ID value for the Node or
   --  List that is created.

   -------------
   -- Par.Ch2 --
   -------------

   package Ch2 is
      function P_Pragma (Skipping : Boolean := False) return Node_Id;
      --  Scan out a pragma. If Skipping is True, then the caller is skipping
      --  the pragma in the context of illegal placement (this is used to avoid
      --  some junk cascaded messages).

      function P_Identifier (C : Id_Check := None) return Node_Id;
      --  Scans out an identifier. The parameter C determines the treatment
      --  of reserved identifiers. See declaration of Id_Check for details.

      function P_Pragmas_Opt return List_Id;
      --  This function scans for a sequence of pragmas in other than a
      --  declaration sequence or statement sequence context. All pragmas
      --  can appear except pragmas Assert and Debug, which are only allowed
      --  in a declaration or statement sequence context.

      procedure P_Pragmas_Misplaced;
      --  Skips misplaced pragmas with a complaint

      procedure P_Pragmas_Opt (List : List_Id);
      --  Parses optional pragmas and appends them to the List
   end Ch2;

   -------------
   -- Par.Ch3 --
   -------------

   package Ch3 is
      Missing_Begin_Msg : Error_Msg_Id;
      --  This variable is set by a call to P_Declarative_Part. Normally it
      --  is set to No_Error_Msg, indicating that no special processing is
      --  required by the caller. The special case arises when a statement
      --  is found in the sequence of declarations. In this case the Id of
      --  the message issued ("declaration expected") is preserved in this
      --  variable, then the caller can change it to an appropriate missing
      --  begin message if indeed the BEGIN is missing.

      function P_Array_Type_Definition                return Node_Id;
      function P_Basic_Declarative_Items              return List_Id;
      function P_Constraint_Opt                       return Node_Id;
      function P_Declarative_Part                     return List_Id;
      function P_Discrete_Choice_List                 return List_Id;
      function P_Discrete_Range                       return Node_Id;
      function P_Discrete_Subtype_Definition          return Node_Id;
      function P_Known_Discriminant_Part_Opt          return List_Id;
      function P_Signed_Integer_Type_Definition       return Node_Id;
      function P_Range                                return Node_Id;
      function P_Range_Constraint                     return Node_Id;
      function P_Record_Definition                    return Node_Id;
      function P_Subtype_Mark                         return Node_Id;
      function P_Subtype_Mark_Resync                  return Node_Id;
      function P_Unknown_Discriminant_Part_Opt        return Boolean;

      function P_Access_Definition
        (Null_Exclusion_Present : Boolean) return Node_Id;
      --  Ada 2005 (AI-231/AI-254): The caller parses the null-exclusion part
      --  and indicates if it was present

      function P_Access_Type_Definition
        (Header_Already_Parsed : Boolean := False) return Node_Id;
      --  Ada 2005 (AI-254): The formal is used to indicate if the caller has
      --  parsed the null_exclusion part. In this case the caller has also
      --  removed the ACCESS token

      procedure P_Component_Items (Decls : List_Id);
      --  Scan out one or more component items and append them to the given
      --  list. Only scans out more than one declaration in the case where the
      --  source has a single declaration with multiple defining identifiers.

      function P_Defining_Identifier (C : Id_Check := None) return Node_Id;
      --  Scan out a defining identifier. The parameter C controls the
      --  treatment of errors in case a reserved word is scanned. See the
      --  declaration of this type for details.

      function P_Interface_Type_Definition
        (Abstract_Present : Boolean) return Node_Id;
      --  Ada 2005 (AI-251): Parse the interface type definition part. Abstract
      --  Present indicates if the reserved word "abstract" has been previously
      --  found. It is used to report an error message because interface types
      --  are by definition abstract tagged. We generate a record_definition
      --  node if the list of interfaces is empty; otherwise we generate a
      --  derived_type_definition node (the first interface in this list is the
      --  ancestor interface).

      function P_Null_Exclusion
        (Allow_Anonymous_In_95 : Boolean := False) return Boolean;
      --  Ada 2005 (AI-231): Parse the null-excluding part. A True result
      --  indicates that the null-excluding part was present.
      --
      --  Allow_Anonymous_In_95 is True if we are in a context that allows
      --  anonymous access types in Ada 95, in which case "not null" is legal
      --  if it precedes "access".

      function P_Subtype_Indication
        (Not_Null_Present : Boolean := False) return Node_Id;
      --  Ada 2005 (AI-231): The flag Not_Null_Present indicates that the
      --  null-excluding part has been scanned out and it was present.

      function P_Range_Or_Subtype_Mark
        (Allow_Simple_Expression : Boolean := False) return Node_Id;
      --  Scans out a range or subtype mark, and also permits a general simple
<<<<<<< HEAD
      --  expression if Allow_Simple_Expresion is set to True.
=======
      --  expression if Allow_Simple_Expression is set to True.
>>>>>>> 3082eeb7

      function Init_Expr_Opt (P : Boolean := False) return Node_Id;
      --  If an initialization expression is present (:= expression), then
      --  it is scanned out and returned, otherwise Empty is returned if no
      --  initialization expression is present. This procedure also handles
      --  certain common error cases cleanly. The parameter P indicates if
      --  a right paren can follow the expression (default = no right paren
      --  allowed).

      procedure Skip_Declaration (S : List_Id);
      --  Used when scanning statements to skip past a misplaced declaration
      --  The declaration is scanned out and appended to the given list.
      --  Token is known to be a declaration token (in Token_Class_Declk)
      --  on entry, so there definition is a declaration to be scanned.

      function P_Subtype_Indication
        (Subtype_Mark     : Node_Id;
         Not_Null_Present : Boolean := False) return Node_Id;
      --  This version of P_Subtype_Indication is called when the caller has
      --  already scanned out the subtype mark which is passed as a parameter.
      --  Ada 2005 (AI-231): The flag Not_Null_Present indicates that the
      --  null-excluding part has been scanned out and it was present.

      function P_Subtype_Mark_Attribute (Type_Node : Node_Id) return Node_Id;
      --  Parse a subtype mark attribute. The caller has already parsed the
      --  subtype mark, which is passed in as the argument, and has checked
      --  that the current token is apostrophe.
   end Ch3;

   -------------
   -- Par.Ch4 --
   -------------

   package Ch4 is
      function P_Aggregate                            return Node_Id;
      function P_Expression                           return Node_Id;
      function P_Expression_Or_Range_Attribute        return Node_Id;
      function P_Function_Name                        return Node_Id;
      function P_Name                                 return Node_Id;
      function P_Qualified_Simple_Name                return Node_Id;
      function P_Qualified_Simple_Name_Resync         return Node_Id;
      function P_Simple_Expression                    return Node_Id;
      function P_Simple_Expression_Or_Range_Attribute return Node_Id;

<<<<<<< HEAD
      function P_Conditional_Expression return Node_Id;
      --  Scans out a conditional expression. Called with token pointing to
=======
      function P_Case_Expression return Node_Id;
      --  Scans out a case expression. Called with Token pointing to the CASE
      --  keyword, and returns pointing to the terminating right parent,
      --  semicolon, or comma, but does not consume this terminating token.

      function P_Conditional_Expression return Node_Id;
      --  Scans out a conditional expression. Called with Token pointing to
>>>>>>> 3082eeb7
      --  the IF keyword, and returns pointing to the terminating right paren,
      --  semicolon or comma, but does not consume this terminating token.

      function P_Expression_If_OK return Node_Id;
<<<<<<< HEAD
      --  Scans out an expression in a context where a conditional expression
      --  is permitted to appear without surrounding parentheses.
=======
      --  Scans out an expression allowing an unparenthesized case expression,
      --  conditional expression, or quantified expression to appear without
      --  enclosing parentheses. However, if such an expression is not preceded
      --  by a left paren, and followed by a right paren, an error message will
      --  be output noting that parenthesization is required.
>>>>>>> 3082eeb7

      function P_Expression_No_Right_Paren return Node_Id;
      --  Scans out an expression in contexts where the expression cannot be
      --  terminated by a right paren (gives better error recovery if an errant
      --  right paren is found after the expression).

      function P_Expression_Or_Range_Attribute_If_OK return Node_Id;
      --  Scans out an expression or range attribute where a conditional
      --  expression is permitted to appear without surrounding parentheses.
<<<<<<< HEAD
=======
      --  However, if such an expression is not preceded by a left paren, and
      --  followed by a right paren, an error message will be output noting
      --  that parenthesization is required.
>>>>>>> 3082eeb7

      function P_Qualified_Expression (Subtype_Mark : Node_Id) return Node_Id;
      --  This routine scans out a qualified expression when the caller has
      --  already scanned out the name and apostrophe of the construct.

      function P_Quantified_Expression return Node_Id;
      --  This routine scans out a quantified expression when the caller has
      --  already scanned out the keyword "for" of the construct.
   end Ch4;

   -------------
   -- Par.Ch5 --
   -------------

   package Ch5 is
      function P_Condition return Node_Id;
      --  Scan out and return a condition

      function P_Loop_Parameter_Specification return Node_Id;
      --  Used in loop constructs and quantified expressions.

      function P_Sequence_Of_Statements (SS_Flags : SS_Rec) return List_Id;
      --  The argument indicates the acceptable termination tokens.
      --  See body in Par.Ch5 for details of the use of this parameter.

      procedure Parse_Decls_Begin_End (Parent : Node_Id);
      --  Parses declarations and handled statement sequence, setting
      --  fields of Parent node appropriately.
   end Ch5;

   -------------
   -- Par.Ch6 --
   -------------

   package Ch6 is
      function P_Designator                           return Node_Id;
      function P_Defining_Program_Unit_Name           return Node_Id;
      function P_Formal_Part                          return List_Id;
      function P_Parameter_Profile                    return List_Id;
      function P_Return_Statement                     return Node_Id;
      function P_Subprogram_Specification             return Node_Id;

      procedure P_Mode (Node : Node_Id);
      --  Sets In_Present and/or Out_Present flags in Node scanning past IN,
      --  OUT or IN OUT tokens in the source.

      function P_Subprogram (Pf_Flags : Pf_Rec)       return Node_Id;
      --  Scans out any construct starting with either of the keywords
      --  PROCEDURE or FUNCTION. The parameter indicates which possible
      --  possible kinds of construct (body, spec, instantiation etc.)
      --  are permissible in the current context.
   end Ch6;

   -------------
   -- Par.Ch7 --
   -------------

   package Ch7 is
      function P_Package (Pf_Flags : Pf_Rec) return Node_Id;
      --  Scans out any construct starting with the keyword PACKAGE. The
      --  parameter indicates which possible kinds of construct (body, spec,
      --  instantiation etc.) are permissible in the current context.
   end Ch7;

   -------------
   -- Par.Ch8 --
   -------------

   package Ch8 is
      function P_Use_Clause                           return Node_Id;
   end Ch8;

   -------------
   -- Par.Ch9 --
   -------------

   package Ch9 is
      function P_Abort_Statement                      return Node_Id;
      function P_Abortable_Part                       return Node_Id;
      function P_Accept_Statement                     return Node_Id;
      function P_Delay_Statement                      return Node_Id;
      function P_Entry_Body                           return Node_Id;
      function P_Protected                            return Node_Id;
      function P_Requeue_Statement                    return Node_Id;
      function P_Select_Statement                     return Node_Id;
      function P_Task                                 return Node_Id;
      function P_Terminate_Alternative                return Node_Id;
   end Ch9;

   --------------
   -- Par.Ch10 --
   --------------

   package Ch10 is
      function P_Compilation_Unit                     return Node_Id;
      --  Note: this function scans a single compilation unit, and checks that
      --  an end of file follows this unit, diagnosing any unexpected input as
      --  an error, and then skipping it, so that Token is set to Tok_EOF on
      --  return. An exception is in syntax-only mode, where multiple
      --  compilation units are permitted. In this case, P_Compilation_Unit
      --  does not check for end of file and there may be more compilation
      --  units to scan. The caller can uniquely detect this situation by the
      --  fact that Token is not set to Tok_EOF on return.
      --
      --  What about multiple unit/file capability that now exists???
      --
      --  The Ignore parameter is normally set False. It is set True in the
      --  multiple unit per file mode if we are skipping past a unit that we
      --  are not interested in.
   end Ch10;

   --------------
   -- Par.Ch11 --
   --------------

   package Ch11 is
      function P_Handled_Sequence_Of_Statements       return Node_Id;
      function P_Raise_Statement                      return Node_Id;

      function Parse_Exception_Handlers               return List_Id;
      --  Parses the partial construct EXCEPTION followed by a list of
      --  exception handlers which appears in a number of productions, and
      --  returns the list of exception handlers.
   end Ch11;

   --------------
   -- Par.Ch12 --
   --------------

   package Ch12 is
      function P_Generic                              return Node_Id;
      function P_Generic_Actual_Part_Opt              return List_Id;
   end Ch12;

   --------------
   -- Par.Ch13 --
   --------------

   package Ch13 is
      function P_Representation_Clause                return Node_Id;

      function Aspect_Specifications_Present
        (Strict : Boolean := Ada_Version < Ada_2012) return Boolean;
      --  This function tests whether the next keyword is WITH followed by
      --  something that looks reasonably like an aspect specification. If so,
      --  True is returned. Otherwise False is returned. In either case control
      --  returns with the token pointer unchanged (i.e. pointing to the WITH
      --  token in the case where True is returned). This function takes care
      --  of generating appropriate messages if aspect specifications appear
      --  in versions of Ada prior to Ada 2012. The parameter strict can be
      --  set to True, to be rather strict about considering something to be
      --  an aspect specification. If Strict is False, then the circuitry is
      --  rather more generous in considering something ill-formed to be an
      --  attempt at an aspect specification. The default is more strict for
      --  Ada versions before Ada 2012 (where aspect specifications are not
      --  permitted). Note: this routine never checks the terminator token
      --  for aspects so it does not matter whether the aspect specifications
      --  are terminated by semicolon or some other character.

      procedure P_Aspect_Specifications
        (Decl      : Node_Id;
         Semicolon : Boolean := True);
      --  This procedure scans out a series of aspect spefications. If argument
      --  Semicolon is True, a terminating semicolon is also scanned. If this
      --  argument is False, the scan pointer is left pointing past the aspects
      --  and the caller must check for a proper terminator.
      --
      --  P_Aspect_Specification is called with the current token pointing to
      --  either a WITH keyword starting an aspect specification, or an
      --  instance of the terminator token. In the former case, the aspect
      --  specifications are scanned out including the terminator token if it
      --  it is a semicolon, and the Has_Aspect_Specifications flag is set in
      --  the given declaration node. A list of aspects is built and stored for
      --  this declaration node using a call to Set_Aspect_Specifications. If
      --  no WITH keyword is present, then this call has no effect other than
      --  scanning out the terminator if it is a semicolon.

      --  If Decl is Error on entry, any scanned aspect specifications are
      --  ignored and a message is output saying aspect specifications not
      --  permitted here. If Decl is Empty, then scanned aspect specifications
      --  are also ignored, but no error message is given (this is used when
      --  the caller has already taken care of the error message).

      function P_Code_Statement (Subtype_Mark : Node_Id) return Node_Id;
      --  Function to parse a code statement. The caller has scanned out
      --  the name to be used as the subtype mark (but has not checked that
      --  it is suitable for use as a subtype mark, i.e. is either an
      --  identifier or a selected component). The current token is an
      --  apostrophe and the following token is either a left paren or
      --  RANGE (the latter being an error to be caught by P_Code_Statement.
   end Ch13;

   --  Note: the parsing for annexe J features (i.e. obsolescent features)
   --  is found in the logical section where these features would be if
   --  they were not obsolescent. In particular:

   --    Delta constraint is parsed by P_Delta_Constraint (3.5.9)
   --    At clause is parsed by P_At_Clause (13.1)
   --    Mod clause is parsed by P_Mod_Clause (13.5.1)

   --------------
   -- Par.Endh --
   --------------

   --  Routines for handling end lines, including scope recovery

   package Endh is
      function Check_End
        (Decl   : Node_Id    := Empty;
         Is_Loc : Source_Ptr := No_Location) return Boolean;
      --  Called when an end sequence is required. In the absence of an error
      --  situation, Token contains Tok_End on entry, but in a missing end
      --  case, this may not be the case. Pop_End_Context is used to determine
      --  the appropriate action to be taken. The returned result is True if
      --  an End sequence was encountered and False if no End sequence was
      --  present. This occurs if the END keyword encountered was determined
      --  to be improper and deleted (i.e. Pop_End_Context set End_Action to
      --  Skip_And_Reject). Note that the END sequence includes a semicolon,
      --  except in the case of END RECORD, where a semicolon follows the END
      --  RECORD, but is not part of the record type definition itself.
      --
      --  If Decl is non-empty, then aspect specifications are permitted
      --  following the end, and Decl is the declaration node with which
      --  these aspect specifications are to be associated. If Decl is empty,
      --  then aspect specifications are not permitted and will generate an
      --  error message.
      --
      --  Is_Loc is set to other than the default only for the case of a
      --  package declaration. It points to the IS keyword of the declaration,
      --  and is used to specialize the error messages for misplaced aspect
      --  specifications in this case. Note that Decl is always Empty if Is_Loc
      --  is set.

      procedure End_Skip;
      --  Skip past an end sequence. On entry Token contains Tok_End, and we
      --  we know that the end sequence is syntactically incorrect, and that
      --  an appropriate error message has already been posted. The mission
      --  is simply to position the scan pointer to be the best guess of the
      --  position after the end sequence. We do not issue any additional
      --  error messages while carrying this out.

      procedure End_Statements
        (Parent  : Node_Id    := Empty;
         Decl    : Node_Id    := Empty;
         Is_Sloc : Source_Ptr := No_Location);
      --  Called when an end is required or expected to terminate a sequence
      --  of statements. The caller has already made an appropriate entry in
      --  the Scope.Table to describe the expected form of the end. This can
      --  only be used in cases where the only appropriate terminator is end.
      --  If Parent is non-empty, then if a correct END line is encountered,
      --  the End_Label field of Parent is set appropriately.
      --
      --  If Decl is non-null, then it is a declaration node, and aspect
      --  specifications are permitted after the end statement. These aspect
      --  specifications, if present, are stored in this declaration node.
      --  If Decl is null, then aspect specifications are not permitted after
      --  the end statement.
      --
      --  In the case where Decl is null, Is_Sloc determines the handling. If
      --  it is set to No_Location, then aspect specifications are ignored and
      --  an error message is given. Is_Sloc is used in the package declaration
      --  case to point to the IS, and is used to specialize the error emssages
      --  issued in this case.
   end Endh;

   --------------
   -- Par.Sync --
   --------------

   --  These procedures are used to resynchronize after errors. Following an
   --  error which is not immediately locally recoverable, the exception
   --  Error_Resync is raised. The handler for Error_Resync typically calls
   --  one of these recovery procedures to resynchronize the source position
   --  to a point from which parsing can be restarted.

   --  Note: these procedures output an information message that tokens are
   --  being skipped, but this message is output only if the option for
   --  Multiple_Errors_Per_Line is set in Options.

   package Sync is
      procedure Resync_Choice;
      --  Used if an error occurs scanning a choice. The scan pointer is
      --  advanced to the next vertical bar, arrow, or semicolon, whichever
      --  comes first. We also quit if we encounter an end of file.

      procedure Resync_Expression;
      --  Used if an error is detected during the parsing of an expression.
      --  It skips past tokens until either a token which cannot be part of
      --  an expression is encountered (an expression terminator), or if a
      --  comma or right parenthesis or vertical bar is encountered at the
      --  current parenthesis level (a parenthesis level counter is maintained
      --  to carry out this test).

      procedure Resync_Past_Semicolon;
      --  Used if an error occurs while scanning a sequence of declarations.
      --  The scan pointer is positioned past the next semicolon and the scan
      --  resumes. The scan is also resumed on encountering a token which
      --  starts a declaration (but we make sure to skip at least one token
      --  in this case, to avoid getting stuck in a loop).

      procedure Resync_To_Semicolon;
      --  Similar to Resync_Past_Semicolon, except that the scan pointer is
      --  left pointing to the semicolon rather than past it.

      procedure Resync_Past_Semicolon_Or_To_Loop_Or_Then;
      --  Used if an error occurs while scanning a sequence of statements. The
      --  scan pointer is positioned past the next semicolon, or to the next
      --  occurrence of either then or loop, and the scan resumes.

      procedure Resync_To_When;
      --  Used when an error occurs scanning an entry index specification. The
      --  scan pointer is positioned to the next WHEN (or to IS or semicolon if
      --  either of these appear before WHEN, indicating another error has
      --  occurred).

      procedure Resync_Semicolon_List;
      --  Used if an error occurs while scanning a parenthesized list of items
      --  separated by semicolons. The scan pointer is advanced to the next
      --  semicolon or right parenthesis at the outer parenthesis level, or
      --  to the next is or RETURN keyword occurrence, whichever comes first.

      procedure Resync_Cunit;
      --  Synchronize to next token which could be the start of a compilation
      --  unit, or to the end of file token.
   end Sync;

   --------------
   -- Par.Tchk --
   --------------

   --  Routines to check for expected tokens

   package Tchk is

      --  Procedures with names of the form T_xxx, where Tok_xxx is a token
      --  name, check that the current token matches the required token, and
      --  if so, scan past it. If not, an error is issued indicating that
      --  the required token is not present (xxx expected). In most cases, the
      --  scan pointer is not moved in the not-found case, but there are some
      --  exceptions to this, see for example T_Id, where the scan pointer is
      --  moved across a literal appearing where an identifier is expected.

      procedure T_Abort;
      procedure T_Arrow;
      procedure T_At;
      procedure T_Body;
      procedure T_Box;
      procedure T_Colon;
      procedure T_Colon_Equal;
      procedure T_Comma;
      procedure T_Dot_Dot;
      procedure T_For;
      procedure T_Greater_Greater;
      procedure T_Identifier;
      procedure T_In;
      procedure T_Is;
      procedure T_Left_Paren;
      procedure T_Loop;
      procedure T_Mod;
      procedure T_New;
      procedure T_Of;
      procedure T_Or;
      procedure T_Private;
      procedure T_Range;
      procedure T_Record;
      procedure T_Right_Paren;
      procedure T_Semicolon;
      procedure T_Then;
      procedure T_Type;
      procedure T_Use;
      procedure T_When;
      procedure T_With;

      --  Procedures having names of the form TF_xxx, where Tok_xxx is a token
      --  name check that the current token matches the required token, and
      --  if so, scan past it. If not, an error message is issued indicating
      --  that the required token is not present (xxx expected).

      --  If the missing token is at the end of the line, then control returns
      --  immediately after posting the message. If there are remaining tokens
      --  on the current line, a search is conducted to see if the token
      --  appears later on the current line, as follows:

      --  A call to Scan_Save is issued and a forward search for the token
      --  is carried out. If the token is found on the current line before a
      --  semicolon, then it is scanned out and the scan continues from that
      --  point. If not the scan is restored to the point where it was missing.

      procedure TF_Arrow;
      procedure TF_Is;
      procedure TF_Loop;
      procedure TF_Return;
      procedure TF_Semicolon;
      procedure TF_Then;
      procedure TF_Use;

      --  Procedures with names of the form U_xxx, where Tok_xxx is a token
      --  name, are just like the corresponding T_xxx procedures except that
      --  an error message, if given, is unconditional.

      procedure U_Left_Paren;
      procedure U_Right_Paren;
   end Tchk;

   --------------
   -- Par.Util --
   --------------

   package Util is
      function Bad_Spelling_Of (T : Token_Type) return Boolean;
      --  This function is called in an error situation. It checks if the
      --  current token is an identifier whose name is a plausible bad
      --  spelling of the given keyword token, and if so, issues an error
      --  message, sets Token from T, and returns True. Otherwise Token is
      --  unchanged, and False is returned.

      procedure Check_Bad_Layout;
      --  Check for bad indentation in RM checking mode. Used for statements
      --  and declarations. Checks if current token is at start of line and
      --  is exdented from the current expected end column, and if so an
      --  error message is generated.

      procedure Check_Misspelling_Of (T : Token_Type);
      pragma Inline (Check_Misspelling_Of);
      --  This is similar to the function above, except that it does not
      --  return a result. It is typically used in a situation where any
      --  identifier is an error, and it makes sense to simply convert it
      --  to the given token if it is a plausible misspelling of it.

      procedure Check_95_Keyword (Token_95, Next : Token_Type);
      --  This routine checks if the token after the current one matches the
      --  Next argument. If so, the scan is backed up to the current token
      --  and Token_Type is changed to Token_95 after issuing an appropriate
      --  error message ("(Ada 83) keyword xx cannot be used"). If not,
      --  the scan is backed up with Token_Type unchanged. This routine
      --  is used to deal with an attempt to use a 95 keyword in Ada 83
      --  mode. The caller has typically checked that the current token,
      --  an identifier, matches one of the 95 keywords.

      procedure Check_Simple_Expression (E : Node_Id);
      --  Given an expression E, that has just been scanned, so that Expr_Form
      --  is still set, outputs an error if E is a non-simple expression. E is
      --  not modified by this call.

      procedure Check_Simple_Expression_In_Ada_83 (E : Node_Id);
      --  Like Check_Simple_Expression, except that the error message is only
      --  given when operating in Ada 83 mode, and includes "in Ada 83".

      function Check_Subtype_Mark (Mark : Node_Id) return Node_Id;
      --  Called to check that a node representing a name (or call) is
      --  suitable for a subtype mark, i.e, that it is an identifier or
      --  a selected component. If so, or if it is already Error, then
      --  it is returned unchanged. Otherwise an error message is issued
      --  and Error is returned.

      function Comma_Present return Boolean;
      --  Used in comma delimited lists to determine if a comma is present, or
      --  can reasonably be assumed to have been present (an error message is
      --  generated in the latter case). If True is returned, the scan has been
      --  positioned past the comma. If False is returned, the scan position
      --  is unchanged. Note that all comma-delimited lists are terminated by
      --  a right paren, so the only legitimate tokens when Comma_Present is
      --  called are right paren and comma. If some other token is found, then
      --  Comma_Present has the job of deciding whether it is better to pretend
      --  a comma was present, post a message for a missing comma and return
      --  True, or return False and let the caller diagnose the missing right
      --  parenthesis.

      procedure Discard_Junk_Node (N : Node_Id);
      procedure Discard_Junk_List (L : List_Id);
      pragma Inline (Discard_Junk_Node);
      pragma Inline (Discard_Junk_List);
      --  These procedures do nothing at all, their effect is simply to discard
      --  the argument. A typical use is to skip by some junk that is not
      --  expected in the current context.

      procedure Ignore (T : Token_Type);
      --  If current token matches T, then give an error message and skip
      --  past it, otherwise the call has no effect at all. T may be any
      --  reserved word token, or comma, left or right paren, or semicolon.

      function Is_Reserved_Identifier (C : Id_Check := None) return Boolean;
      --  Test if current token is a reserved identifier. This test is based
      --  on the token being a keyword and being spelled in typical identifier
      --  style (i.e. starting with an upper case letter). The parameter C
      --  determines the special treatment if a reserved word is encountered
      --  that has the normal casing of a reserved word.

      procedure Merge_Identifier (Prev : Node_Id; Nxt : Token_Type);
      --  Called when the previous token is an identifier (whose Token_Node
      --  value is given by Prev) to check if current token is an identifier
      --  that can be merged with the previous one adding an underscore. The
      --  merge is only attempted if the following token matches Nxt. If all
      --  conditions are met, an error message is issued, and the merge is
      --  carried out, modifying the Chars field of Prev.

      function Next_Token_Is (Tok : Token_Type) return Boolean;
      --  Looks at token after current one and returns True if the token type
      --  matches Tok. The scan is unconditionally restored on return.

      procedure No_Constraint;
      --  Called in a place where no constraint is allowed, but one might
      --  appear due to a common error (e.g. after the type mark in a procedure
      --  parameter. If a constraint is present, an error message is posted,
      --  and the constraint is scanned and discarded.

      procedure Push_Scope_Stack;
      pragma Inline (Push_Scope_Stack);
      --  Push a new entry onto the scope stack. Scope.Last (the stack pointer)
      --  is incremented. The Junk field is preinitialized to False. The caller
      --  is expected to fill in all remaining entries of the new top stack
      --  entry at Scope.Table (Scope.Last).

      procedure Pop_Scope_Stack;
      --  Pop an entry off the top of the scope stack. Scope_Last (the scope
      --  table stack pointer) is decremented by one. It is a fatal error to
      --  try to pop off the dummy entry at the bottom of the stack (i.e.
      --  Scope.Last must be non-zero at the time of call).

      function Separate_Present return Boolean;
      --  Determines if the current token is either Tok_Separate, or an
      --  identifier that is a possible misspelling of "separate" followed
      --  by a semicolon. True is returned if so, otherwise False.

      procedure Signal_Bad_Attribute;
      --  The current token is an identifier that is supposed to be an
      --  attribute identifier but is not. This routine posts appropriate
      --  error messages, including a check for a near misspelling.

      function Token_Is_At_Start_Of_Line return Boolean;
      pragma Inline (Token_Is_At_Start_Of_Line);
      --  Determines if the current token is the first token on the line

      function Token_Is_At_End_Of_Line return Boolean;
      --  Determines if the current token is the last token on the line

   end Util;

   --------------
   -- Par.Prag --
   --------------

   --  The processing for pragmas is split off from chapter 2

   function Prag (Pragma_Node : Node_Id; Semi : Source_Ptr) return Node_Id;
   --  This function is passed a tree for a pragma that has been scanned out.
   --  The pragma is syntactically well formed according to the general syntax
   --  for pragmas and the pragma identifier is for one of the recognized
   --  pragmas. It performs specific syntactic checks for specific pragmas.
   --  The result is the input node if it is OK, or Error otherwise. The
   --  reason that this is separated out is to facilitate the addition
   --  of implementation defined pragmas. The second parameter records the
   --  location of the semicolon following the pragma (this is needed for
   --  correct processing of the List and Page pragmas). The returned value
   --  is a copy of Pragma_Node, or Error if an error is found. Note that
   --  at the point where Prag is called, the right paren ending the pragma
   --  has been scanned out, and except in the case of pragma Style_Checks,
   --  so has the following semicolon. For Style_Checks, the caller delays
   --  the scanning of the semicolon so that it will be scanned using the
   --  settings from the Style_Checks pragma preceding it.

   --------------
   -- Par.Labl --
   --------------

   procedure Labl;
   --  This procedure creates implicit label declarations for all labels that
   --  are declared in the current unit. Note that this could conceptually be
   --  done at the point where the labels are declared, but it is tricky to do
   --  it then, since the tree is not hooked up at the point where the label is
   --  declared (e.g. a sequence of statements is not yet attached to its
   --  containing scope at the point a label in the sequence is found).

   --------------
   -- Par.Load --
   --------------

   procedure Load;
   --  This procedure loads all subsidiary units that are required by this
   --  unit, including with'ed units, specs for bodies, and parents for child
   --  units. It does not load bodies for inlined procedures and generics,
   --  since we don't know till semantic analysis is complete what is needed.

   -----------
   -- Stubs --
   -----------

   --  The package bodies can see all routines defined in all other subpackages

   use Ch2;
   use Ch3;
   use Ch4;
   use Ch5;
   use Ch6;
   use Ch7;
   use Ch8;
   use Ch9;
   use Ch10;
   use Ch11;
   use Ch12;
   use Ch13;

   use Endh;
   use Tchk;
   use Sync;
   use Util;

   package body Ch2 is separate;
   package body Ch3 is separate;
   package body Ch4 is separate;
   package body Ch5 is separate;
   package body Ch6 is separate;
   package body Ch7 is separate;
   package body Ch8 is separate;
   package body Ch9 is separate;
   package body Ch10 is separate;
   package body Ch11 is separate;
   package body Ch12 is separate;
   package body Ch13 is separate;

   package body Endh is separate;
   package body Tchk is separate;
   package body Sync is separate;
   package body Util is separate;

   function Prag (Pragma_Node : Node_Id; Semi : Source_Ptr) return Node_Id
     is separate;

   procedure Labl is separate;
   procedure Load is separate;

--  Start of processing for Par

begin
   Compiler_State := Parsing;

   --  Deal with configuration pragmas case first

   if Configuration_Pragmas then
      declare
         Pragmas : constant List_Id := Empty_List;
         P_Node  : Node_Id;

      begin
         loop
            if Token = Tok_EOF then
               Compiler_State := Analyzing;
               return Pragmas;

            elsif Token /= Tok_Pragma then
               Error_Msg_SC ("only pragmas allowed in configuration file");
               Compiler_State := Analyzing;
               return Error_List;

            else
               P_Node := P_Pragma;

               if Nkind (P_Node) = N_Pragma then

                  --  Give error if bad pragma

                  if not Is_Configuration_Pragma_Name (Pragma_Name (P_Node))
                    and then Pragma_Name (P_Node) /= Name_Source_Reference
                  then
                     if Is_Pragma_Name (Pragma_Name (P_Node)) then
                        Error_Msg_N
                          ("only configuration pragmas allowed " &
                           "in configuration file", P_Node);
                     else
                        Error_Msg_N
                          ("unrecognized pragma in configuration file",
                           P_Node);
                     end if;

                  --  Pragma is OK config pragma, so collect it

                  else
                     Append (P_Node, Pragmas);
                  end if;
               end if;
            end if;
         end loop;
      end;

   --  Normal case of compilation unit

   else
      Save_Opt_Config_Switches (Save_Config_Switches);

      --  The following loop runs more than once in syntax check mode
      --  where we allow multiple compilation units in the same file
      --  and in Multiple_Unit_Per_file mode where we skip units till
      --  we get to the unit we want.

      for Ucount in Pos loop
         Set_Opt_Config_Switches
           (Is_Internal_File_Name (File_Name (Current_Source_File)),
            Current_Source_Unit = Main_Unit);

         --  Initialize scope table and other parser control variables

         Compiler_State := Parsing;
         Scope.Init;
         Scope.Increment_Last;
         Scope.Table (0).Etyp := E_Dummy;
         SIS_Entry_Active := False;
         Last_Resync_Point := No_Location;

         Goto_List  := New_Elmt_List;
         Label_List := New_Elmt_List;

         --  If in multiple unit per file mode, skip past ignored unit

         if Ucount < Multiple_Unit_Index then

            --  We skip in syntax check only mode, since we don't want to do
            --  anything more than skip past the unit and ignore it. This means
            --  we skip processing like setting up a unit table entry.

            declare
               Save_Operating_Mode : constant Operating_Mode_Type :=
                                       Operating_Mode;

               Save_Style_Check : constant Boolean := Style_Check;

            begin
               Operating_Mode := Check_Syntax;
               Style_Check := False;
               Discard_Node (P_Compilation_Unit);
               Operating_Mode := Save_Operating_Mode;
               Style_Check := Save_Style_Check;

               --  If we are at an end of file, and not yet at the right unit,
               --  then we have a fatal error. The unit is missing.

               if Token = Tok_EOF then
                  Error_Msg_SC ("file has too few compilation units");
                  raise Unrecoverable_Error;
               end if;
            end;

         --  Here if we are not skipping a file in multiple unit per file mode.
         --  Parse the unit that we are interested in. Note that in check
         --  syntax mode we are interested in all units in the file.

         else
            declare
               Comp_Unit_Node : constant Node_Id := P_Compilation_Unit;

            begin
               --  If parsing was successful and we are not in check syntax
<<<<<<< HEAD
               --  mode, check that language defined units are compiled in GNAT
=======
               --  mode, check that language-defined units are compiled in GNAT
>>>>>>> 3082eeb7
               --  mode. For this purpose we do NOT consider renamings in annex
               --  J as predefined. That allows users to compile their own
               --  versions of these files, and in particular, in the VMS
               --  implementation, the DEC versions can be substituted for the
               --  standard Ada 95 versions. Another exception is System.RPC
               --  and its children. This allows a user to supply their own
               --  communication layer.

               if Comp_Unit_Node /= Error
                 and then Operating_Mode = Generate_Code
                 and then Current_Source_Unit = Main_Unit
                 and then not GNAT_Mode
               then
                  declare
                     Uname : constant String :=
                               Get_Name_String
                                 (Unit_Name (Current_Source_Unit));
                     Name  : String (1 .. Uname'Length - 2);

                  begin
                     --  Because Unit_Name includes "%s"/"%b", we need to strip
                     --  the last two characters to get the real unit name.

                     Name := Uname (Uname'First .. Uname'Last - 2);

                     if Name = "ada"         or else
                        Name = "interfaces"  or else
                        Name = "system"
                     then
                        Error_Msg
                          ("language-defined units cannot be recompiled",
                           Sloc (Unit (Comp_Unit_Node)));

                     elsif Name'Length > 4
                       and then
                         Name (Name'First .. Name'First + 3) = "ada."
                     then
                        Error_Msg
                          ("user-defined descendents of package Ada " &
                             "are not allowed",
                           Sloc (Unit (Comp_Unit_Node)));

                     elsif Name'Length > 11
                       and then
                         Name (Name'First .. Name'First + 10) = "interfaces."
                     then
                        Error_Msg
                          ("user-defined descendents of package Interfaces " &
                             "are not allowed",
                           Sloc (Unit (Comp_Unit_Node)));

                     elsif Name'Length > 7
                       and then Name (Name'First .. Name'First + 6) = "system."
                       and then Name /= "system.rpc"
                       and then
                         (Name'Length < 11
                            or else Name (Name'First .. Name'First + 10) /=
                                                                 "system.rpc.")
                     then
                        Error_Msg
                          ("user-defined descendents of package System " &
                             "are not allowed",
                           Sloc (Unit (Comp_Unit_Node)));
                     end if;
                  end;
               end if;
            end;

            --  All done if at end of file

            exit when Token = Tok_EOF;

            --  If we are not at an end of file, it means we are in syntax
            --  check only mode, and we keep the loop going to parse all
            --  remaining units in the file.

         end if;

         Restore_Opt_Config_Switches (Save_Config_Switches);
      end loop;

      --  Now that we have completely parsed the source file, we can complete
      --  the source file table entry.

      Complete_Source_File_Entry;

      --  An internal error check, the scope stack should now be empty

      pragma Assert (Scope.Last = 0);

      --  Here we make the SCO table entries for the main unit

      if Generate_SCO then
         SCO_Record (Main_Unit);
      end if;

      --  Remaining steps are to create implicit label declarations and to load
      --  required subsidiary sources. These steps are required only if we are
      --  doing semantic checking.

      if Operating_Mode /= Check_Syntax or else Debug_Flag_F then
         Par.Labl;
         Par.Load;
      end if;

      --  Restore settings of switches saved on entry

      Restore_Opt_Config_Switches (Save_Config_Switches);
      Set_Comes_From_Source_Default (False);
      Compiler_State := Analyzing;
      return Empty_List;
   end if;
end Par;<|MERGE_RESOLUTION|>--- conflicted
+++ resolved
@@ -6,11 +6,7 @@
 --                                                                          --
 --                                 B o d y                                  --
 --                                                                          --
-<<<<<<< HEAD
---          Copyright (C) 1992-2009, Free Software Foundation, Inc.         --
-=======
 --          Copyright (C) 1992-2011, Free Software Foundation, Inc.         --
->>>>>>> 3082eeb7
 --                                                                          --
 -- GNAT is free software;  you can  redistribute it  and/or modify it under --
 -- terms of the  GNU General Public License as published  by the Free Soft- --
@@ -42,10 +38,7 @@
 with Opt;      use Opt;
 with Output;   use Output;
 with Par_SCO;  use Par_SCO;
-<<<<<<< HEAD
-=======
 with Restrict; use Restrict;
->>>>>>> 3082eeb7
 with Scans;    use Scans;
 with Scn;      use Scn;
 with Sem_Util; use Sem_Util;
@@ -651,11 +644,7 @@
       function P_Range_Or_Subtype_Mark
         (Allow_Simple_Expression : Boolean := False) return Node_Id;
       --  Scans out a range or subtype mark, and also permits a general simple
-<<<<<<< HEAD
-      --  expression if Allow_Simple_Expresion is set to True.
-=======
       --  expression if Allow_Simple_Expression is set to True.
->>>>>>> 3082eeb7
 
       function Init_Expr_Opt (P : Boolean := False) return Node_Id;
       --  If an initialization expression is present (:= expression), then
@@ -700,10 +689,6 @@
       function P_Simple_Expression                    return Node_Id;
       function P_Simple_Expression_Or_Range_Attribute return Node_Id;
 
-<<<<<<< HEAD
-      function P_Conditional_Expression return Node_Id;
-      --  Scans out a conditional expression. Called with token pointing to
-=======
       function P_Case_Expression return Node_Id;
       --  Scans out a case expression. Called with Token pointing to the CASE
       --  keyword, and returns pointing to the terminating right parent,
@@ -711,21 +696,15 @@
 
       function P_Conditional_Expression return Node_Id;
       --  Scans out a conditional expression. Called with Token pointing to
->>>>>>> 3082eeb7
       --  the IF keyword, and returns pointing to the terminating right paren,
       --  semicolon or comma, but does not consume this terminating token.
 
       function P_Expression_If_OK return Node_Id;
-<<<<<<< HEAD
-      --  Scans out an expression in a context where a conditional expression
-      --  is permitted to appear without surrounding parentheses.
-=======
       --  Scans out an expression allowing an unparenthesized case expression,
       --  conditional expression, or quantified expression to appear without
       --  enclosing parentheses. However, if such an expression is not preceded
       --  by a left paren, and followed by a right paren, an error message will
       --  be output noting that parenthesization is required.
->>>>>>> 3082eeb7
 
       function P_Expression_No_Right_Paren return Node_Id;
       --  Scans out an expression in contexts where the expression cannot be
@@ -735,12 +714,9 @@
       function P_Expression_Or_Range_Attribute_If_OK return Node_Id;
       --  Scans out an expression or range attribute where a conditional
       --  expression is permitted to appear without surrounding parentheses.
-<<<<<<< HEAD
-=======
       --  However, if such an expression is not preceded by a left paren, and
       --  followed by a right paren, an error message will be output noting
       --  that parenthesization is required.
->>>>>>> 3082eeb7
 
       function P_Qualified_Expression (Subtype_Mark : Node_Id) return Node_Id;
       --  This routine scans out a qualified expression when the caller has
@@ -1492,11 +1468,7 @@
 
             begin
                --  If parsing was successful and we are not in check syntax
-<<<<<<< HEAD
-               --  mode, check that language defined units are compiled in GNAT
-=======
                --  mode, check that language-defined units are compiled in GNAT
->>>>>>> 3082eeb7
                --  mode. For this purpose we do NOT consider renamings in annex
                --  J as predefined. That allows users to compile their own
                --  versions of these files, and in particular, in the VMS
