--- conflicted
+++ resolved
@@ -880,10 +880,7 @@
       Errors.Append
         ((Text     => new String'(Msg_Buffer (1 .. Msglen)),
           Next     => No_Error_Msg,
-<<<<<<< HEAD
-=======
           Prev     => No_Error_Msg,
->>>>>>> b56a5220
           Sptr     => Sptr,
           Optr     => Optr,
           Sfile    => Get_Source_File_Index (Sptr),
@@ -2919,11 +2916,7 @@
                   Set_Msg_Str ("access to procedure ");
                end if;
 
-<<<<<<< HEAD
-               exit;
-=======
                exit Find;
->>>>>>> b56a5220
 
             --  Type is access to object, named or anonymous
 
