------------------------------------------------------------------------------
--                                                                          --
--                         GNAT RUN-TIME COMPONENTS                         --
--                                                                          --
--                       S Y S T E M . F I L E _ I O                        --
--                                                                          --
--                                 B o d y                                  --
--                                                                          --
--          Copyright (C) 1992-2010, Free Software Foundation, Inc.         --
--                                                                          --
-- GNAT is free software;  you can  redistribute it  and/or modify it under --
-- terms of the  GNU General Public License as published  by the Free Soft- --
-- ware  Foundation;  either version 3,  or (at your option) any later ver- --
-- sion.  GNAT is distributed in the hope that it will be useful, but WITH- --
-- OUT ANY WARRANTY;  without even the  implied warranty of MERCHANTABILITY --
-- or FITNESS FOR A PARTICULAR PURPOSE.                                     --
--                                                                          --
-- As a special exception under Section 7 of GPL version 3, you are granted --
-- additional permissions described in the GCC Runtime Library Exception,   --
-- version 3.1, as published by the Free Software Foundation.               --
--                                                                          --
-- You should have received a copy of the GNU General Public License and    --
-- a copy of the GCC Runtime Library Exception along with this program;     --
-- see the files COPYING3 and COPYING.RUNTIME respectively.  If not, see    --
-- <http://www.gnu.org/licenses/>.                                          --
--                                                                          --
-- GNAT was originally developed  by the GNAT team at  New York University. --
-- Extensive contributions were provided by Ada Core Technologies Inc.      --
--                                                                          --
------------------------------------------------------------------------------

with Ada.Finalization;            use Ada.Finalization;
with Ada.IO_Exceptions;           use Ada.IO_Exceptions;

with Interfaces.C;
with Interfaces.C.Strings;        use Interfaces.C.Strings;
with Interfaces.C_Streams;        use Interfaces.C_Streams;

with System.CRTL.Runtime;
with System.Case_Util;            use System.Case_Util;
with System.OS_Lib;
with System.Soft_Links;

with Ada.Unchecked_Deallocation;

package body System.File_IO is

   use System.File_Control_Block;

   package SSL renames System.Soft_Links;

   use type Interfaces.C.int;
   use type CRTL.size_t;

   ----------------------
   -- Global Variables --
   ----------------------

   Open_Files : AFCB_Ptr;
   --  This points to a list of AFCB's for all open files. This is a doubly
   --  linked list, with the Prev pointer of the first entry, and the Next
   --  pointer of the last entry containing null. Note that this global
   --  variable must be properly protected to provide thread safety.

   type Temp_File_Record;
   type Temp_File_Record_Ptr is access all Temp_File_Record;

   type Temp_File_Record is record
      Name : String (1 .. max_path_len + 1);
      Next : Temp_File_Record_Ptr;
   end record;
   --  One of these is allocated for each temporary file created

   Temp_Files : Temp_File_Record_Ptr;
   --  Points to list of names of temporary files. Note that this global
   --  variable must be properly protected to provide thread safety.

   type File_IO_Clean_Up_Type is new Limited_Controlled with null record;
   --  The closing of all open files and deletion of temporary files is an
   --  action that takes place at the end of execution of the main program.
   --  This action is implemented using a library level object which gets
   --  finalized at the end of program execution. Note that the type is
   --  limited, in order to stop the compiler optimizing away the declaration
   --  which would be allowed in the non-limited case.

   procedure Finalize (V : in out File_IO_Clean_Up_Type);
   --  This is the finalize operation that is used to do the cleanup

   File_IO_Clean_Up_Object : File_IO_Clean_Up_Type;
   pragma Warnings (Off, File_IO_Clean_Up_Object);
   --  This is the single object of the type that triggers the finalization
   --  call. Since it is at the library level, this happens just before the
   --  environment task is finalized.

   text_translation_required : Boolean;
   for text_translation_required'Size use Character'Size;
   pragma Import
     (C, text_translation_required, "__gnat_text_translation_required");
   --  If true, add appropriate suffix to control string for Open

   function Get_Case_Sensitive return Integer;
   pragma Import (C, Get_Case_Sensitive,
                  "__gnat_get_file_names_case_sensitive");
   File_Names_Case_Sensitive : constant Boolean := Get_Case_Sensitive /= 0;
   --  Set to indicate whether the operating system convention is for file
   --  names to be case sensitive (e.g., in Unix, set True), or non case
   --  sensitive (e.g., in Windows, set False).

   -----------------------
   -- Local Subprograms --
   -----------------------

   procedure Free_String is new Ada.Unchecked_Deallocation (String, Pstring);

   subtype Fopen_String is String (1 .. 4);
   --  Holds open string (longest is "w+b" & nul)

   procedure Fopen_Mode
     (Mode    : File_Mode;
      Text    : Boolean;
      Creat   : Boolean;
      Amethod : Character;
      Fopstr  : out Fopen_String);
   --  Determines proper open mode for a file to be opened in the given
   --  Ada mode. Text is true for a text file and false otherwise, and
   --  Creat is true for a create call, and False for an open call. The
   --  value stored in Fopstr is a nul-terminated string suitable for a
   --  call to fopen or freopen. Amethod is the character designating
   --  the access method from the Access_Method field of the FCB.

   function Errno_Message
     (Errno : Integer := OS_Lib.Errno) return String;
   function Errno_Message
     (Name : String;
      Errno : Integer := OS_Lib.Errno) return String;
   --  Return a message suitable for "raise ... with Errno_Message (...)".
   --  Errno defaults to the current errno, but should be passed explicitly if
   --  there is significant code in between the call that sets errno and the
   --  call to Errno_Message, in case that code also sets errno. The version
   --  with Name includes that file name in the message.

   procedure Raise_Device_Error
     (File : AFCB_Ptr; Errno : Integer := OS_Lib.Errno);
   pragma No_Return (Raise_Device_Error);
   --  Clear error indication on File and raise Device_Error with an exception
   --  message providing errno information.

   ----------------
   -- Append_Set --
   ----------------

   procedure Append_Set (File : AFCB_Ptr) is
   begin
      if File.Mode = Append_File then
         if fseek (File.Stream, 0, SEEK_END) /= 0 then
            Raise_Device_Error (File);
         end if;
      end if;
   end Append_Set;

   ----------------
   -- Chain_File --
   ----------------

   procedure Chain_File (File : AFCB_Ptr) is
   begin
      --  Take a task lock, to protect the global data value Open_Files

      SSL.Lock_Task.all;

      --  Do the chaining operation locked

      File.Next := Open_Files;
      File.Prev := null;
      Open_Files := File;

      if File.Next /= null then
         File.Next.Prev := File;
      end if;

      SSL.Unlock_Task.all;

   exception
      when others =>
         SSL.Unlock_Task.all;
         raise;
   end Chain_File;

   ---------------------
   -- Check_File_Open --
   ---------------------

   procedure Check_File_Open (File : AFCB_Ptr) is
   begin
      if File = null then
         raise Status_Error with "file not open";
      end if;
   end Check_File_Open;

   -----------------------
   -- Check_Read_Status --
   -----------------------

   procedure Check_Read_Status (File : AFCB_Ptr) is
   begin
      if File = null then
         raise Status_Error with "file not open";
<<<<<<< HEAD
      elsif File.Mode > Inout_File then
=======
      elsif File.Mode not in Read_File_Mode then
>>>>>>> b56a5220
         raise Mode_Error with "file not readable";
      end if;
   end Check_Read_Status;

   ------------------------
   -- Check_Write_Status --
   ------------------------

   procedure Check_Write_Status (File : AFCB_Ptr) is
   begin
      if File = null then
         raise Status_Error with "file not open";
      elsif File.Mode = In_File then
         raise Mode_Error with "file not writable";
      end if;
   end Check_Write_Status;

   -----------
   -- Close --
   -----------

   procedure Close (File_Ptr : access AFCB_Ptr) is
      Close_Status : int := 0;
      Dup_Strm     : Boolean := False;
      File         : AFCB_Ptr renames File_Ptr.all;
      Errno        : Integer;

   begin
      --  Take a task lock, to protect the global data value Open_Files

      SSL.Lock_Task.all;

      Check_File_Open (File);
      AFCB_Close (File);

      --  Sever the association between the given file and its associated
      --  external file. The given file is left closed. Do not perform system
      --  closes on the standard input, output and error files and also do not
      --  attempt to close a stream that does not exist (signalled by a null
      --  stream value -- happens in some error situations).

      if not File.Is_System_File and then File.Stream /= NULL_Stream then

         --  Do not do an fclose if this is a shared file and there is at least
         --  one other instance of the stream that is open.

         if File.Shared_Status = Yes then
            declare
               P   : AFCB_Ptr;

            begin
               P := Open_Files;
               while P /= null loop
                  if P /= File and then File.Stream = P.Stream then
                     Dup_Strm := True;
                     exit;
                  end if;

                  P := P.Next;
               end loop;
            end;
         end if;

         --  Do the fclose unless this was a duplicate in the shared case

         if not Dup_Strm then
            Close_Status := fclose (File.Stream);

            if Close_Status /= 0 then
               Errno := OS_Lib.Errno;
            end if;
         end if;
      end if;

      --  Dechain file from list of open files and then free the storage

      if File.Prev = null then
         Open_Files := File.Next;
      else
         File.Prev.Next := File.Next;
      end if;

      if File.Next /= null then
         File.Next.Prev := File.Prev;
      end if;

      --  Deallocate some parts of the file structure that were kept in heap
      --  storage with the exception of system files (standard input, output
      --  and error) since they had some information allocated in the stack.

      if not File.Is_System_File then
         Free_String (File.Name);
         Free_String (File.Form);
         AFCB_Free (File);
      end if;

      File := null;

      if Close_Status /= 0 then
         Raise_Device_Error (null, Errno);
      end if;

      SSL.Unlock_Task.all;

   exception
      when others =>
         SSL.Unlock_Task.all;
         raise;
   end Close;

   ------------
   -- Delete --
   ------------

   procedure Delete (File_Ptr : access AFCB_Ptr) is
      File : AFCB_Ptr renames File_Ptr.all;

   begin
      Check_File_Open (File);

      if not File.Is_Regular_File then
         raise Use_Error with "cannot delete non-regular file";
      end if;

      declare
         Filename : aliased constant String := File.Name.all;

      begin
         Close (File_Ptr);

         --  Now unlink the external file. Note that we use the full name in
         --  this unlink, because the working directory may have changed since
         --  we did the open, and we want to unlink the right file!

         if unlink (Filename'Address) = -1 then
            raise Use_Error with Errno_Message;
         end if;
      end;
   end Delete;

   -----------------
   -- End_Of_File --
   -----------------

   function End_Of_File (File : AFCB_Ptr) return Boolean is
   begin
      Check_File_Open (File);

      if feof (File.Stream) /= 0 then
         return True;

      else
         Check_Read_Status (File);

         if ungetc (fgetc (File.Stream), File.Stream) = EOF then
            clearerr (File.Stream);
            return True;
         else
            return False;
         end if;
      end if;
   end End_Of_File;

   -------------------
   -- Errno_Message --
   -------------------

   function Errno_Message (Errno : Integer := OS_Lib.Errno) return String is
      Message : constant chars_ptr := CRTL.Runtime.strerror (Errno);

   begin
      if Message = Null_Ptr then
         return "errno =" & Errno'Img;
      else
         return Value (Message);
      end if;
   end Errno_Message;

   function Errno_Message
<<<<<<< HEAD
     (Name : String;
=======
     (Name  : String;
>>>>>>> b56a5220
      Errno : Integer := OS_Lib.Errno) return String
   is
   begin
      return Name & ": " & String'(Errno_Message (Errno));
   end Errno_Message;

   --------------
   -- Finalize --
   --------------

   --  Note: we do not need to worry about locking against multiple task access
   --  in this routine, since it is called only from the environment task just
   --  before terminating execution.

   procedure Finalize (V : in out File_IO_Clean_Up_Type) is
      pragma Warnings (Off, V);

      Fptr1   : aliased AFCB_Ptr;
      Fptr2   : AFCB_Ptr;

      Discard : int;
      pragma Unreferenced (Discard);

   begin
      --  Take a lock to protect global Open_Files data structure

      SSL.Lock_Task.all;

      --  First close all open files (the slightly complex form of this loop is
      --  required because Close as a side effect nulls out its argument).

      Fptr1 := Open_Files;
      while Fptr1 /= null loop
         Fptr2 := Fptr1.Next;
         Close (Fptr1'Access);
         Fptr1 := Fptr2;
      end loop;

      --  Now unlink all temporary files. We do not bother to free the blocks
      --  because we are just about to terminate the program. We also ignore
      --  any errors while attempting these unlink operations.

      while Temp_Files /= null loop
         Discard := unlink (Temp_Files.Name'Address);
         Temp_Files := Temp_Files.Next;
      end loop;

      SSL.Unlock_Task.all;

   exception
      when others =>
         SSL.Unlock_Task.all;
         raise;
   end Finalize;

   -----------
   -- Flush --
   -----------

   procedure Flush (File : AFCB_Ptr) is
   begin
      Check_Write_Status (File);

      if fflush (File.Stream) /= 0 then
         Raise_Device_Error (File);
      end if;
   end Flush;

   ----------------
   -- Fopen_Mode --
   ----------------

   --  The fopen mode to be used is shown by the following table:

   --                                     OPEN         CREATE
   --     Append_File                     "r+"           "w+"
   --     In_File                         "r"            "w+"
   --     Out_File (Direct_IO)            "r+"           "w"
   --     Out_File (all others)           "w"            "w"
   --     Inout_File                      "r+"           "w+"

   --  Note: we do not use "a" or "a+" for Append_File, since this would not
   --  work in the case of stream files, where even if in append file mode,
   --  you can reset to earlier points in the file. The caller must use the
   --  Append_Set routine to deal with the necessary positioning.

   --  Note: in several cases, the fopen mode used allows reading and writing,
   --  but the setting of the Ada mode is more restrictive. For instance,
   --  Create in In_File mode uses "w+" which allows writing, but the Ada mode
   --  In_File will cause any write operations to be rejected with Mode_Error
   --  in any case.

   --  Note: for the Out_File/Open cases for other than the Direct_IO case, an
   --  initial call will be made by the caller to first open the file in "r"
   --  mode to be sure that it exists. The real open, in "w" mode, will then
   --  destroy this file. This is peculiar, but that's what Ada semantics
   --  require and the ACATS tests insist on!

   --  If text file translation is required, then either "b" or "t" is appended
   --  to the mode, depending on the setting of Text.

   procedure Fopen_Mode
     (Mode    : File_Mode;
      Text    : Boolean;
      Creat   : Boolean;
      Amethod : Character;
      Fopstr  : out Fopen_String)
   is
      Fptr : Positive;

   begin
      case Mode is
         when In_File =>
            if Creat then
               Fopstr (1) := 'w';
               Fopstr (2) := '+';
               Fptr := 3;
            else
               Fopstr (1) := 'r';
               Fptr := 2;
            end if;

         when Out_File =>
            if Amethod = 'D' and then not Creat then
               Fopstr (1) := 'r';
               Fopstr (2) := '+';
               Fptr := 3;
            else
               Fopstr (1) := 'w';
               Fptr := 2;
            end if;

         when Inout_File | Append_File =>
            Fopstr (1) := (if Creat then 'w' else 'r');
            Fopstr (2) := '+';
            Fptr := 3;

      end case;

      --  If text_translation_required is true then we need to append either a
      --  "t" or "b" to the string to get the right mode.

      if text_translation_required then
         Fopstr (Fptr) := (if Text then 't' else 'b');
         Fptr := Fptr + 1;
      end if;

      Fopstr (Fptr) := ASCII.NUL;
   end Fopen_Mode;

   ----------
   -- Form --
   ----------

   function Form (File : AFCB_Ptr) return String is
   begin
      if File = null then
         raise Status_Error with "Form: file not open";
      else
         return File.Form.all (1 .. File.Form'Length - 1);
      end if;
   end Form;

   ------------------
   -- Form_Boolean --
   ------------------

   function Form_Boolean
     (Form    : String;
      Keyword : String;
      Default : Boolean) return Boolean
   is
      V1, V2 : Natural;
      pragma Unreferenced (V2);

   begin
      Form_Parameter (Form, Keyword, V1, V2);

      if V1 = 0 then
         return Default;

      elsif Form (V1) = 'y' then
         return True;

      elsif Form (V1) = 'n' then
         return False;

      else
         raise Use_Error with "invalid Form";
      end if;
   end Form_Boolean;

   ------------------
   -- Form_Integer --
   ------------------

   function Form_Integer
     (Form    : String;
      Keyword : String;
      Default : Integer) return Integer
   is
      V1, V2 : Natural;
      V      : Integer;

   begin
      Form_Parameter (Form, Keyword, V1, V2);

      if V1 = 0 then
         return Default;

      else
         V := 0;

         for J in V1 .. V2 loop
            if Form (J) not in '0' .. '9' then
               raise Use_Error with "invalid Form";
            else
               V := V * 10 + Character'Pos (Form (J)) - Character'Pos ('0');
            end if;

            if V > 999_999 then
               raise Use_Error with "invalid Form";
            end if;
         end loop;

         return V;
      end if;
   end Form_Integer;

   --------------------
   -- Form_Parameter --
   --------------------

   procedure Form_Parameter
     (Form    : String;
      Keyword : String;
      Start   : out Natural;
      Stop    : out Natural)
   is
      Klen : constant Integer := Keyword'Length;

   begin
      for J in Form'First + Klen .. Form'Last - 1 loop
         if Form (J) = '='
           and then Form (J - Klen .. J - 1) = Keyword
         then
            Start := J + 1;
            Stop := Start - 1;

            while Form (Stop + 1) /= ASCII.NUL
              and then Form (Stop + 1) /= ','
            loop
               Stop := Stop + 1;
            end loop;

            return;
         end if;
      end loop;

      Start := 0;
      Stop  := 0;
   end Form_Parameter;

   -------------
   -- Is_Open --
   -------------

   function Is_Open (File : AFCB_Ptr) return Boolean is
   begin
      --  We return True if the file is open, and the underlying file stream is
      --  usable. In particular on Windows an application linked with -mwindows
      --  option set does not have a console attached. In this case standard
      --  files (Current_Output, Current_Error, Current_Input) are not created.
      --  We want Is_Open (Current_Output) to return False in this case.

      return File /= null and then fileno (File.Stream) /= -1;
   end Is_Open;

   -------------------
   -- Make_Buffered --
   -------------------

   procedure Make_Buffered
     (File    : AFCB_Ptr;
      Buf_Siz : Interfaces.C_Streams.size_t)
   is
      status : Integer;
      pragma Unreferenced (status);

   begin
      status := setvbuf (File.Stream, Null_Address, IOFBF, Buf_Siz);
   end Make_Buffered;

   ------------------------
   -- Make_Line_Buffered --
   ------------------------

   procedure Make_Line_Buffered
     (File     : AFCB_Ptr;
      Line_Siz : Interfaces.C_Streams.size_t)
   is
      status : Integer;
      pragma Unreferenced (status);

   begin
      status := setvbuf (File.Stream, Null_Address, IOLBF, Line_Siz);
      --  No error checking???
   end Make_Line_Buffered;

   ---------------------
   -- Make_Unbuffered --
   ---------------------

   procedure Make_Unbuffered (File : AFCB_Ptr) is
      status : Integer;
      pragma Unreferenced (status);

   begin
      status := setvbuf (File.Stream, Null_Address, IONBF, 0);
      --  No error checking???
   end Make_Unbuffered;

   ----------
   -- Mode --
   ----------

   function Mode (File : AFCB_Ptr) return File_Mode is
   begin
      if File = null then
         raise Status_Error with "Mode: file not open";
      else
         return File.Mode;
      end if;
   end Mode;

   ----------
   -- Name --
   ----------

   function Name (File : AFCB_Ptr) return String is
   begin
      if File = null then
         raise Status_Error with "Name: file not open";
      else
         return File.Name.all (1 .. File.Name'Length - 1);
      end if;
   end Name;

   ----------
   -- Open --
   ----------

   procedure Open
     (File_Ptr  : in out AFCB_Ptr;
      Dummy_FCB : AFCB'Class;
      Mode      : File_Mode;
      Name      : String;
      Form      : String;
      Amethod   : Character;
      Creat     : Boolean;
      Text      : Boolean;
      C_Stream  : FILEs := NULL_Stream)
   is
      pragma Warnings (Off, Dummy_FCB);
      --  Yes we know this is never assigned a value. That's intended, since
      --  all we ever use of this value is the tag for dispatching purposes.

      procedure Tmp_Name (Buffer : Address);
      pragma Import (C, Tmp_Name, "__gnat_tmp_name");
      --  Set buffer (a String address) with a temporary filename

      Stream : FILEs := C_Stream;
      --  Stream which we open in response to this request

      Shared : Shared_Status_Type;
      --  Setting of Shared_Status field for file

      Fopstr : aliased Fopen_String;
      --  Mode string used in fopen call

      Formstr : aliased String (1 .. Form'Length + 1);
      --  Form string with ASCII.NUL appended, folded to lower case

      Is_Text_File : Boolean;

      Tempfile : constant Boolean := (Name'Length = 0);
      --  Indicates temporary file case

      Namelen : constant Integer := max_path_len;
      --  Length required for file name, not including final ASCII.NUL.
      --  Note that we used to reference L_tmpnam here, which is not reliable
      --  since __gnat_tmp_name does not always use tmpnam.

      Namestr : aliased String (1 .. Namelen + 1);
      --  Name as given or temporary file name with ASCII.NUL appended

      Fullname : aliased String (1 .. max_path_len + 1);
      --  Full name (as required for Name function, and as stored in the
      --  control block in the Name field) with ASCII.NUL appended.

      Full_Name_Len : Integer;
      --  Length of name actually stored in Fullname

      Encoding : CRTL.Filename_Encoding;
      --  Filename encoding specified into the form parameter

   begin
      if File_Ptr /= null then
         raise Status_Error with "file already open";
      end if;

      --  Acquire form string, setting required NUL terminator

      Formstr (1 .. Form'Length) := Form;
      Formstr (Formstr'Last) := ASCII.NUL;

      --  Convert form string to lower case

      for J in Formstr'Range loop
         if Formstr (J) in 'A' .. 'Z' then
            Formstr (J) := Character'Val (Character'Pos (Formstr (J)) + 32);
         end if;
      end loop;

      --  Acquire setting of shared parameter

      declare
         V1, V2 : Natural;

      begin
         Form_Parameter (Formstr, "shared", V1, V2);

         if V1 = 0 then
            Shared := None;

         elsif Formstr (V1 .. V2) = "yes" then
            Shared := Yes;

         elsif Formstr (V1 .. V2) = "no" then
            Shared := No;

         else
            raise Use_Error with "invalid Form";
         end if;
      end;

      --  Acquire setting of encoding parameter

      declare
         V1, V2 : Natural;

      begin
         Form_Parameter (Formstr, "encoding", V1, V2);

         if V1 = 0 then
            Encoding := CRTL.Unspecified;

         elsif Formstr (V1 .. V2) = "utf8" then
            Encoding := CRTL.UTF8;

         elsif Formstr (V1 .. V2) = "8bits" then
            Encoding := CRTL.ASCII_8bits;

         else
            raise Use_Error with "invalid Form";
         end if;
      end;

      --  Acquire setting of text_translation parameter. Only needed if this is
      --  a [Wide_[Wide_]]Text_IO file, in which case we default to True, but
      --  if the Form says Text_Translation=No, we use binary mode, so new-line
      --  will be just LF, even on Windows.

      Is_Text_File := Text;

      if Is_Text_File then
         Is_Text_File :=
           Form_Boolean (Formstr, "text_translation", Default => True);
      end if;

      --  If we were given a stream (call from xxx.C_Streams.Open), then set
      --  the full name to the given one, and skip to end of processing.

      if Stream /= NULL_Stream then
         Full_Name_Len := Name'Length + 1;
         Fullname (1 .. Full_Name_Len - 1) := Name;
         Fullname (Full_Name_Len) := ASCII.NUL;

      --  Normal case of Open or Create

      else
         --  If temporary file case, get temporary file name and add to the
         --  list of temporary files to be deleted on exit.

         if Tempfile then
            if not Creat then
               raise Name_Error with "opening temp file without creating it";
            end if;

            Tmp_Name (Namestr'Address);

            if Namestr (1) = ASCII.NUL then
               raise Use_Error with "invalid temp file name";
            end if;

            --  Chain to temp file list, ensuring thread safety with a lock

            begin
               SSL.Lock_Task.all;
               Temp_Files :=
                 new Temp_File_Record'(Name => Namestr, Next => Temp_Files);
               SSL.Unlock_Task.all;

            exception
               when others =>
                  SSL.Unlock_Task.all;
                  raise;
            end;

         --  Normal case of non-null name given

         else
            if Name'Length > Namelen then
               raise Name_Error with "file name too long";
            end if;

            Namestr (1 .. Name'Length) := Name;
            Namestr (Name'Length + 1)  := ASCII.NUL;
         end if;

         --  Get full name in accordance with the advice of RM A.8.2(22)

         full_name (Namestr'Address, Fullname'Address);

         if Fullname (1) = ASCII.NUL then
            raise Use_Error with Errno_Message (Name);
         end if;

         Full_Name_Len := 1;
         while Full_Name_Len < Fullname'Last
           and then Fullname (Full_Name_Len) /= ASCII.NUL
         loop
            Full_Name_Len := Full_Name_Len + 1;
         end loop;

         --  Fullname is generated by calling system's full_name. The problem
         --  is, full_name does nothing about the casing, so a file name
         --  comparison may generally speaking not be valid on non-case-
         --  sensitive systems, and in particular we get unexpected failures
         --  on Windows/Vista because of this. So we use s-casuti to force
         --  the name to lower case.

         if not File_Names_Case_Sensitive then
            To_Lower (Fullname (1 .. Full_Name_Len));
         end if;

         --  If Shared=None or Shared=Yes, then check for the existence of
         --  another file with exactly the same full name.

         if Shared /= No then
            declare
               P : AFCB_Ptr;

            begin
               --  Take a task lock to protect Open_Files

               SSL.Lock_Task.all;

               --  Search list of open files

               P := Open_Files;
               while P /= null loop
                  if Fullname (1 .. Full_Name_Len) = P.Name.all then

                     --  If we get a match, and either file has Shared=None,
                     --  then raise Use_Error, since we don't allow two files
                     --  of the same name to be opened unless they specify the
                     --  required sharing mode.

                     if Shared = None
                       or else P.Shared_Status = None
                     then
                        raise Use_Error with "reopening shared file";

                     --  If both files have Shared=Yes, then we acquire the
                     --  stream from the located file to use as our stream.

                     elsif Shared = Yes
                       and then P.Shared_Status = Yes
                     then
                        Stream := P.Stream;
                        exit;

                     --  Otherwise one of the files has Shared=Yes and one has
                     --  Shared=No. If the current file has Shared=No then all
                     --  is well but we don't want to share any other file's
                     --  stream. If the current file has Shared=Yes, we would
                     --  like to share a stream, but not from a file that has
                     --  Shared=No, so either way, we just continue the search.

                     else
                        null;
                     end if;
                  end if;

                  P := P.Next;
               end loop;

               SSL.Unlock_Task.all;

            exception
               when others =>
                  SSL.Unlock_Task.all;
                  raise;
            end;
         end if;

         --  Open specified file if we did not find an existing stream

         if Stream = NULL_Stream then
            Fopen_Mode (Mode, Is_Text_File, Creat, Amethod, Fopstr);

            --  A special case, if we are opening (OPEN case) a file and the
            --  mode returned by Fopen_Mode is not "r" or "r+", then we first
            --  make sure that the file exists as required by Ada semantics.

            if not Creat and then Fopstr (1) /= 'r' then
               if file_exists (Namestr'Address) = 0 then
                  raise Name_Error with Errno_Message (Name);
               end if;
            end if;

            --  Now open the file. Note that we use the name as given in the
            --  original Open call for this purpose, since that seems the
            --  clearest implementation of the intent. It would presumably
            --  work to use the full name here, but if there is any difference,
            --  then we should use the name used in the call.

            --  Note: for a corresponding delete, we will use the full name,
            --  since by the time of the delete, the current working directory
            --  may have changed and we do not want to delete a different file!

            Stream := fopen (Namestr'Address, Fopstr'Address, Encoding);

            if Stream = NULL_Stream then

               --  Raise Name_Error if trying to open a non-existent file.
               --  Otherwise raise Use_Error.

               --  Should we raise Device_Error for ENOSPC???

               declare
                  function Is_File_Not_Found_Error
                    (Errno_Value : Integer) return Integer;
                  --  Non-zero when the given errno value indicates a non-
                  --  existing file.

                  pragma Import
                    (C, Is_File_Not_Found_Error,
                     "__gnat_is_file_not_found_error");

                  Errno : constant Integer := OS_Lib.Errno;
                  Message : constant String := Errno_Message (Name, Errno);
               begin
                  if Is_File_Not_Found_Error (Errno) /= 0 then
                     raise Name_Error with Message;
                  else
                     raise Use_Error with Message;
                  end if;
               end;
            end if;
         end if;
      end if;

      --  Stream has been successfully located or opened, so now we are
      --  committed to completing the opening of the file. Allocate block on
      --  heap and fill in its fields.

      File_Ptr := AFCB_Allocate (Dummy_FCB);

      File_Ptr.Is_Regular_File   := (is_regular_file (fileno (Stream)) /= 0);
      File_Ptr.Is_System_File    := False;
      File_Ptr.Is_Text_File      := Is_Text_File;
      File_Ptr.Shared_Status     := Shared;
      File_Ptr.Access_Method     := Amethod;
      File_Ptr.Stream            := Stream;
      File_Ptr.Form              := new String'(Formstr);
      File_Ptr.Name              := new String'(Fullname (1 .. Full_Name_Len));
      File_Ptr.Mode              := Mode;
      File_Ptr.Is_Temporary_File := Tempfile;
      File_Ptr.Encoding          := Encoding;

      Chain_File (File_Ptr);
      Append_Set (File_Ptr);
   end Open;

   ------------------------
   -- Raise_Device_Error --
   ------------------------

   procedure Raise_Device_Error
     (File : AFCB_Ptr; Errno : Integer := OS_Lib.Errno)
   is
   begin
      --  Clear error status so that the same error is not reported twice

      if File /= null then
         clearerr (File.Stream);
      end if;

      raise Device_Error with Errno_Message (Errno);
   end Raise_Device_Error;

   --------------
   -- Read_Buf --
   --------------

   procedure Read_Buf (File : AFCB_Ptr; Buf : Address; Siz : size_t) is
      Nread : size_t;

   begin
      Nread := fread (Buf, 1, Siz, File.Stream);

      if Nread = Siz then
         return;

      elsif ferror (File.Stream) /= 0 then
         Raise_Device_Error (File);

      elsif Nread = 0 then
         raise End_Error;

      else -- 0 < Nread < Siz
         raise Data_Error with "not enough data read";
      end if;

   end Read_Buf;

   procedure Read_Buf
     (File  : AFCB_Ptr;
      Buf   : Address;
      Siz   : Interfaces.C_Streams.size_t;
      Count : out Interfaces.C_Streams.size_t)
   is
   begin
      Count := fread (Buf, 1, Siz, File.Stream);

      if Count = 0 and then ferror (File.Stream) /= 0 then
         Raise_Device_Error (File);
      end if;
   end Read_Buf;

   -----------
   -- Reset --
   -----------

   --  The reset which does not change the mode simply does a rewind

   procedure Reset (File_Ptr : access AFCB_Ptr) is
      File : AFCB_Ptr renames File_Ptr.all;
   begin
      Check_File_Open (File);
      Reset (File_Ptr, File.Mode);
   end Reset;

   --  The reset with a change in mode is done using freopen, and is not
   --  permitted except for regular files (since otherwise there is no name for
   --  the freopen, and in any case it seems meaningless).

   procedure Reset (File_Ptr : access AFCB_Ptr; Mode : File_Mode) is
      File   : AFCB_Ptr renames File_Ptr.all;
      Fopstr : aliased Fopen_String;

   begin
      Check_File_Open (File);

      --  Change of mode not allowed for shared file or file with no name or
      --  file that is not a regular file, or for a system file. Note that we
      --  allow the "change" of mode if it is not in fact doing a change.

      if Mode /= File.Mode then
         if File.Shared_Status = Yes then
            raise Use_Error with "cannot change mode of shared file";
         elsif File.Name'Length <= 1 then
            raise Use_Error with "cannot change mode of temp file";
         elsif File.Is_System_File then
            raise Use_Error with "cannot change mode of system file";
         elsif not File.Is_Regular_File then
            raise Use_Error with "cannot change mode of non-regular file";
         end if;
      end if;

      --  For In_File or Inout_File for a regular file, we can just do a rewind
      --  if the mode is unchanged, which is more efficient than doing a full
      --  reopen.

      if Mode = File.Mode
<<<<<<< HEAD
        and then Mode <= Inout_File
=======
        and then Mode in Read_File_Mode
>>>>>>> b56a5220
      then
         rewind (File.Stream);

      --  Here the change of mode is permitted, we do it by reopening the file
      --  in the new mode and replacing the stream with a new stream.

      else
         Fopen_Mode
           (Mode, File.Is_Text_File, False, File.Access_Method, Fopstr);

         File.Stream := freopen
           (File.Name.all'Address, Fopstr'Address, File.Stream, File.Encoding);

         if File.Stream = NULL_Stream then
            Close (File_Ptr);
            raise Use_Error;

         else
            File.Mode := Mode;
            Append_Set (File);
         end if;
      end if;
   end Reset;

   ---------------
   -- Write_Buf --
   ---------------

   procedure Write_Buf (File : AFCB_Ptr; Buf : Address; Siz : size_t) is
   begin
      --  Note: for most purposes, the Siz and 1 parameters in the fwrite call
      --  could be reversed, but on VMS, this is a better choice, since for
      --  some file formats, reversing the parameters results in records of one
      --  byte each.

      SSL.Abort_Defer.all;

      if fwrite (Buf, Siz, 1, File.Stream) /= 1 then
         if Siz /= 0 then
            SSL.Abort_Undefer.all;
            Raise_Device_Error (File);
         end if;
      end if;

      SSL.Abort_Undefer.all;
   end Write_Buf;

end System.File_IO;<|MERGE_RESOLUTION|>--- conflicted
+++ resolved
@@ -205,11 +205,7 @@
    begin
       if File = null then
          raise Status_Error with "file not open";
-<<<<<<< HEAD
-      elsif File.Mode > Inout_File then
-=======
       elsif File.Mode not in Read_File_Mode then
->>>>>>> b56a5220
          raise Mode_Error with "file not readable";
       end if;
    end Check_Read_Status;
@@ -389,11 +385,7 @@
    end Errno_Message;
 
    function Errno_Message
-<<<<<<< HEAD
-     (Name : String;
-=======
      (Name  : String;
->>>>>>> b56a5220
       Errno : Integer := OS_Lib.Errno) return String
    is
    begin
@@ -1191,11 +1183,7 @@
       --  reopen.
 
       if Mode = File.Mode
-<<<<<<< HEAD
-        and then Mode <= Inout_File
-=======
         and then Mode in Read_File_Mode
->>>>>>> b56a5220
       then
          rewind (File.Stream);
 
