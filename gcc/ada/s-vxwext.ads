--- conflicted
+++ resolved
@@ -6,11 +6,7 @@
 --                                                                          --
 --                                   S p e c                                --
 --                                                                          --
-<<<<<<< HEAD
---            Copyright (C) 2008-2009, Free Software Foundation, Inc.       --
-=======
 --            Copyright (C) 2008-2010, Free Software Foundation, Inc.       --
->>>>>>> b56a5220
 --                                                                          --
 -- GNARL is free software;  you can redistribute it  and/or modify it under --
 -- terms of the  GNU General Public License as published  by the Free Soft- --
@@ -43,11 +39,8 @@
    subtype SEM_ID is Long_Integer;
    --  typedef struct semaphore *SEM_ID;
 
-<<<<<<< HEAD
-=======
    type sigset_t is mod 2 ** Interfaces.C.long'Size;
 
->>>>>>> b56a5220
    type t_id is new Long_Integer;
 
    subtype int is Interfaces.C.int;
