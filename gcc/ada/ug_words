--- conflicted
+++ resolved
@@ -66,10 +66,7 @@
 -gnateI         ^ /MULTI_UNIT_INDEX=
 -gnatem         ^ /MAPPING_FILE
 -gnatep         ^ /DATA_PREPROCESSING
-<<<<<<< HEAD
-=======
 -gnateP         ^ /CATEGORIZATION_WARNINGS
->>>>>>> 3082eeb7
 -gnateS         ^ /SCO_OUTPUT
 -gnatE          ^ /CHECKS=ELABORATION
 -gnatf          ^ /REPORT_ERRORS=FULL
