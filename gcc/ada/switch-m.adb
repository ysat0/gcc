------------------------------------------------------------------------------
--                                                                          --
--                         GNAT COMPILER COMPONENTS                         --
--                                                                          --
--                             S W I T C H - M                              --
--                                                                          --
--                                 B o d y                                  --
--                                                                          --
<<<<<<< HEAD
--          Copyright (C) 2001-2009, Free Software Foundation, Inc.         --
=======
--          Copyright (C) 2001-2011, Free Software Foundation, Inc.         --
>>>>>>> 3082eeb7
--                                                                          --
-- GNAT is free software;  you can  redistribute it  and/or modify it under --
-- terms of the  GNU General Public License as published  by the Free Soft- --
-- ware  Foundation;  either version 3,  or (at your option) any later ver- --
-- sion.  GNAT is distributed in the hope that it will be useful, but WITH- --
-- OUT ANY WARRANTY;  without even the  implied warranty of MERCHANTABILITY --
-- or FITNESS FOR A PARTICULAR PURPOSE.  See the GNU General Public License --
-- for  more details.  You should have  received  a copy of the GNU General --
-- Public License  distributed with GNAT; see file COPYING3.  If not, go to --
-- http://www.gnu.org/licenses for a complete copy of the license.          --
--                                                                          --
-- GNAT was originally developed  by the GNAT team at  New York University. --
-- Extensive contributions were provided by Ada Core Technologies Inc.      --
--                                                                          --
------------------------------------------------------------------------------

with Debug;    use Debug;
with Makeutl;  use Makeutl;
with Osint;    use Osint;
with Opt;      use Opt;
with Prj;      use Prj;
with Prj.Env;  use Prj.Env;
with Table;

with System.Multiprocessors; use System.Multiprocessors;

package body Switch.M is

   package Normalized_Switches is new Table.Table
     (Table_Component_Type => String_Access,
      Table_Index_Type     => Integer,
      Table_Low_Bound      => 1,
      Table_Initial        => 20,
      Table_Increment      => 100,
      Table_Name           => "Switch.M.Normalized_Switches");
   --  This table is used to keep the normalized switches, so that they may be
   --  reused for subsequent invocations of Normalize_Compiler_Switches with
   --  similar switches.

   Initial_Number_Of_Switches : constant := 10;

   Global_Switches : Argument_List_Access := null;
   --  Used by function Normalize_Compiler_Switches

   ---------------------------------
   -- Normalize_Compiler_Switches --
   ---------------------------------

   procedure Normalize_Compiler_Switches
     (Switch_Chars : String;
      Switches     : in out Argument_List_Access;
      Last         : out Natural)
   is
      Switch_Starts_With_Gnat : Boolean;

      Ptr : Integer := Switch_Chars'First;
      Max : constant Integer := Switch_Chars'Last;
      C   : Character := ' ';

      Storing      : String := Switch_Chars;
      First_Stored : Positive := Ptr + 1;
      Last_Stored  : Positive := First_Stored;

      procedure Add_Switch_Component (S : String);
      --  Add a new String_Access component in Switches. If a string equal
      --  to S is already stored in the table Normalized_Switches, use it.
      --  Otherwise add a new component to the table.

      --------------------------
      -- Add_Switch_Component --
      --------------------------

      procedure Add_Switch_Component (S : String) is
      begin
         --  If Switches is null, allocate a new array

         if Switches = null then
            Switches := new Argument_List (1 .. Initial_Number_Of_Switches);

         --  Otherwise, if Switches is full, extend it

         elsif Last = Switches'Last then
            declare
               New_Switches : constant Argument_List_Access :=
                                new Argument_List
                                      (1 .. Switches'Length + Switches'Length);
            begin
               New_Switches (1 .. Switches'Length) := Switches.all;
               Last := Switches'Length;
               Switches := New_Switches;
            end;
         end if;

         --  If this is the first switch, Last designates the first component

         if Last = 0 then
            Last := Switches'First;
         else
            Last := Last + 1;
         end if;

         --  Look into the table Normalized_Switches for a similar string.
         --  If one is found, put it at the added component, and return.

         for Index in 1 .. Normalized_Switches.Last loop
            if S = Normalized_Switches.Table (Index).all then
               Switches (Last) := Normalized_Switches.Table (Index);
               return;
            end if;
         end loop;

         --  No string equal to S was found in the table Normalized_Switches.
         --  Add a new component in the table.

         Switches (Last) := new String'(S);
         Normalized_Switches.Append (Switches (Last));
      end Add_Switch_Component;

   --  Start of processing for Normalize_Compiler_Switches

   begin
      Last := 0;

      if Ptr = Max or else Switch_Chars (Ptr) /= '-' then
         return;
      end if;

      Ptr := Ptr + 1;

      Switch_Starts_With_Gnat :=
         Ptr + 3 <= Max and then Switch_Chars (Ptr .. Ptr + 3) = "gnat";

      if Switch_Starts_With_Gnat then
         Ptr := Ptr + 4;
         First_Stored := Ptr;
      end if;

      while Ptr <= Max loop
         C := Switch_Chars (Ptr);

         --  Processing for a switch

         case Switch_Starts_With_Gnat is

            when False =>

               --  All switches that don't start with -gnat stay as is,
               --  except -pg, -Wall, -k8, -w

               if Switch_Chars = "-pg" or else Switch_Chars = "-p" then

                  --  The gcc driver converts -pg to -p, so that is what
                  --  is stored in the ALI file.

                  Add_Switch_Component ("-p");

               elsif Switch_Chars = "-Wall" then

                  --  The gcc driver adds -gnatwa when -Wall is used

                  Add_Switch_Component ("-gnatwa");
                  Add_Switch_Component ("-Wall");

               elsif Switch_Chars = "-k8" then

                  --  The gcc driver transforms -k8 into -gnatk8

                  Add_Switch_Component ("-gnatk8");

               elsif Switch_Chars = "-w" then

                  --  The gcc driver adds -gnatws when -w is used

                  Add_Switch_Component ("-gnatws");
                  Add_Switch_Component ("-w");

               elsif Switch_Chars'Length > 6
                 and then
                   Switch_Chars (Switch_Chars'First .. Switch_Chars'First + 5)
                                                             = "--RTS="
               then
                  Add_Switch_Component (Switch_Chars);

                  --  When --RTS=mtp is used, the gcc driver adds -mrtp

                  if Switch_Chars = "--RTS=mtp" then
                     Add_Switch_Component ("-mrtp");
                  end if;

               --  Take only into account switches that are transmitted to
               --  gnat1 by the gcc driver and stored by gnat1 in the ALI file.

               else
                  case C is
                     when 'O' | 'W' | 'w' | 'f' | 'd' | 'g' | 'm' =>
                        Add_Switch_Component (Switch_Chars);

                     when others =>
                        null;
                  end case;
               end if;

               return;

            when True =>

               case C is

                  --  One-letter switches

                  when 'a' | 'A' | 'b' | 'B' | 'c' | 'C' | 'E' | 'f' |
                       'F' | 'g' | 'h' | 'H' | 'I' | 'L' | 'n' | 'N' |
                       'o' | 'p' | 'P' | 'q' | 'Q' | 'r' | 's' | 'S' |
                       't' | 'u' | 'U' | 'v' | 'x' | 'X' | 'Z' =>
                     Storing (First_Stored) := C;
                     Add_Switch_Component
                       (Storing (Storing'First .. First_Stored));
                     Ptr := Ptr + 1;

                  --  One-letter switches followed by a positive number

                  when 'D' | 'G' | 'j' | 'k' | 'm' | 'T' =>
                     Storing (First_Stored) := C;
                     Last_Stored := First_Stored;

                     if Ptr <= Max and then Switch_Chars (Ptr) = '=' then
                        Ptr := Ptr + 1;
                     end if;

                     loop
                        Ptr := Ptr + 1;
                        exit when Ptr > Max
                          or else Switch_Chars (Ptr) not in '0' .. '9';
                        Last_Stored := Last_Stored + 1;
                        Storing (Last_Stored) := Switch_Chars (Ptr);
                     end loop;

                     Add_Switch_Component
                       (Storing (Storing'First .. Last_Stored));

                  when 'd' =>
                     Storing (First_Stored) := 'd';

                     while Ptr < Max loop
                        Ptr := Ptr + 1;
                        C := Switch_Chars (Ptr);
                        exit when C = ASCII.NUL or else C = '/'
                          or else C = '-';

                        if C in '1' .. '9' or else
                           C in 'a' .. 'z' or else
                           C in 'A' .. 'Z'
                        then
                           Storing (First_Stored + 1) := C;
                           Add_Switch_Component
                             (Storing (Storing'First .. First_Stored + 1));

                        else
                           Last := 0;
                           return;
                        end if;
                     end loop;

                     return;

                  when 'e' =>

                     --  Some of the gnate... switches are not stored

                     Storing (First_Stored) := 'e';
                     Ptr := Ptr + 1;

                     if Ptr > Max then
                        Last := 0;
                        return;

                     else
                        case Switch_Chars (Ptr) is

                           when 'D' =>
                              Storing (First_Stored + 1 ..
                                         First_Stored + Max - Ptr + 1) :=
                                  Switch_Chars (Ptr .. Max);
                              Add_Switch_Component
                                (Storing (Storing'First ..
                                   First_Stored + Max - Ptr + 1));
                              Ptr := Max + 1;

                           when 'G' =>
                              Ptr := Ptr + 1;
                              Add_Switch_Component ("-gnateG");

                           when 'I' =>
                              Ptr := Ptr + 1;

                              declare
                                 First : constant Positive := Ptr - 1;
                              begin
                                 if Ptr <= Max and then
                                   Switch_Chars (Ptr) = '='
                                 then
                                    Ptr := Ptr + 1;
                                 end if;

                                 while Ptr <= Max and then
                                       Switch_Chars (Ptr) in '0' .. '9'
                                 loop
                                    Ptr := Ptr + 1;
                                 end loop;

                                 Storing (First_Stored + 1 ..
                                            First_Stored + Ptr - First) :=
                                     Switch_Chars (First .. Ptr - 1);
                                 Add_Switch_Component
                                   (Storing (Storing'First ..
                                      First_Stored + Ptr - First));
                              end;

                           when 'p' =>
                              Ptr := Ptr + 1;

                              if Ptr = Max then
                                 Last := 0;
                                 return;
                              end if;

                              if Switch_Chars (Ptr) = '=' then
                                 Ptr := Ptr + 1;
                              end if;

                                 --  To normalize, always put a '=' after
                                 --  -gnatep. Because that could lengthen the
                                 --  switch string, declare a local variable.

                              declare
                                 To_Store : String (1 .. Max - Ptr + 9);
                              begin
                                 To_Store (1 .. 8) := "-gnatep=";
                                 To_Store (9 .. Max - Ptr + 9) :=
                                   Switch_Chars (Ptr .. Max);
                                 Add_Switch_Component (To_Store);
                              end;

                              return;

                           when 'S' =>
                              Ptr := Ptr + 1;
                              Add_Switch_Component ("-gnateS");

                           when others =>
                              Last := 0;
                              return;
                        end case;
                     end if;

                  when 'i' =>
                     Storing (First_Stored) := 'i';

                     Ptr := Ptr + 1;

                     if Ptr > Max then
                        Last := 0;
                        return;
                     end if;

                     C := Switch_Chars (Ptr);

                     if C in '1' .. '5'
                       or else C = '8'
                       or else C = 'p'
                       or else C = 'f'
                       or else C = 'n'
                       or else C = 'w'
                     then
                        Storing (First_Stored + 1) := C;
                        Add_Switch_Component
                          (Storing (Storing'First .. First_Stored + 1));
                        Ptr := Ptr + 1;

                     else
                        Last := 0;
                        return;
                     end if;

                  --  -gnatl may be -gnatl=<file name>

                  when 'l' =>
                     Ptr := Ptr + 1;

                     if Ptr > Max or else Switch_Chars (Ptr) /= '=' then
                        Add_Switch_Component ("-gnatl");

                     else
                        Add_Switch_Component
                          ("-gnatl" & Switch_Chars (Ptr .. Max));
                        return;
                     end if;

                  --  -gnatR may be followed by '0', '1', '2' or '3',
                  --  then by 's'

                  when 'R' =>
                     Last_Stored := First_Stored;
                     Storing (Last_Stored) := 'R';
                     Ptr := Ptr + 1;

                     if Ptr <= Max
                       and then Switch_Chars (Ptr) in '0' .. '9'
                     then
                        C := Switch_Chars (Ptr);

                        if C in '4' .. '9' then
                           Last := 0;
                           return;

                        else
                           Last_Stored := Last_Stored + 1;
                           Storing (Last_Stored) := C;
                           Ptr := Ptr + 1;

                           if Ptr <= Max
                             and then Switch_Chars (Ptr) = 's'
                           then
                              Last_Stored := Last_Stored + 1;
                              Storing (Last_Stored) := 's';
                              Ptr := Ptr + 1;
                           end if;
                        end if;
                     end if;

                     Add_Switch_Component
                       (Storing (Storing'First .. Last_Stored));

                  --  -gnatWx, x = 'h'. 'u', 's', 'e', '8' or 'b'

                  when 'W' =>
                     Storing (First_Stored) := 'W';
                     Ptr := Ptr + 1;

                     if Ptr <= Max then
                        case Switch_Chars (Ptr) is
                           when 'h' | 'u' | 's' | 'e' | '8' | 'b' =>
                              Storing (First_Stored + 1) := Switch_Chars (Ptr);
                              Add_Switch_Component
                                (Storing (Storing'First .. First_Stored + 1));
                              Ptr := Ptr + 1;

                           when others =>
                              Last := 0;
                              return;
                        end case;
                     end if;

                  --  Multiple switches

                  when 'V' | 'w' | 'y' =>
                     Storing (First_Stored) := C;
                     Ptr := Ptr + 1;

                     if Ptr > Max then
                        if C = 'y' then
                           Add_Switch_Component
                             (Storing (Storing'First .. First_Stored));

                        else
                           Last := 0;
                           return;
                        end if;
                     end if;

                     --  Loop through remaining switch characters in string

                     while Ptr <= Max loop
                        C := Switch_Chars (Ptr);
                        Ptr := Ptr + 1;

                        --  -gnatyMxxx

                        if C = 'M' and then Storing (First_Stored) = 'y' then
                           Last_Stored := First_Stored + 1;
                           Storing (Last_Stored) := 'M';
                           while Ptr <= Max loop
                              C := Switch_Chars (Ptr);
                              exit when C not in '0' .. '9';
                              Last_Stored := Last_Stored + 1;
                              Storing (Last_Stored) := C;
                              Ptr := Ptr + 1;
                           end loop;

                           --  If there is no digit after -gnatyM,
                           --  the switch is invalid.

                           if Last_Stored = First_Stored + 1 then
                              Last := 0;
                              return;

                           else
                              Add_Switch_Component
                                (Storing (Storing'First .. Last_Stored));
                           end if;

                        --  --gnatx.x

                        elsif C = '.' and then Ptr <= Max then
                           Storing (First_Stored + 1) := '.';
                           Storing (First_Stored + 2) := Switch_Chars (Ptr);
                           Ptr := Ptr + 1;
                           Add_Switch_Component
                             (Storing (Storing'First .. First_Stored + 2));

                        --  All other switches are -gnatxx

                        else
                           Storing (First_Stored + 1) := C;
                           Add_Switch_Component
                             (Storing (Storing'First .. First_Stored + 1));
                        end if;
                     end loop;

                  --  -gnat95 -gnat05

                  when '0' | '9' =>
                     Last_Stored := First_Stored;
                     Storing (Last_Stored) := C;
                     Ptr := Ptr + 1;

                     if Ptr /= Max or else Switch_Chars (Ptr) /= '5' then

                        --  Invalid switch

                        Last := 0;
                        return;

                     else
                        Last_Stored := Last_Stored + 1;
                        Storing (Last_Stored) := '5';
                        Add_Switch_Component
                          (Storing (Storing'First .. Last_Stored));
                        Ptr := Ptr + 1;
                     end if;

                     --  -gnat12

                  when '1' =>
                     Last_Stored := First_Stored;
                     Storing (Last_Stored) := C;
                     Ptr := Ptr + 1;

                     if Ptr /= Max or else Switch_Chars (Ptr) /= '2' then

                        --  Invalid switch

                        Last := 0;
                        return;

                     else
                        Last_Stored := Last_Stored + 1;
                        Storing (Last_Stored) := '2';
                        Add_Switch_Component
                          (Storing (Storing'First .. Last_Stored));
                        Ptr := Ptr + 1;
                     end if;

                     --  -gnat2005 -gnat2012

                  when '2' =>
                     if Ptr + 3 /= Max then
                        Last := 0;
                        return;

                     elsif Switch_Chars (Ptr + 1 .. Ptr + 3) = "005" then
                        Last_Stored := First_Stored + 3;
                        Storing (First_Stored .. Last_Stored) := "2005";
                        Add_Switch_Component
                          (Storing (Storing'First .. Last_Stored));
                        Ptr := Max + 1;

                     elsif Switch_Chars (Ptr + 1 .. Ptr + 3) = "012" then
                        Last_Stored := First_Stored + 3;
                        Storing (First_Stored .. Last_Stored) := "2012";
                        Add_Switch_Component
                          (Storing (Storing'First .. Last_Stored));
                        Ptr := Max + 1;

                     else

                        --  Invalid switch

                        Last := 0;
                        return;

                     end if;

                  --  -gnat83

                  when '8' =>
                     Last_Stored := First_Stored;
                     Storing (Last_Stored) := '8';
                     Ptr := Ptr + 1;

                     if Ptr /= Max or else Switch_Chars (Ptr) /= '3' then

                        --  Invalid switch

                        Last := 0;
                        return;

                     else
                        Last_Stored := Last_Stored + 1;
                        Storing (Last_Stored) := '3';
                        Add_Switch_Component
                          (Storing (Storing'First .. Last_Stored));
                        Ptr := Ptr + 1;
                     end if;

                  --  Not a valid switch

                  when others =>
                     Last := 0;
                     return;

               end case;

         end case;
      end loop;
   end Normalize_Compiler_Switches;

   function Normalize_Compiler_Switches
     (Switch_Chars : String) return Argument_List
   is
      Last : Natural;

   begin
      Normalize_Compiler_Switches (Switch_Chars, Global_Switches, Last);

      if Last = 0 then
         return (1 .. 0 => null);
      else
         return Global_Switches (Global_Switches'First .. Last);
      end if;
   end Normalize_Compiler_Switches;

   ------------------------
   -- Scan_Make_Switches --
   ------------------------

   procedure Scan_Make_Switches
<<<<<<< HEAD
     (Project_Node_Tree : Prj.Tree.Project_Node_Tree_Ref;
=======
     (Env               : in out Prj.Tree.Environment;
>>>>>>> 3082eeb7
      Switch_Chars      : String;
      Success           : out Boolean)
   is
      Ptr : Integer          := Switch_Chars'First;
      Max : constant Integer := Switch_Chars'Last;
      C   : Character        := ' ';

   begin
      --  Assume a good switch

      Success := True;

      --  Skip past the initial character (must be the switch character)

      if Ptr = Max then
         Bad_Switch (Switch_Chars);

      else
         Ptr := Ptr + 1;
      end if;

      --  A little check, "gnat" at the start of a switch is for the compiler

      if Switch_Chars'Length >= Ptr + 3
        and then Switch_Chars (Ptr .. Ptr + 3) = "gnat"
      then
         Success := False;
         return;
      end if;

      C := Switch_Chars (Ptr);

      --  Multiple character switches

      if Switch_Chars'Length > 2 then
         if Switch_Chars = "--create-missing-dirs" then
            Setup_Projects := True;

         elsif Switch_Chars'Length > Subdirs_Option'Length
           and then
             Switch_Chars
               (Switch_Chars'First ..
                Switch_Chars'First + Subdirs_Option'Length - 1) =
                                                            Subdirs_Option
         then
            Subdirs :=
              new String'
                (Switch_Chars
                  (Switch_Chars'First + Subdirs_Option'Length ..
                   Switch_Chars'Last));

         elsif Switch_Chars = Makeutl.Unchecked_Shared_Lib_Imports then
            Opt.Unchecked_Shared_Lib_Imports := True;

         elsif Switch_Chars = Makeutl.Single_Compile_Per_Obj_Dir_Switch then
            Opt.One_Compilation_Per_Obj_Dir := True;

         elsif Switch_Chars (Ptr) = '-' then
            Bad_Switch (Switch_Chars);

         elsif Switch_Chars'Length > 3
           and then Switch_Chars (Ptr .. Ptr + 1) = "aP"
         then
<<<<<<< HEAD
            Add_Search_Project_Directory
              (Project_Node_Tree,
=======
            Add_Directories
              (Env.Project_Path,
>>>>>>> 3082eeb7
               Switch_Chars (Ptr + 2 .. Switch_Chars'Last));

         elsif C = 'v' and then Switch_Chars'Length = 3 then
            Ptr := Ptr + 1;
            Verbose_Mode := True;

            case Switch_Chars (Ptr) is
               when 'l' =>
                  Verbosity_Level := Opt.Low;

               when 'm' =>
                  Verbosity_Level := Opt.Medium;

               when 'h' =>
                  Verbosity_Level := Opt.High;

               when others =>
                  Success := False;
            end case;

         elsif C = 'd' then

            --  Note: for the debug switch, the remaining characters in this
            --  switch field must all be debug flags, since all valid switch
            --  characters are also valid debug characters. This switch is not
            --  documented on purpose because it is only used by the
            --  implementors.

            --  Loop to scan out debug flags

            while Ptr < Max loop
               Ptr := Ptr + 1;
               C := Switch_Chars (Ptr);

               if C in 'a' .. 'z' or else C in 'A' .. 'Z' then
                  Set_Debug_Flag (C);
               else
                  Bad_Switch (Switch_Chars);
               end if;
            end loop;

         elsif C = 'e' then
            Ptr := Ptr + 1;

            case Switch_Chars (Ptr) is

               --  Processing for eI switch

               when 'I' =>
                  Ptr := Ptr + 1;
                  Scan_Pos (Switch_Chars, Max, Ptr, Main_Index, C);

                  if Ptr <= Max then
                     Bad_Switch (Switch_Chars);
                  end if;

               --  Processing for eL switch

               when 'L' =>
                  if Ptr /= Max then
                     Bad_Switch (Switch_Chars);

                  else
                     Follow_Links_For_Files := True;
                     Follow_Links_For_Dirs  := True;
                  end if;

               --  Processing for eS switch

               when 'S' =>
                  if Ptr /= Max then
                     Bad_Switch (Switch_Chars);

                  else
                     Commands_To_Stdout := True;
                  end if;

               when others =>
                  Bad_Switch (Switch_Chars);
            end case;

         elsif C = 'j' then
            Ptr := Ptr + 1;

            declare
               Max_Proc : Nat;

            begin
               Scan_Nat (Switch_Chars, Max, Ptr, Max_Proc, C);

               if Ptr <= Max then
                  Bad_Switch (Switch_Chars);

               else
                  if Max_Proc = 0 then
                     Max_Proc := Nat (Number_Of_CPUs);

                     if Max_Proc = 0 then
                        Max_Proc := 1;
                     end if;
                  end if;

                  Maximum_Processes := Positive (Max_Proc);
               end if;
            end;

         elsif C = 'w' and then Switch_Chars'Length = 3 then
            Ptr := Ptr + 1;

            if Switch_Chars = "-we" then
               Warning_Mode := Treat_As_Error;

            elsif Switch_Chars = "-wn" then
               Warning_Mode := Normal;

            elsif Switch_Chars = "-ws" then
               Warning_Mode  := Suppress;

            else
               Success := False;
            end if;

         else
            Success := False;
         end if;

      --  Single-character switches

      else
         Check_Switch : begin

            case C is

               when 'a' =>
                  Check_Readonly_Files := True;

               --  Processing for b switch

               when 'b' =>
                  Bind_Only  := True;
                  Make_Steps := True;

               --  Processing for B switch

               when 'B' =>
                  Build_Bind_And_Link_Full_Project := True;

               --  Processing for c switch

               when 'c' =>
                  Compile_Only := True;
                  Make_Steps   := True;

               --  Processing for C switch

               when 'C' =>
                  Opt.Create_Mapping_File := True;

               --  Processing for D switch

               when 'D' =>
                  if Object_Directory_Present then
                     Osint.Fail ("duplicate -D switch");

                  else
                     Object_Directory_Present := True;
                  end if;

               --  Processing for f switch

               when 'f' =>
                  Force_Compilations := True;

               --  Processing for F switch

               when 'F' =>
                  Full_Path_Name_For_Brief_Errors := True;

               --  Processing for h switch

               when 'h' =>
                  Usage_Requested := True;

               --  Processing for i switch

               when 'i' =>
                  In_Place_Mode := True;

               --  Processing for j switch

               when 'j' =>
                  --  -j not followed by a number is an error

                  Bad_Switch (Switch_Chars);

               --  Processing for k switch

               when 'k' =>
                  Keep_Going := True;

               --  Processing for l switch

               when 'l' =>
                  Link_Only  := True;
                  Make_Steps := True;

               --  Processing for M switch

               when 'M' =>
                  List_Dependencies := True;

               --  Processing for n switch

               when 'n' =>
                  Do_Not_Execute := True;

               --  Processing for o switch

               when 'o' =>
                  if Output_File_Name_Present then
                     Osint.Fail ("duplicate -o switch");
                  else
                     Output_File_Name_Present := True;
                  end if;

               --  Processing for p switch

               when 'p' =>
                  Setup_Projects := True;

               --  Processing for q switch

               when 'q' =>
                  Quiet_Output := True;

               --  Processing for R switch

               when 'R' =>
                  Run_Path_Option := False;

               --  Processing for s switch

               when 's' =>
                  Ptr := Ptr + 1;
                  Check_Switches := True;

               --  Processing for v switch

               when 'v' =>
                  Verbose_Mode := True;
                  Verbosity_Level := Opt.High;

                  --  Processing for x switch

               when 'x' =>
                  External_Unit_Compilation_Allowed := True;
                  Use_Include_Path_File := True;

                  --  Processing for z switch

               when 'z' =>
                  No_Main_Subprogram := True;

                  --  Any other small letter is an illegal switch

               when others =>
                  if C in 'a' .. 'z' then
                     Bad_Switch (Switch_Chars);

                  else
                     Success := False;
                  end if;

            end case;
         end Check_Switch;
      end if;
   end Scan_Make_Switches;

end Switch.M;<|MERGE_RESOLUTION|>--- conflicted
+++ resolved
@@ -6,11 +6,7 @@
 --                                                                          --
 --                                 B o d y                                  --
 --                                                                          --
-<<<<<<< HEAD
---          Copyright (C) 2001-2009, Free Software Foundation, Inc.         --
-=======
 --          Copyright (C) 2001-2011, Free Software Foundation, Inc.         --
->>>>>>> 3082eeb7
 --                                                                          --
 -- GNAT is free software;  you can  redistribute it  and/or modify it under --
 -- terms of the  GNU General Public License as published  by the Free Soft- --
@@ -658,11 +654,7 @@
    ------------------------
 
    procedure Scan_Make_Switches
-<<<<<<< HEAD
-     (Project_Node_Tree : Prj.Tree.Project_Node_Tree_Ref;
-=======
      (Env               : in out Prj.Tree.Environment;
->>>>>>> 3082eeb7
       Switch_Chars      : String;
       Success           : out Boolean)
    is
@@ -726,13 +718,8 @@
          elsif Switch_Chars'Length > 3
            and then Switch_Chars (Ptr .. Ptr + 1) = "aP"
          then
-<<<<<<< HEAD
-            Add_Search_Project_Directory
-              (Project_Node_Tree,
-=======
             Add_Directories
               (Env.Project_Path,
->>>>>>> 3082eeb7
                Switch_Chars (Ptr + 2 .. Switch_Chars'Last));
 
          elsif C = 'v' and then Switch_Chars'Length = 3 then
