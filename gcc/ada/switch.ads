------------------------------------------------------------------------------
--                                                                          --
--                         GNAT COMPILER COMPONENTS                         --
--                                                                          --
--                               S W I T C H                                --
--                                                                          --
--                                 S p e c                                  --
--                                                                          --
--          Copyright (C) 1992-2009, Free Software Foundation, Inc.         --
--                                                                          --
-- GNAT is free software;  you can  redistribute it  and/or modify it under --
-- terms of the  GNU General Public License as published  by the Free Soft- --
-- ware  Foundation;  either version 3,  or (at your option) any later ver- --
-- sion.  GNAT is distributed in the hope that it will be useful, but WITH- --
-- OUT ANY WARRANTY;  without even the  implied warranty of MERCHANTABILITY --
-- or FITNESS FOR A PARTICULAR PURPOSE.  See the GNU General Public License --
-- for  more details.  You should have  received  a copy of the GNU General --
-- Public License  distributed with GNAT; see file COPYING3.  If not, go to --
-- http://www.gnu.org/licenses for a complete copy of the license.          --
--                                                                          --
-- GNAT was originally developed  by the GNAT team at  New York University. --
-- Extensive contributions were provided by Ada Core Technologies Inc.      --
--                                                                          --
------------------------------------------------------------------------------

--  This package together with a child package appropriate to the client tool
--  scans switches. Note that the body of the appropriate Usage package must be
--  coordinated with the switches that are recognized by this package. These
--  Usage packages also act as the official documentation for the switches
--  that are recognized. In addition, package Debug documents the otherwise
--  undocumented debug switches that are also recognized.

with Gnatvsn;
with Types; use Types;

------------
-- Switch --
------------

package Switch is

   --  Common switches for GNU tools

   Version_Switch : constant String := "--version";
   Help_Switch    : constant String := "--help";

   -----------------
   -- Subprograms --
   -----------------

   generic
      with procedure Usage;
      --  Print tool-specific part of --help message
   procedure Check_Version_And_Help_G
     (Tool_Name      : String;
      Initial_Year   : String;
      Version_String : String := Gnatvsn.Gnat_Version_String);
   --  Check if switches --version or --help is used. If one of this switch is
   --  used, issue the proper messages and end the process.

   procedure Display_Version
     (Tool_Name      : String;
      Initial_Year   : String;
      Version_String : String := Gnatvsn.Gnat_Version_String);
   --  Display version of a tool when switch --version is used

   function Is_Switch (Switch_Chars : String) return Boolean;
   --  Returns True iff Switch_Chars is at least two characters long, and the
   --  first character is an hyphen ('-').

   function Is_Front_End_Switch (Switch_Chars : String) return Boolean;
   --  Returns True iff Switch_Chars represents a front-end switch, i.e. it
   --  starts with -I, -gnat or -?RTS.

   function Is_Internal_GCC_Switch (Switch_Chars : String) return Boolean;
   --  Returns True iff Switch_Chars represents an internal GCC switch to be
   --  followed by a single argument, such as -dumpbase, --param or -auxbase.
<<<<<<< HEAD
   --  Eventhough passed by the "gcc" driver, these need not be stored in ALI
=======
   --  Even though passed by the "gcc" driver, these need not be stored in ALI
>>>>>>> b56a5220
   --  files and may safely be ignored by non GCC back-ends.

   function Switch_Last (Switch_Chars : String) return Natural;
   --  Index in Switch_Chars of the last relevant character for later string
   --  comparison purposes. This is typically 'Last, minus one if there is a
   --  terminating ASCII.NUL.

private
   --  This section contains some common routines used by the tool dependent
   --  child packages (there is one such child package for each tool that uses
   --  Switches to scan switches - Compiler/gnatbind/gnatmake/.

   Switch_Max_Value : constant := 999_999;
   --  Maximum value permitted in switches that take a value

   function Nat_Present
     (Switch_Chars : String;
      Max          : Integer;
      Ptr          : Integer) return Boolean;
   --  Returns True if an integer is at the current scan location or an equal
   --  sign. This is used as a guard for calling Scan_Nat. Switch_Chars is the
   --  string containing the switch, and Ptr points just past the switch
   --  character. Max is the maximum allowed value of Ptr.

   procedure Scan_Nat
     (Switch_Chars : String;
      Max          : Integer;
      Ptr          : in out Integer;
      Result       : out Nat;
      Switch       : Character);
   --  Scan natural integer parameter for switch. On entry, Ptr points just
   --  past the switch character, on exit it points past the last digit of the
   --  integer value. Max is the maximum allowed value of Ptr, so the scan is
   --  restricted to Switch_Chars (Ptr .. Max). It is possible for Ptr to be
   --  one greater than Max on return if the entire string is digits. Scan_Nat
   --  will skip an optional equal sign if it is present. Nat_Present must be
   --  True, or an error will be signalled.

   procedure Scan_Pos
     (Switch_Chars : String;
      Max          : Integer;
      Ptr          : in out Integer;
      Result       : out Pos;
      Switch       : Character);
   --  Scan positive integer parameter for switch. On entry, Ptr points just
   --  past the switch character, on exit it points past the last digit of the
   --  integer value.

   procedure Bad_Switch (Switch : Character);
   procedure Bad_Switch (Switch : String);
   --  Fail with an appropriate message when a switch is not recognized

end Switch;<|MERGE_RESOLUTION|>--- conflicted
+++ resolved
@@ -75,11 +75,7 @@
    function Is_Internal_GCC_Switch (Switch_Chars : String) return Boolean;
    --  Returns True iff Switch_Chars represents an internal GCC switch to be
    --  followed by a single argument, such as -dumpbase, --param or -auxbase.
-<<<<<<< HEAD
-   --  Eventhough passed by the "gcc" driver, these need not be stored in ALI
-=======
    --  Even though passed by the "gcc" driver, these need not be stored in ALI
->>>>>>> b56a5220
    --  files and may safely be ignored by non GCC back-ends.
 
    function Switch_Last (Switch_Chars : String) return Natural;
