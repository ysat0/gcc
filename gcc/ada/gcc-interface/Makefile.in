# Makefile for GNU Ada Compiler (GNAT).
#   Copyright (C) 1994-2010 Free Software Foundation, Inc.

#This file is part of GCC.

#GCC is free software; you can redistribute it and/or modify
#it under the terms of the GNU General Public License as published by
#the Free Software Foundation; either version 3, or (at your option)
#any later version.

#GCC is distributed in the hope that it will be useful,
#but WITHOUT ANY WARRANTY; without even the implied warranty of
#MERCHANTABILITY or FITNESS FOR A PARTICULAR PURPOSE.  See the
#GNU General Public License for more details.

#You should have received a copy of the GNU General Public License
#along with GCC; see the file COPYING3.  If not see
#<http://www.gnu.org/licenses/>.

# The makefile built from this file lives in the language subdirectory.
# Its purpose is to provide support for:
#
# 1) recursion where necessary, and only then (building .o's), and
# 2) building and debugging cc1 from the language subdirectory, and
# 3) nothing else.
#
# The parent makefile handles all other chores, with help from the
# language makefile fragment, of course.
#
# The targets for external use are:
# all, TAGS, ???mostlyclean, ???clean.

# This makefile will only work with Gnu make.
# The rules are written assuming a minimum subset of tools are available:
#
# Required:
#      MAKE:    Only Gnu make will work.
#      MV:      Must accept (at least) one, maybe wildcard, source argument,
#               a file or directory destination, and support creation/
#               modification date preservation.  Gnu mv -f works.
#      RM:      Must accept an arbitrary number of space separated file
#               arguments, or one wildcard argument. Gnu rm works.
#      RMDIR:   Must delete a directory and all its contents. Gnu rm -rf works.
#      ECHO:    Must support command line redirection. Any Unix-like
#               shell will typically provide this, otherwise a custom version
#               is trivial to write.
#      AR:      Gnu ar works.
#      MKDIR:   Gnu mkdir works.
#      CHMOD:   Gnu chmod works.
#      true:    Does nothing and returns a normal successful return code.
#      pwd:     Prints the current directory on stdout.
#      cd:      Change directory.
#
# Optional:
#      BISON:   Gnu bison works.
#      FLEX:    Gnu flex works.
#      Other miscellaneous tools for obscure targets.

# Suppress smart makes who think they know how to automake Yacc files
.y.c:

# Variables that exist for you to override.
# See below for how to change them for certain systems.

# Various ways of specifying flags for compilations:
# CFLAGS is for the user to override to, e.g., do a bootstrap with -O2.
# BOOT_CFLAGS is the value of CFLAGS to pass
# to the stage2 and stage3 compilations
CFLAGS = -g
BOOT_CFLAGS = -O $(CFLAGS)
# These exists to be overridden by the t-* files, respectively.
T_CFLAGS =

CC = cc
BISON = bison
BISONFLAGS =
ECHO = echo
LEX = flex
LEXFLAGS =
CHMOD = chmod
LN = ln
LN_S = ln -s
CP = cp -p
MV = mv -f
RM = rm -f
RMDIR = rm -rf
MKDIR = mkdir -p
AR = ar
AR_FLAGS = rc
LS = ls
RANLIB = @RANLIB@
RANLIB_FLAGS = @ranlib_flags@
AWK = @AWK@

COMPILER = $(CC)
COMPILER_FLAGS = $(CFLAGS)

SHELL = @SHELL@
PWD_COMMAND = $${PWDCMD-pwd}
# How to copy preserving the date
INSTALL_DATA_DATE = cp -p
MAKEINFO = makeinfo
TEXI2DVI = texi2dvi
TEXI2PDF = texi2pdf
GNATBIND_FLAGS = -static -x
ADA_CFLAGS =
ADAFLAGS = -W -Wall -gnatpg -gnata
SOME_ADAFLAGS =-gnata
FORCE_DEBUG_ADAFLAGS = -g
GNATLIBFLAGS = -gnatpg -nostdinc
GNATLIBCFLAGS = -g -O2
# Pretend that _Unwind_GetIPInfo is available for the target by default.  This
# should be autodetected during the configuration of libada and passed down to
# here, but we need something for --disable-libada and hope for the best.
GNATLIBCFLAGS_FOR_C = $(GNATLIBCFLAGS) $(TARGET_LIBGCC2_CFLAGS) -fexceptions \
	-DIN_RTS -DHAVE_GETIPINFO
ALL_ADAFLAGS = $(CFLAGS) $(ADA_CFLAGS) $(ADAFLAGS)
MOST_ADAFLAGS = $(CFLAGS) $(ADA_CFLAGS) $(SOME_ADAFLAGS)
THREAD_KIND = native
THREADSLIB =
GMEM_LIB =
MISCLIB =
SYMDEPS = $(LIBINTL_DEP)
OUTPUT_OPTION = @OUTPUT_OPTION@

objext = .o
exeext =
arext  = .a
soext  = .so
shext  =
hyphen = -

# Define this as & to perform parallel make on a Sequent.
# Note that this has some bugs, and it seems currently necessary
# to compile all the gen* files first by hand to avoid erroneous results.
P =

# This is used instead of ALL_CFLAGS when compiling with GCC_FOR_TARGET.
# It specifies -B./.
# It also specifies -B$(tooldir)/ to find as and ld for a cross compiler.
GCC_CFLAGS = $(INTERNAL_CFLAGS) $(T_CFLAGS) $(CFLAGS)

# Tools to use when building a cross-compiler.
# These are used because `configure' appends `cross-make'
# to the makefile when making a cross-compiler.

# We don't use cross-make.  Instead we use the tools from the build tree,
# if they are available.
# program_transform_name and objdir are set by configure.in.
program_transform_name =
objdir = .

target_alias=@target_alias@
target=@target@
xmake_file = @xmake_file@
tmake_file = @tmake_file@
host_canonical=@host@
target_cpu_default=@target_cpu_default@
#version=`sed -e 's/.*\"\([^ \"]*\)[ \"].*/\1/' < $(srcdir)/version.c`
#mainversion=`sed -e 's/.*\"\([0-9]*\.[0-9]*\).*/\1/' < $(srcdir)/version.c`

# Directory where sources are, from where we are.
VPATH = $(srcdir)/ada

fsrcdir := $(shell cd $(srcdir);${PWD_COMMAND})
fsrcpfx := $(shell cd $(srcdir);${PWD_COMMAND})/
fcurdir := $(shell ${PWD_COMMAND})
fcurpfx := $(shell ${PWD_COMMAND})/

# Top build directory, relative to here.
top_builddir = ../..

# Internationalization library.
LIBINTL = @LIBINTL@
LIBINTL_DEP = @LIBINTL_DEP@

# Any system libraries needed just for GNAT.
SYSLIBS = @GNAT_LIBEXC@

# List of extra object files linked in with various programs.
EXTRA_GNATTOOLS_OBJS = ../../prefix.o ../../version.o

# List of target dependent sources, overridden below as necessary
TARGET_ADA_SRCS =

# Type of tools build we are doing; default is not compiling tools.
TOOLSCASE =

# Multilib handling
MULTISUBDIR =
RTSDIR = rts$(subst /,_,$(MULTISUBDIR))

# Link flags used to build gnat tools.  By default we prefer to statically
# link with libgcc to avoid a dependency on shared libgcc (which is tricky
# to deal with as it may conflict with the libgcc provided by the system).
GCC_LINK_FLAGS=-static-libgcc

# End of variables for you to override.

all: all.indirect

# This tells GNU Make version 3 not to put all variables in the environment.
.NOEXPORT:

# target overrides
ifneq ($(tmake_file),)
include $(tmake_file)
endif

# host overrides
ifneq ($(xmake_file),)
include $(xmake_file)
endif

# Now figure out from those variables how to compile and link.

all.indirect: Makefile ../gnat1$(exeext)

# IN_GCC distinguishes between code compiled into GCC itself and other
# programs built during a bootstrap.
# autoconf inserts -DCROSS_DIRECTORY_STRUCTURE if we are building a cross
# compiler which does not use the native libraries and headers.
INTERNAL_CFLAGS = @CROSS@ -DIN_GCC

# This is the variable actually used when we compile.
LOOSE_CFLAGS = `echo $(CFLAGS) $(WARN2_CFLAGS)|sed -e 's/-pedantic//g' -e 's/-Wtraditional//g'`
ALL_CFLAGS = $(INTERNAL_CFLAGS) $(T_CFLAGS) $(LOOSE_CFLAGS)

# Likewise.
ALL_CPPFLAGS = $(CPPFLAGS)

# Used with $(COMPILER).
ALL_COMPILERFLAGS = $(ALL_CFLAGS)

# This is where we get libiberty.a from.
LIBIBERTY = ../../libiberty/libiberty.a

# How to link with both our special library facilities
# and the system's installed libraries.
LIBS = $(LIBINTL) $(LIBIBERTY) $(SYSLIBS)
LIBDEPS = $(LIBINTL_DEP) $(LIBIBERTY)
# Default is no TGT_LIB; one might be passed down or something
TGT_LIB =
TOOLS_LIBS = $(EXTRA_GNATTOOLS_OBJS) targext.o link.o $(LIBGNAT) ../../../libiberty/libiberty.a $(SYSLIBS) $(TGT_LIB)

# Specify the directories to be searched for header files.
# Both . and srcdir are used, in that order,
# so that tm.h and config.h will be found in the compilation
# subdirectory rather than in the source directory.
INCLUDES = -I- -I. -I.. -I$(srcdir)/ada -I$(srcdir) -I$(srcdir)/config \
	-I$(srcdir)/../include

ADA_INCLUDES = -I- -I. -I$(srcdir)/ada

INCLUDES_FOR_SUBDIR = -I. -I.. -I../.. -I$(fsrcdir)/ada \
	-I$(fsrcdir)/../include -I$(fsrcdir)
ADA_INCLUDES_FOR_SUBDIR = -I. -I$(fsrcdir)/ada

# Avoid a lot of time thinking about remaking Makefile.in and *.def.
.SUFFIXES: .in .def

# Say how to compile Ada programs.
.SUFFIXES: .ada .adb .ads .asm

# Always use -I$(srcdir)/config when compiling.
.asm.o:
	$(CC) -c -x assembler $< $(OUTPUT_OPTION)

.c.o:
	$(COMPILER) -c $(ALL_COMPILERFLAGS) $(ADA_CFLAGS) $(ALL_CPPFLAGS) \
	  $(INCLUDES) $< $(OUTPUT_OPTION)

.adb.o:
	$(CC) -c $(ALL_ADAFLAGS) $(ADA_INCLUDES) $< $(OUTPUT_OPTION)

.ads.o:
	$(CC) -c $(ALL_ADAFLAGS) $(ADA_INCLUDES) $< $(OUTPUT_OPTION)

# how to regenerate this file
Makefile: ../config.status $(srcdir)/ada/gcc-interface/Makefile.in $(srcdir)/ada/Makefile.in $(srcdir)/version.c
	cd ..; \
	LANGUAGES="$(CONFIG_LANGUAGES)" \
	CONFIG_HEADERS= \
	CONFIG_FILES="ada/gcc-interface/Makefile ada/Makefile" $(SHELL) config.status

# This tells GNU make version 3 not to export all the variables
# defined in this file into the environment.
.NOEXPORT:

# Lists of files for various purposes.

GNATLINK_OBJS = gnatlink.o \
 a-except.o ali.o alloc.o butil.o casing.o csets.o debug.o fmap.o fname.o \
 gnatvsn.o hostparm.o indepsw.o interfac.o i-c.o i-cstrin.o namet.o opt.o \
 osint.o output.o rident.o s-exctab.o s-secsta.o s-stalib.o s-stoele.o \
 sdefault.o snames.o stylesw.o switch.o system.o table.o targparm.o tree_io.o \
 types.o validsw.o widechar.o

GNATMAKE_OBJS = a-except.o ali.o ali-util.o s-casuti.o \
 alloc.o atree.o binderr.o butil.o casing.o csets.o debug.o elists.o einfo.o\
 erroutc.o errutil.o err_vars.o fmap.o fname.o fname-uf.o fname-sf.o \
 gnatmake.o gnatvsn.o hostparm.o interfac.o i-c.o i-cstrin.o krunch.o lib.o \
 make.o makeusg.o makeutl.o mlib.o mlib-fil.o mlib-prj.o mlib-tgt.o \
 mlib-tgt-specific.o mlib-utl.o namet.o nlists.o opt.o osint.o osint-m.o \
 output.o prj.o prj-attr.o prj-attr-pm.o prj-com.o prj-dect.o prj-env.o \
 prj-conf.o prj-pp.o \
 prj-err.o prj-ext.o prj-nmsc.o prj-pars.o prj-part.o prj-proc.o prj-strt.o \
 prj-tree.o prj-util.o rident.o s-exctab.o s-secsta.o s-stalib.o s-stoele.o \
 scans.o scng.o sdefault.o sfn_scan.o s-purexc.o s-htable.o sinfo.o sinput.o \
 sinput-c.o sinput-p.o snames.o stand.o stringt.o styleg.o stylesw.o system.o \
 validsw.o switch.o switch-m.o table.o targparm.o tempdir.o tree_io.o types.o \
 uintp.o uname.o urealp.o usage.o widechar.o scil_ll.o \
 $(EXTRA_GNATMAKE_OBJS)

# Convert the target variable into a space separated list of architecture,
# manufacturer, and operating system and assign each of those to its own
# variable.

host:=$(subst -, ,$(host_canonical))
targ:=$(subst -, ,$(target))
arch:=$(word 1,$(targ))
ifeq ($(words $(targ)),2)
  manu:=
  osys:=$(word 2,$(targ))
else
  manu:=$(word 2,$(targ))
  osys:=$(word 3,$(targ))
endif

# Make arch match the current multilib so that the RTS selection code
# picks up the right files. For a given target this must be coherent
# with MULTILIB_DIRNAMES defined in gcc/config/target/t-*.

ifeq ($(strip $(filter-out %x86_64, $(arch))),)
  ifeq ($(strip $(MULTISUBDIR)),/32)
    arch:=i686
  endif
endif

# ???: handle more multilib targets

# LIBGNAT_TARGET_PAIRS is a list of pairs of filenames.
# The members of each pair must be separated by a '<' and no whitespace.
# Each pair must be separated by some amount of whitespace from the following
# pair.

# Non-tasking case:

LIBGNAT_TARGET_PAIRS = \
a-intnam.ads<a-intnam-dummy.ads \
s-inmaop.adb<s-inmaop-dummy.adb \
s-intman.adb<s-intman-dummy.adb \
s-osinte.ads<s-osinte-dummy.ads \
s-osprim.adb<s-osprim-posix.adb \
s-taprop.adb<s-taprop-dummy.adb \
s-taspri.ads<s-taspri-dummy.ads

# When using the GCC exception handling mechanism, we need to use an
# alternate body for a-exexpr.adb (a-exexpr-gcc.adb)

EH_MECHANISM=

# Default shared object option. Note that we rely on the fact that the "soname"
# option will always be present and last in this flag, so that we can have
# $(SO_OPTS)libgnat-x.xx

SO_OPTS = -Wl,-soname,

# Default gnatlib-shared target.
# By default, equivalent to gnatlib.
# Set to gnatlib-shared-default, gnatlib-shared-dual, or a platform specific
# target when supported.
GNATLIB_SHARED = gnatlib

# default value for gnatmake's target dependent file
MLIB_TGT = mlib-tgt

# By default, build socket support units. On platforms that do not support
# sockets, reset this variable to empty and add DUMMY_SOCKETS_TARGET_PAIRS
# to LIBGNAT_TARGET_PAIRS.

GNATRTL_SOCKETS_OBJS = g-soccon$(objext) g-socket$(objext) g-socthi$(objext) \
  g-soliop$(objext) g-sothco$(objext)

DUMMY_SOCKETS_TARGET_PAIRS = \
  g-socket.adb<g-socket-dummy.adb \
  g-socket.ads<g-socket-dummy.ads \
  g-socthi.adb<g-socthi-dummy.adb \
  g-socthi.ads<g-socthi-dummy.ads \
  g-sothco.adb<g-sothco-dummy.adb \
  g-sothco.ads<g-sothco-dummy.ads

# On platform where atomic increment/decrement operations are supported
# special version of Ada.Strings.Unbounded package can be used.

ATOMICS_TARGET_PAIRS += \
  a-stunau.adb<a-stunau-shared.adb \
  a-suteio.adb<a-suteio-shared.adb \
  a-strunb.ads<a-strunb-shared.ads \
  a-strunb.adb<a-strunb-shared.adb \
  a-stwiun.adb<a-stwiun-shared.adb \
  a-stwiun.ads<a-stwiun-shared.ads \
  a-swunau.adb<a-swunau-shared.adb \
  a-swuwti.adb<a-swuwti-shared.adb \
  a-stzunb.adb<a-stzunb-shared.adb \
  a-stzunb.ads<a-stzunb-shared.ads \
  a-szunau.adb<a-szunau-shared.adb \
  a-szuzti.adb<a-szuzti-shared.adb

LIB_VERSION = $(strip $(shell grep ' Library_Version :' $(fsrcpfx)ada/gnatvsn.ads | sed -e 's/.*"\(.*\)".*/\1/'))

# $(filter-out PATTERN...,TEXT) removes all PATTERN words from TEXT.
# $(strip STRING) removes leading and trailing spaces from STRING.
# If what's left is null then it's a match.

ifeq ($(strip $(filter-out m68k% wrs vx%,$(targ))),)
  LIBGNAT_TARGET_PAIRS = \
  a-intnam.ads<a-intnam-vxworks.ads \
  a-numaux.ads<a-numaux-vxworks.ads \
  s-inmaop.adb<s-inmaop-posix.adb \
  s-interr.adb<s-interr-hwint.adb \
  s-intman.ads<s-intman-vxworks.ads \
  s-intman.adb<s-intman-vxworks.adb \
  s-osinte.adb<s-osinte-vxworks.adb \
  s-osinte.ads<s-osinte-vxworks.ads \
  s-osprim.adb<s-osprim-vxworks.adb \
  s-parame.ads<s-parame-vxworks.ads \
  s-parame.adb<s-parame-vxworks.adb \
  s-stchop.ads<s-stchop-limit.ads \
  s-stchop.adb<s-stchop-vxworks.adb \
  s-taprop.adb<s-taprop-vxworks.adb \
  s-tasinf.ads<s-tasinf-vxworks.ads \
  s-taspri.ads<s-taspri-vxworks.ads \
  s-tpopsp.adb<s-tpopsp-vxworks.adb \
  s-vxwork.ads<s-vxwork-m68k.ads \
  g-socthi.ads<g-socthi-vxworks.ads \
  g-socthi.adb<g-socthi-vxworks.adb \
  g-stsifd.adb<g-stsifd-sockets.adb \
  g-trasym.ads<g-trasym-unimplemented.ads \
  g-trasym.adb<g-trasym-unimplemented.adb \
  system.ads<system-vxworks-m68k.ads

  TOOLS_TARGET_PAIRS=mlib-tgt-specific.adb<mlib-tgt-specific-vxworks.adb

  EXTRA_GNATRTL_NONTASKING_OBJS=i-vxwork.o i-vxwoio.o
  EXTRA_GNATRTL_TASKING_OBJS=s-vxwork.o s-vxwext.o

  EXTRA_LIBGNAT_SRCS+=vx_stack_info.c
  EXTRA_LIBGNAT_OBJS+=vx_stack_info.o

  ifeq ($(strip $(filter-out yes,$(TRACE))),)
    LIBGNAT_TARGET_PAIRS += \
    s-traces.adb<s-traces-default.adb \
    s-tratas.adb<s-tratas-default.adb \
    s-trafor.adb<s-trafor-default.adb \
    s-trafor.ads<s-trafor-default.ads \
    s-tfsetr.adb<s-tfsetr-vxworks.adb
  endif
endif

ifeq ($(strip $(filter-out powerpc% wrs vxworks,$(targ))),)
  LIBGNAT_TARGET_PAIRS = \
  a-intnam.ads<a-intnam-vxworks.ads \
  a-numaux.ads<a-numaux-vxworks.ads \
  s-inmaop.adb<s-inmaop-posix.adb \
  s-intman.ads<s-intman-vxworks.ads \
  s-intman.adb<s-intman-vxworks.adb \
  s-osinte.ads<s-osinte-vxworks.ads \
  s-osinte.adb<s-osinte-vxworks.adb \
  s-osprim.adb<s-osprim-vxworks.adb \
  s-parame.ads<s-parame-vxworks.ads \
  s-parame.adb<s-parame-vxworks.adb \
  s-stchop.ads<s-stchop-limit.ads \
  s-stchop.adb<s-stchop-vxworks.adb \
  s-taprop.adb<s-taprop-vxworks.adb \
  s-tasinf.ads<s-tasinf-vxworks.ads \
  s-taspri.ads<s-taspri-vxworks.ads \
  s-vxwork.ads<s-vxwork-ppc.ads \
  g-socthi.ads<g-socthi-vxworks.ads \
  g-socthi.adb<g-socthi-vxworks.adb \
  g-stsifd.adb<g-stsifd-sockets.adb \
  g-trasym.ads<g-trasym-unimplemented.ads \
  g-trasym.adb<g-trasym-unimplemented.adb \
  $(ATOMICS_TARGET_PAIRS)

  TOOLS_TARGET_PAIRS=\
  mlib-tgt-specific.adb<mlib-tgt-specific-vxworks.adb \
  indepsw.adb<indepsw-gnu.adb

  ifeq ($(strip $(filter-out yes,$(TRACE))),)
    LIBGNAT_TARGET_PAIRS += \
    s-traces.adb<s-traces-default.adb \
    s-trafor.adb<s-trafor-default.adb \
    s-trafor.ads<s-trafor-default.ads \
    s-tratas.adb<s-tratas-default.adb \
    s-tfsetr.adb<s-tfsetr-vxworks.adb
  endif

  ifeq ($(strip $(filter-out rtp,$(THREAD_KIND))),)
    LIBGNAT_TARGET_PAIRS += \
    s-vxwext.ads<s-vxwext-rtp.ads \
    s-vxwext.adb<s-vxwext-rtp.adb \
    s-tpopsp.adb<s-tpopsp-vxworks-rtp.adb \
    system.ads<system-vxworks-ppc-rtp.ads

    EXTRA_GNATRTL_NONTASKING_OBJS=s-vxwexc.o
  else
    ifeq ($(strip $(filter-out rtp-smp,$(THREAD_KIND))),)
      LIBGNAT_TARGET_PAIRS += \
      s-vxwext.ads<s-vxwext-rtp.ads \
      s-vxwext.adb<s-vxwext-rtp-smp.adb \
      s-tpopsp.adb<s-tpopsp-vxworks-tls.adb \
      system.ads<system-vxworks-ppc-rtp.ads

      EXTRA_GNATRTL_NONTASKING_OBJS=s-vxwexc.o
      EXTRA_GNATRTL_TASKING_OBJS=affinity.o
    else
      ifeq ($(strip $(filter-out kernel-smp,$(THREAD_KIND))),)
        LIBGNAT_TARGET_PAIRS += \
        s-interr.adb<s-interr-hwint.adb \
        s-tpopsp.adb<s-tpopsp-vxworks-tls.adb \
        s-vxwext.ads<s-vxwext-kernel.ads \
        s-vxwext.adb<s-vxwext-kernel-smp.adb \
        system.ads<system-vxworks-ppc-kernel.ads

        EXTRA_GNATRTL_TASKING_OBJS=affinity.o
      else
        LIBGNAT_TARGET_PAIRS += \
        s-interr.adb<s-interr-hwint.adb \
        s-tpopsp.adb<s-tpopsp-vxworks.adb

        ifeq ($(strip $(filter-out kernel,$(THREAD_KIND))),)
          LIBGNAT_TARGET_PAIRS += \
          s-vxwext.ads<s-vxwext-kernel.ads \
          s-vxwext.adb<s-vxwext-kernel.adb \
          system.ads<system-vxworks-ppc-kernel.ads
        else
          LIBGNAT_TARGET_PAIRS += \
          system.ads<system-vxworks-ppc.ads
        endif
      endif
      EXTRA_GNATRTL_NONTASKING_OBJS=i-vxwork.o i-vxwoio.o s-vxwexc.o
    endif
  endif

  EXTRA_GNATRTL_TASKING_OBJS += s-vxwork.o s-vxwext.o

  EXTRA_LIBGNAT_SRCS+=vx_stack_info.c
  EXTRA_LIBGNAT_OBJS+=vx_stack_info.o
endif

# vxworks 653
ifeq ($(strip $(filter-out powerpc% wrs vxworksae,$(targ))),)
  # target pairs for vthreads runtime
  LIBGNAT_TARGET_PAIRS = \
  a-elchha.adb<a-elchha-vxworks-ppc-full.adb \
  a-intnam.ads<a-intnam-vxworks.ads \
  a-numaux.ads<a-numaux-vxworks.ads \
  g-io.adb<g-io-vxworks-ppc-cert.adb \
  g-io.ads<g-io-vxworks-ppc-cert.ads \
  s-inmaop.adb<s-inmaop-posix.adb \
  s-interr.adb<s-interr-hwint.adb \
  s-intman.ads<s-intman-vxworks.ads \
  s-intman.adb<s-intman-vxworks.adb \
  s-osinte.adb<s-osinte-vxworks.adb \
  s-osinte.ads<s-osinte-vxworks.ads \
  s-osprim.adb<s-osprim-vxworks.adb \
  s-parame.ads<s-parame-ae653.ads \
  s-parame.adb<s-parame-vxworks.adb \
  s-taprop.adb<s-taprop-vxworks.adb \
  s-tasinf.ads<s-tasinf-vxworks.ads \
  s-taspri.ads<s-taspri-vxworks.ads \
  s-tpopsp.adb<s-tpopsp-vxworks.adb \
  s-vxwext.adb<s-vxwext-noints.adb \
  s-vxwext.ads<s-vxwext-vthreads.ads \
  s-vxwork.ads<s-vxwork-ppc.ads \
  g-trasym.ads<g-trasym-unimplemented.ads \
  g-trasym.adb<g-trasym-unimplemented.adb \
  system.ads<system-vxworks-ppc-vthread.ads \
  $(ATOMICS_TARGET_PAIRS)

  TOOLS_TARGET_PAIRS=\
  mlib-tgt-specific.adb<mlib-tgt-specific-vxworks.adb \
  indepsw.adb<indepsw-gnu.adb

  EXTRA_GNATRTL_NONTASKING_OBJS=i-vxwork.o i-vxwoio.o s-vxwexc.o
  EXTRA_GNATRTL_TASKING_OBJS=s-vxwork.o s-vxwext.o

  # Extra pairs for the vthreads runtime
  ifeq ($(strip $(filter-out vthreads,$(THREAD_KIND))),)
    LIBGNAT_TARGET_PAIRS += \
    s-thread.adb<s-thread-ae653.adb \
    $(DUMMY_SOCKETS_TARGET_PAIRS)

    GNATRTL_SOCKETS_OBJS =
    EXTRA_GNATRTL_NONTASKING_OBJS += s-thread.o
  else
    LIBGNAT_TARGET_PAIRS += \
    g-socthi.ads<g-socthi-vxworks.ads \
    g-socthi.adb<g-socthi-vxworks.adb \
    g-stsifd.adb<g-stsifd-sockets.adb
  endif

  ifeq ($(strip $(filter-out yes,$(TRACE))),)
    LIBGNAT_TARGET_PAIRS += \
    s-traces.adb<s-traces-default.adb \
    s-trafor.adb<s-trafor-default.adb \
    s-trafor.ads<s-trafor-default.ads \
    s-tratas.adb<s-tratas-default.adb \
    s-tfsetr.adb<s-tfsetr-vxworks.adb
  endif
endif

# vxworks MILS
ifeq ($(strip $(filter-out powerpc% wrs vxworksmils,$(targ))),)
  # target pairs for vthreads runtime
  LIBGNAT_TARGET_PAIRS = \
  a-intnam.ads<a-intnam-vxworks.ads \
  a-numaux.ads<a-numaux-vxworks.ads \
  g-io.adb<g-io-vxworks-ppc-cert.adb \
  g-io.ads<g-io-vxworks-ppc-cert.ads \
  s-inmaop.adb<s-inmaop-posix.adb \
  s-interr.adb<s-interr-hwint.adb \
  s-intman.ads<s-intman-vxworks.ads \
  s-intman.adb<s-intman-vxworks.adb \
  s-osinte.adb<s-osinte-vxworks.adb \
  s-osinte.ads<s-osinte-vxworks.ads \
  s-osprim.adb<s-osprim-vxworks.adb \
  s-parame.ads<s-parame-ae653.ads \
  s-parame.adb<s-parame-vxworks.adb \
  s-stchop.adb<s-stchop-vxworks.adb \
  s-stchop.ads<s-stchop-limit.ads \
  s-taprop.adb<s-taprop-vxworks.adb \
  s-tasinf.ads<s-tasinf-vxworks.ads \
  s-taspri.ads<s-taspri-vxworks.ads \
  s-thread.adb<s-thread-ae653.adb \
  s-tpopsp.adb<s-tpopsp-vxworks.adb \
  s-vxwork.ads<s-vxwork-ppc.ads \
  g-trasym.ads<g-trasym-unimplemented.ads \
  g-trasym.adb<g-trasym-unimplemented.adb \
  system.ads<system-vxworks-ppc.ads \
  $(ATOMICS_TARGET_PAIRS) \
  $(DUMMY_SOCKETS_TARGET_PAIRS)

  TOOLS_TARGET_PAIRS=\
  mlib-tgt-specific.adb<mlib-tgt-specific-vxworks.adb \
  indepsw.adb<indepsw-gnu.adb

  EXTRA_GNATRTL_NONTASKING_OBJS=i-vxwork.o i-vxwoio.o s-thread.o s-vxwexc.o
  EXTRA_GNATRTL_TASKING_OBJS=s-vxwork.o s-vxwext.o

  EXTRA_LIBGNAT_SRCS+=vx_stack_info.c
  EXTRA_LIBGNAT_OBJS+=vx_stack_info.o
  GNATRTL_SOCKETS_OBJS =

  ifeq ($(strip $(filter-out yes,$(TRACE))),)
    LIBGNAT_TARGET_PAIRS += \
    s-traces.adb<s-traces-default.adb \
    s-trafor.adb<s-trafor-default.adb \
    s-trafor.ads<s-trafor-default.ads \
    s-tratas.adb<s-tratas-default.adb \
    s-tfsetr.adb<s-tfsetr-vxworks.adb
  endif
endif

# vxworksae / vxworks 653 for x86 (vxsim) - ?? vxworksmils not implemented
ifeq ($(strip $(filter-out %86 wrs vxworksae vxworksmils,$(targ))),)
  # target pairs for kernel + vthreads runtime
  LIBGNAT_TARGET_PAIRS = \
  a-elchha.adb<a-elchha-vxworks-ppc-full.adb \
  a-intnam.ads<a-intnam-vxworks.ads \
  a-numaux.ads<a-numaux-x86.ads \
  a-numaux.adb<a-numaux-x86.adb \
  a-sytaco.ads<1asytaco.ads \
  a-sytaco.adb<1asytaco.adb \
  g-bytswa.adb<g-bytswa-x86.adb \
  g-io.adb<g-io-vxworks-ppc-cert.adb \
  g-io.ads<g-io-vxworks-ppc-cert.ads \
  s-inmaop.adb<s-inmaop-posix.adb \
  s-interr.adb<s-interr-hwint.adb \
  s-intman.ads<s-intman-vxworks.ads \
  s-intman.adb<s-intman-vxworks.adb \
  s-osinte.adb<s-osinte-vxworks.adb \
  s-osinte.ads<s-osinte-vxworks.ads \
  s-osprim.adb<s-osprim-vxworks.adb \
  s-parame.ads<s-parame-ae653.ads \
  s-taprop.adb<s-taprop-vxworks.adb \
  s-tasinf.ads<s-tasinf-vxworks.ads \
  s-taspri.ads<s-taspri-vxworks.ads \
  s-tpopsp.adb<s-tpopsp-vxworks.adb \
  s-vxwext.adb<s-vxwext-noints.adb \
  s-vxwext.ads<s-vxwext-vthreads.ads \
  s-vxwork.ads<s-vxwork-x86.ads \
  g-trasym.ads<g-trasym-unimplemented.ads \
  g-trasym.adb<g-trasym-unimplemented.adb \
  system.ads<system-vxworks-x86.ads

  TOOLS_TARGET_PAIRS=\
  mlib-tgt-specific.adb<mlib-tgt-specific-vxworks.adb \
  indepsw.adb<indepsw-gnu.adb

  EXTRA_GNATRTL_NONTASKING_OBJS=i-vxwork.o i-vxwoio.o s-vxwexc.o
  EXTRA_GNATRTL_TASKING_OBJS=s-vxwork.o s-vxwext.o

  # Extra pairs for the vthreads runtime
  ifeq ($(strip $(filter-out vthreads,$(THREAD_KIND))),)
    LIBGNAT_TARGET_PAIRS += \
    s-thread.adb<s-thread-ae653.adb \
    $(DUMMY_SOCKETS_TARGET_PAIRS)

    GNATRTL_SOCKETS_OBJS =
    EXTRA_GNATRTL_NONTASKING_OBJS += s-thread.o
  else
    LIBGNAT_TARGET_PAIRS += \
    g-socthi.ads<g-socthi-vxworks.ads \
    g-socthi.adb<g-socthi-vxworks.adb \
    g-stsifd.adb<g-stsifd-sockets.adb
  endif

  ifeq ($(strip $(filter-out yes,$(TRACE))),)
    LIBGNAT_TARGET_PAIRS += \
    s-traces.adb<s-traces-default.adb \
    s-trafor.adb<s-trafor-default.adb \
    s-trafor.ads<s-trafor-default.ads \
    s-tratas.adb<s-tratas-default.adb \
    s-tfsetr.adb<s-tfsetr-vxworks.adb
  endif
endif

ifeq ($(strip $(filter-out sparc% wrs vx%,$(targ))),)
  LIBGNAT_TARGET_PAIRS = \
  a-intnam.ads<a-intnam-vxworks.ads \
  a-numaux.ads<a-numaux-vxworks.ads \
  s-inmaop.adb<s-inmaop-posix.adb \
  s-interr.adb<s-interr-hwint.adb \
  s-intman.ads<s-intman-vxworks.ads \
  s-intman.adb<s-intman-vxworks.adb \
  s-osinte.adb<s-osinte-vxworks.adb \
  s-osinte.ads<s-osinte-vxworks.ads \
  s-osprim.adb<s-osprim-vxworks.adb \
  s-parame.ads<s-parame-vxworks.ads \
  s-parame.adb<s-parame-vxworks.adb \
  s-stchop.ads<s-stchop-limit.ads \
  s-stchop.adb<s-stchop-vxworks.adb \
  s-taprop.adb<s-taprop-vxworks.adb \
  s-tasinf.ads<s-tasinf-vxworks.ads \
  s-taspri.ads<s-taspri-vxworks.ads \
  s-tpopsp.adb<s-tpopsp-vxworks.adb \
  s-vxwork.ads<s-vxwork-sparcv9.ads \
  g-socthi.ads<g-socthi-vxworks.ads \
  g-socthi.adb<g-socthi-vxworks.adb \
  g-stsifd.adb<g-stsifd-sockets.adb \
  g-trasym.ads<g-trasym-unimplemented.ads \
  g-trasym.adb<g-trasym-unimplemented.adb \
  system.ads<system-vxworks-sparcv9.ads   \

  TOOLS_TARGET_PAIRS=\
  mlib-tgt-specific.adb<mlib-tgt-specific-vxworks.adb \
  indepsw.adb<indepsw-gnu.adb

  EXTRA_GNATRTL_NONTASKING_OBJS=i-vxwork.o i-vxwoio.o
  EXTRA_GNATRTL_TASKING_OBJS=s-vxwork.o s-vxwext.o

  EXTRA_LIBGNAT_SRCS+=vx_stack_info.c
  EXTRA_LIBGNAT_OBJS+=vx_stack_info.o
endif

ifeq ($(strip $(filter-out %86 wrs vxworks,$(targ))),)
  LIBGNAT_TARGET_PAIRS = \
  a-intnam.ads<a-intnam-vxworks.ads \
  i-vxwork.ads<i-vxwork-x86.ads \
  s-osinte.adb<s-osinte-vxworks.adb \
  s-osinte.ads<s-osinte-vxworks.ads \
  s-inmaop.adb<s-inmaop-posix.adb \
  s-intman.ads<s-intman-vxworks.ads \
  s-intman.adb<s-intman-vxworks.adb \
  a-numaux.adb<a-numaux-x86.adb \
  a-numaux.ads<a-numaux-x86.ads \
  s-osprim.adb<s-osprim-vxworks.adb \
  s-parame.ads<s-parame-vxworks.ads \
  s-parame.adb<s-parame-vxworks.adb \
  s-stchop.ads<s-stchop-limit.ads \
  s-stchop.adb<s-stchop-vxworks.adb \
  s-taprop.adb<s-taprop-vxworks.adb \
  s-tasinf.ads<s-tasinf-vxworks.ads \
  s-taspri.ads<s-taspri-vxworks.ads \
  s-vxwork.ads<s-vxwork-x86.ads \
  g-bytswa.adb<g-bytswa-x86.adb \
  g-socthi.ads<g-socthi-vxworks.ads \
  g-socthi.adb<g-socthi-vxworks.adb \
  g-stsifd.adb<g-stsifd-sockets.adb \
  g-trasym.ads<g-trasym-unimplemented.ads \
  g-trasym.adb<g-trasym-unimplemented.adb

  TOOLS_TARGET_PAIRS=\
  mlib-tgt-specific.adb<mlib-tgt-specific-vxworks.adb \
  indepsw.adb<indepsw-gnu.adb

  ifeq ($(strip $(filter-out yes,$(TRACE))),)
    LIBGNAT_TARGET_PAIRS += \
    s-traces.adb<s-traces-default.adb \
    s-trafor.adb<s-trafor-default.adb \
    s-trafor.ads<s-trafor-default.ads \
    s-tratas.adb<s-tratas-default.adb \
    s-tfsetr.adb<s-tfsetr-vxworks.adb
  endif

  ifeq ($(strip $(filter-out rtp,$(THREAD_KIND))),)
    LIBGNAT_TARGET_PAIRS += \
    s-vxwext.ads<s-vxwext-rtp.ads \
    s-vxwext.adb<s-vxwext-rtp.adb \
    s-tpopsp.adb<s-tpopsp-vxworks-rtp.adb \
    system.ads<system-vxworks-x86-rtp.ads

    EXTRA_GNATRTL_NONTASKING_OBJS=s-vxwexc.o
  else
    ifeq ($(strip $(filter-out rtp-smp, $(THREAD_KIND))),)
      LIBGNAT_TARGET_PAIRS += \
      s-vxwext.ads<s-vxwext-rtp.ads \
      s-vxwext.adb<s-vxwext-rtp-smp.adb \
      s-tpopsp.adb<s-tpopsp-vxworks-tls.adb \
      system.ads<system-vxworks-x86-rtp.ads

      EXTRA_GNATRTL_NONTASKING_OBJS=s-vxwexc.o
      EXTRA_GNATRTL_TASKING_OBJS=affinity.o
    else
      ifeq ($(strip $(filter-out kernel-smp, $(THREAD_KIND))),)
        LIBGNAT_TARGET_PAIRS += \
        s-interr.adb<s-interr-hwint.adb \
        s-tpopsp.adb<s-tpopsp-vxworks-tls.adb \
        s-vxwext.ads<s-vxwext-kernel.ads \
        s-vxwext.adb<s-vxwext-kernel-smp.adb \
        system.ads<system-vxworks-x86-kernel.ads
        EXTRA_GNATRTL_TASKING_OBJS=affinity.o
      else
        LIBGNAT_TARGET_PAIRS += \
        s-interr.adb<s-interr-hwint.adb \
        s-tpopsp.adb<s-tpopsp-vxworks.adb

        ifeq ($(strip $(filter-out kernel,$(THREAD_KIND))),)
          LIBGNAT_TARGET_PAIRS += \
          s-vxwext.ads<s-vxwext-kernel.ads \
          s-vxwext.adb<s-vxwext-kernel.adb \
          system.ads<system-vxworks-x86-kernel.ads
        else
          LIBGNAT_TARGET_PAIRS += \
          system.ads<system-vxworks-x86.ads
        endif
      endif

      EXTRA_GNATRTL_NONTASKING_OBJS=i-vxwork.o i-vxwoio.o s-vxwexc.o
    endif
  endif
  EXTRA_GNATRTL_TASKING_OBJS += s-vxwork.o s-vxwext.o

  EXTRA_LIBGNAT_SRCS+=vx_stack_info.c
  EXTRA_LIBGNAT_OBJS+=vx_stack_info.o
endif

ifeq ($(strip $(filter-out arm% coff wrs vx%,$(targ))),)
  LIBGNAT_TARGET_PAIRS = \
  a-intnam.ads<a-intnam-vxworks.ads \
  a-numaux.ads<a-numaux-vxworks.ads \
  s-inmaop.adb<s-inmaop-posix.adb \
  s-interr.adb<s-interr-hwint.adb \
  s-intman.ads<s-intman-vxworks.ads \
  s-intman.adb<s-intman-vxworks.adb \
  s-osinte.adb<s-osinte-vxworks.adb \
  s-osinte.ads<s-osinte-vxworks.ads \
  s-osprim.adb<s-osprim-vxworks.adb \
  s-parame.ads<s-parame-vxworks.ads \
  s-parame.adb<s-parame-vxworks.adb \
  s-stchop.ads<s-stchop-limit.ads \
  s-stchop.adb<s-stchop-vxworks.adb \
  s-taprop.adb<s-taprop-vxworks.adb \
  s-tasinf.ads<s-tasinf-vxworks.ads \
  s-taspri.ads<s-taspri-vxworks.ads \
  s-tpopsp.adb<s-tpopsp-vxworks.adb \
  s-vxwork.ads<s-vxwork-arm.ads \
  g-socthi.ads<g-socthi-vxworks.ads \
  g-socthi.adb<g-socthi-vxworks.adb \
  g-stsifd.adb<g-stsifd-sockets.adb \
  g-trasym.ads<g-trasym-unimplemented.ads \
  g-trasym.adb<g-trasym-unimplemented.adb \
  system.ads<system-vxworks-arm.ads

  TOOLS_TARGET_PAIRS=\
  mlib-tgt-specific.adb<mlib-tgt-specific-vxworks.adb \
  indepsw.adb<indepsw-gnu.adb

  EXTRA_GNATRTL_NONTASKING_OBJS=i-vxwork.o i-vxwoio.o
  EXTRA_GNATRTL_TASKING_OBJS=s-vxwork.o s-vxwext.o

  EXTRA_LIBGNAT_SRCS+=vx_stack_info.c
  EXTRA_LIBGNAT_OBJS+=vx_stack_info.o
endif

ifeq ($(strip $(filter-out mips% wrs vx%,$(targ))),)
  LIBGNAT_TARGET_PAIRS = \
  a-intnam.ads<a-intnam-vxworks.ads \
  a-numaux.ads<a-numaux-vxworks.ads \
  s-inmaop.adb<s-inmaop-posix.adb \
  s-interr.adb<s-interr-hwint.adb \
  s-intman.ads<s-intman-vxworks.ads \
  s-intman.adb<s-intman-vxworks.adb \
  s-osinte.adb<s-osinte-vxworks.adb \
  s-osinte.ads<s-osinte-vxworks.ads \
  s-osprim.adb<s-osprim-vxworks.adb \
  s-parame.ads<s-parame-vxworks.ads \
  s-parame.adb<s-parame-vxworks.adb \
  s-stchop.ads<s-stchop-limit.ads \
  s-stchop.adb<s-stchop-vxworks.adb \
  s-taprop.adb<s-taprop-vxworks.adb \
  s-tasinf.ads<s-tasinf-vxworks.ads \
  s-taspri.ads<s-taspri-vxworks.ads \
  s-tpopsp.adb<s-tpopsp-vxworks.adb \
  s-vxwork.ads<s-vxwork-mips.ads \
  g-socthi.ads<g-socthi-vxworks.ads \
  g-socthi.adb<g-socthi-vxworks.adb \
  g-stsifd.adb<g-stsifd-sockets.adb \
  g-trasym.ads<g-trasym-unimplemented.ads \
  g-trasym.adb<g-trasym-unimplemented.adb \
  system.ads<system-vxworks-mips.ads

  TOOLS_TARGET_PAIRS=\
  mlib-tgt-specific.adb<mlib-tgt-specific-vxworks.adb \
  indepsw.adb<indepsw-gnu.adb

  EXTRA_GNATRTL_NONTASKING_OBJS=i-vxwork.o i-vxwoio.o
  EXTRA_GNATRTL_TASKING_OBJS=s-vxwork.o s-vxwext.o

  EXTRA_LIBGNAT_SRCS+=vx_stack_info.c
  EXTRA_LIBGNAT_OBJS+=vx_stack_info.o
endif

ifeq ($(strip $(filter-out sparc% sun solaris%,$(targ))),)
  LIBGNAT_TARGET_PAIRS_COMMON = \
  a-intnam.ads<a-intnam-solaris.ads \
  s-inmaop.adb<s-inmaop-posix.adb \
  s-intman.adb<s-intman-solaris.adb \
  s-osinte.adb<s-osinte-solaris.adb \
  s-osinte.ads<s-osinte-solaris.ads \
  s-osprim.adb<s-osprim-solaris.adb \
  s-taprop.adb<s-taprop-solaris.adb \
  s-tasinf.adb<s-tasinf-solaris.adb \
  s-tasinf.ads<s-tasinf-solaris.ads \
  s-taspri.ads<s-taspri-solaris.ads \
  s-tpopsp.adb<s-tpopsp-solaris.adb \
  g-soliop.ads<g-soliop-solaris.ads

  LIBGNAT_TARGET_PAIRS_32 = \
  system.ads<system-solaris-sparc.ads

  LIBGNAT_TARGET_PAIRS_64 = \
  system.ads<system-solaris-sparcv9.ads \
  $(ATOMICS_TARGET_PAIRS)

  ifeq ($(strip $(filter-out sparc sun solaris%,$(targ))),)
    ifeq ($(strip $(MULTISUBDIR)),/sparcv9)
      LIBGNAT_TARGET_PAIRS = \
      $(LIBGNAT_TARGET_PAIRS_COMMON) $(LIBGNAT_TARGET_PAIRS_64)
    else
      LIBGNAT_TARGET_PAIRS = \
      $(LIBGNAT_TARGET_PAIRS_COMMON) $(LIBGNAT_TARGET_PAIRS_32)
    endif
  else
    ifeq ($(strip $(MULTISUBDIR)),/sparcv8plus)
      LIBGNAT_TARGET_PAIRS = \
      $(LIBGNAT_TARGET_PAIRS_COMMON) $(LIBGNAT_TARGET_PAIRS_32)
    else
      LIBGNAT_TARGET_PAIRS = \
      $(LIBGNAT_TARGET_PAIRS_COMMON) $(LIBGNAT_TARGET_PAIRS_64)
    endif
  endif

  TOOLS_TARGET_PAIRS=mlib-tgt-specific.adb<mlib-tgt-specific-solaris.adb

  EH_MECHANISM=-gcc
  THREADSLIB = -lposix4 -lthread
  MISCLIB = -lposix4 -lnsl -lsocket
  SO_OPTS = -Wl,-h,
  GNATLIB_SHARED = gnatlib-shared-dual
  GMEM_LIB = gmemlib
  LIBRARY_VERSION := $(LIB_VERSION)

  ifeq ($(strip $(filter-out pthread PTHREAD,$(THREAD_KIND))),)
    LIBGNAT_TARGET_PAIRS = \
    a-intnam.ads<a-intnam-solaris.ads \
    s-inmaop.adb<s-inmaop-posix.adb \
    s-intman.adb<s-intman-posix.adb \
    s-osinte.adb<s-osinte-posix.adb \
    s-osinte.ads<s-osinte-solaris-posix.ads \
    s-osprim.adb<s-osprim-solaris.adb \
    s-taprop.adb<s-taprop-posix.adb \
    s-taspri.ads<s-taspri-posix.ads \
    s-tpopsp.adb<s-tpopsp-posix-foreign.adb \
    g-soliop.ads<g-soliop-solaris.ads \
    system.ads<system-solaris-sparc.ads

    THREADSLIB = -lposix4 -lpthread
  endif

  ifeq ($(strip $(filter-out m64,$(THREAD_KIND))),)
    LIBGNAT_TARGET_PAIRS = $(LIBGNAT_TARGET_PAIRS_64)
  endif
endif

ifeq ($(strip $(filter-out %86 solaris2%,$(arch) $(osys))),)
  LIBGNAT_TARGET_PAIRS = \
  a-numaux.adb<a-numaux-x86.adb \
  a-numaux.ads<a-numaux-x86.ads \
  a-intnam.ads<a-intnam-solaris.ads \
  s-inmaop.adb<s-inmaop-posix.adb \
  s-intman.adb<s-intman-solaris.adb \
  s-osinte.adb<s-osinte-solaris.adb \
  s-osinte.ads<s-osinte-solaris.ads \
  s-osprim.adb<s-osprim-solaris.adb \
  s-taprop.adb<s-taprop-solaris.adb \
  s-tasinf.adb<s-tasinf-solaris.adb \
  s-tasinf.ads<s-tasinf-solaris.ads \
  s-taspri.ads<s-taspri-solaris.ads \
  s-tpopsp.adb<s-tpopsp-solaris.adb \
  g-soliop.ads<g-soliop-solaris.ads

  ifeq ($(strip $(MULTISUBDIR)),/amd64)
    LIBGNAT_TARGET_PAIRS += \
    system.ads<system-solaris-x86_64.ads
  else
    LIBGNAT_TARGET_PAIRS += \
    g-bytswa.adb<g-bytswa-x86.adb \
    system.ads<system-solaris-x86.ads
  endif

  TOOLS_TARGET_PAIRS=mlib-tgt-specific.adb<mlib-tgt-specific-solaris.adb

  EH_MECHANISM=-gcc
  THREADSLIB = -lposix4 -lthread
  MISCLIB = -lposix4 -lnsl -lsocket
  SO_OPTS = -Wl,-h,
  GNATLIB_SHARED = gnatlib-shared-dual
  GMEM_LIB = gmemlib
  LIBRARY_VERSION := $(LIB_VERSION)
endif

ifeq ($(strip $(filter-out %86 linux%,$(arch) $(osys))),)
  LIBGNAT_TARGET_PAIRS = \
  a-intnam.ads<a-intnam-linux.ads \
  a-numaux.adb<a-numaux-x86.adb \
  a-numaux.ads<a-numaux-x86.ads \
  g-bytswa.adb<g-bytswa-x86.adb \
  s-inmaop.adb<s-inmaop-posix.adb \
  s-intman.adb<s-intman-posix.adb \
  s-tpopsp.adb<s-tpopsp-posix-foreign.adb \
  g-sercom.adb<g-sercom-linux.adb

  ifeq ($(strip $(filter-out marte,$(THREAD_KIND))),)
    LIBGNAT_TARGET_PAIRS += \
    a-exetim.adb<a-exetim-linux-marte.adb \
    a-exetim.ads<a-exetim-linux-marte.ads \
    a-extiti.adb<a-extiti-linux-marte.adb \
    a-extiti.ads<a-extiti-linux-marte.ads \
    a-rttiev.adb<a-rttiev-linux-marte.adb \
    a-rttiev.ads<a-rttiev-linux-marte.ads \
    s-osinte.adb<s-osinte-linux-marte.adb \
    s-osinte.ads<s-osinte-linux-marte.ads \
    s-osprim.adb<s-osprim-posix.adb \
    s-taprop.adb<s-taprop-linux-marte.adb \
    s-taspri.ads<s-taspri-posix.ads \
    system.ads<system-linux-x86.ads

    EXTRA_GNATRTL_TASKING_OBJS=a-exetim.o a-extiti.o

    EH_MECHANISM=
    THREADSLIB = -lmarte
  else
    LIBGNAT_TARGET_PAIRS += \
    s-linux.ads<s-linux.ads \
    s-osinte.adb<s-osinte-posix.adb

    ifeq ($(strip $(filter-out xenomai,$(THREAD_KIND))),)
      LIBGNAT_TARGET_PAIRS += \
      s-osinte.ads<s-osinte-linux-xenomai.ads \
      s-osprim.adb<s-osprim-linux-xenomai.adb \
      s-taprop.adb<s-taprop-linux-xenomai.adb \
      s-taspri.ads<s-taspri-linux-xenomai.ads \
      system.ads<system-linux-x86-xenomai.ads

      EH_MECHANISM=-gcc
    else
      LIBGNAT_TARGET_PAIRS += \
      s-osinte.ads<s-osinte-linux.ads \
      s-osprim.adb<s-osprim-posix.adb \
      s-taprop.adb<s-taprop-linux.adb \
      s-tasinf.ads<s-tasinf-linux.ads \
      s-tasinf.adb<s-tasinf-linux.adb \
      s-taspri.ads<s-taspri-posix.ads \
      system.ads<system-linux-x86.ads

      EH_MECHANISM=-gcc
    endif

    THREADSLIB = -lpthread
    EXTRA_GNATRTL_NONTASKING_OBJS=g-sse.o g-ssvety.o
    EXTRA_GNATRTL_TASKING_OBJS=s-linux.o
  endif

  TOOLS_TARGET_PAIRS =  \
    mlib-tgt-specific.adb<mlib-tgt-specific-linux.adb \
    indepsw.adb<indepsw-gnu.adb

  GNATLIB_SHARED = gnatlib-shared-dual
  GMEM_LIB = gmemlib
  LIBRARY_VERSION := $(LIB_VERSION)
endif

ifeq ($(strip $(filter-out %86 kfreebsd%,$(arch) $(osys))),)
  LIBGNAT_TARGET_PAIRS = \
  a-intnam.ads<a-intnam-freebsd.ads \
  a-numaux.adb<a-numaux-x86.adb \
  a-numaux.ads<a-numaux-x86.ads \
  s-inmaop.adb<s-inmaop-posix.adb \
  s-intman.adb<s-intman-posix.adb \
  s-osinte.adb<s-osinte-posix.adb \
  s-osinte.ads<s-osinte-kfreebsd-gnu.ads \
  s-osprim.adb<s-osprim-posix.adb \
  s-taprop.adb<s-taprop-linux.adb \
  s-tasinf.ads<s-tasinf-linux.ads \
  s-tasinf.adb<s-tasinf-linux.adb \
  s-taspri.ads<s-taspri-posix.ads \
  s-tpopsp.adb<s-tpopsp-posix-foreign.adb \
  system.ads<system-freebsd-x86.ads

  TOOLS_TARGET_PAIRS =  \
    mlib-tgt-specific.adb<mlib-tgt-specific-linux.adb \
    indepsw.adb<indepsw-gnu.adb

  EH_MECHANISM=-gcc
  THREADSLIB = -lpthread
  GNATLIB_SHARED = gnatlib-shared-dual
  GMEM_LIB = gmemlib
  LIBRARY_VERSION := $(LIB_VERSION)
endif

ifeq ($(strip $(filter-out x86_64 kfreebsd%,$(arch) $(osys))),)
  LIBGNAT_TARGET_PAIRS = \
  a-intnam.ads<a-intnam-freebsd.ads \
  a-numaux.adb<a-numaux-x86.adb \
  a-numaux.ads<a-numaux-x86.ads \
  s-inmaop.adb<s-inmaop-posix.adb \
  s-intman.adb<s-intman-posix.adb \
  s-osinte.adb<s-osinte-posix.adb \
  s-osinte.ads<s-osinte-kfreebsd-gnu.ads \
  s-osprim.adb<s-osprim-posix.adb \
  s-taprop.adb<s-taprop-linux.adb \
  s-tasinf.ads<s-tasinf-linux.ads \
  s-tasinf.adb<s-tasinf-linux.adb \
  s-taspri.ads<s-taspri-posix.ads \
  s-tpopsp.adb<s-tpopsp-posix-foreign.adb \
  system.ads<system-freebsd-x86_64.ads

  TOOLS_TARGET_PAIRS =  \
    mlib-tgt-specific.adb<mlib-tgt-specific-linux.adb \
    indepsw.adb<indepsw-gnu.adb

  EH_MECHANISM=-gcc
  THREADSLIB = -lpthread
  GNATLIB_SHARED = gnatlib-shared-dual
  GMEM_LIB = gmemlib
  LIBRARY_VERSION := $(LIB_VERSION)
endif

ifeq ($(strip $(filter-out %86 freebsd%,$(arch) $(osys))),)
  LIBGNAT_TARGET_PAIRS = \
  a-intnam.ads<a-intnam-freebsd.ads \
  a-numaux.adb<a-numaux-x86.adb \
  a-numaux.ads<a-numaux-x86.ads \
  g-bytswa.adb<g-bytswa-x86.adb \
  s-inmaop.adb<s-inmaop-posix.adb \
  s-intman.adb<s-intman-posix.adb \
  s-osinte.adb<s-osinte-freebsd.adb \
  s-osinte.ads<s-osinte-freebsd.ads \
  s-osprim.adb<s-osprim-posix.adb \
  s-taprop.adb<s-taprop-posix.adb \
  s-taspri.ads<s-taspri-posix.ads \
  s-tpopsp.adb<s-tpopsp-posix.adb \
  system.ads<system-freebsd-x86.ads

  TOOLS_TARGET_PAIRS = \
  mlib-tgt-specific.adb<mlib-tgt-specific-linux.adb
  GNATLIB_SHARED = gnatlib-shared-dual

  EH_MECHANISM=-gcc
  THREADSLIB= -lpthread
  GMEM_LIB = gmemlib
  LIBRARY_VERSION := $(LIB_VERSION)
endif

ifeq ($(strip $(filter-out s390% linux%,$(arch) $(osys))),)
  LIBGNAT_TARGET_PAIRS_COMMON = \
  a-intnam.ads<a-intnam-linux.ads \
  s-inmaop.adb<s-inmaop-posix.adb \
  s-intman.adb<s-intman-posix.adb \
  s-linux.ads<s-linux.ads \
  s-osinte.adb<s-osinte-posix.adb \
  s-osinte.ads<s-osinte-linux.ads \
  s-osprim.adb<s-osprim-posix.adb \
  s-taprop.adb<s-taprop-linux.adb \
  s-tasinf.ads<s-tasinf-linux.ads \
  s-tasinf.adb<s-tasinf-linux.adb \
  s-taspri.ads<s-taspri-posix-noaltstack.ads \
  s-tpopsp.adb<s-tpopsp-posix-foreign.adb \
  g-trasym.ads<g-trasym-unimplemented.ads \
  g-trasym.adb<g-trasym-unimplemented.adb

  LIBGNAT_TARGET_PAIRS_32 = \
  system.ads<system-linux-s390.ads

  LIBGNAT_TARGET_PAIRS_64 = \
  system.ads<system-linux-s390x.ads

  ifeq ($(strip $(filter-out s390x,$(arch))),)
    ifeq ($(strip $(MULTISUBDIR)),/32)
      LIBGNAT_TARGET_PAIRS = \
      $(LIBGNAT_TARGET_PAIRS_COMMON) $(LIBGNAT_TARGET_PAIRS_32)
    else
      LIBGNAT_TARGET_PAIRS = \
      $(LIBGNAT_TARGET_PAIRS_COMMON) $(LIBGNAT_TARGET_PAIRS_64)
    endif
  else
    LIBGNAT_TARGET_PAIRS = \
    $(LIBGNAT_TARGET_PAIRS_COMMON) $(LIBGNAT_TARGET_PAIRS_32)
  endif

  TOOLS_TARGET_PAIRS =  \
    mlib-tgt-specific.adb<mlib-tgt-specific-linux.adb \
    indepsw.adb<indepsw-gnu.adb

  EXTRA_GNATRTL_TASKING_OBJS=s-linux.o
  EH_MECHANISM=-gcc
  THREADSLIB = -lpthread
  GNATLIB_SHARED = gnatlib-shared-dual
  LIBRARY_VERSION := $(LIB_VERSION)
endif

ifeq ($(strip $(filter-out mips sgi irix6%,$(targ))),)
  LIBGNAT_TARGET_PAIRS = \
  a-intnam.ads<a-intnam-irix.ads \
  s-inmaop.adb<s-inmaop-posix.adb \
  s-intman.adb<s-intman-irix.adb \
  s-mastop.adb<s-mastop-irix.adb \
  s-osinte.adb<s-osinte-irix.adb \
  s-osinte.ads<s-osinte-irix.ads \
  s-osprim.adb<s-osprim-posix.adb \
  s-proinf.adb<s-proinf-irix-athread.adb \
  s-proinf.ads<s-proinf-irix-athread.ads \
  s-taprop.adb<s-taprop-irix.adb \
  s-tasinf.ads<s-tasinf-irix.ads \
  s-taspri.ads<s-taspri-posix.ads \
  s-tpopsp.adb<s-tpopsp-posix.adb \
  s-traceb.adb<s-traceb-mastop.adb

  ifeq ($(strip $(MULTISUBDIR)),/64)
    LIBGNAT_TARGET_PAIRS += \
    system.ads<system-irix-n64.ads
  else
    ifeq ($(strip $(MULTISUBDIR)),/32)
      LIBGNAT_TARGET_PAIRS += \
      system.ads<system-irix-o32.ads
    else
      LIBGNAT_TARGET_PAIRS += \
      system.ads<system-irix-n32.ads
    endif
  endif

  THREADSLIB = -lpthread
  GNATLIB_SHARED = gnatlib-shared-default

  EH_MECHANISM=-gcc
  TOOLS_TARGET_PAIRS = mlib-tgt-specific.adb<mlib-tgt-specific-irix.adb
  TGT_LIB = -lexc
  MISCLIB = -lexc
  LIBRARY_VERSION := $(LIB_VERSION)
  GMEM_LIB = gmemlib
endif

ifeq ($(strip $(filter-out hppa% hp hpux10%,$(targ))),)
  LIBGNAT_TARGET_PAIRS = \
  a-excpol.adb<a-excpol-abort.adb \
  a-intnam.ads<a-intnam-hpux.ads \
  s-inmaop.adb<s-inmaop-posix.adb \
  s-interr.adb<s-interr-sigaction.adb \
  s-intman.adb<s-intman-posix.adb \
  s-osinte.adb<s-osinte-hpux-dce.adb \
  s-osinte.ads<s-osinte-hpux-dce.ads \
  s-parame.ads<s-parame-hpux.ads \
  s-osprim.adb<s-osprim-posix.adb \
  s-taprop.adb<s-taprop-hpux-dce.adb \
  s-taspri.ads<s-taspri-hpux-dce.ads \
  s-tpopsp.adb<s-tpopsp-posix.adb \
  system.ads<system-hpux.ads

  EH_MECHANISM=-gcc
endif

ifeq ($(strip $(filter-out hppa% hp hpux11%,$(targ))),)
  LIBGNAT_TARGET_PAIRS = \
  a-intnam.ads<a-intnam-hpux.ads \
  s-inmaop.adb<s-inmaop-posix.adb \
  s-intman.adb<s-intman-posix.adb \
  s-osinte.adb<s-osinte-posix.adb \
  s-osinte.ads<s-osinte-hpux.ads \
  s-parame.ads<s-parame-hpux.ads \
  s-osprim.adb<s-osprim-posix.adb \
  s-traceb.adb<s-traceb-hpux.adb \
  s-taprop.adb<s-taprop-posix.adb \
  s-taspri.ads<s-taspri-posix.ads \
  s-tpopsp.adb<s-tpopsp-posix-foreign.adb \
  system.ads<system-hpux.ads

  TOOLS_TARGET_PAIRS = mlib-tgt-specific.adb<mlib-tgt-specific-hpux.adb
  EH_MECHANISM=-gcc
  TGT_LIB = /usr/lib/libcl.a
  THREADSLIB = -lpthread
  GMEM_LIB = gmemlib
  soext = .sl
  SO_OPTS = -Wl,+h,
  GNATLIB_SHARED = gnatlib-shared-dual
  LIBRARY_VERSION := $(LIB_VERSION)
endif

ifeq ($(strip $(filter-out ibm aix%,$(manu) $(osys))),)
  LIBGNAT_TARGET_PAIRS_COMMON = \
  a-intnam.ads<a-intnam-aix.ads \
  s-inmaop.adb<s-inmaop-posix.adb \
  s-intman.adb<s-intman-posix.adb \
  s-osinte.adb<s-osinte-aix.adb \
  s-osinte.ads<s-osinte-aix.ads \
  s-osprim.adb<s-osprim-posix.adb \
  s-taprop.adb<s-taprop-posix.adb \
  s-taspri.ads<s-taspri-posix.ads \
  s-tpopsp.adb<s-tpopsp-posix.adb \
  $(ATOMICS_TARGET_PAIRS)

  LIBGNAT_TARGET_PAIRS_32 = \
  system.ads<system-aix.ads

  LIBGNAT_TARGET_PAIRS_64 = \
  system.ads<system-aix64.ads

  ifeq ($(findstring ppc64, \
	  $(shell $(GCC_FOR_TARGET) $(GNATLIBCFLAGS) \
		   -print-multi-os-directory)), \
	ppc64)
    LIBGNAT_TARGET_PAIRS = \
    $(LIBGNAT_TARGET_PAIRS_COMMON) $(LIBGNAT_TARGET_PAIRS_64)
  else
    LIBGNAT_TARGET_PAIRS = \
    $(LIBGNAT_TARGET_PAIRS_COMMON) $(LIBGNAT_TARGET_PAIRS_32)
  endif

  THREADSLIB = -lpthreads

  TOOLS_TARGET_PAIRS = \
  mlib-tgt-specific.adb<mlib-tgt-specific-aix.adb \
  indepsw.adb<indepsw-aix.adb

  GMEM_LIB = gmemlib
endif

ifeq ($(strip $(filter-out lynxos,$(osys))),)
  TOOLS_TARGET_PAIRS = \
  mlib-tgt-specific.adb<mlib-tgt-specific-lynxos.adb \
  indepsw.adb<indepsw-gnu.adb

  ifeq ($(strip $(filter-out %86 lynxos,$(arch) $(osys))),)
    LIBGNAT_TARGET_PAIRS = \
    a-numaux.adb<a-numaux-x86.adb \
    a-numaux.ads<a-numaux-x86.ads \
    a-intnam.ads<a-intnam-lynxos.ads \
    g-bytswa.adb<g-bytswa-x86.adb \
    s-inmaop.adb<s-inmaop-posix.adb \
    s-intman.adb<s-intman-posix.adb \
    s-osinte.adb<s-osinte-lynxos.adb \
    s-osinte.ads<s-osinte-lynxos.ads \
    s-osprim.adb<s-osprim-posix.adb \
    s-taprop.adb<s-taprop-lynxos.adb \
    s-taspri.ads<s-taspri-lynxos.ads \
    s-tpopsp.adb<s-tpopsp-lynxos.adb \
    g-trasym.ads<g-trasym-unimplemented.ads \
    g-trasym.adb<g-trasym-unimplemented.adb \
    system.ads<system-lynxos-x86.ads


  else
    LIBGNAT_TARGET_PAIRS = \
    a-intnam.ads<a-intnam-lynxos.ads \
    s-inmaop.adb<s-inmaop-posix.adb \
    s-intman.adb<s-intman-posix.adb \
    s-osinte.adb<s-osinte-lynxos.adb \
    s-osinte.ads<s-osinte-lynxos.ads \
    s-osprim.adb<s-osprim-posix.adb \
    s-taprop.adb<s-taprop-lynxos.adb \
    s-taspri.ads<s-taspri-lynxos.ads \
    s-tpopsp.adb<s-tpopsp-lynxos.adb \
    g-trasym.ads<g-trasym-unimplemented.ads \
    g-trasym.adb<g-trasym-unimplemented.adb \
    system.ads<system-lynxos-ppc.ads
  endif
endif

ifeq ($(strip $(filter-out rtems%,$(osys))),)
  LIBGNAT_TARGET_PAIRS = \
  system.ads<system-rtems.ads \
  a-intnam.ads<a-intnam-rtems.ads \
  s-inmaop.adb<s-inmaop-posix.adb \
  s-intman.adb<s-intman-posix.adb \
  s-osinte.adb<s-osinte-rtems.adb \
  s-osinte.ads<s-osinte-rtems.ads \
  s-osprim.adb<s-osprim-posix.adb \
  s-parame.adb<s-parame-rtems.adb \
  s-taprop.adb<s-taprop-posix.adb \
  s-taspri.ads<s-taspri-posix.ads \
  s-tpopsp.adb<s-tpopsp-rtems.adb \
  s-stchop.adb<s-stchop-rtems.adb \
  s-interr.adb<s-interr-hwint.adb \
  g-trasym.ads<g-trasym-unimplemented.ads \
  g-trasym.adb<g-trasym-unimplemented.adb
endif

ifeq ($(strip $(filter-out alpha% dec osf%,$(targ))),)
  LIBGNAT_TARGET_PAIRS = \
  a-intnam.ads<a-intnam-tru64.ads \
  s-inmaop.adb<s-inmaop-posix.adb \
  s-intman.adb<s-intman-posix.adb \
  s-mastop.adb<s-mastop-tru64.adb \
  s-osinte.adb<s-osinte-tru64.adb \
  s-osinte.ads<s-osinte-tru64.ads \
  s-osprim.adb<s-osprim-unix.adb \
  s-taprop.adb<s-taprop-tru64.adb \
  s-tasinf.ads<s-tasinf-tru64.ads \
  s-taspri.ads<s-taspri-tru64.ads \
  s-tpopsp.adb<s-tpopsp-posix-foreign.adb \
  s-traceb.adb<s-traceb-mastop.adb \
  system.ads<system-tru64.ads \
  $(ATOMICS_TARGET_PAIRS)

  TOOLS_TARGET_PAIRS=mlib-tgt-specific.adb<mlib-tgt-specific-tru64.adb

  EH_MECHANISM=-gcc
  GMEM_LIB=gmemlib
  MISCLIB = -lexc
  THREADSLIB = -lpthread -lmach -lexc -lrt
  GNATLIB_SHARED = gnatlib-shared-default
  LIBRARY_VERSION := $(LIB_VERSION)
endif

ifeq ($(strip $(filter-out alpha64 ia64 dec hp vms% openvms% alphavms%,$(host))),)

soext  = .exe
hyphen = _
LN = cp -p
LN_S = cp -p

.SUFFIXES: .sym

.o.sym:
	@ gnu:[bin]vmssymvec $<
endif

ifeq ($(strip $(filter-out alpha64 ia64 dec hp vms% openvms% alphavms%,$(targ))),)
  ifeq ($(strip $(filter-out ia64 hp vms% openvms%,$(targ))),)
    LIBGNAT_TARGET_PAIRS_AUX1 = \
      g-enblsp.adb<g-enblsp-vms-ia64.adb \
      g-trasym.adb<g-trasym-vms-ia64.adb \
      s-asthan.adb<s-asthan-vms-ia64.adb \
      s-auxdec.adb<s-auxdec-vms-ia64.adb \
      s-osinte.adb<s-osinte-vms-ia64.adb \
      s-osinte.ads<s-osinte-vms-ia64.ads \
      s-vaflop.adb<s-vaflop-vms-ia64.adb \
      system.ads<system-vms-ia64.ads

    LIBGNAT_TARGET_PAIRS_AUX2 = \
      s-parame.ads<s-parame-vms-ia64.ads \
      $(ATOMICS_TARGET_PAIRS)
  else
    ifeq ($(strip $(filter-out alpha64 dec vms% openvms% alphavms%,$(targ))),)
      LIBGNAT_TARGET_PAIRS_AUX1 = \
        g-enblsp.adb<g-enblsp-vms-alpha.adb \
        g-trasym.adb<g-trasym-vms-alpha.adb \
        s-asthan.adb<s-asthan-vms-alpha.adb \
        s-auxdec.adb<s-auxdec-vms-alpha.adb \
        s-osinte.adb<s-osinte-vms.adb \
        s-osinte.ads<s-osinte-vms.ads \
        s-traent.adb<s-traent-vms.adb \
        s-traent.ads<s-traent-vms.ads \
        s-vaflop.adb<s-vaflop-vms-alpha.adb \
        system.ads<system-vms_64.ads

      ifeq ($(strip $(filter-out express EXPRESS,$(THREAD_KIND))),)
        LIBGNAT_TARGET_PAIRS_AUX2 = \
          s-parame.ads<s-parame-vms-restrict.ads
      else
        LIBGNAT_TARGET_PAIRS_AUX2 = \
          s-parame.ads<s-parame-vms-alpha.ads \
          $(ATOMICS_TARGET_PAIRS)
      endif
    endif
  endif

  LIBGNAT_TARGET_PAIRS = \
    a-caldel.adb<a-caldel-vms.adb \
    a-calend.adb<a-calend-vms.adb \
    a-calend.ads<a-calend-vms.ads \
    a-dirval.adb<a-dirval-vms.adb \
    a-excpol.adb<a-excpol-abort.adb \
    a-intnam.ads<a-intnam-vms.ads \
    a-numaux.ads<a-numaux-vms.ads \
    g-expect.adb<g-expect-vms.adb \
    g-socthi.ads<g-socthi-vms.ads \
    g-socthi.adb<g-socthi-vms.adb \
    g-stsifd.adb<g-stsifd-sockets.adb \
    i-c.ads<i-c-vms_64.ads \
    i-cstrin.ads<i-cstrin-vms_64.ads \
    i-cstrin.adb<i-cstrin-vms_64.adb \
    i-cpoint.ads<i-cpoint-vms_64.ads \
    i-cpoint.adb<i-cpoint-vms_64.adb \
    i-cstrea.adb<i-cstrea-vms.adb \
    memtrack.adb<memtrack-vms_64.adb \
    s-auxdec.ads<s-auxdec-vms_64.ads \
    s-inmaop.adb<s-inmaop-vms.adb \
    s-interr.adb<s-interr-vms.adb \
    s-intman.adb<s-intman-vms.adb \
    s-intman.ads<s-intman-vms.ads \
    s-memory.adb<s-memory-vms_64.adb \
    s-memory.ads<s-memory-vms_64.ads \
    s-osprim.adb<s-osprim-vms.adb \
    s-osprim.ads<s-osprim-vms.ads \
    s-taprop.adb<s-taprop-vms.adb \
    s-tasdeb.adb<s-tasdeb-vms.adb \
    s-taspri.ads<s-taspri-vms.ads \
    s-tpopsp.adb<s-tpopsp-posix-foreign.adb \
    s-tpopde.adb<s-tpopde-vms.adb \
    s-tpopde.ads<s-tpopde-vms.ads \
    $(LIBGNAT_TARGET_PAIRS_AUX1) \
    $(LIBGNAT_TARGET_PAIRS_AUX2)

  ifeq ($(strip $(filter-out ia64 hp vms% openvms%,$(targ))),)
    TOOLS_TARGET_PAIRS= \
      mlib-tgt-specific.adb<mlib-tgt-specific-vms-ia64.adb \
      symbols.adb<symbols-vms.adb \
      symbols-processing.adb<symbols-processing-vms-ia64.adb
  else
    TOOLS_TARGET_PAIRS= \
      mlib-tgt-specific.adb<mlib-tgt-specific-vms-alpha.adb \
      symbols.adb<symbols-vms.adb \
      symbols-processing.adb<symbols-processing-vms-alpha.adb
  endif

adamsg.o: adamsg.msg
	-$(DECC) --cc=message adamsg.msg -o adamsg.o

  EXTRA_GNATMAKE_OBJS = mlib-tgt-vms_common.o

  GMEM_LIB = gmemlib
  EH_MECHANISM=-gcc
  GNATLIB_SHARED=gnatlib-shared-vms
  ifeq ($(strip $(filter-out alpha64 dec vms% openvms% alphavms%,$(targ))),)
    EXTRA_LIBGNAT_SRCS=vmshandler.asm
    EXTRA_LIBGNAT_OBJS=vmshandler.o
  endif
  EXTRA_LIBGNAT_SRCS+=adamsg.msg
  EXTRA_LIBGNAT_OBJS+=adamsg.o
  EXTRA_GNATRTL_TASKING_OBJS=s-tpopde.o
  EXTRA_GNATTOOLS = \
     ../../gnatsym$(exeext)
  # This command transforms (YYYYMMDD) into YY,MMDD
  GSMATCH_VERSION := $(shell grep "^ *Gnat_Static_Version_String" $(fsrcpfx)ada/gnatvsn.ads | sed -e 's/.*(\(.*\)).*/\1/' -e 's/\(..\)\(..\)\(....\).*/\2,\3/')
  TOOLS_LIBS_LO := --for-linker=sys\\$$\$$library:trace.exe
  LIBRARY_VERSION := $(subst .,_,$(LIB_VERSION))
endif

ifeq ($(strip $(filter-out avr none powerpc% eabispe leon% erc32% unknown elf,$(targ))),)
  TOOLS_TARGET_PAIRS=\
  mlib-tgt-specific.adb<mlib-tgt-specific-xi.adb \
  indepsw.adb<indepsw-gnu.adb
endif

ifeq ($(strip $(filter-out cygwin32% mingw32% pe,$(osys))),)
  LIBGNAT_TARGET_PAIRS = \
  a-dirval.adb<a-dirval-mingw.adb \
  a-excpol.adb<a-excpol-abort.adb \
  a-numaux.adb<a-numaux-x86.adb \
  a-numaux.ads<a-numaux-x86.ads \
  s-gloloc.adb<s-gloloc-mingw.adb \
  s-inmaop.adb<s-inmaop-dummy.adb \
  s-memory.adb<s-memory-mingw.adb \
  s-taspri.ads<s-taspri-mingw.ads \
  s-tasinf.adb<s-tasinf-mingw.adb \
  s-tasinf.ads<s-tasinf-mingw.ads \
  g-bytswa.adb<g-bytswa-x86.adb \
  g-socthi.ads<g-socthi-mingw.ads \
  g-socthi.adb<g-socthi-mingw.adb \
  g-stsifd.adb<g-stsifd-sockets.adb \
  g-soliop.ads<g-soliop-mingw.ads

  ifeq ($(strip $(filter-out rtx_w32 rtx_rtss,$(THREAD_KIND))),)
    LIBGNAT_TARGET_PAIRS += \
    s-intman.adb<s-intman-dummy.adb \
    s-osinte.ads<s-osinte-rtx.ads \
    s-osprim.adb<s-osprim-rtx.adb \
    s-taprop.adb<s-taprop-rtx.adb

    EXTRA_GNATRTL_NONTASKING_OBJS = s-win32.o

    ifeq ($(strip $(filter-out rtx_w32,$(THREAD_KIND))),)
       LIBGNAT_TARGET_PAIRS += system.ads<system-rtx.ads

       EH_MECHANISM=-gcc
    else
       LIBGNAT_TARGET_PAIRS += \
       system.ads<system-rtx-rtss.ads \
       s-parame.adb<s-parame-vxworks.adb

       EH_MECHANISM=
    endif

  else
    LIBGNAT_TARGET_PAIRS += \
    a-exetim.adb<a-exetim-mingw.adb \
    a-exetim.ads<a-exetim-mingw.ads \
    a-intnam.ads<a-intnam-mingw.ads \
    g-sercom.adb<g-sercom-mingw.adb \
    s-interr.adb<s-interr-sigaction.adb \
    s-intman.adb<s-intman-mingw.adb \
    s-osinte.ads<s-osinte-mingw.ads \
    s-osprim.adb<s-osprim-mingw.adb \
    s-taprop.adb<s-taprop-mingw.adb

    ifeq ($(strip $(filter-out x86_64%,$(arch))),)
      ifeq ($(strip $(MULTISUBDIR)),/32)
	LIBGNAT_TARGET_PAIRS += \
	  system.ads<system-mingw.ads
      else
	LIBGNAT_TARGET_PAIRS += \
	  system.ads<system-mingw-x86_64.ads
      endif
    else
      ifeq ($(strip $(MULTISUBDIR)),/64)
	LIBGNAT_TARGET_PAIRS += \
	  system.ads<system-mingw-x86_64.ads
      else
	LIBGNAT_TARGET_PAIRS += \
	  system.ads<system-mingw.ads
      endif
    endif

    EXTRA_GNATRTL_NONTASKING_OBJS = \
	s-win32.o s-winext.o g-regist.o g-sse.o g-ssvety.o
    EXTRA_GNATRTL_TASKING_OBJS = a-exetim.o

    MISCLIB = -lws2_32

    # ??? This will be replaced by gnatlib-shared-dual-win32 when GNAT
    # auto-import support for array/record will be done.
    GNATLIB_SHARED = gnatlib-shared-win32
  endif

  TOOLS_TARGET_PAIRS= \
  mlib-tgt-specific.adb<mlib-tgt-specific-mingw.adb \
  indepsw.adb<indepsw-mingw.adb

  GMEM_LIB = gmemlib
  EXTRA_GNATTOOLS = ../../gnatdll$(exeext)
  EXTRA_GNATMAKE_OBJS = mdll.o mdll-utl.o mdll-fil.o
  soext = .dll
  LIBRARY_VERSION := $(LIB_VERSION)
endif

ifeq ($(strip $(filter-out mips linux%,$(arch) $(osys))),)
  LIBGNAT_TARGET_PAIRS = \
  a-intnam.ads<a-intnam-linux.ads \
  s-inmaop.adb<s-inmaop-posix.adb \
  s-intman.adb<s-intman-posix.adb \
  s-linux.ads<s-linux.ads \
  s-osinte.adb<s-osinte-posix.adb \
  s-osinte.ads<s-osinte-linux.ads \
  s-osprim.adb<s-osprim-posix.adb \
  s-taprop.adb<s-taprop-linux.adb \
  s-tasinf.ads<s-tasinf-linux.ads \
  s-tasinf.adb<s-tasinf-linux.adb \
  s-taspri.ads<s-taspri-posix.ads \
  s-tpopsp.adb<s-tpopsp-posix-foreign.adb \
  system.ads<system-linux-mips.ads

  EH_MECHANISM=-gcc
  THREADSLIB = -lpthread
  GNATLIB_SHARED = gnatlib-shared-dual
  GMEM_LIB = gmemlib
  LIBRARY_VERSION := $(LIB_VERSION)
endif

ifeq ($(strip $(filter-out mipsel linux%,$(arch) $(osys))),)
  LIBGNAT_TARGET_PAIRS_COMMON = \
  a-intnam.ads<a-intnam-linux.ads \
  s-inmaop.adb<s-inmaop-posix.adb \
  s-intman.adb<s-intman-posix.adb \
  s-linux.ads<s-linux-mipsel.ads \
  s-osinte.adb<s-osinte-posix.adb \
  s-osinte.ads<s-osinte-linux.ads \
  s-osprim.adb<s-osprim-posix.adb \
  s-taprop.adb<s-taprop-linux.adb \
  s-tasinf.ads<s-tasinf-linux.ads \
  s-tasinf.adb<s-tasinf-linux.adb \
  s-taspri.ads<s-taspri-posix-noaltstack.ads \
  s-tpopsp.adb<s-tpopsp-posix-foreign.adb \
  g-sercom.adb<g-sercom-linux.adb

  LIBGNAT_TARGET_PAIRS_32 = \
  system.ads<system-linux-mipsel.ads

  LIBGNAT_TARGET_PAIRS_64 = \
  system.ads<system-linux-mips64el.ads

  ifeq ($(strip $(shell $(GCC_FOR_TARGET) $(GNATLIBCFLAGS) -print-multi-os-directory)),../lib64)
    LIBGNAT_TARGET_PAIRS = \
    $(LIBGNAT_TARGET_PAIRS_COMMON) $(LIBGNAT_TARGET_PAIRS_64)
  else
    LIBGNAT_TARGET_PAIRS = \
    $(LIBGNAT_TARGET_PAIRS_COMMON) $(LIBGNAT_TARGET_PAIRS_32)
  endif

  TOOLS_TARGET_PAIRS =  \
    mlib-tgt-specific.adb<mlib-tgt-specific-linux.adb \
    indepsw.adb<indepsw-gnu.adb

  EXTRA_GNATRTL_TASKING_OBJS=s-linux.o
  EH_MECHANISM=-gcc
  THREADSLIB = -lpthread
  GNATLIB_SHARED = gnatlib-shared-dual
  GMEM_LIB = gmemlib
  LIBRARY_VERSION := $(LIB_VERSION)
endif

ifeq ($(strip $(filter-out mips64el linux%,$(arch) $(osys))),)
  LIBGNAT_TARGET_PAIRS_COMMON = \
  a-intnam.ads<a-intnam-linux.ads \
  s-inmaop.adb<s-inmaop-posix.adb \
  s-intman.adb<s-intman-posix.adb \
  s-linux.ads<s-linux-mipsel.ads \
  s-osinte.adb<s-osinte-posix.adb \
  s-osinte.ads<s-osinte-linux.ads \
  s-osprim.adb<s-osprim-posix.adb \
  s-taprop.adb<s-taprop-linux.adb \
  s-tasinf.ads<s-tasinf-linux.ads \
  s-tasinf.adb<s-tasinf-linux.adb \
  s-taspri.ads<s-taspri-posix-noaltstack.ads \
  s-tpopsp.adb<s-tpopsp-posix-foreign.adb \
  g-sercom.adb<g-sercom-linux.adb

  LIBGNAT_TARGET_PAIRS_32 = \
  system.ads<system-linux-mipsel.ads

  LIBGNAT_TARGET_PAIRS_64 = \
  system.ads<system-linux-mips64el.ads

  ifeq ($(strip $(shell $(GCC_FOR_TARGET) $(GNATLIBCFLAGS) -print-multi-os-directory)),../lib64)
    LIBGNAT_TARGET_PAIRS = \
    $(LIBGNAT_TARGET_PAIRS_COMMON) $(LIBGNAT_TARGET_PAIRS_64)
  else
    LIBGNAT_TARGET_PAIRS = \
    $(LIBGNAT_TARGET_PAIRS_COMMON) $(LIBGNAT_TARGET_PAIRS_32)
  endif

  TOOLS_TARGET_PAIRS =  \
    mlib-tgt-specific.adb<mlib-tgt-specific-linux.adb \
    indepsw.adb<indepsw-gnu.adb

  EXTRA_GNATRTL_TASKING_OBJS=s-linux.o
  EH_MECHANISM=-gcc
  THREADSLIB = -lpthread
  GNATLIB_SHARED = gnatlib-shared-dual
  GMEM_LIB = gmemlib
  LIBRARY_VERSION := $(LIB_VERSION)
endif

ifeq ($(strip $(filter-out powerpc% linux%,$(arch) $(osys))),)
  LIBGNAT_TARGET_PAIRS_COMMON = \
  a-intnam.ads<a-intnam-linux.ads \
  s-inmaop.adb<s-inmaop-posix.adb \
  s-intman.adb<s-intman-posix.adb \
  s-linux.ads<s-linux.ads \
  s-osinte.adb<s-osinte-posix.adb \
  s-osinte.ads<s-osinte-linux.ads \
  s-osprim.adb<s-osprim-posix.adb \
  s-taprop.adb<s-taprop-linux.adb \
  s-tasinf.ads<s-tasinf-linux.ads \
  s-tasinf.adb<s-tasinf-linux.adb \
  s-taspri.ads<s-taspri-posix-noaltstack.ads \
  s-tpopsp.adb<s-tpopsp-posix-foreign.adb \
  g-sercom.adb<g-sercom-linux.adb \
  $(ATOMICS_TARGET_PAIRS)

  LIBGNAT_TARGET_PAIRS_32 = \
  system.ads<system-linux-ppc.ads

  LIBGNAT_TARGET_PAIRS_64 = \
  system.ads<system-linux-ppc64.ads

  ifeq ($(strip $(shell $(GCC_FOR_TARGET) $(GNATLIBCFLAGS) -print-multi-os-directory)),../lib64)
    LIBGNAT_TARGET_PAIRS = \
    $(LIBGNAT_TARGET_PAIRS_COMMON) $(LIBGNAT_TARGET_PAIRS_64)
  else
    LIBGNAT_TARGET_PAIRS = \
    $(LIBGNAT_TARGET_PAIRS_COMMON) $(LIBGNAT_TARGET_PAIRS_32)
  endif

  ifeq ($(strip $(filter-out xenomai,$(THREAD_KIND))),)
    LIBGNAT_TARGET_PAIRS += \
    s-osinte.ads<s-osinte-linux-xenomai.ads \
    s-osprim.adb<s-osprim-linux-xenomai.adb \
    s-taprop.adb<s-taprop-linux-xenomai.adb \
    s-taspri.ads<s-taspri-linux-xenomai.ads \
    system.ads<system-linux-ppc-xenomai.ads
  else
    LIBGNAT_TARGET_PAIRS += \
    s-osinte.ads<s-osinte-linux.ads \
    s-osprim.adb<s-osprim-posix.adb \
    s-taprop.adb<s-taprop-linux.adb \
    s-tasinf.ads<s-tasinf-linux.ads \
    s-tasinf.adb<s-tasinf-linux.adb \
    s-taspri.ads<s-taspri-posix-noaltstack.ads \
    system.ads<system-linux-ppc.ads
  endif

  TOOLS_TARGET_PAIRS =  \
    mlib-tgt-specific.adb<mlib-tgt-specific-linux.adb \
    indepsw.adb<indepsw-gnu.adb

  EXTRA_GNATRTL_TASKING_OBJS=s-linux.o
  EH_MECHANISM=-gcc
  THREADSLIB = -lpthread
  GNATLIB_SHARED = gnatlib-shared-dual
  GMEM_LIB = gmemlib
  LIBRARY_VERSION := $(LIB_VERSION)
endif

ifeq ($(strip $(filter-out arm% linux-gnueabi,$(arch) $(osys)-$(word 4,$(targ)))),)
  LIBGNAT_TARGET_PAIRS = \
  a-intnam.ads<a-intnam-linux.ads \
  s-inmaop.adb<s-inmaop-posix.adb \
  s-intman.adb<s-intman-posix.adb \
  s-linux.ads<s-linux.ads \
  s-osinte.adb<s-osinte-posix.adb \
  s-osinte.ads<s-osinte-linux.ads \
  s-osprim.adb<s-osprim-posix.adb \
  s-taprop.adb<s-taprop-linux.adb \
  s-tasinf.ads<s-tasinf-linux.ads \
  s-tasinf.adb<s-tasinf-linux.adb \
  s-taspri.ads<s-taspri-posix-noaltstack.ads \
  s-tpopsp.adb<s-tpopsp-posix-foreign.adb

  ifeq ($(strip $(filter-out arm%b,$(arch))),)
    LIBGNAT_TARGET_PAIRS += \
    system.ads<system-linux-armeb.ads
  else
    LIBGNAT_TARGET_PAIRS += \
    system.ads<system-linux-armel.ads
  endif

  TOOLS_TARGET_PAIRS =  \
    mlib-tgt-specific.adb<mlib-tgt-specific-linux.adb \
    indepsw.adb<indepsw-gnu.adb

  EXTRA_GNATRTL_TASKING_OBJS=s-linux.o
  EH_MECHANISM=
  THREADSLIB = -lpthread
  GNATLIB_SHARED = gnatlib-shared-dual
  GMEM_LIB = gmemlib
  LIBRARY_VERSION := $(LIB_VERSION)
endif

ifeq ($(strip $(filter-out sparc% linux%,$(arch) $(osys))),)
  LIBGNAT_TARGET_PAIRS_COMMON = \
  a-intnam.ads<a-intnam-linux.ads \
  s-inmaop.adb<s-inmaop-posix.adb \
  s-intman.adb<s-intman-posix.adb \
  s-linux.ads<s-linux-sparc.ads \
  s-osinte.adb<s-osinte-posix.adb \
  s-osinte.ads<s-osinte-linux.ads \
  s-osprim.adb<s-osprim-posix.adb \
  s-taprop.adb<s-taprop-linux.adb \
  s-tasinf.ads<s-tasinf-linux.ads \
  s-tasinf.adb<s-tasinf-linux.adb \
  s-taspri.ads<s-taspri-posix-noaltstack.ads \
  s-tpopsp.adb<s-tpopsp-posix-foreign.adb

  LIBGNAT_TARGET_PAIRS_32 = \
  g-trasym.ads<g-trasym-unimplemented.ads \
  g-trasym.adb<g-trasym-unimplemented.adb \
  system.ads<system-linux-sparc.ads

  LIBGNAT_TARGET_PAIRS_64 = \
  system.ads<system-linux-sparcv9.ads

  ifeq ($(strip $(shell $(GCC_FOR_TARGET) $(GNATLIBCFLAGS) -print-multi-os-directory)),../lib64)
    LIBGNAT_TARGET_PAIRS = \
    $(LIBGNAT_TARGET_PAIRS_COMMON) $(LIBGNAT_TARGET_PAIRS_64)
  else
    LIBGNAT_TARGET_PAIRS = \
    $(LIBGNAT_TARGET_PAIRS_COMMON) $(LIBGNAT_TARGET_PAIRS_32)
  endif

  TOOLS_TARGET_PAIRS =  \
    mlib-tgt-specific.adb<mlib-tgt-specific-linux.adb \
    indepsw.adb<indepsw-gnu.adb

  EXTRA_GNATRTL_TASKING_OBJS=s-linux.o
  EH_MECHANISM=-gcc
  THREADSLIB = -lpthread
  GNATLIB_SHARED = gnatlib-shared-dual
  GMEM_LIB = gmemlib
  LIBRARY_VERSION := $(LIB_VERSION)
endif

ifeq ($(strip $(filter-out hppa% linux%,$(arch) $(osys))),)
  LIBGNAT_TARGET_PAIRS = \
  a-intnam.ads<a-intnam-linux.ads \
  s-inmaop.adb<s-inmaop-posix.adb \
  s-intman.adb<s-intman-posix.adb \
  s-linux.ads<s-linux-hppa.ads \
  s-osinte.adb<s-osinte-posix.adb \
  s-osinte.ads<s-osinte-linux.ads \
  s-osprim.adb<s-osprim-posix.adb \
  s-taprop.adb<s-taprop-linux.adb \
  s-tasinf.ads<s-tasinf-linux.ads \
  s-tasinf.adb<s-tasinf-linux.adb \
  s-taspri.ads<s-taspri-posix-noaltstack.ads \
  s-tpopsp.adb<s-tpopsp-posix-foreign.adb \
  g-trasym.ads<g-trasym-unimplemented.ads \
  g-trasym.adb<g-trasym-unimplemented.adb \
  system.ads<system-linux-hppa.ads

  TOOLS_TARGET_PAIRS =  \
    mlib-tgt-specific.adb<mlib-tgt-specific-linux.adb \
    indepsw.adb<indepsw-gnu.adb

  EXTRA_GNATRTL_TASKING_OBJS=s-linux.o
  EH_MECHANISM=-gcc
  THREADSLIB = -lpthread
  GNATLIB_SHARED = gnatlib-shared-dual
  GMEM_LIB = gmemlib
  LIBRARY_VERSION := $(LIB_VERSION)
endif

ifeq ($(strip $(filter-out sh4% linux%,$(arch) $(osys))),)
  LIBGNAT_TARGET_PAIRS = \
  a-intnam.ads<a-intnam-linux.ads \
  s-inmaop.adb<s-inmaop-posix.adb \
  s-intman.adb<s-intman-posix.adb \
  s-linux.ads<s-linux.ads \
  s-osinte.adb<s-osinte-posix.adb \
  s-osinte.ads<s-osinte-linux.ads \
  s-osprim.adb<s-osprim-posix.adb \
  s-taprop.adb<s-taprop-linux.adb \
  s-tasinf.ads<s-tasinf-linux.ads \
  s-tasinf.adb<s-tasinf-linux.adb \
  s-taspri.ads<s-taspri-posix-noaltstack.ads \
  s-tpopsp.adb<s-tpopsp-posix-foreign.adb \
  system.ads<system-linux-sh4.ads

  TOOLS_TARGET_PAIRS =  \
    mlib-tgt-specific.adb<mlib-tgt-specific-linux.adb \
    indepsw.adb<indepsw-linux.adb
 
  EXTRA_GNATRTL_TASKING_OBJS=s-linux.o
  EH_MECHANISM=-gcc
  MISCLIB=
  THREADSLIB = -lpthread
  GNATLIB_SHARED = gnatlib-shared-dual
  GMEM_LIB = gmemlib
  LIBRARY_VERSION := $(LIB_VERSION)
endif

ifeq ($(strip $(filter-out %ia64 linux%,$(arch) $(osys))),)
  LIBGNAT_TARGET_PAIRS = \
  a-intnam.ads<a-intnam-linux.ads \
  a-numaux.ads<a-numaux-libc-x86.ads \
  s-inmaop.adb<s-inmaop-posix.adb \
  s-intman.adb<s-intman-posix.adb \
  s-linux.ads<s-linux.ads \
  s-osinte.ads<s-osinte-linux.ads \
  s-osinte.adb<s-osinte-posix.adb \
  s-osprim.adb<s-osprim-posix.adb \
  s-taprop.adb<s-taprop-linux.adb \
  s-tasinf.ads<s-tasinf-linux.ads \
  s-tasinf.adb<s-tasinf-linux.adb \
  s-tpopsp.adb<s-tpopsp-posix-foreign.adb \
  s-taspri.ads<s-taspri-posix-noaltstack.ads \
  g-sercom.adb<g-sercom-linux.adb \
  system.ads<system-linux-ia64.ads \
  $(ATOMICS_TARGET_PAIRS)

  TOOLS_TARGET_PAIRS =  \
    mlib-tgt-specific.adb<mlib-tgt-specific-linux.adb \
    indepsw.adb<indepsw-gnu.adb

  EXTRA_GNATRTL_TASKING_OBJS=s-linux.o
  EH_MECHANISM=-gcc
  MISCLIB=
  THREADSLIB=-lpthread
  GNATLIB_SHARED=gnatlib-shared-dual
  GMEM_LIB = gmemlib
  LIBRARY_VERSION := $(LIB_VERSION)
endif

ifeq ($(strip $(filter-out ia64% hp hpux%,$(targ))),)
  LIBGNAT_TARGET_PAIRS = \
  a-intnam.ads<a-intnam-hpux.ads \
  s-inmaop.adb<s-inmaop-posix.adb \
  s-intman.adb<s-intman-posix.adb \
  s-osinte.adb<s-osinte-posix.adb \
  s-osinte.ads<s-osinte-hpux.ads \
  s-osprim.adb<s-osprim-posix.adb \
  s-taprop.adb<s-taprop-posix.adb \
  s-taspri.ads<s-taspri-posix-noaltstack.ads \
  s-tpopsp.adb<s-tpopsp-posix-foreign.adb \
  system.ads<system-hpux-ia64.ads \
  $(ATOMICS_TARGET_PAIRS)

  TOOLS_TARGET_PAIRS = \
  mlib-tgt-specific.adb<mlib-tgt-specific-ia64-hpux.adb

  MISCLIB=
  THREADSLIB=-lpthread
  GNATLIB_SHARED=gnatlib-shared-dual
  GMEM_LIB = gmemlib
  soext = .sl
  SO_OPTS = -Wl,+h,
  LIBRARY_VERSION := $(LIB_VERSION)
endif

ifeq ($(strip $(filter-out alpha% linux%,$(arch) $(osys))),)
  LIBGNAT_TARGET_PAIRS = \
  a-intnam.ads<a-intnam-linux.ads \
  s-inmaop.adb<s-inmaop-posix.adb \
  s-intman.adb<s-intman-posix.adb \
  s-linux.ads<s-linux-alpha.ads \
  s-osinte.ads<s-osinte-linux.ads \
  s-osinte.adb<s-osinte-posix.adb \
  s-osprim.adb<s-osprim-posix.adb \
  s-taprop.adb<s-taprop-linux.adb \
  s-tasinf.ads<s-tasinf-linux.ads \
  s-tasinf.adb<s-tasinf-linux.adb \
  s-tpopsp.adb<s-tpopsp-posix-foreign.adb \
  s-taspri.ads<s-taspri-posix-noaltstack.ads \
  g-trasym.ads<g-trasym-unimplemented.ads \
  g-trasym.adb<g-trasym-unimplemented.adb \
  system.ads<system-linux-alpha.ads \
  $(ATOMICS_TARGET_PAIRS)

  TOOLS_TARGET_PAIRS =  \
    mlib-tgt-specific.adb<mlib-tgt-specific-linux.adb \
    indepsw.adb<indepsw-gnu.adb

  EXTRA_GNATRTL_TASKING_OBJS=s-linux.o
  EH_MECHANISM=-gcc
  MISCLIB=
  THREADSLIB=-lpthread
  GNATLIB_SHARED=gnatlib-shared-dual
  LIBRARY_VERSION := $(LIB_VERSION)
endif

ifeq ($(strip $(filter-out %x86_64 linux%,$(arch) $(osys))),)
  LIBGNAT_TARGET_PAIRS = \
  a-intnam.ads<a-intnam-linux.ads \
  a-numaux.adb<a-numaux-x86.adb \
  a-numaux.ads<a-numaux-x86.ads \
  s-inmaop.adb<s-inmaop-posix.adb \
  s-intman.adb<s-intman-posix.adb \
  s-linux.ads<s-linux.ads \
  s-osinte.ads<s-osinte-linux.ads \
  s-osinte.adb<s-osinte-posix.adb \
  s-osprim.adb<s-osprim-posix.adb \
  s-taprop.adb<s-taprop-linux.adb \
  s-tasinf.ads<s-tasinf-linux.ads \
  s-tasinf.adb<s-tasinf-linux.adb \
  s-tpopsp.adb<s-tpopsp-posix-foreign.adb \
  s-taspri.ads<s-taspri-posix.ads \
  g-sercom.adb<g-sercom-linux.adb \
  system.ads<system-linux-x86_64.ads \
  $(ATOMICS_TARGET_PAIRS)

  TOOLS_TARGET_PAIRS =  \
    mlib-tgt-specific.adb<mlib-tgt-specific-linux.adb \
    indepsw.adb<indepsw-gnu.adb

  EXTRA_GNATRTL_NONTASKING_OBJS=g-sse.o g-ssvety.o
  EXTRA_GNATRTL_TASKING_OBJS=s-linux.o
  EH_MECHANISM=-gcc
  THREADSLIB=-lpthread
  GNATLIB_SHARED=gnatlib-shared-dual
  GMEM_LIB = gmemlib
  LIBRARY_VERSION := $(LIB_VERSION)
endif

ifeq ($(strip $(filter-out darwin%,$(osys))),)
  ifeq ($(strip $(filter-out %86,$(arch))),)
    LIBGNAT_TARGET_PAIRS = \
    a-intnam.ads<a-intnam-darwin.ads \
    i-forbla.adb<i-forbla-darwin.adb \
    s-inmaop.adb<s-inmaop-posix.adb \
    s-intman.adb<s-intman-susv3.adb \
    s-osinte.adb<s-osinte-darwin.adb \
    s-osinte.ads<s-osinte-darwin.ads \
    s-osprim.adb<s-osprim-darwin.adb \
    s-taprop.adb<s-taprop-posix.adb \
    s-taspri.ads<s-taspri-posix.ads \
    s-tpopsp.adb<s-tpopsp-posix-foreign.adb \
    g-trasym.ads<g-trasym-unimplemented.ads \
    g-trasym.adb<g-trasym-unimplemented.adb \
    a-numaux.ads<a-numaux-x86.ads \
    a-numaux.adb<a-numaux-x86.adb
    ifeq ($(strip $(MULTISUBDIR)),/x86_64)
      LIBGNAT_TARGET_PAIRS += \
      system.ads<system-darwin-x86_64.ads
    else
      LIBGNAT_TARGET_PAIRS += \
      system.ads<system-darwin-x86.ads
    endif
  endif

  ifeq ($(strip $(filter-out %x86_64,$(arch))),)
    LIBGNAT_TARGET_PAIRS = \
    a-intnam.ads<a-intnam-darwin.ads \
    i-forbla.adb<i-forbla-darwin.adb \
    s-inmaop.adb<s-inmaop-posix.adb \
    s-intman.adb<s-intman-susv3.adb \
    s-osinte.adb<s-osinte-darwin.adb \
    s-osinte.ads<s-osinte-darwin.ads \
    s-osprim.adb<s-osprim-darwin.adb \
    s-taprop.adb<s-taprop-posix.adb \
    s-taspri.ads<s-taspri-posix.ads \
    s-tpopsp.adb<s-tpopsp-posix-foreign.adb \
    a-numaux.ads<a-numaux-x86.ads \
    a-numaux.adb<a-numaux-x86.adb \
    g-trasym.ads<g-trasym-unimplemented.ads \
    g-trasym.adb<g-trasym-unimplemented.adb \
    system.ads<system-darwin-x86_64.ads \
    $(ATOMICS_TARGET_PAIRS)
  endif

  ifeq ($(strip $(filter-out powerpc%,$(arch))),)
    LIBGNAT_TARGET_PAIRS = \
    a-intnam.ads<a-intnam-darwin.ads \
    i-forbla.adb<i-forbla-darwin.adb \
    s-inmaop.adb<s-inmaop-posix.adb \
    s-intman.adb<s-intman-posix.adb \
    s-osinte.adb<s-osinte-darwin.adb \
    s-osinte.ads<s-osinte-darwin.ads \
    s-osprim.adb<s-osprim-posix.adb \
    s-taprop.adb<s-taprop-posix.adb \
    s-taspri.ads<s-taspri-posix.ads \
    s-tpopsp.adb<s-tpopsp-posix-foreign.adb \
    a-numaux.ads<a-numaux-darwin.ads \
    a-numaux.adb<a-numaux-darwin.adb \
    g-trasym.ads<g-trasym-unimplemented.ads \
    g-trasym.adb<g-trasym-unimplemented.adb \
    system.ads<system-darwin-ppc.ads
  endif

  TOOLS_TARGET_PAIRS =  \
    mlib-tgt-specific.adb<mlib-tgt-specific-darwin.adb

  EH_MECHANISM=-gcc
  GNATLIB_SHARED = gnatlib-shared-darwin
  SO_OPTS = -Wl,-flat_namespace -shared-libgcc
  RANLIB = ranlib -c
  GMEM_LIB = gmemlib
  LIBRARY_VERSION := $(LIB_VERSION)
  soext = .dylib
  GCC_LINK_FLAGS=
endif

ifneq ($(EH_MECHANISM),)
  LIBGNAT_TARGET_PAIRS += a-exexpr.adb<a-exexpr$(EH_MECHANISM).adb
  EXTRA_LIBGNAT_SRCS+=raise$(EH_MECHANISM).c
  EXTRA_LIBGNAT_OBJS+=raise$(EH_MECHANISM).o
endif

# Use the Ada 2005 version of Ada.Exceptions by default, unless specified
# explicitly already. The base files (a-except.ad?) are used only for building
# the compiler and other basic tools.
# These base versions lack Ada 2005 additions which would cause bootstrap
# problems if included in the compiler and other basic tools.

ifeq ($(filter a-except%,$(LIBGNAT_TARGET_PAIRS)),)
  LIBGNAT_TARGET_PAIRS += \
    a-except.ads<a-except-2005.ads \
    a-except.adb<a-except-2005.adb
endif

# The runtime library for gnat comprises two directories.  One contains the
# Ada source files that the compiler (gnat1) needs -- these files are listed
# by ADA_INCLUDE_SRCS -- and the other contains the object files and their
# corresponding .ali files for the parts written in Ada, libgnat.a for
# the parts of the runtime written in C, and libgthreads.a for the pthreads
# emulation library.  LIBGNAT_OBJS lists the objects that go into libgnat.a,
# while GNATRTL_OBJS lists the object files compiled from Ada sources that
# go into the directory.  The pthreads emulation is built in the threads
# subdirectory and copied.
LIBGNAT_SRCS = adadecode.c adadecode.h adaint.c adaint.h	\
  argv.c cio.c cstreams.c errno.c exit.c cal.c ctrl_c.c env.c env.h	\
  arit64.c raise.h raise.c sysdep.c aux-io.c init.c initialize.c	\
  seh_init.c final.c tracebak.c tb-alvms.c tb-alvxw.c tb-gcc.c		\
  expect.c mkdir.c socket.c gsocket.h targext.c $(EXTRA_LIBGNAT_SRCS)

LIBGNAT_OBJS = adadecode.o adaint.o argv.o cio.o cstreams.o ctrl_c.o	\
  errno.o exit.o env.o raise.o sysdep.o aux-io.o init.o initialize.o	\
  seh_init.o cal.o arit64.o final.o tracebak.o expect.o mkdir.o		\
  socket.o targext.o $(EXTRA_LIBGNAT_OBJS)

# NOTE ??? - when the -I option for compiling Ada code is made to work,
#  the library installation will change and there will be a
#  GNAT_RTL_SRCS.  Right now we count on being able to build GNATRTL_OBJS
#  from ADA_INCLUDE_SRCS.

# GNATRTL_NONTASKING_OBJS and GNATRTL_TASKING_OBJS can be found in
# the following include file:

include $(fsrcdir)/ada/Makefile.rtl

GNATRTL_LINEARALGEBRA_OBJS = a-nlcoar.o a-nllcar.o a-nllrar.o a-nlrear.o \
  a-nucoar.o a-nurear.o i-forbla.o i-forlap.o s-gearop.o

GNATRTL_OBJS = $(GNATRTL_NONTASKING_OBJS) $(GNATRTL_TASKING_OBJS) \
  $(GNATRTL_LINEARALGEBRA_OBJS) g-trasym.o memtrack.o

# Default run time files

ADA_INCLUDE_SRCS =\
 ada.ads calendar.ads directio.ads gnat.ads interfac.ads ioexcept.ads \
 machcode.ads text_io.ads unchconv.ads unchdeal.ads \
 sequenio.ads system.ads memtrack.adb \
 a-[a-o]*.adb a-[p-z]*.adb a-[a-o]*.ads a-[p-z]*.ads g-*.ad? i-*.ad? \
 s-[a-o]*.adb s-[p-z]*.adb s-[a-o]*.ads s-[p-z]*.ads

LIBGNAT=../$(RTSDIR)/libgnat.a

GCC_LINK=$(CC) $(GCC_LINK_FLAGS) $(ADA_INCLUDES)

# when compiling the tools, the runtime has to be first on the path so that
# it hides the runtime files lying with the rest of the sources
ifeq ($(TOOLSCASE),native)
  vpath %.ads ../$(RTSDIR) ../
  vpath %.adb ../$(RTSDIR) ../
  vpath %.c   ../$(RTSDIR) ../
  vpath %.h   ../$(RTSDIR) ../
endif

# in the cross tools case, everything is compiled with the native
# gnatmake/link. Therefore only -I needs to be modified in ADA_INCLUDES
ifeq ($(TOOLSCASE),cross)
  vpath %.ads ../
  vpath %.adb ../
  vpath %.c   ../
  vpath %.h   ../
endif

common-tools:
	$(GNATMAKE) -c -b $(ADA_INCLUDES) \
	  --GNATBIND="$(GNATBIND)" --GCC="$(CC) $(ALL_ADAFLAGS)" \
	  gnatchop gnatcmd gnatkr gnatls gnatprep gnatxref gnatfind gnatname \
	  gnatclean -bargs $(ADA_INCLUDES) $(GNATBIND_FLAGS)
	$(GNATLINK) -v gnatcmd -o ../../gnat$(exeext) \
		--GCC="$(GCC_LINK)" $(TOOLS_LIBS)
	$(GNATLINK) -v gnatchop -o ../../gnatchop$(exeext) \
		--GCC="$(GCC_LINK)" $(TOOLS_LIBS)
	$(GNATLINK) -v gnatkr -o ../../gnatkr$(exeext) \
		--GCC="$(GCC_LINK)" $(TOOLS_LIBS)
	$(GNATLINK) -v gnatls -o ../../gnatls$(exeext) \
		--GCC="$(GCC_LINK)" $(TOOLS_LIBS)
	$(GNATLINK) -v gnatprep -o ../../gnatprep$(exeext) \
		--GCC="$(GCC_LINK)" $(TOOLS_LIBS)
	$(GNATLINK) -v gnatxref -o ../../gnatxref$(exeext) \
		--GCC="$(GCC_LINK)" $(TOOLS_LIBS)
	$(GNATLINK) -v gnatfind -o ../../gnatfind$(exeext) \
		--GCC="$(GCC_LINK)" $(TOOLS_LIBS)
	$(GNATLINK) -v gnatname -o ../../gnatname$(exeext) \
		--GCC="$(GCC_LINK)" $(TOOLS_LIBS)
	$(GNATLINK) -v gnatclean -o ../../gnatclean$(exeext) \
		--GCC="$(GCC_LINK)" $(TOOLS_LIBS)

../../gnatsym$(exeext): 
	$(GNATMAKE) -c $(ADA_INCLUDES) gnatsym --GCC="$(CC) $(ALL_ADAFLAGS)"
	$(GNATBIND) $(ADA_INCLUDES) $(GNATBIND_FLAGS) gnatsym
	$(GNATLINK) -v gnatsym -o $@ --GCC="$(GCC_LINK)" $(TOOLS_LIBS)

../../gnatdll$(exeext): 
	$(GNATMAKE) -c $(ADA_INCLUDES) gnatdll --GCC="$(CC) $(ALL_ADAFLAGS)"
	$(GNATBIND) $(ADA_INCLUDES) $(GNATBIND_FLAGS) gnatdll
	$(GNATLINK) -v gnatdll -o $@ --GCC="$(GCC_LINK)" $(TOOLS_LIBS)

../../vxaddr2line$(exeext): targext.o
	$(GNATMAKE) -c  $(ADA_INCLUDES) vxaddr2line --GCC="$(CC) $(ALL_ADAFLAGS)"
	$(GNATBIND) $(ADA_INCLUDES) $(GNATBIND_FLAGS) vxaddr2line
	$(GNATLINK) -v vxaddr2line -o $@ --GCC="$(GCC_LINK)" targext.o $(CLIB)

gnatmake-re:  link.o targext.o
	$(GNATMAKE) $(ADA_INCLUDES) -u sdefault --GCC="$(CC) $(MOST_ADA_FLAGS)"
	$(GNATMAKE) -c $(ADA_INCLUDES) gnatmake --GCC="$(CC) $(ALL_ADAFLAGS)"
	$(GNATBIND) $(ADA_INCLUDES) $(GNATBIND_FLAGS) gnatmake
	$(GNATLINK) -v gnatmake -o ../../gnatmake$(exeext) \
		--GCC="$(GCC_LINK)" $(TOOLS_LIBS)

# Note the use of the "mv" command in order to allow gnatlink to be linked with
# with the former version of gnatlink itself which cannot override itself.
gnatlink-re:  link.o targext.o
	$(GNATMAKE) -c $(ADA_INCLUDES) gnatlink --GCC="$(CC) $(ALL_ADAFLAGS)"
	$(GNATBIND) $(ADA_INCLUDES) $(GNATBIND_FLAGS) gnatlink
	$(GNATLINK) -v gnatlink -o ../../gnatlinknew$(exeext) \
		    --GCC="$(GCC_LINK)" $(TOOLS_LIBS)
	$(MV)  ../../gnatlinknew$(exeext)  ../../gnatlink$(exeext)

# Needs to be built with CC=gcc
# Since the RTL should be built with the latest compiler, remove the
#  stamp target in the parent directory whenever gnat1 is rebuilt

# Likewise for the tools
../../gnatmake$(exeext): $(P) b_gnatm.o link.o targext.o $(GNATMAKE_OBJS)
	$(GCC_LINK) $(ALL_CFLAGS) $(LDFLAGS) -o $@ b_gnatm.o $(GNATMAKE_OBJS) \
		    $(TOOLS_LIBS)

../../gnatlink$(exeext): $(P) b_gnatl.o link.o targext.o $(GNATLINK_OBJS)
	$(GCC_LINK) $(ALL_CFLAGS) $(LDFLAGS) -o $@ b_gnatl.o $(GNATLINK_OBJS) \
		    $(TOOLS_LIBS)

../stamp-gnatlib-$(RTSDIR):
	@if [ ! -f stamp-gnatlib-$(RTSDIR) ] ; \
	then \
	  $(ECHO) You must first build the GNAT library: make gnatlib; \
	  false; \
	else \
	  true; \
	fi

install-gnatlib: ../stamp-gnatlib-$(RTSDIR)
#	Create the directory before deleting it, in case the directory is
#	a list of directories (as it may be on VMS). This ensures we are
#	deleting the right one.
	-$(MKDIR) $(DESTDIR)$(ADA_RTL_OBJ_DIR)
	-$(MKDIR) $(DESTDIR)$(ADA_INCLUDE_DIR)
	$(RMDIR) $(DESTDIR)$(ADA_RTL_OBJ_DIR)
	$(RMDIR) $(DESTDIR)$(ADA_INCLUDE_DIR)
	-$(MKDIR) $(DESTDIR)$(ADA_RTL_OBJ_DIR)
	-$(MKDIR) $(DESTDIR)$(ADA_INCLUDE_DIR)
	for file in $(RTSDIR)/*.ali; do \
	    $(INSTALL_DATA_DATE) $$file $(DESTDIR)$(ADA_RTL_OBJ_DIR); \
	done
	-$(INSTALL_DATA) $(RTSDIR)/g-trasym$(objext) $(DESTDIR)$(ADA_RTL_OBJ_DIR)
	-cd $(RTSDIR); for file in *$(arext);do \
	    $(INSTALL_DATA) $$file $(DESTDIR)$(ADA_RTL_OBJ_DIR); \
	    $(RANLIB_FOR_TARGET) $(DESTDIR)$(ADA_RTL_OBJ_DIR)/$$file; \
	done
	-$(foreach file, $(EXTRA_ADALIB_FILES), \
	    $(INSTALL_DATA_DATE) $(RTSDIR)/$(file) $(DESTDIR)$(ADA_RTL_OBJ_DIR) && \
	) true
#     Install the shared libraries, if any, using $(INSTALL) instead
#     of $(INSTALL_DATA). The latter may force a mode inappropriate
#     for shared libraries on some targets, e.g. on HP-UX where the x
#     permission is required.
#     Also install the .dSYM directories if they exist (these directories
#     contain the debug information for the shared libraries on darwin)
	for file in gnat gnarl; do \
	   if [ -f $(RTSDIR)/lib$${file}$(hyphen)$(LIBRARY_VERSION)$(soext) ]; then \
	      $(INSTALL) $(RTSDIR)/lib$${file}$(hyphen)$(LIBRARY_VERSION)$(soext) \
			 $(DESTDIR)$(ADA_RTL_OBJ_DIR); \
	   fi; \
	   if [ -f $(RTSDIR)/lib$${file}$(soext) ]; then \
	      $(LN_S) lib$${file}$(hyphen)$(LIBRARY_VERSION)$(soext) \
	      $(DESTDIR)$(ADA_RTL_OBJ_DIR)/lib$${file}$(soext); \
	   fi; \
	   if [ -d $(RTSDIR)/lib$${file}$(hyphen)$(LIBRARY_VERSION)$(soext).dSYM ]; then \
	      $(CP) -r $(RTSDIR)/lib$${file}$(hyphen)$(LIBRARY_VERSION)$(soext).dSYM \
	        $(DESTDIR)$(ADA_RTL_OBJ_DIR); \
	   fi; \
	done
# This copy must be done preserving the date on the original file.
	for file in $(RTSDIR)/*.ad?; do \
	    $(INSTALL_DATA_DATE) $$file $(DESTDIR)$(ADA_INCLUDE_DIR); \
	done
	cd $(DESTDIR)$(ADA_INCLUDE_DIR); $(CHMOD) a-wx *.adb
	cd $(DESTDIR)$(ADA_INCLUDE_DIR); $(CHMOD) a-wx *.ads

../stamp-gnatlib2-$(RTSDIR):
	$(RM) $(RTSDIR)/s-*.ali
	$(RM) $(RTSDIR)/s-*$(objext)
	$(RM) $(RTSDIR)/a-*.ali
	$(RM) $(RTSDIR)/a-*$(objext)
	$(RM) $(RTSDIR)/*.ali
	$(RM) $(RTSDIR)/*$(objext)
	$(RM) $(RTSDIR)/*$(arext)
	$(RM) $(RTSDIR)/*$(soext)
	touch ../stamp-gnatlib2-$(RTSDIR)
	$(RM) ../stamp-gnatlib-$(RTSDIR)

# NOTE: The $(foreach ...) commands assume ";" is the valid separator between
#       successive target commands. Although the Gnu make documentation
#       implies this is true on all systems, I suspect it may not be, So care
#       has been taken to allow a sed script to look for ";)" and substitue
#       for ";" the appropriate character in the range of lines below
#       beginning with "GNULLI Begin" and ending with "GNULLI End"

# GNULLI Begin ###########################################################

../stamp-gnatlib1-$(RTSDIR): Makefile ../stamp-gnatlib2-$(RTSDIR)
	$(RMDIR) $(RTSDIR)
	$(MKDIR) $(RTSDIR)
	$(CHMOD) u+w $(RTSDIR)
# Copy target independent sources
	$(foreach f,$(ADA_INCLUDE_SRCS) $(LIBGNAT_SRCS), \
	  $(LN_S) $(fsrcpfx)ada/$(f) $(RTSDIR) ;) true
# Remove files to be replaced by target dependent sources
	$(RM) $(foreach PAIR,$(LIBGNAT_TARGET_PAIRS), \
	                $(RTSDIR)/$(word 1,$(subst <, ,$(PAIR))))
	for f in $(RTSDIR)/*-*-*.ads $(RTSDIR)/*-*-*.adb; do \
	  case "$$f" in \
	    $(RTSDIR)/s-stratt-*) ;; \
	    *) $(RM) $$f ;; \
	  esac; \
	done
# Copy new target dependent sources
	$(foreach PAIR,$(LIBGNAT_TARGET_PAIRS), \
	          $(LN_S) $(fsrcpfx)ada/$(word 2,$(subst <, ,$(PAIR))) \
	                $(RTSDIR)/$(word 1,$(subst <, ,$(PAIR)));)
# Copy generated target dependent sources
	$(RM) $(RTSDIR)/s-oscons.ads
	(cd $(RTSDIR); $(LN_S) ../s-oscons.ads s-oscons.ads)
	$(RM) ../stamp-gnatlib-$(RTSDIR)
	touch ../stamp-gnatlib1-$(RTSDIR)

# GNULLI End #############################################################

# Don't use semicolon separated shell commands that involve list expansions.
# The semicolon triggers a call to DCL on VMS and DCL can't handle command
# line lengths in excess of 256 characters.
# Example: cd $(RTSDIR); ar rc libfoo.a $(LONG_LIST_OF_OBJS)
# is guaranteed to overflow the buffer.

gnatlib: ../stamp-gnatlib1-$(RTSDIR) ../stamp-gnatlib2-$(RTSDIR)
	$(MAKE) -C $(RTSDIR) \
		CC="`echo \"$(GCC_FOR_TARGET)\" \
		| sed -e 's,\./xgcc,../../xgcc,' -e 's,-B\./,-B../../,'`" \
	        INCLUDES="$(INCLUDES_FOR_SUBDIR) -I./../.." \
                CFLAGS="$(GNATLIBCFLAGS_FOR_C)" \
	        FORCE_DEBUG_ADAFLAGS="$(FORCE_DEBUG_ADAFLAGS)" \
		srcdir=$(fsrcdir) \
	        -f ../Makefile $(LIBGNAT_OBJS)
	$(MAKE) -C $(RTSDIR) \
		CC="`echo \"$(GCC_FOR_TARGET)\" \
		| sed -e 's,\./xgcc,../../xgcc,' -e 's,-B\./,-B../../,'`" \
	        ADA_INCLUDES="" \
                CFLAGS="$(GNATLIBCFLAGS)" \
	        ADAFLAGS="$(GNATLIBFLAGS)" \
	        FORCE_DEBUG_ADAFLAGS="$(FORCE_DEBUG_ADAFLAGS)" \
		srcdir=$(fsrcdir) \
	        -f ../Makefile \
	        $(GNATRTL_OBJS)
	$(RM) $(RTSDIR)/libgnat$(arext) $(RTSDIR)/libgnarl$(arext)
	$(AR_FOR_TARGET) $(AR_FLAGS) $(RTSDIR)/libgnat$(arext) \
	   $(addprefix $(RTSDIR)/,$(GNATRTL_NONTASKING_OBJS) $(LIBGNAT_OBJS))
	$(RANLIB_FOR_TARGET) $(RTSDIR)/libgnat$(arext)
	$(AR_FOR_TARGET) $(AR_FLAGS) $(RTSDIR)/libgnarl$(arext) \
	   $(addprefix $(RTSDIR)/,$(GNATRTL_TASKING_OBJS))
	$(RANLIB_FOR_TARGET) $(RTSDIR)/libgnarl$(arext)
	$(AR_FOR_TARGET) $(AR_FLAGS) $(RTSDIR)/libgnala$(arext) \
	   $(addprefix $(RTSDIR)/,$(GNATRTL_LINEARALGEBRA_OBJS))
	$(RANLIB_FOR_TARGET) $(RTSDIR)/libgnala$(arext)
        ifeq ($(GMEM_LIB),gmemlib)
		$(AR_FOR_TARGET) $(AR_FLAGS) $(RTSDIR)/libgmem$(arext) \
		  $(RTSDIR)/memtrack.o
		$(RANLIB_FOR_TARGET) $(RTSDIR)/libgmem$(arext)
        endif
	$(CHMOD) a-wx $(RTSDIR)/*.ali
	touch ../stamp-gnatlib-$(RTSDIR)

# Warning: this target assumes that LIBRARY_VERSION has been set correctly.
gnatlib-shared-default:
	$(MAKE) $(FLAGS_TO_PASS) \
             GNATLIBFLAGS="$(GNATLIBFLAGS)" \
	     GNATLIBCFLAGS="$(GNATLIBCFLAGS) $(TARGET_LIBGCC2_CFLAGS)" \
	     GNATLIBCFLAGS_FOR_C="$(GNATLIBCFLAGS_FOR_C)" \
	     MULTISUBDIR="$(MULTISUBDIR)" \
	     THREAD_KIND="$(THREAD_KIND)" \
             gnatlib
	$(RM) $(RTSDIR)/libgna*$(soext)
	cd $(RTSDIR); ../../xgcc -B../../ -shared $(GNATLIBCFLAGS) \
		$(TARGET_LIBGCC2_CFLAGS) \
		-o libgnat$(hyphen)$(LIBRARY_VERSION)$(soext) \
		$(GNATRTL_NONTASKING_OBJS) $(LIBGNAT_OBJS) \
		$(SO_OPTS)libgnat$(hyphen)$(LIBRARY_VERSION)$(soext) \
		$(MISCLIB) -lm
	cd $(RTSDIR); ../../xgcc -B../../ -shared $(GNATLIBCFLAGS) \
		$(TARGET_LIBGCC2_CFLAGS) \
		-o libgnarl$(hyphen)$(LIBRARY_VERSION)$(soext) \
		$(GNATRTL_TASKING_OBJS) \
		$(SO_OPTS)libgnarl$(hyphen)$(LIBRARY_VERSION)$(soext) \
		$(THREADSLIB)
	cd $(RTSDIR); $(LN_S) libgnat$(hyphen)$(LIBRARY_VERSION)$(soext) \
		libgnat$(soext)
	cd $(RTSDIR); $(LN_S) libgnarl$(hyphen)$(LIBRARY_VERSION)$(soext) \
		libgnarl$(soext)

gnatlib-shared-dual:
	$(MAKE) $(FLAGS_TO_PASS) \
             GNATLIBFLAGS="$(GNATLIBFLAGS)" \
	     GNATLIBCFLAGS="$(GNATLIBCFLAGS)" \
	     GNATLIBCFLAGS_FOR_C="$(GNATLIBCFLAGS_FOR_C)" \
	     MULTISUBDIR="$(MULTISUBDIR)" \
	     THREAD_KIND="$(THREAD_KIND)" \
             gnatlib-shared-default
	$(MV) $(RTSDIR)/libgna*$(soext) .
	$(RM) ../stamp-gnatlib2-$(RTSDIR)
	$(MAKE) $(FLAGS_TO_PASS) \
             GNATLIBFLAGS="$(GNATLIBFLAGS)" \
	     GNATLIBCFLAGS="$(GNATLIBCFLAGS)" \
	     GNATLIBCFLAGS_FOR_C="$(GNATLIBCFLAGS_FOR_C)" \
	     MULTISUBDIR="$(MULTISUBDIR)" \
	     THREAD_KIND="$(THREAD_KIND)" \
             gnatlib
	$(MV) libgna*$(soext) $(RTSDIR)

gnatlib-shared-dual-win32:
	$(MAKE) $(FLAGS_TO_PASS) \
             GNATLIBFLAGS="$(GNATLIBFLAGS)" \
	     GNATLIBCFLAGS="$(GNATLIBCFLAGS) $(TARGET_LIBGCC2_CFLAGS)" \
	     GNATLIBCFLAGS_FOR_C="$(GNATLIBCFLAGS_FOR_C)" \
	     MULTISUBDIR="$(MULTISUBDIR)" \
	     THREAD_KIND="$(THREAD_KIND)" \
             gnatlib-shared-win32
	$(MV) $(RTSDIR)/libgna*$(soext) .
	$(RM) ../stamp-gnatlib2-$(RTSDIR)
	$(MAKE) $(FLAGS_TO_PASS) \
             GNATLIBFLAGS="$(GNATLIBFLAGS)" \
	     GNATLIBCFLAGS="$(GNATLIBCFLAGS)" \
	     GNATLIBCFLAGS_FOR_C="$(GNATLIBCFLAGS_FOR_C)" \
	     MULTISUBDIR="$(MULTISUBDIR)" \
	     THREAD_KIND="$(THREAD_KIND)" \
             gnatlib
	$(MV) libgna*$(soext) $(RTSDIR)

# ??? we need to add the option to support auto-import of arrays/records to
# the GNATLIBFLAGS when this will be supported by GNAT. At this point we will
# use the gnatlib-shared-dual-win32 target to build the GNAT runtimes on
# Windows.
gnatlib-shared-win32:
	$(MAKE) $(FLAGS_TO_PASS) \
             GNATLIBFLAGS="$(GNATLIBFLAGS)" \
	     GNATLIBCFLAGS="$(GNATLIBCFLAGS) $(TARGET_LIBGCC2_CFLAGS)" \
	     GNATLIBCFLAGS_FOR_C="$(GNATLIBCFLAGS_FOR_C)" \
	     MULTISUBDIR="$(MULTISUBDIR)" \
	     THREAD_KIND="$(THREAD_KIND)" \
             gnatlib
	$(RM) $(RTSDIR)/libgna*$(soext)
	cd $(RTSDIR); ../../xgcc -B../../ -shared $(TARGET_LIBGCC2_CFLAGS) \
		-o libgnat$(hyphen)$(LIBRARY_VERSION)$(soext) \
		$(GNATRTL_NONTASKING_OBJS) $(LIBGNAT_OBJS) \
		$(SO_OPTS)libgnat$(hyphen)$(LIBRARY_VERSION)$(soext) $(MISCLIB)
	cd $(RTSDIR); ../../xgcc -B../../ -shared $(TARGET_LIBGCC2_CFLAGS) \
		-o libgnarl$(hyphen)$(LIBRARY_VERSION)$(soext) \
		$(GNATRTL_TASKING_OBJS) \
		$(SO_OPTS)libgnarl$(hyphen)$(LIBRARY_VERSION)$(soext) \
		$(THREADSLIB) -Wl,libgnat$(hyphen)$(LIBRARY_VERSION)$(soext)

gnatlib-shared-darwin:
	$(MAKE) $(FLAGS_TO_PASS) \
	     GNATLIBFLAGS="$(GNATLIBFLAGS)" \
<<<<<<< HEAD
	     GNATLIBCFLAGS="$(GNATLIBCFLAGS) $(TARGET_LIBGCC2_CFLAGS) \
=======
	     GNATLIBCFLAGS="$(GNATLIBCFLAGS) $(TARGET_LIBGCC2_CFLAGS)" \
>>>>>>> 779871ac
	     GNATLIBCFLAGS_FOR_C="$(GNATLIBCFLAGS_FOR_C) -fno-common" \
	     MULTISUBDIR="$(MULTISUBDIR)" \
	     THREAD_KIND="$(THREAD_KIND)" \
	     gnatlib
	$(RM) $(RTSDIR)/libgnat$(soext) $(RTSDIR)/libgnarl$(soext)
	cd $(RTSDIR); ../../xgcc -B../../ -dynamiclib $(TARGET_LIBGCC2_CFLAGS) \
		-o libgnat$(hyphen)$(LIBRARY_VERSION)$(soext) \
		$(GNATRTL_NONTASKING_OBJS) $(LIBGNAT_OBJS) \
		$(SO_OPTS) \
		-Wl,-install_name,@rpath/libgnat$(hyphen)$(LIBRARY_VERSION)$(soext) \
		$(MISCLIB) -lm
	cd $(RTSDIR); ../../xgcc -B../../ -dynamiclib $(TARGET_LIBGCC2_CFLAGS) \
		-o libgnarl$(hyphen)$(LIBRARY_VERSION)$(soext) \
		$(GNATRTL_TASKING_OBJS) \
		$(SO_OPTS) \
		-Wl,-install_name,@rpath/libgnarl$(hyphen)$(LIBRARY_VERSION)$(soext) \
		$(THREADSLIB) -Wl,libgnat$(hyphen)$(LIBRARY_VERSION)$(soext)
	cd $(RTSDIR); $(LN_S) libgnat$(hyphen)$(LIBRARY_VERSION)$(soext) \
		libgnat$(soext)
	cd $(RTSDIR); $(LN_S) libgnarl$(hyphen)$(LIBRARY_VERSION)$(soext) \
		libgnarl$(soext)
	cd $(RTSDIR); dsymutil libgnat$(hyphen)$(LIBRARY_VERSION)$(soext)
	cd $(RTSDIR); dsymutil libgnarl$(hyphen)$(LIBRARY_VERSION)$(soext)

gnatlib-shared-vms:
	$(MAKE) $(FLAGS_TO_PASS) \
             GNATLIBFLAGS="$(GNATLIBFLAGS)" \
	     GNATLIBCFLAGS="$(GNATLIBCFLAGS)" \
	     GNATLIBCFLAGS_FOR_C="$(GNATLIBCFLAGS_FOR_C)" \
	     MULTISUBDIR="$(MULTISUBDIR)" \
	     THREAD_KIND="$(THREAD_KIND)" \
             gnatlib
	$(RM) $(RTSDIR)/libgna*$(soext)
	cd $(RTSDIR) && \
	../../gnatsym -s SYMVEC_$$$$.opt \
	$(LIBGNAT_OBJS) $(GNATRTL_NONTASKING_OBJS) && \
	../../xgcc -g -B../../ -shared -shared-libgcc \
	   -o libgnat$(hyphen)$(LIBRARY_VERSION)$(soext) libgnat.a \
	   sys\$$library:trace.exe \
	   --for-linker=/noinform \
	   --for-linker=SYMVEC_$$$$.opt \
	   --for-linker=gsmatch=equal,$(GSMATCH_VERSION)
	cd $(RTSDIR) && \
	../../gnatsym -s SYMVEC_$$$$.opt \
	$(GNATRTL_TASKING_OBJS) && \
	../../xgcc -g -B../../ -shared -shared-libgcc \
	   -o libgnarl$(hyphen)$(LIBRARY_VERSION)$(soext) \
	   libgnarl.a libgnat$(hyphen)$(LIBRARY_VERSION)$(soext) \
	   sys\$$library:trace.exe \
	   --for-linker=/noinform \
	   --for-linker=SYMVEC_$$$$.opt \
	   --for-linker=gsmatch=equal,$(GSMATCH_VERSION)

gnatlib-shared:
	$(MAKE) $(FLAGS_TO_PASS) \
             GNATLIBFLAGS="$(GNATLIBFLAGS)" \
	     GNATLIBCFLAGS="$(GNATLIBCFLAGS)" \
	     GNATLIBCFLAGS_FOR_C="$(GNATLIBCFLAGS_FOR_C)" \
	     MULTISUBDIR="$(MULTISUBDIR)" \
	     THREAD_KIND="$(THREAD_KIND)" \
	     TARGET_LIBGCC2_CFLAGS="$(TARGET_LIBGCC2_CFLAGS)" \
             $(GNATLIB_SHARED)

gnatlib-sjlj:
	$(MAKE) $(FLAGS_TO_PASS) EH_MECHANISM="" \
	THREAD_KIND="$(THREAD_KIND)" ../stamp-gnatlib1-$(RTSDIR)
	sed -e 's/ZCX_By_Default.*/ZCX_By_Default            : constant Boolean := False;/' $(RTSDIR)/system.ads > $(RTSDIR)/s.ads
	$(MV) $(RTSDIR)/s.ads $(RTSDIR)/system.ads
	$(MAKE) $(FLAGS_TO_PASS) \
	     EH_MECHANISM="" \
	     GNATLIBFLAGS="$(GNATLIBFLAGS)" \
	     GNATLIBCFLAGS="$(GNATLIBCFLAGS)" \
	     GNATLIBCFLAGS_FOR_C="$(GNATLIBCFLAGS_FOR_C)" \
	     MULTISUBDIR="$(MULTISUBDIR)" \
	     THREAD_KIND="$(THREAD_KIND)" \
	     TARGET_LIBGCC2_CFLAGS="$(TARGET_LIBGCC2_CFLAGS)" gnatlib

gnatlib-zcx:
	$(MAKE) $(FLAGS_TO_PASS) EH_MECHANISM="-gcc" \
	THREAD_KIND="$(THREAD_KIND)" ../stamp-gnatlib1-$(RTSDIR)
	sed -e 's/ZCX_By_Default.*/ZCX_By_Default            : constant Boolean := True;/' $(RTSDIR)/system.ads > $(RTSDIR)/s.ads
	$(MV) $(RTSDIR)/s.ads $(RTSDIR)/system.ads
	$(MAKE) $(FLAGS_TO_PASS) \
	     EH_MECHANISM="-gcc" \
	     GNATLIBFLAGS="$(GNATLIBFLAGS)" \
	     GNATLIBCFLAGS="$(GNATLIBCFLAGS)" \
	     GNATLIBCFLAGS_FOR_C="$(GNATLIBCFLAGS_FOR_C)" \
	     MULTISUBDIR="$(MULTISUBDIR)" \
	     THREAD_KIND="$(THREAD_KIND)" \
	     TARGET_LIBGCC2_CFLAGS="$(TARGET_LIBGCC2_CFLAGS)" gnatlib

# .s files for cross-building
gnat-cross: force
	make $(GNAT1_ADA_OBJS) CC="gcc -B../stage1/" CFLAGS="-S -gnatp"

# Compiling object files from source files.

# Note that dependencies on obstack.h are not written
# because that file is not part of GCC.
# Dependencies on gvarargs.h are not written
# because all that file does, when not compiling with GCC,
# is include the system varargs.h.

b_gnatl.c : $(GNATLINK_OBJS)
	$(GNATBIND) -C $(ADA_INCLUDES) -o b_gnatl.c gnatlink.ali
b_gnatl.o : b_gnatl.c

b_gnatm.c : $(GNATMAKE_OBJS)
	$(GNATBIND) -C $(ADA_INCLUDES) -o b_gnatm.c gnatmake.ali
b_gnatm.o : b_gnatm.c

ADA_INCLUDE_DIR = $(libsubdir)/adainclude
ADA_RTL_OBJ_DIR = $(libsubdir)/adalib

# force no sibling call optimization on s-traceb.o so the number of stack
# frames to be skipped when computing a call chain is not modified by
# optimization. However we can do that only when building the runtime
# (not the compiler) because the -fno-optimize-sibling-calls option exists
# only in GCC 3 and above.

ifneq (,$(findstring xgcc,$(CC)))
NO_SIBLING_ADAFLAGS=-fno-optimize-sibling-calls
else
NO_SIBLING_ADAFLAGS=
endif

s-traceb.o  : s-traceb.adb
	$(CC) -c $(ALL_ADAFLAGS) $(FORCE_DEBUG_ADAFLAGS) \
	      $(NO_SIBLING_ADAFLAGS) $(ADA_INCLUDES) \
      $< $(OUTPUT_OPTION)

# force debugging information on s-tasdeb.o so that it is always
# possible to set conditional breakpoints on tasks.

s-tasdeb.o  : s-tasdeb.adb s-tasdeb.ads
	$(CC) -c $(ALL_ADAFLAGS) $(FORCE_DEBUG_ADAFLAGS) -O0 $(ADA_INCLUDES) \
	      $< $(OUTPUT_OPTION)

# force no function reordering on a-except.o because of the exclusion bounds
# mechanism (see the source file for more detailed information). However we
# can do that only when building the runtime (not the compiler) because the
# -fno-toplevel-reorder option exists only in GCC 4.2 and above.

ifneq (,$(findstring xgcc,$(CC)))
NO_REORDER_ADAFLAGS=-fno-toplevel-reorder
else
NO_REORDER_ADAFLAGS=
endif

# force debugging information on a-except.o so that it is always
# possible to set conditional breakpoints on exceptions.
# use -O1 otherwise gdb isn't able to get a full backtrace on mips targets.

a-except.o  : a-except.adb a-except.ads
	$(CC) -c $(ALL_ADAFLAGS) $(FORCE_DEBUG_ADAFLAGS) -O1 -fno-inline \
	      $(NO_REORDER_ADAFLAGS) $(ADA_INCLUDES) $< $(OUTPUT_OPTION)

# compile s-except.o without optimization and with debug info to let the
# debugger set breakpoints and inspect subprogram parameters on exception
# related events.

s-except.o  : s-except.adb s-except.ads
	$(CC) -c $(ALL_ADAFLAGS) $(FORCE_DEBUG_ADAFLAGS) -O0 $(ADA_INCLUDES) \
	      $< $(OUTPUT_OPTION)

# force debugging information on s-assert.o so that it is always
# possible to set breakpoint on assert failures.

s-assert.o  : s-assert.adb s-assert.ads a-except.ads
	$(CC) -c $(ALL_ADAFLAGS) $(FORCE_DEBUG_ADAFLAGS) -O2 $(ADA_INCLUDES) \
	      $< $(OUTPUT_OPTION)

adadecode.o : adadecode.c adadecode.h
aux-io.o  : aux-io.c
argv.o    : argv.c
cal.o     : cal.c
deftarg.o : deftarg.c
errno.o   : errno.c
exit.o    : adaint.h exit.c
expect.o  : expect.c
final.o   : final.c
gmem.o    : gmem.c
link.o    : link.c
mkdir.o   : mkdir.c
socket.o  : socket.c gsocket.h
sysdep.o  : sysdep.c
raise-gcc.o : raise-gcc.c raise.h
raise.o   : raise.c raise.h
vx_stack_info.o : vx_stack_info.c

cio.o     : cio.c
	$(COMPILER) -c $(ALL_COMPILERFLAGS) $(ADA_CFLAGS) \
	         $(ALL_CPPFLAGS) $(INCLUDES) $< $(OUTPUT_OPTION)

init.o    : init.c adaint.h raise.h
	$(COMPILER) -c $(ALL_COMPILERFLAGS) $(ADA_CFLAGS) \
	         $(ALL_CPPFLAGS) $(INCLUDES) $< $(OUTPUT_OPTION)

initialize.o : initialize.c raise.h
	$(COMPILER) -c $(ALL_COMPILERFLAGS) $(ADA_CFLAGS) \
	         $(ALL_CPPFLAGS) $(INCLUDES) $< $(OUTPUT_OPTION)

targext.o : targext.c
	$(COMPILER) -c $(ALL_COMPILERFLAGS) $(ADA_CFLAGS) \
		$(ALL_CPPFLAGS) $(INCLUDES_FOR_SUBDIR) \
		$< $(OUTPUT_OPTION)

# Need to keep the frame pointer in this file to pop the stack properly on
# some targets.
tracebak.o  : tracebak.c tb-alvms.c tb-alvxw.c tb-gcc.c
	$(COMPILER) -c $(ALL_COMPILERFLAGS) $(ADA_CFLAGS) $(ALL_CPPFLAGS) \
	      $(INCLUDES) -fno-omit-frame-pointer $< $(OUTPUT_OPTION)

# In GNU Make, ignore whether `stage*' exists.
.PHONY: stage1 stage2 stage3 stage4 clean realclean TAGS bootstrap
.PHONY: risky-stage1 risky-stage2 risky-stage3 risky-stage4

force:<|MERGE_RESOLUTION|>--- conflicted
+++ resolved
@@ -2576,11 +2576,7 @@
 gnatlib-shared-darwin:
 	$(MAKE) $(FLAGS_TO_PASS) \
 	     GNATLIBFLAGS="$(GNATLIBFLAGS)" \
-<<<<<<< HEAD
-	     GNATLIBCFLAGS="$(GNATLIBCFLAGS) $(TARGET_LIBGCC2_CFLAGS) \
-=======
 	     GNATLIBCFLAGS="$(GNATLIBCFLAGS) $(TARGET_LIBGCC2_CFLAGS)" \
->>>>>>> 779871ac
 	     GNATLIBCFLAGS_FOR_C="$(GNATLIBCFLAGS_FOR_C) -fno-common" \
 	     MULTISUBDIR="$(MULTISUBDIR)" \
 	     THREAD_KIND="$(THREAD_KIND)" \
