------------------------------------------------------------------------------
--                                                                          --
--                         GNAT COMPILER COMPONENTS                         --
--                                                                          --
--                              M A K E U T L                               --
--                                                                          --
--                                 B o d y                                  --
--                                                                          --
<<<<<<< HEAD
--          Copyright (C) 2004-2009, Free Software Foundation, Inc.         --
=======
--          Copyright (C) 2004-2011, Free Software Foundation, Inc.         --
>>>>>>> 3082eeb7
--                                                                          --
-- GNAT is free software;  you can  redistribute it  and/or modify it under --
-- terms of the  GNU General Public License as published  by the Free Soft- --
-- ware  Foundation;  either version 3,  or (at your option) any later ver- --
-- sion.  GNAT is distributed in the hope that it will be useful, but WITH- --
-- OUT ANY WARRANTY;  without even the  implied warranty of MERCHANTABILITY --
-- or FITNESS FOR A PARTICULAR PURPOSE.  See the GNU General Public License --
-- for  more details.  You should have  received  a copy of the GNU General --
-- Public License  distributed with GNAT; see file COPYING3.  If not, go to --
-- http://www.gnu.org/licenses for a complete copy of the license.          --
--                                                                          --
-- GNAT was originally developed  by the GNAT team at  New York University. --
-- Extensive contributions were provided by Ada Core Technologies Inc.      --
--                                                                          --
------------------------------------------------------------------------------

with ALI;      use ALI;
with Debug;
<<<<<<< HEAD
with Fname;
with Osint;    use Osint;
with Output;   use Output;
with Opt;      use Opt;
=======
with Err_Vars; use Err_Vars;
with Errutil;
with Fname;
with Hostparm;
with Osint;    use Osint;
with Output;   use Output;
with Opt;      use Opt;
with Prj.Com;
with Prj.Err;
>>>>>>> 3082eeb7
with Prj.Ext;
with Prj.Util; use Prj.Util;
with Sinput.P;
with Tempdir;

with Ada.Command_Line;           use Ada.Command_Line;
with Ada.Unchecked_Deallocation;

with GNAT.Case_Util;             use GNAT.Case_Util;
with GNAT.Directory_Operations;  use GNAT.Directory_Operations;
with GNAT.HTable;
with GNAT.Regexp;                use GNAT.Regexp;

package body Makeutl is

   type Linker_Options_Data is record
      Project : Project_Id;
      Options : String_List_Id;
   end record;

   Linker_Option_Initial_Count : constant := 20;

   Linker_Options_Buffer : String_List_Access :=
     new String_List (1 .. Linker_Option_Initial_Count);

   Last_Linker_Option : Natural := 0;

   package Linker_Opts is new Table.Table (
     Table_Component_Type => Linker_Options_Data,
     Table_Index_Type     => Integer,
     Table_Low_Bound      => 1,
     Table_Initial        => 10,
     Table_Increment      => 100,
     Table_Name           => "Make.Linker_Opts");

   procedure Add_Linker_Option (Option : String);

   ---------
   -- Add --
   ---------

   procedure Add
     (Option : String_Access;
      To     : in out String_List_Access;
      Last   : in out Natural)
   is
   begin
      if Last = To'Last then
         declare
            New_Options : constant String_List_Access :=
                            new String_List (1 .. To'Last * 2);

         begin
            New_Options (To'Range) := To.all;

            --  Set all elements of the original options to null to avoid
            --  deallocation of copies.

            To.all := (others => null);

            Free (To);
            To := New_Options;
         end;
      end if;

      Last := Last + 1;
      To (Last) := Option;
   end Add;

   procedure Add
     (Option : String;
      To     : in out String_List_Access;
      Last   : in out Natural)
   is
   begin
      Add (Option => new String'(Option), To => To, Last => Last);
   end Add;

   -----------------------
   -- Add_Linker_Option --
   -----------------------

   procedure Add_Linker_Option (Option : String) is
   begin
      if Option'Length > 0 then
         if Last_Linker_Option = Linker_Options_Buffer'Last then
            declare
               New_Buffer : constant String_List_Access :=
                              new String_List
                                (1 .. Linker_Options_Buffer'Last +
                                        Linker_Option_Initial_Count);
            begin
               New_Buffer (Linker_Options_Buffer'Range) :=
                 Linker_Options_Buffer.all;
               Linker_Options_Buffer.all := (others => null);
               Free (Linker_Options_Buffer);
               Linker_Options_Buffer := New_Buffer;
            end;
         end if;

         Last_Linker_Option := Last_Linker_Option + 1;
         Linker_Options_Buffer (Last_Linker_Option) := new String'(Option);
      end if;
   end Add_Linker_Option;

   -------------------------
   -- Base_Name_Index_For --
   -------------------------

   function Base_Name_Index_For
     (Main            : String;
      Main_Index      : Int;
      Index_Separator : Character) return File_Name_Type
   is
      Result : File_Name_Type;

   begin
      Name_Len := 0;
      Add_Str_To_Name_Buffer (Base_Name (Main));

      --  Remove the extension, if any, that is the last part of the base name
      --  starting with a dot and following some characters.

      for J in reverse 2 .. Name_Len loop
         if Name_Buffer (J) = '.' then
            Name_Len := J - 1;
            exit;
         end if;
      end loop;

      --  Add the index info, if index is different from 0

      if Main_Index > 0 then
         Add_Char_To_Name_Buffer (Index_Separator);

         declare
            Img : constant String := Main_Index'Img;
         begin
            Add_Str_To_Name_Buffer (Img (2 .. Img'Last));
         end;
      end if;

      Result := Name_Find;
      return Result;
   end Base_Name_Index_For;

   ------------------------------
   -- Check_Source_Info_In_ALI --
   ------------------------------

<<<<<<< HEAD
   function Check_Source_Info_In_ALI (The_ALI : ALI_Id) return Boolean is
=======
   function Check_Source_Info_In_ALI
     (The_ALI : ALI_Id;
      Tree    : Project_Tree_Ref) return Boolean
   is
>>>>>>> 3082eeb7
      Unit_Name : Name_Id;

   begin
      --  Loop through units

      for U in ALIs.Table (The_ALI).First_Unit ..
               ALIs.Table (The_ALI).Last_Unit
      loop
         --  Check if the file name is one of the source of the unit

         Get_Name_String (Units.Table (U).Uname);
         Name_Len  := Name_Len - 2;
         Unit_Name := Name_Find;

<<<<<<< HEAD
         if File_Not_A_Source_Of (Unit_Name, Units.Table (U).Sfile) then
=======
         if File_Not_A_Source_Of (Tree, Unit_Name, Units.Table (U).Sfile) then
>>>>>>> 3082eeb7
            return False;
         end if;

         --  Loop to do same check for each of the withed units

         for W in Units.Table (U).First_With .. Units.Table (U).Last_With loop
            declare
               WR : ALI.With_Record renames Withs.Table (W);

            begin
               if WR.Sfile /= No_File then
                  Get_Name_String (WR.Uname);
                  Name_Len  := Name_Len - 2;
                  Unit_Name := Name_Find;

<<<<<<< HEAD
                  if File_Not_A_Source_Of (Unit_Name, WR.Sfile) then
=======
                  if File_Not_A_Source_Of (Tree, Unit_Name, WR.Sfile) then
>>>>>>> 3082eeb7
                     return False;
                  end if;
               end if;
            end;
         end loop;
      end loop;

<<<<<<< HEAD
      --  Loop to check subunits
=======
      --  Loop to check subunits and replaced sources
>>>>>>> 3082eeb7

      for D in ALIs.Table (The_ALI).First_Sdep ..
               ALIs.Table (The_ALI).Last_Sdep
      loop
         declare
            SD : Sdep_Record renames Sdep.Table (D);

         begin
            Unit_Name := SD.Subunit_Name;

<<<<<<< HEAD
            if Unit_Name /= No_Name then

=======
            if Unit_Name = No_Name then

               --  Check if this source file has been replaced by a source with
               --  a different file name.

               if Tree /= null and then Tree.Replaced_Source_Number > 0 then
                  declare
                     Replacement : constant File_Name_Type :=
                       Replaced_Source_HTable.Get
                         (Tree.Replaced_Sources, SD.Sfile);

                  begin
                     if Replacement /= No_File then
                        if Verbose_Mode then
                           Write_Line
                             ("source file" &
                              Get_Name_String (SD.Sfile) &
                              " has been replaced by " &
                              Get_Name_String (Replacement));
                        end if;

                        return False;
                     end if;
                  end;
               end if;

            else
>>>>>>> 3082eeb7
               --  For separates, the file is no longer associated with the
               --  unit ("proc-sep.adb" is not associated with unit "proc.sep")
               --  so we need to check whether the source file still exists in
               --  the source tree: it will if it matches the naming scheme
               --  (and then will be for the same unit).

               if Find_Source
<<<<<<< HEAD
                    (In_Tree   => Project_Tree,
=======
                    (In_Tree   => Tree,
>>>>>>> 3082eeb7
                     Project   => No_Project,
                     Base_Name => SD.Sfile) = No_Source
               then
                  --  If this is not a runtime file or if, when gnatmake switch
                  --  -a is used, we are not able to find this subunit in the
                  --  source directories, then recompilation is needed.

                  if not Fname.Is_Internal_File_Name (SD.Sfile)
                    or else
                      (Check_Readonly_Files
                        and then Full_Source_Name (SD.Sfile) = No_File)
                  then
                     if Verbose_Mode then
                        Write_Line
                          ("While parsing ALI file, file "
                           & Get_Name_String (SD.Sfile)
                           & " is indicated as containing subunit "
                           & Get_Name_String (Unit_Name)
                           & " but this does not match what was found while"
                           & " parsing the project. Will recompile");
                     end if;

                     return False;
                  end if;
               end if;
            end if;
         end;
      end loop;

      return True;
   end Check_Source_Info_In_ALI;

<<<<<<< HEAD
=======
   --------------------------------
   -- Create_Binder_Mapping_File --
   --------------------------------

   function Create_Binder_Mapping_File
     (Project_Tree : Project_Tree_Ref) return Path_Name_Type
   is
      Mapping_Path : Path_Name_Type := No_Path;

      Mapping_FD : File_Descriptor := Invalid_FD;
      --  A File Descriptor for an eventual mapping file

      ALI_Unit : Unit_Name_Type := No_Unit_Name;
      --  The unit name of an ALI file

      ALI_Name : File_Name_Type := No_File;
      --  The file name of the ALI file

      ALI_Project : Project_Id := No_Project;
      --  The project of the ALI file

      Bytes : Integer;
      OK    : Boolean := False;
      Unit  : Unit_Index;

      Status : Boolean;
      --  For call to Close

   begin
      Tempdir.Create_Temp_File (Mapping_FD, Mapping_Path);
      Record_Temp_File (Project_Tree.Shared, Mapping_Path);

      if Mapping_FD /= Invalid_FD then
         OK := True;

         --  Traverse all units

         Unit := Units_Htable.Get_First (Project_Tree.Units_HT);
         while Unit /= No_Unit_Index loop
            if Unit.Name /= No_Name then

               --  If there is a body, put it in the mapping

               if Unit.File_Names (Impl) /= No_Source
                 and then Unit.File_Names (Impl).Project /= No_Project
               then
                  Get_Name_String (Unit.Name);
                  Add_Str_To_Name_Buffer ("%b");
                  ALI_Unit := Name_Find;
                  ALI_Name :=
                    Lib_File_Name (Unit.File_Names (Impl).Display_File);
                  ALI_Project := Unit.File_Names (Impl).Project;

                  --  Otherwise, if there is a spec, put it in the mapping

               elsif Unit.File_Names (Spec) /= No_Source
                 and then Unit.File_Names (Spec).Project /= No_Project
               then
                  Get_Name_String (Unit.Name);
                  Add_Str_To_Name_Buffer ("%s");
                  ALI_Unit := Name_Find;
                  ALI_Name :=
                    Lib_File_Name (Unit.File_Names (Spec).Display_File);
                  ALI_Project := Unit.File_Names (Spec).Project;

               else
                  ALI_Name := No_File;
               end if;

               --  If we have something to put in the mapping then do it now.
               --  However, if the project is extended, we don't put anything
               --  in the mapping file, since we don't know where the ALI file
               --  is: it might be in the extended project object directory as
               --  well as in the extending project object directory.

               if ALI_Name /= No_File
                 and then ALI_Project.Extended_By = No_Project
                 and then ALI_Project.Extends = No_Project
               then
                  --  First check if the ALI file exists. If it does not, do
                  --  not put the unit in the mapping file.

                  declare
                     ALI : constant String := Get_Name_String (ALI_Name);

                  begin
                     --  For library projects, use the library ALI directory,
                     --  for other projects, use the object directory.

                     if ALI_Project.Library then
                        Get_Name_String
                          (ALI_Project.Library_ALI_Dir.Display_Name);
                     else
                        Get_Name_String
                          (ALI_Project.Object_Directory.Display_Name);
                     end if;

                     Add_Str_To_Name_Buffer (ALI);
                     Add_Char_To_Name_Buffer (ASCII.LF);

                     declare
                        ALI_Path_Name : constant String :=
                                          Name_Buffer (1 .. Name_Len);

                     begin
                        if Is_Regular_File
                             (ALI_Path_Name (1 .. ALI_Path_Name'Last - 1))
                        then
                           --  First line is the unit name

                           Get_Name_String (ALI_Unit);
                           Add_Char_To_Name_Buffer (ASCII.LF);
                           Bytes :=
                             Write
                               (Mapping_FD,
                                Name_Buffer (1)'Address,
                                Name_Len);
                           OK := Bytes = Name_Len;

                           exit when not OK;

                           --  Second line it the ALI file name

                           Get_Name_String (ALI_Name);
                           Add_Char_To_Name_Buffer (ASCII.LF);
                           Bytes :=
                             Write
                               (Mapping_FD,
                                Name_Buffer (1)'Address,
                                Name_Len);
                           OK := (Bytes = Name_Len);

                           exit when not OK;

                           --  Third line it the ALI path name

                           Bytes :=
                             Write
                               (Mapping_FD,
                                ALI_Path_Name (1)'Address,
                                ALI_Path_Name'Length);
                           OK := (Bytes = ALI_Path_Name'Length);

                           --  If OK is False, it means we were unable to
                           --  write a line. No point in continuing with the
                           --  other units.

                           exit when not OK;
                        end if;
                     end;
                  end;
               end if;
            end if;

            Unit := Units_Htable.Get_Next (Project_Tree.Units_HT);
         end loop;

         Close (Mapping_FD, Status);

         OK := OK and Status;
      end if;

      --  If the creation of the mapping file was successful, we add the switch
      --  to the arguments of gnatbind.

      if OK then
         return Mapping_Path;

      else
         return No_Path;
      end if;
   end Create_Binder_Mapping_File;

>>>>>>> 3082eeb7
   -----------------
   -- Create_Name --
   -----------------

   function Create_Name (Name : String) return File_Name_Type is
   begin
      Name_Len := 0;
      Add_Str_To_Name_Buffer (Name);
      return Name_Find;
   end Create_Name;

   function Create_Name (Name : String) return Name_Id is
   begin
      Name_Len := 0;
      Add_Str_To_Name_Buffer (Name);
      return Name_Find;
   end Create_Name;

   function Create_Name (Name : String) return Path_Name_Type is
   begin
      Name_Len := 0;
      Add_Str_To_Name_Buffer (Name);
      return Name_Find;
   end Create_Name;

   ----------------------------
   -- Executable_Prefix_Path --
   ----------------------------

   function Executable_Prefix_Path return String is
      Exec_Name : constant String := Command_Name;

      function Get_Install_Dir (S : String) return String;
      --  S is the executable name preceded by the absolute or relative path,
      --  e.g. "c:\usr\bin\gcc.exe". Returns the absolute directory where "bin"
      --  lies (in the example "C:\usr"). If the executable is not in a "bin"
      --  directory, return "".

      ---------------------
      -- Get_Install_Dir --
      ---------------------

      function Get_Install_Dir (S : String) return String is
         Exec      : String  := S;
         Path_Last : Integer := 0;

      begin
         for J in reverse Exec'Range loop
            if Exec (J) = Directory_Separator then
               Path_Last := J - 1;
               exit;
            end if;
         end loop;

         if Path_Last >= Exec'First + 2 then
            To_Lower (Exec (Path_Last - 2 .. Path_Last));
         end if;

         if Path_Last < Exec'First + 2
           or else Exec (Path_Last - 2 .. Path_Last) /= "bin"
           or else (Path_Last - 3 >= Exec'First
                     and then Exec (Path_Last - 3) /= Directory_Separator)
         then
            return "";
         end if;

         return Normalize_Pathname
                  (Exec (Exec'First .. Path_Last - 4),
                   Resolve_Links => Opt.Follow_Links_For_Dirs)
           & Directory_Separator;
      end Get_Install_Dir;

   --  Beginning of Executable_Prefix_Path

   begin
      --  For VMS, the path returned is always /gnu/

      if Hostparm.OpenVMS then
         return "/gnu/";
      end if;

      --  First determine if a path prefix was placed in front of the
      --  executable name.

      for J in reverse Exec_Name'Range loop
         if Exec_Name (J) = Directory_Separator then
            return Get_Install_Dir (Exec_Name);
         end if;
      end loop;

      --  If we get here, the user has typed the executable name with no
      --  directory prefix.

      declare
         Path : String_Access := Locate_Exec_On_Path (Exec_Name);
      begin
         if Path = null then
            return "";
         else
            declare
               Dir : constant String := Get_Install_Dir (Path.all);
            begin
               Free (Path);
               return Dir;
            end;
         end if;
      end;
   end Executable_Prefix_Path;

<<<<<<< HEAD
   --------------------------
   -- File_Not_A_Source_Of --
   --------------------------

   function File_Not_A_Source_Of
     (Uname : Name_Id;
      Sfile : File_Name_Type) return Boolean
   is
      Unit : constant Unit_Index :=
               Units_Htable.Get (Project_Tree.Units_HT, Uname);

      At_Least_One_File : Boolean := False;

   begin
      if Unit /= No_Unit_Index then
         for F in Unit.File_Names'Range loop
            if Unit.File_Names (F) /= null then
               At_Least_One_File := True;
               if Unit.File_Names (F).File = Sfile then
                  return False;
               end if;
            end if;
         end loop;

         if not At_Least_One_File then

            --  The unit was probably created initially for a separate unit
            --  (which are initially created as IMPL when both suffixes are the
            --  same). Later on, Override_Kind changed the type of the file,
            --  and the unit is no longer valid in fact.

            return False;
         end if;

         Verbose_Msg (Uname, "sources do not include ", Name_Id (Sfile));
         return True;
      end if;

      return False;
   end File_Not_A_Source_Of;

   ----------
   -- Hash --
   ----------
=======
   ------------------
   -- Fail_Program --
   ------------------
>>>>>>> 3082eeb7

   procedure Fail_Program
     (Project_Tree   : Project_Tree_Ref;
      S              : String;
      Flush_Messages : Boolean := True)
   is
   begin
      if Flush_Messages then
         if Total_Errors_Detected /= 0 or else Warnings_Detected /= 0 then
            Errutil.Finalize;
         end if;
      end if;

      Finish_Program (Project_Tree, E_Fatal, S => S);
   end Fail_Program;

   --------------------
   -- Finish_Program --
   --------------------

   procedure Finish_Program
     (Project_Tree : Project_Tree_Ref;
      Exit_Code    : Osint.Exit_Code_Type := Osint.E_Success;
      S            : String := "")
   is
   begin
      if not Debug.Debug_Flag_N then
         Delete_Temp_Config_Files (Project_Tree);

         if Project_Tree /= null then
            Delete_All_Temp_Files (Project_Tree.Shared);
         end if;
      end if;

      if S'Length > 0 then
         if Exit_Code /= E_Success then
            Osint.Fail (S);
         else
            Write_Str (S);
         end if;
      end if;

      --  Output Namet statistics

      Namet.Finalize;

      Exit_Program (Exit_Code);
   end Finish_Program;

   --------------------------
   -- File_Not_A_Source_Of --
   --------------------------

<<<<<<< HEAD
   function Is_External_Assignment
     (Tree : Prj.Tree.Project_Node_Tree_Ref;
      Argv : String) return Boolean
   is
      Start     : Positive := 3;
      Finish    : Natural := Argv'Last;
=======
   function File_Not_A_Source_Of
     (Project_Tree : Project_Tree_Ref;
      Uname        : Name_Id;
      Sfile        : File_Name_Type) return Boolean
   is
      Unit : constant Unit_Index :=
               Units_Htable.Get (Project_Tree.Units_HT, Uname);
>>>>>>> 3082eeb7

      At_Least_One_File : Boolean := False;

   begin
      if Unit /= No_Unit_Index then
         for F in Unit.File_Names'Range loop
            if Unit.File_Names (F) /= null then
               At_Least_One_File := True;
               if Unit.File_Names (F).File = Sfile then
                  return False;
               end if;
            end if;
         end loop;

         if not At_Least_One_File then

<<<<<<< HEAD
      return Prj.Ext.Check
        (Tree        => Tree,
         Declaration => Argv (Start .. Finish));
   end Is_External_Assignment;
=======
            --  The unit was probably created initially for a separate unit
            --  (which are initially created as IMPL when both suffixes are the
            --  same). Later on, Override_Kind changed the type of the file,
            --  and the unit is no longer valid in fact.

            return False;
         end if;

         Verbose_Msg (Uname, "sources do not include ", Name_Id (Sfile));
         return True;
      end if;
>>>>>>> 3082eeb7

      return False;
   end File_Not_A_Source_Of;

   ---------------------
   -- Get_Directories --
   ---------------------

   procedure Get_Directories
     (Project_Tree : Project_Tree_Ref;
      For_Project  : Project_Id;
      Activity     : Activity_Type;
      Languages    : Name_Ids)
   is

      procedure Recursive_Add
        (Project  : Project_Id;
         Tree     : Project_Tree_Ref;
         Extended : in out Boolean);
      --  Add all the source directories of a project to the path only if
      --  this project has not been visited. Calls itself recursively for
      --  projects being extended, and imported projects.

<<<<<<< HEAD
   function Linker_Options_Switches
     (Project  : Project_Id;
      In_Tree  : Project_Tree_Ref) return String_List
   is
      procedure Recursive_Add (Proj : Project_Id; Dummy : in out Boolean);
      --  The recursive routine used to add linker options

      -------------------
      -- Recursive_Add --
      -------------------

      procedure Recursive_Add (Proj : Project_Id; Dummy : in out Boolean) is
         pragma Unreferenced (Dummy);

         Linker_Package : Package_Id;
         Options        : Variable_Value;
=======
      procedure Add_Dir (Value : Path_Name_Type);
      --  Add directory Value in table Directories, if it is defined and not
      --  already there.

      -------------
      -- Add_Dir --
      -------------

      procedure Add_Dir (Value : Path_Name_Type) is
         Add_It : Boolean := True;

      begin
         if Value /= No_Path then
            for Index in 1 .. Directories.Last loop
               if Directories.Table (Index) = Value then
                  Add_It := False;
                  exit;
               end if;
            end loop;
>>>>>>> 3082eeb7

            if Add_It then
               Directories.Increment_Last;
               Directories.Table (Directories.Last) := Value;
            end if;
         end if;
      end Add_Dir;

      -------------------
      -- Recursive_Add --
      -------------------

      procedure Recursive_Add
        (Project  : Project_Id;
         Tree     : Project_Tree_Ref;
         Extended : in out Boolean)
      is
         Current   : String_List_Id;
         Dir       : String_Element;
         OK        : Boolean := False;
         Lang_Proc : Language_Ptr := Project.Languages;
      begin
<<<<<<< HEAD
         Linker_Package :=
           Prj.Util.Value_Of
             (Name        => Name_Linker,
              In_Packages => Proj.Decl.Packages,
              In_Tree     => In_Tree);

         Options :=
           Prj.Util.Value_Of
             (Name                    => Name_Ada,
              Index                   => 0,
              Attribute_Or_Array_Name => Name_Linker_Options,
              In_Package              => Linker_Package,
              In_Tree                 => In_Tree);

         --  If attribute is present, add the project with
         --  the attribute to table Linker_Opts.

         if Options /= Nil_Variable_Value then
            Linker_Opts.Increment_Last;
            Linker_Opts.Table (Linker_Opts.Last) :=
              (Project => Proj, Options => Options.Values);
         end if;
      end Recursive_Add;

      procedure For_All_Projects is
        new For_Every_Project_Imported (Boolean, Recursive_Add);

      Dummy : Boolean := False;
=======
         --  Add to path all directories of this project

         if Activity = Compilation then
            Lang_Loop :
            while Lang_Proc /= No_Language_Index loop
               for J in Languages'Range loop
                  OK := Lang_Proc.Name = Languages (J);
                  exit Lang_Loop when OK;
               end loop;

               Lang_Proc := Lang_Proc.Next;
            end loop Lang_Loop;

            if OK then
               Current := Project.Source_Dirs;

               while Current /= Nil_String loop
                  Dir := Tree.Shared.String_Elements.Table (Current);
                  Add_Dir (Path_Name_Type (Dir.Value));
                  Current := Dir.Next;
               end loop;
            end if;

         elsif Project.Library then
            if Activity = SAL_Binding and then Extended then
               Add_Dir (Project.Object_Directory.Display_Name);

            else
               Add_Dir (Project.Library_ALI_Dir.Display_Name);
            end if;
>>>>>>> 3082eeb7

         else
            Add_Dir (Project.Object_Directory.Display_Name);
         end if;

         if Project.Extends = No_Project then
            Extended := False;
         end if;
      end Recursive_Add;

<<<<<<< HEAD
      For_All_Projects (Project, Dummy, Imported_First => True);
=======
      procedure For_All_Projects is
        new For_Every_Project_Imported (Boolean, Recursive_Add);

      Extended : Boolean := True;
>>>>>>> 3082eeb7

      --  Start of processing for Get_Directories

<<<<<<< HEAD
      for Index in reverse 1 .. Linker_Opts.Last loop
         declare
            Options : String_List_Id;
            Proj    : constant Project_Id :=
                        Linker_Opts.Table (Index).Project;
            Option  : Name_Id;
            Dir_Path : constant String :=
                         Get_Name_String (Proj.Directory.Name);

         begin
            Options := Linker_Opts.Table (Index).Options;
            while Options /= Nil_String loop
               Option := In_Tree.String_Elements.Table (Options).Value;
               Get_Name_String (Option);
=======
   begin
      Directories.Init;
      For_All_Projects (For_Project, Project_Tree, Extended);
   end Get_Directories;

   ------------------
   -- Get_Switches --
   ------------------

   procedure Get_Switches
     (Source       : Prj.Source_Id;
      Pkg_Name     : Name_Id;
      Project_Tree : Project_Tree_Ref;
      Value        : out Variable_Value;
      Is_Default   : out Boolean)
   is
   begin
      Get_Switches
        (Source_File  => Source.File,
         Source_Lang  => Source.Language.Name,
         Source_Prj   => Source.Project,
         Pkg_Name     => Pkg_Name,
         Project_Tree => Project_Tree,
         Value        => Value,
         Is_Default   => Is_Default);
   end Get_Switches;

   ------------------
   -- Get_Switches --
   ------------------

   procedure Get_Switches
     (Source_File         : File_Name_Type;
      Source_Lang         : Name_Id;
      Source_Prj          : Project_Id;
      Pkg_Name            : Name_Id;
      Project_Tree        : Project_Tree_Ref;
      Value               : out Variable_Value;
      Is_Default          : out Boolean;
      Test_Without_Suffix : Boolean := False;
      Check_ALI_Suffix    : Boolean := False)
   is
      Project : constant Project_Id :=
                  Ultimate_Extending_Project_Of (Source_Prj);
      Pkg     : constant Package_Id :=
                  Prj.Util.Value_Of
                    (Name        => Pkg_Name,
                     In_Packages => Project.Decl.Packages,
                     Shared      => Project_Tree.Shared);
      Lang : Language_Ptr;

   begin
      Is_Default := False;

      if Source_File /= No_File then
         Value := Prj.Util.Value_Of
           (Name                    => Name_Id (Source_File),
            Attribute_Or_Array_Name => Name_Switches,
            In_Package              => Pkg,
            Shared                  => Project_Tree.Shared,
            Allow_Wildcards         => True);
      end if;

      if Value = Nil_Variable_Value and then Test_Without_Suffix then
         Lang :=
           Get_Language_From_Name (Project, Get_Name_String (Source_Lang));
>>>>>>> 3082eeb7

         if Lang /= null then
            declare
               Naming      : Lang_Naming_Data renames Lang.Config.Naming_Data;
               SF_Name     : constant String := Get_Name_String (Source_File);
               Last        : Positive := SF_Name'Length;
               Name        : String (1 .. Last + 3);
               Spec_Suffix : String   := Get_Name_String (Naming.Spec_Suffix);
               Body_Suffix : String   := Get_Name_String (Naming.Body_Suffix);
               Truncated   : Boolean  := False;

            begin
               Canonical_Case_File_Name (Spec_Suffix);
               Canonical_Case_File_Name (Body_Suffix);
               Name (1 .. Last) := SF_Name;

               if Last > Body_Suffix'Length
                 and then
                   Name (Last - Body_Suffix'Length + 1 .. Last) = Body_Suffix
               then
                  Truncated := True;
                  Last := Last - Body_Suffix'Length;
               end if;

<<<<<<< HEAD
                  Test_If_Relative_Path
                    (Switch => Linker_Options_Buffer (Last_Linker_Option),
                     Parent => Dir_Path,
                     Including_L_Switch => True);
               end if;

               Options := In_Tree.String_Elements.Table (Options).Next;
            end loop;
         end;
      end loop;
=======
               if not Truncated
                 and then Last > Spec_Suffix'Length
                 and then
                   Name (Last - Spec_Suffix'Length + 1 .. Last) = Spec_Suffix
               then
                  Truncated := True;
                  Last := Last - Spec_Suffix'Length;
               end if;

               if Truncated then
                  Name_Len := 0;
                  Add_Str_To_Name_Buffer (Name (1 .. Last));
>>>>>>> 3082eeb7

                  Value := Prj.Util.Value_Of
                    (Name                    => Name_Find,
                     Attribute_Or_Array_Name => Name_Switches,
                     In_Package              => Pkg,
                     Shared                  => Project_Tree.Shared,
                     Allow_Wildcards         => True);
               end if;

               if Value = Nil_Variable_Value and then Check_ALI_Suffix then
                  Last := SF_Name'Length;
                  while Name (Last) /= '.' loop
                     Last := Last - 1;
                  end loop;

                  Name_Len := 0;
                  Add_Str_To_Name_Buffer (Name (1 .. Last));
                  Add_Str_To_Name_Buffer ("ali");

                  Value := Prj.Util.Value_Of
                    (Name                    => Name_Find,
                     Attribute_Or_Array_Name => Name_Switches,
                     In_Package              => Pkg,
                     Shared                  => Project_Tree.Shared,
                     Allow_Wildcards         => True);
               end if;
            end;
         end if;
      end if;

      if Value = Nil_Variable_Value then
         Is_Default := True;
         Value :=
           Prj.Util.Value_Of
             (Name                    => Source_Lang,
              Attribute_Or_Array_Name => Name_Switches,
              In_Package              => Pkg,
              Shared                  => Project_Tree.Shared,
              Force_Lower_Case_Index  => True);
      end if;

<<<<<<< HEAD
      type File_And_Loc is record
         File_Name : File_Name_Type;
         Index     : Int := 0;
         Location  : Source_Ptr := No_Location;
      end record;
=======
      if Value = Nil_Variable_Value then
         Value :=
           Prj.Util.Value_Of
             (Name                    => All_Other_Names,
              Attribute_Or_Array_Name => Name_Switches,
              In_Package              => Pkg,
              Shared                  => Project_Tree.Shared,
              Force_Lower_Case_Index  => True);
      end if;
>>>>>>> 3082eeb7

      if Value = Nil_Variable_Value then
         Value :=
           Prj.Util.Value_Of
             (Name                    => Source_Lang,
              Attribute_Or_Array_Name => Name_Default_Switches,
              In_Package              => Pkg,
              Shared                  => Project_Tree.Shared);
      end if;
   end Get_Switches;

   ------------
   -- Inform --
   ------------

   procedure Inform (N : File_Name_Type; Msg : String) is
   begin
      Inform (Name_Id (N), Msg);
   end Inform;

   procedure Inform (N : Name_Id := No_Name; Msg : String) is
   begin
      Osint.Write_Program_Name;

      Write_Str (": ");

      if N /= No_Name then
         Write_Str ("""");

         declare
            Name : constant String := Get_Name_String (N);
         begin
            if Debug.Debug_Flag_F and then Is_Absolute_Path (Name) then
               Write_Str (File_Name (Name));
            else
               Write_Str (Name);
            end if;
         end;

         Write_Str (""" ");
      end if;

      Write_Str (Msg);
      Write_Eol;
   end Inform;

   ------------------------------
   -- Initialize_Source_Record --
   ------------------------------

   procedure Initialize_Source_Record (Source : Prj.Source_Id) is

      procedure Set_Object_Project
        (Obj_Dir  : String;
         Obj_Proj : Project_Id;
         Obj_Path : Path_Name_Type;
         Stamp    : Time_Stamp_Type);
      --  Update information about object file, switches file,...

      ------------------------
      -- Set_Object_Project --
      ------------------------

      procedure Set_Object_Project
        (Obj_Dir  : String;
         Obj_Proj : Project_Id;
         Obj_Path : Path_Name_Type;
         Stamp    : Time_Stamp_Type) is
      begin
         Source.Object_Project := Obj_Proj;
         Source.Object_Path    := Obj_Path;
         Source.Object_TS      := Stamp;

         if Source.Language.Config.Dependency_Kind /= None then
            declare
               Dep_Path : constant String :=
                            Normalize_Pathname
                              (Name          =>
                                 Get_Name_String (Source.Dep_Name),
                               Resolve_Links => Opt.Follow_Links_For_Files,
                               Directory     => Obj_Dir);
            begin
               Source.Dep_Path := Create_Name (Dep_Path);
               Source.Dep_TS   := Osint.Unknown_Attributes;
            end;
         end if;

         --  Get the path of the switches file, even if Opt.Check_Switches is
         --  not set, as switch -s may be in the Builder switches that have not
         --  been scanned yet.

         declare
            Switches_Path : constant String :=
                              Normalize_Pathname
                                (Name          =>
                                   Get_Name_String (Source.Switches),
                                 Resolve_Links => Opt.Follow_Links_For_Files,
                                 Directory     => Obj_Dir);
         begin
            Source.Switches_Path := Create_Name (Switches_Path);

            if Stamp /= Empty_Time_Stamp then
               Source.Switches_TS := File_Stamp (Source.Switches_Path);
            end if;
         end;
      end Set_Object_Project;

      Obj_Proj : Project_Id;

   begin
      --  Nothing to do if source record has already been fully initialized

      if Source.Initialized then
         return;
      end if;

      --  Systematically recompute the time stamp

      Source.Source_TS := File_Stamp (Source.Path.Display_Name);

      --  Parse the source file to check whether we have a subunit

      if Source.Language.Config.Kind = Unit_Based
        and then Source.Kind = Impl
        and then Is_Subunit (Source)
      then
         Source.Kind := Sep;
      end if;

      if Source.Language.Config.Object_Generated
        and then Is_Compilable (Source)
      then
         --  First, get the correct object file name and dependency file name
         --  if the source is in a multi-unit file.

         if Source.Index /= 0 then
            Source.Object :=
              Object_Name
                (Source_File_Name   => Source.File,
                 Source_Index       => Source.Index,
                 Index_Separator    =>
                   Source.Language.Config.Multi_Unit_Object_Separator,
                 Object_File_Suffix =>
                   Source.Language.Config.Object_File_Suffix);

            Source.Dep_Name :=
              Dependency_Name
                (Source.Object, Source.Language.Config.Dependency_Kind);
         end if;

         --  Find the object file for that source. It could be either in the
         --  current project or in an extended project (it might actually not
         --  exist yet in the ultimate extending project, but if not found
         --  elsewhere that's where we'll expect to find it).

         Obj_Proj := Source.Project;

         while Obj_Proj /= No_Project loop
            declare
               Dir  : constant String :=
                        Get_Name_String
                          (Obj_Proj.Object_Directory.Display_Name);

               Object_Path : constant String :=
                               Normalize_Pathname
                                 (Name          =>
                                    Get_Name_String (Source.Object),
                                  Resolve_Links => Opt.Follow_Links_For_Files,
                                  Directory     => Dir);

               Obj_Path : constant Path_Name_Type := Create_Name (Object_Path);
               Stamp    : Time_Stamp_Type := Empty_Time_Stamp;

            begin
               --  For specs, we do not check object files if there is a body.
               --  This saves a system call. On the other hand, we do need to
               --  know the object_path, in case the user has passed the .ads
               --  on the command line to compile the spec only.

               if Source.Kind /= Spec
                 or else Source.Unit = No_Unit_Index
                 or else Source.Unit.File_Names (Impl) = No_Source
               then
                  Stamp := File_Stamp (Obj_Path);
               end if;

               if Stamp /= Empty_Time_Stamp
                 or else (Obj_Proj.Extended_By = No_Project
                          and then Source.Object_Project = No_Project)
               then
                  Set_Object_Project (Dir, Obj_Proj, Obj_Path, Stamp);
               end if;

               Obj_Proj := Obj_Proj.Extended_By;
            end;
         end loop;

      elsif Source.Language.Config.Dependency_Kind = Makefile then
         declare
            Object_Dir : constant String :=
                           Get_Name_String
                             (Source.Project.Object_Directory.Display_Name);
            Dep_Path   : constant String :=
                           Normalize_Pathname
                             (Name        => Get_Name_String (Source.Dep_Name),
                              Resolve_Links =>
                                Opt.Follow_Links_For_Files,
                              Directory     => Object_Dir);
         begin
            Source.Dep_Path := Create_Name (Dep_Path);
            Source.Dep_TS   := Osint.Unknown_Attributes;
         end;
      end if;

      Source.Initialized := True;
   end Initialize_Source_Record;

   ----------------------------
   -- Is_External_Assignment --
   ----------------------------

   function Is_External_Assignment
     (Env  : Prj.Tree.Environment;
      Argv : String) return Boolean
   is
      Start     : Positive := 3;
      Finish    : Natural := Argv'Last;

      pragma Assert (Argv'First = 1);
      pragma Assert (Argv (1 .. 2) = "-X");

   begin
      if Argv'Last < 5 then
         return False;

      elsif Argv (3) = '"' then
         if Argv (Argv'Last) /= '"' or else Argv'Last < 7 then
            return False;
         else
            Start := 4;
            Finish := Argv'Last - 1;
         end if;
      end if;

      return Prj.Ext.Check
        (Self        => Env.External,
         Declaration => Argv (Start .. Finish));
   end Is_External_Assignment;

   ----------------
   -- Is_Subunit --
   ----------------

   function Is_Subunit (Source : Prj.Source_Id) return Boolean is
      Src_Ind : Source_File_Index;

   begin
      if Source.Kind = Sep then
         return True;

      --  A Spec, a file based language source or a body with a spec cannot be
      --  a subunit.

      elsif Source.Kind = Spec
        or else Source.Unit = No_Unit_Index
        or else Other_Part (Source) /= No_Source
      then
         return False;
      end if;

      --  Here, we are assuming that the language is Ada, as it is the only
      --  unit based language that we know.

      Src_Ind :=
        Sinput.P.Load_Project_File
          (Get_Name_String (Source.Path.Display_Name));

      return Sinput.P.Source_File_Is_Subunit (Src_Ind);
   end Is_Subunit;

   -----------------------------
   -- Linker_Options_Switches --
   -----------------------------

   function Linker_Options_Switches
     (Project  : Project_Id;
      Do_Fail  : Fail_Proc;
      In_Tree  : Project_Tree_Ref) return String_List
   is
      procedure Recursive_Add
        (Proj    : Project_Id;
         In_Tree : Project_Tree_Ref;
         Dummy   : in out Boolean);
      --  The recursive routine used to add linker options

      -------------------
      -- Recursive_Add --
      -------------------

      procedure Recursive_Add
        (Proj    : Project_Id;
         In_Tree : Project_Tree_Ref;
         Dummy   : in out Boolean)
      is
         pragma Unreferenced (Dummy);

         Linker_Package : Package_Id;
         Options        : Variable_Value;

      begin
         Linker_Package :=
           Prj.Util.Value_Of
             (Name        => Name_Linker,
              In_Packages => Proj.Decl.Packages,
              Shared      => In_Tree.Shared);

         Options :=
           Prj.Util.Value_Of
             (Name                    => Name_Ada,
              Index                   => 0,
              Attribute_Or_Array_Name => Name_Linker_Options,
              In_Package              => Linker_Package,
              Shared                  => In_Tree.Shared);

         --  If attribute is present, add the project with the attribute to
         --  table Linker_Opts.

         if Options /= Nil_Variable_Value then
            Linker_Opts.Increment_Last;
            Linker_Opts.Table (Linker_Opts.Last) :=
              (Project => Proj, Options => Options.Values);
         end if;
      end Recursive_Add;

      procedure For_All_Projects is
        new For_Every_Project_Imported (Boolean, Recursive_Add);

      Dummy : Boolean := False;

   --  Start of processing for Linker_Options_Switches

   begin
      Linker_Opts.Init;

      For_All_Projects (Project, In_Tree, Dummy, Imported_First => True);

      Last_Linker_Option := 0;

      for Index in reverse 1 .. Linker_Opts.Last loop
         declare
            Options  : String_List_Id;
            Proj     : constant Project_Id :=
                         Linker_Opts.Table (Index).Project;
            Option   : Name_Id;
            Dir_Path : constant String :=
                         Get_Name_String (Proj.Directory.Name);

         begin
            Options := Linker_Opts.Table (Index).Options;
            while Options /= Nil_String loop
               Option := In_Tree.Shared.String_Elements.Table (Options).Value;
               Get_Name_String (Option);

               --  Do not consider empty linker options

               if Name_Len /= 0 then
                  Add_Linker_Option (Name_Buffer (1 .. Name_Len));

                  --  Object files and -L switches specified with relative
                  --  paths must be converted to absolute paths.

                  Test_If_Relative_Path
                    (Switch  => Linker_Options_Buffer (Last_Linker_Option),
                     Parent  => Dir_Path,
                     Do_Fail => Do_Fail,
                     Including_L_Switch => True);
               end if;

               Options := In_Tree.Shared.String_Elements.Table (Options).Next;
            end loop;
         end;
      end loop;

      return Linker_Options_Buffer (1 .. Last_Linker_Option);
   end Linker_Options_Switches;

   -----------
   -- Mains --
   -----------

   package body Mains is

      package Names is new Table.Table
        (Table_Component_Type => Main_Info,
         Table_Index_Type     => Integer,
         Table_Low_Bound      => 1,
         Table_Initial        => 10,
         Table_Increment      => 100,
         Table_Name           => "Makeutl.Mains.Names");
      --  The table that stores the mains

      Current : Natural := 0;
      --  The index of the last main retrieved from the table

      Count_Of_Mains_With_No_Tree : Natural := 0;
      --  Number of main units for which we do not know the project tree

      --------------
      -- Add_Main --
      --------------

      procedure Add_Main
        (Name     : String;
         Index    : Int := 0;
         Location : Source_Ptr := No_Location;
         Project  : Project_Id := No_Project;
         Tree     : Project_Tree_Ref := null)
      is
      begin
         if Current_Verbosity = High then
            Debug_Output ("Add_Main """ & Name & """ " & Index'Img
                          & " with_tree? "
                          & Boolean'Image (Tree /= null));
         end if;

         Name_Len := 0;
         Add_Str_To_Name_Buffer (Name);
         Canonical_Case_File_Name (Name_Buffer (1 .. Name_Len));

         Names.Increment_Last;
         Names.Table (Names.Last) :=
           (Name_Find, Index, Location, No_Source, Project, Tree);

         if Tree /= null then
            Builder_Data (Tree).Number_Of_Mains :=
              Builder_Data (Tree).Number_Of_Mains + 1;

         else
            Mains.Count_Of_Mains_With_No_Tree :=
              Mains.Count_Of_Mains_With_No_Tree + 1;
         end if;
      end Add_Main;

      --------------------
      -- Complete_Mains --
      --------------------

      procedure Complete_Mains
        (Flags        : Processing_Flags;
         Root_Project : Project_Id;
         Project_Tree : Project_Tree_Ref)
      is
         procedure Do_Complete (Project : Project_Id; Tree : Project_Tree_Ref);
         --  Check the mains for this specific project

         procedure Complete_All is new For_Project_And_Aggregated
           (Do_Complete);

         procedure Add_Multi_Unit_Sources
           (Tree   : Project_Tree_Ref;
            Source : Prj.Source_Id);
         --  Add all units from the same file as the multi-unit Source

         function Find_File_Add_Extension
           (Tree      : Project_Tree_Ref;
            Base_Main : String) return Prj.Source_Id;
         --  Search for Main in the project, adding body or spec extensions

         ----------------------------
         -- Add_Multi_Unit_Sources --
         ----------------------------

         procedure Add_Multi_Unit_Sources
           (Tree   : Project_Tree_Ref;
            Source : Prj.Source_Id)
         is
            Iter : Source_Iterator;
            Src  : Prj.Source_Id;

         begin
            Debug_Output
              ("found multi-unit source file in project", Source.Project.Name);

            Iter := For_Each_Source
              (In_Tree => Tree, Project => Source.Project);

            while Element (Iter) /= No_Source loop
               Src := Element (Iter);

               if Src.File = Source.File
                 and then Src.Index /= Source.Index
               then
                  if Src.File = Source.File then
                     Debug_Output
                       ("add main in project, index=" & Src.Index'Img);
                  end if;

                  Names.Increment_Last;
                  Names.Table (Names.Last) :=
                    (File     => Src.File,
                     Index    => Src.Index,
                     Location => No_Location,
                     Source   => Src,
                     Project  => Src.Project,
                     Tree     => Tree);

                  Builder_Data (Tree).Number_Of_Mains :=
                    Builder_Data (Tree).Number_Of_Mains + 1;
               end if;

               Next (Iter);
            end loop;
         end Add_Multi_Unit_Sources;

         -----------------------------
         -- Find_File_Add_Extension --
         -----------------------------

         function Find_File_Add_Extension
           (Tree      : Project_Tree_Ref;
            Base_Main : String) return Prj.Source_Id
         is
            Spec_Source : Prj.Source_Id := No_Source;
            Source      : Prj.Source_Id;
            Iter        : Source_Iterator;
            Suffix      : File_Name_Type;

         begin
            Source := No_Source;
            Iter := For_Each_Source (Tree);  --  In all projects
            loop
               Source := Prj.Element (Iter);
               exit when Source = No_Source;

               if Source.Kind = Impl then
                  Get_Name_String (Source.File);

                  if Name_Len > Base_Main'Length
                    and then Name_Buffer (1 .. Base_Main'Length) = Base_Main
                  then
                     Suffix :=
                       Source.Language.Config.Naming_Data.Body_Suffix;

                     if Suffix /= No_File then
                        declare
                           Suffix_Str : String := Get_Name_String (Suffix);
                        begin
                           Canonical_Case_File_Name (Suffix_Str);
                           exit when
                             Name_Buffer (Base_Main'Length + 1 .. Name_Len) =
                             Suffix_Str;
                        end;
                     end if;
                  end if;

               elsif Source.Kind = Spec then
                  --  A spec needs to be taken into account unless there is
                  --  also a body. So we delay the decision for them.

                  Get_Name_String (Source.File);

                  if Name_Len > Base_Main'Length
                    and then Name_Buffer (1 .. Base_Main'Length) = Base_Main
                  then
                     Suffix := Source.Language.Config.Naming_Data.Spec_Suffix;

                     if Suffix /= No_File then
                        declare
                           Suffix_Str : String := Get_Name_String (Suffix);

                        begin
                           Canonical_Case_File_Name (Suffix_Str);

                           if Name_Buffer (Base_Main'Length + 1 .. Name_Len) =
                             Suffix_Str
                           then
                              Spec_Source := Source;
                           end if;
                        end;
                     end if;
                  end if;
               end if;

               Next (Iter);
            end loop;

            if Source = No_Source then
               Source := Spec_Source;
            end if;

            return Source;
         end Find_File_Add_Extension;

         -----------------
         -- Do_Complete --
         -----------------

         procedure Do_Complete
           (Project : Project_Id; Tree : Project_Tree_Ref)
         is
         begin
            if Mains.Number_Of_Mains (Tree) > 0
              or else Mains.Count_Of_Mains_With_No_Tree > 0
            then
               --  Traverse in reverse order, since in the case of multi-unit
               --  files we will be adding extra files at the end, and there's
               --  no need to process them in turn.

               for J in reverse Names.First .. Names.Last loop
                  declare
                     File        : Main_Info       := Names.Table (J);
                     Main_Id     : File_Name_Type  := File.File;
                     Main        : constant String :=
                                     Get_Name_String (Main_Id);
                     Base        : constant String := Base_Name (Main);
                     Source      : Prj.Source_Id   := No_Source;
                     Is_Absolute : Boolean         := False;

                  begin
                     if Base /= Main then
                        Is_Absolute := True;

                        if Is_Absolute_Path (Main) then
                           Main_Id := Create_Name (Base);

                        --  Not an absolute path

                        else
                           --  Always resolve links here, so that users can be
                           --  specify any name on the command line. If the
                           --  project itself uses links, the user will be
                           --  using -eL anyway, and thus files are also stored
                           --  with resolved names.

                           declare
                              Absolute : constant String :=
                                           Normalize_Pathname
                                             (Name           => Main,
                                              Directory      => "",
                                              Resolve_Links  => True,
                                              Case_Sensitive => False);
                           begin
                              File.File := Create_Name (Absolute);
                              Main_Id := Create_Name (Base);
                           end;
                        end if;
                     end if;

                     --  If no project or tree was specified for the main, it
                     --  came from the command line.
                     --  Note that the assignments below will not modify inside
                     --  the table itself.

                     if File.Project = null then
                        File.Project := Project;
                     end if;

                     if File.Tree = null then
                        File.Tree := Tree;
                     end if;

                     if File.Source = null then
                        if Current_Verbosity = High then
                           Debug_Output
                             ("search for main """ & Main
                              & '"' & File.Index'Img & " in "
                              & Get_Name_String (Debug_Name (File.Tree))
                              & ", project", Project.Name);
                        end if;

                        --  First, look for the main as specified. We need to
                        --  search for the base name though, and if needed
                        --  check later that we found the correct file.

                        Source := Find_Source
                          (In_Tree          => File.Tree,
                           Project          => File.Project,
                           Base_Name        => Main_Id,
                           Index            => File.Index,
                           In_Imported_Only => True);

                        if Source = No_Source then
                           Source := Find_File_Add_Extension
                             (Tree, Get_Name_String (Main_Id));
                        end if;

                        if Is_Absolute
                          and then Source /= No_Source
                          and then
                            File_Name_Type (Source.Path.Name) /= File.File
                        then
                           Debug_Output
                             ("Found a non-matching file",
                              Name_Id (Source.Path.Display_Name));
                           Source := No_Source;
                        end if;

                        if Source /= No_Source then

                           --  If we have found a multi-unit source file but
                           --  did not specify an index initially, we'll need
                           --  to compile all the units from the same source
                           --  file.

                           if Source.Index /= 0 and then File.Index = 0 then
                              Add_Multi_Unit_Sources (File.Tree, Source);
                           end if;

                           --  Now update the original Main, otherwise it will
                           --  be reported as not found.

                           Debug_Output
                             ("found main in project", Source.Project.Name);
                           Names.Table (J).File    := Source.File;
                           Names.Table (J).Project := Source.Project;

                           if Names.Table (J).Tree = null then
                              Names.Table (J).Tree := File.Tree;

                              Builder_Data (File.Tree).Number_Of_Mains :=
                                Builder_Data (File.Tree).Number_Of_Mains + 1;
                              Mains.Count_Of_Mains_With_No_Tree :=
                                Mains.Count_Of_Mains_With_No_Tree - 1;
                           end if;

                           Names.Table (J).Source  := Source;
                           Names.Table (J).Index   := Source.Index;

                        elsif File.Location /= No_Location then

                           --  If the main is declared in package Builder of
                           --  the main project, report an error. If the main
                           --  is on the command line, it may be a main from
                           --  another project, so do nothing: if the main does
                           --  not exist in another project, an error will be
                           --  reported later.

                           Error_Msg_File_1 := Main_Id;
                           Error_Msg_Name_1 := Root_Project.Name;
                           Prj.Err.Error_Msg
                             (Flags, "{ is not a source of project %%",
                              File.Location, Project);
                        end if;
                     end if;
                  end;
               end loop;
            end if;

            if Total_Errors_Detected > 0 then
               Fail_Program (Tree, "problems with main sources");
            end if;
         end Do_Complete;

      --  Start of processing for Complete_Mains

      begin
         Complete_All (Root_Project, Project_Tree);

         if Mains.Count_Of_Mains_With_No_Tree > 0 then
            for J in Names.First .. Names.Last loop
               if Names.Table (J).Source = No_Source then
                  Fail_Program
                    (Project_Tree, '"' & Get_Name_String (Names.Table (J).File)
                     & """ is not a source of any project");
               end if;
            end loop;
         end if;
      end Complete_Mains;

      ------------
      -- Delete --
      ------------

      procedure Delete is
      begin
         Names.Set_Last (0);
         Mains.Reset;
      end Delete;

      -----------------------
      -- Fill_From_Project --
      -----------------------

      procedure Fill_From_Project
        (Root_Project : Project_Id;
         Project_Tree : Project_Tree_Ref)
      is
         procedure Add_Mains_From_Project
           (Project : Project_Id;
            Tree    : Project_Tree_Ref);
         --  Add the main units from this project into Mains.
         --  This takes into account the aggregated projects

         ----------------------------
         -- Add_Mains_From_Project --
         ----------------------------

         procedure Add_Mains_From_Project
           (Project : Project_Id;
            Tree    : Project_Tree_Ref)
         is
            List    : String_List_Id;
            Element : String_Element;

         begin
            if Number_Of_Mains (Tree) = 0
              and then Mains.Count_Of_Mains_With_No_Tree = 0
            then
               Debug_Output ("Add_Mains_From_Project", Project.Name);
               List := Project.Mains;

               if List /= Prj.Nil_String then

                  --  The attribute Main is not an empty list. Get the mains in
                  --  the list.

                  while List /= Prj.Nil_String loop
                     Element := Tree.Shared.String_Elements.Table (List);
                     Debug_Output ("Add_Main", Element.Value);

                     if Project.Library then
                        Fail_Program
                          (Tree,
                           "cannot specify a main program " &
                           "for a library project file");
                     end if;

                     Add_Main (Name     => Get_Name_String (Element.Value),
                               Index    => Element.Index,
                               Location => Element.Location,
                               Project  => Project,
                               Tree     => Tree);
                     List := Element.Next;
                  end loop;
               end if;
            end if;

            if Total_Errors_Detected > 0 then
               Fail_Program (Tree, "problems with main sources");
            end if;
         end Add_Mains_From_Project;

         procedure Fill_All is new For_Project_And_Aggregated
           (Add_Mains_From_Project);

      --  Start of processing for Fill_From_Project

      begin
         Fill_All (Root_Project, Project_Tree);
      end Fill_From_Project;

      ---------------
      -- Next_Main --
      ---------------

      function Next_Main return String is
         Info : constant Main_Info := Next_Main;
      begin
         if Info = No_Main_Info then
            return "";
         else
            return Get_Name_String (Info.File);
         end if;
      end Next_Main;

      function Next_Main return Main_Info is
      begin
         if Current >= Names.Last then
            return No_Main_Info;
         else
            Current := Current + 1;

            --  If not using projects, and in the gnatmake case, the main file
            --  may have not have the extension. Try ".adb" first then ".ads"

            if Names.Table (Current).Project = No_Project then
               declare
                  Orig_Main : constant File_Name_Type :=
                    Names.Table (Current).File;
                  Current_Main : File_Name_Type;

               begin
                  if Strip_Suffix (Orig_Main) = Orig_Main then
                     Get_Name_String (Orig_Main);
                     Add_Str_To_Name_Buffer (".adb");
                     Current_Main := Name_Find;

                     if Full_Source_Name (Current_Main) = No_File then
                        Get_Name_String (Orig_Main);
                        Add_Str_To_Name_Buffer (".ads");
                        Current_Main := Name_Find;

                        if Full_Source_Name (Current_Main) /= No_File then
                           Names.Table (Current).File := Current_Main;
                        end if;

                     else
                        Names.Table (Current).File := Current_Main;
                     end if;
                  end if;
               end;
            end if;

            return Names.Table (Current);
         end if;
      end Next_Main;

      ---------------------
      -- Number_Of_Mains --
      ---------------------

      function Number_Of_Mains (Tree : Project_Tree_Ref) return Natural is
      begin
         if Tree = null then
            return Names.Last;
         else
            return Builder_Data (Tree).Number_Of_Mains;
         end if;
      end Number_Of_Mains;

      -----------
      -- Reset --
      -----------

      procedure Reset is
      begin
         Current := 0;
      end Reset;

      --------------------------
      -- Set_Multi_Unit_Index --
      --------------------------

      procedure Set_Multi_Unit_Index
        (Project_Tree : Project_Tree_Ref := null;
         Index        : Int := 0)
      is
      begin
         if Index /= 0 then
            if Names.Last = 0 then
               Fail_Program
                 (Project_Tree,
                  "cannot specify a multi-unit index but no main " &
                  "on the command line");

            elsif Names.Last > 1 then
               Fail_Program
                 (Project_Tree,
                  "cannot specify several mains with a multi-unit index");

            else
               Names.Table (Names.Last).Index := Index;
            end if;
         end if;
      end Set_Multi_Unit_Index;

   end Mains;

   -----------------------
   -- Path_Or_File_Name --
   -----------------------

   function Path_Or_File_Name (Path : Path_Name_Type) return String is
      Path_Name : constant String := Get_Name_String (Path);
   begin
      if Debug.Debug_Flag_F then
         return File_Name (Path_Name);
      else
         return Path_Name;
      end if;
   end Path_Or_File_Name;

   ---------------------------
   -- Test_If_Relative_Path --
   ---------------------------

   procedure Test_If_Relative_Path
     (Switch               : in out String_Access;
      Parent               : String;
      Do_Fail              : Fail_Proc;
      Including_L_Switch   : Boolean := True;
      Including_Non_Switch : Boolean := True;
      Including_RTS        : Boolean := False)
   is
   begin
      if Switch /= null then
         declare
            Sw    : String (1 .. Switch'Length);
            Start : Positive;

         begin
            Sw := Switch.all;

            if Sw (1) = '-' then
               if Sw'Length >= 3
                 and then (Sw (2) = 'A'
                            or else Sw (2) = 'I'
                            or else (Including_L_Switch and then Sw (2) = 'L'))
               then
                  Start := 3;

                  if Sw = "-I-" then
                     return;
                  end if;

               elsif Sw'Length >= 4
                 and then (Sw (2 .. 3) = "aL"
                             or else
                           Sw (2 .. 3) = "aO"
                             or else
                           Sw (2 .. 3) = "aI")
               then
                  Start := 4;

               elsif Including_RTS
                 and then Sw'Length >= 7
                 and then Sw (2 .. 6) = "-RTS="
               then
                  Start := 7;

               else
                  return;
               end if;

               --  Because relative path arguments to --RTS= may be relative to
               --  the search directory prefix, those relative path arguments
               --  are converted only when they include directory information.

               if not Is_Absolute_Path (Sw (Start .. Sw'Last)) then
                  if Parent'Length = 0 then
                     Do_Fail
                       ("relative search path switches ("""
                        & Sw
                        & """) are not allowed");

                  elsif Including_RTS then
                     for J in Start .. Sw'Last loop
                        if Sw (J) = Directory_Separator then
                           Switch :=
                             new String'
                               (Sw (1 .. Start - 1) &
                                Parent &
                                Directory_Separator &
                                Sw (Start .. Sw'Last));
                           return;
                        end if;
                     end loop;

                  else
                     Switch :=
                       new String'
                         (Sw (1 .. Start - 1) &
                          Parent &
                          Directory_Separator &
                          Sw (Start .. Sw'Last));
                  end if;
               end if;

            elsif Including_Non_Switch then
               if not Is_Absolute_Path (Sw) then
                  if Parent'Length = 0 then
                     Do_Fail
                       ("relative paths (""" & Sw & """) are not allowed");
                  else
                     Switch := new String'(Parent & Directory_Separator & Sw);
                  end if;
               end if;
            end if;
         end;
      end if;
   end Test_If_Relative_Path;

   -------------------
   -- Unit_Index_Of --
   -------------------

   function Unit_Index_Of (ALI_File : File_Name_Type) return Int is
      Start  : Natural;
      Finish : Natural;
      Result : Int := 0;

   begin
      Get_Name_String (ALI_File);

      --  First, find the last dot

      Finish := Name_Len;

      while Finish >= 1 and then Name_Buffer (Finish) /= '.' loop
         Finish := Finish - 1;
      end loop;

      if Finish = 1 then
         return 0;
      end if;

      --  Now check that the dot is preceded by digits

      Start := Finish;
      Finish := Finish - 1;
      while Start >= 1 and then Name_Buffer (Start - 1) in '0' .. '9' loop
         Start := Start - 1;
      end loop;

      --  If there are no digits, or if the digits are not preceded by the
      --  character that precedes a unit index, this is not the ALI file of
      --  a unit in a multi-unit source.

      if Start > Finish
        or else Start = 1
        or else Name_Buffer (Start - 1) /= Multi_Unit_Index_Character
      then
         return 0;
      end if;

      --  Build the index from the digit(s)

      while Start <= Finish loop
         Result := Result * 10 +
                     Character'Pos (Name_Buffer (Start)) - Character'Pos ('0');
         Start := Start + 1;
      end loop;

      return Result;
   end Unit_Index_Of;

   -----------------
   -- Verbose_Msg --
   -----------------

   procedure Verbose_Msg
     (N1                : Name_Id;
      S1                : String;
      N2                : Name_Id := No_Name;
      S2                : String  := "";
      Prefix            : String := "  -> ";
      Minimum_Verbosity : Opt.Verbosity_Level_Type := Opt.Low)
   is
   begin
      if not Opt.Verbose_Mode
        or else Minimum_Verbosity > Opt.Verbosity_Level
      then
         return;
      end if;

      Write_Str (Prefix);
      Write_Str ("""");
      Write_Name (N1);
      Write_Str (""" ");
      Write_Str (S1);

      if N2 /= No_Name then
         Write_Str (" """);
         Write_Name (N2);
         Write_Str (""" ");
      end if;

      Write_Str (S2);
      Write_Eol;
   end Verbose_Msg;

   procedure Verbose_Msg
     (N1                : File_Name_Type;
      S1                : String;
      N2                : File_Name_Type := No_File;
      S2                : String  := "";
      Prefix            : String := "  -> ";
      Minimum_Verbosity : Opt.Verbosity_Level_Type := Opt.Low)
   is
   begin
      Verbose_Msg
        (Name_Id (N1), S1, Name_Id (N2), S2, Prefix, Minimum_Verbosity);
   end Verbose_Msg;

   -----------
   -- Queue --
   -----------

   package body Queue is

      type Q_Record is record
         Info      : Source_Info;
         Processed : Boolean;
      end record;

      package Q is new Table.Table
        (Table_Component_Type => Q_Record,
         Table_Index_Type     => Natural,
         Table_Low_Bound      => 1,
         Table_Initial        => 1000,
         Table_Increment      => 100,
         Table_Name           => "Makeutl.Queue.Q");
      --  This is the actual Queue

      package Busy_Obj_Dirs is new GNAT.HTable.Simple_HTable
        (Header_Num => Prj.Header_Num,
         Element    => Boolean,
         No_Element => False,
         Key        => Path_Name_Type,
         Hash       => Hash,
         Equal      => "=");

      type Mark_Key is record
         File  : File_Name_Type;
         Index : Int;
      end record;
      --  Identify either a mono-unit source (when Index = 0) or a specific
      --  unit (index = 1's origin index of unit) in a multi-unit source.

      Max_Mask_Num : constant := 2048;
      subtype Mark_Num is Union_Id range 0 .. Max_Mask_Num - 1;

      function Hash (Key : Mark_Key) return Mark_Num;

      package Marks is new GNAT.HTable.Simple_HTable
        (Header_Num => Mark_Num,
         Element    => Boolean,
         No_Element => False,
         Key        => Mark_Key,
         Hash       => Hash,
         Equal      => "=");
      --  A hash table to keep tracks of the marked units.
      --  These are the units that have already been processed, when using the
      --  gnatmake format. When using the gprbuild format, we can directly
      --  store in the source_id whether the file has already been processed.

      procedure Mark (Source_File : File_Name_Type; Index : Int := 0);
      --  Mark a unit, identified by its source file and, when Index is not 0,
      --  the index of the unit in the source file. Marking is used to signal
      --  that the unit has already been inserted in the Q.

      function Is_Marked
        (Source_File : File_Name_Type;
         Index       : Int := 0) return Boolean;
      --  Returns True if the unit was previously marked

      Q_Processed   : Natural := 0;
      Q_Initialized : Boolean := False;

      Q_First : Natural := 1;
      --  Points to the first valid element in the queue

      One_Queue_Per_Obj_Dir : Boolean := False;
      --  See parameter to Initialize

      function Available_Obj_Dir (S : Source_Info) return Boolean;
      --  Whether the object directory for S is available for a build

      procedure Debug_Display (S : Source_Info);
      --  A debug display for S

      function Was_Processed (S : Source_Info) return Boolean;
      --  Whether S has already been processed. This marks the source as
      --  processed, if it hasn't already been processed.

      function Insert_No_Roots (Source  : Source_Info) return Boolean;
      --  Insert Source, but do not look for its roots (see doc for Insert)

      -------------------
      -- Was_Processed --
      -------------------

      function Was_Processed (S : Source_Info) return Boolean is
      begin
         case S.Format is
            when Format_Gprbuild =>
               if S.Id.In_The_Queue then
                  return True;
               end if;

               S.Id.In_The_Queue := True;

            when Format_Gnatmake =>
               if Is_Marked (S.File, S.Index) then
                  return True;
               end if;

               Mark (S.File, Index => S.Index);
         end case;

         return False;
      end Was_Processed;

      -----------------------
      -- Available_Obj_Dir --
      -----------------------

      function Available_Obj_Dir (S : Source_Info) return Boolean is
      begin
         case S.Format is
            when Format_Gprbuild =>
               return not Busy_Obj_Dirs.Get
                 (S.Id.Project.Object_Directory.Name);

            when Format_Gnatmake =>
               return S.Project = No_Project
                 or else
                   not Busy_Obj_Dirs.Get (S.Project.Object_Directory.Name);
         end case;
      end Available_Obj_Dir;

      -------------------
      -- Debug_Display --
      -------------------

      procedure Debug_Display (S : Source_Info) is
      begin
         case S.Format is
            when Format_Gprbuild =>
               Write_Name (S.Id.File);

               if S.Id.Index /= 0 then
                  Write_Str (", ");
                  Write_Int (S.Id.Index);
               end if;

            when Format_Gnatmake =>
               Write_Name (S.File);

               if S.Index /= 0 then
                  Write_Str (", ");
                  Write_Int (S.Index);
               end if;
         end case;
      end Debug_Display;

      ----------
      -- Hash --
      ----------

      function Hash (Key : Mark_Key) return Mark_Num is
      begin
         return Union_Id (Key.File) mod Max_Mask_Num;
      end Hash;

      ---------------
      -- Is_Marked --
      ---------------

      function Is_Marked
        (Source_File : File_Name_Type;
         Index       : Int := 0) return Boolean
      is
      begin
         return Marks.Get (K => (File => Source_File, Index => Index));
      end Is_Marked;

      ----------
      -- Mark --
      ----------

      procedure Mark (Source_File : File_Name_Type; Index : Int := 0) is
      begin
         Marks.Set (K => (File => Source_File, Index => Index), E => True);
      end Mark;

      -------------
      -- Extract --
      -------------

      procedure Extract
        (Found  : out Boolean;
         Source : out Source_Info)
      is
      begin
         Found := False;

         if One_Queue_Per_Obj_Dir then
            for J in Q_First .. Q.Last loop
               if not Q.Table (J).Processed
                 and then Available_Obj_Dir (Q.Table (J).Info)
               then
                  Found := True;
                  Source := Q.Table (J).Info;
                  Q.Table (J).Processed := True;

                  if J = Q_First then
                     while Q_First <= Q.Last
                       and then Q.Table (Q_First).Processed
                     loop
                        Q_First := Q_First + 1;
                     end loop;
                  end if;

                  exit;
               end if;
            end loop;

         elsif Q_First <= Q.Last then
            Source := Q.Table (Q_First).Info;
            Q.Table (Q_First).Processed := True;
            Q_First := Q_First + 1;
            Found := True;
         end if;

         if Found then
            Q_Processed := Q_Processed + 1;
         end if;

         if Found and then Debug.Debug_Flag_Q then
            Write_Str ("   Q := Q - [ ");
            Debug_Display (Source);
            Write_Str (" ]");
            Write_Eol;

            Write_Str ("   Q_First =");
            Write_Int (Int (Q_First));
            Write_Eol;

            Write_Str ("   Q.Last =");
            Write_Int (Int (Q.Last));
            Write_Eol;
         end if;
      end Extract;

      ---------------
      -- Processed --
      ---------------

      function Processed return Natural is
      begin
         return Q_Processed;
      end Processed;

      ----------------
      -- Initialize --
      ----------------

      procedure Initialize
        (Queue_Per_Obj_Dir : Boolean;
         Force             : Boolean := False)
      is
      begin
         if Force or else not Q_Initialized then
            Q_Initialized := True;

            for J in 1 .. Q.Last loop
               case Q.Table (J).Info.Format is
               when Format_Gprbuild =>
                  Q.Table (J).Info.Id.In_The_Queue := False;
               when Format_Gnatmake =>
                  null;
               end case;
            end loop;

            Q.Init;
            Q_Processed := 0;
            Q_First     := 1;
            One_Queue_Per_Obj_Dir := Queue_Per_Obj_Dir;
         end if;
      end Initialize;

      ---------------------
      -- Insert_No_Roots --
      ---------------------

      function Insert_No_Roots (Source  : Source_Info) return Boolean is
      begin
         pragma Assert
           (Source.Format = Format_Gnatmake or else Source.Id /= No_Source);

         --  Only insert in the Q if it is not already done, to avoid
         --  simultaneous compilations if -jnnn is used.

         if Was_Processed (Source) then
            return False;
         end if;

         if Current_Verbosity = High then
            Write_Str ("Adding """);
            Debug_Display (Source);
            Write_Line (""" to the queue");
         end if;

         Q.Append (New_Val => (Info => Source, Processed => False));

         if Debug.Debug_Flag_Q then
            Write_Str ("   Q := Q + [ ");
            Debug_Display (Source);
            Write_Str (" ] ");
            Write_Eol;

            Write_Str ("   Q_First =");
            Write_Int (Int (Q_First));
            Write_Eol;

            Write_Str ("   Q.Last =");
            Write_Int (Int (Q.Last));
            Write_Eol;
         end if;

         return True;
      end Insert_No_Roots;

      ------------
      -- Insert --
      ------------

      function Insert
        (Source     : Source_Info;
         With_Roots : Boolean := False) return Boolean
      is
         Root_Arr     : Array_Element_Id;
         Roots        : Variable_Value;
         List         : String_List_Id;
         Elem         : String_Element;
         Unit_Name    : Name_Id;
         Pat_Root     : Boolean;
         Root_Pattern : Regexp;
         Root_Found   : Boolean;
         Roots_Found  : Boolean;
         Root_Source  : Prj.Source_Id;
         Iter         : Source_Iterator;

         Dummy : Boolean;
         pragma Unreferenced (Dummy);

      begin
<<<<<<< HEAD
         Name_Len := 0;
         Add_Str_To_Name_Buffer (Name);
         Names.Increment_Last;
         Names.Table (Names.Last) := (Name_Find, 0, No_Location);
      end Add_Main;
=======
         if not Insert_No_Roots (Source) then

            --  Was already in the queue

            return False;
         end if;

         if With_Roots and then Source.Format = Format_Gprbuild then
            Debug_Output ("looking for roots of", Name_Id (Source.Id.File));

            Root_Arr :=
              Prj.Util.Value_Of
                (Name      => Name_Roots,
                 In_Arrays => Source.Id.Project.Decl.Arrays,
                 Shared    => Source.Tree.Shared);

            Roots :=
              Prj.Util.Value_Of
                (Index     => Name_Id (Source.Id.File),
                 Src_Index => 0,
                 In_Array  => Root_Arr,
                 Shared    => Source.Tree.Shared);

            --  If there is no roots for the specific main, try the language

            if Roots = Nil_Variable_Value then
               Roots :=
                 Prj.Util.Value_Of
                   (Index                  => Source.Id.Language.Name,
                    Src_Index              => 0,
                    In_Array               => Root_Arr,
                    Shared                 => Source.Tree.Shared,
                    Force_Lower_Case_Index => True);
            end if;

            --  Then try "*"

            if Roots = Nil_Variable_Value then
               Name_Len := 1;
               Name_Buffer (1) := '*';

               Roots :=
                 Prj.Util.Value_Of
                   (Index                  => Name_Find,
                    Src_Index              => 0,
                    In_Array               => Root_Arr,
                    Shared                 => Source.Tree.Shared,
                    Force_Lower_Case_Index => True);
            end if;

            if Roots = Nil_Variable_Value then
               Debug_Output ("   -> no roots declared");

            else
               List := Roots.Values;

               Pattern_Loop :
               while List /= Nil_String loop
                  Elem := Source.Tree.Shared.String_Elements.Table (List);
                  Get_Name_String (Elem.Value);
                  To_Lower (Name_Buffer (1 .. Name_Len));
                  Unit_Name := Name_Find;

                  --  Check if it is a unit name or a pattern

                  Pat_Root := False;

                  for J in 1 .. Name_Len loop
                     if Name_Buffer (J) not in 'a' .. 'z' and then
                        Name_Buffer (J) not in '0' .. '9' and then
                        Name_Buffer (J) /= '_'            and then
                        Name_Buffer (J) /= '.'
                     then
                        Pat_Root := True;
                        exit;
                     end if;
                  end loop;

                  if Pat_Root then
                     begin
                        Root_Pattern :=
                          Compile
                            (Pattern => Name_Buffer (1 .. Name_Len),
                             Glob    => True);

                     exception
                        when Error_In_Regexp =>
                           Err_Vars.Error_Msg_Name_1 := Unit_Name;
                           Errutil.Error_Msg
                             ("invalid pattern %", Roots.Location);
                           exit Pattern_Loop;
                     end;
                  end if;

                  Roots_Found := False;
                  Iter        := For_Each_Source (Source.Tree);

                  Source_Loop :
                  loop
                     Root_Source := Prj.Element (Iter);
                     exit Source_Loop when Root_Source = No_Source;

                     Root_Found := False;
                     if Pat_Root then
                        Root_Found := Root_Source.Unit /= No_Unit_Index
                          and then Match
                            (Get_Name_String (Root_Source.Unit.Name),
                             Root_Pattern);

                     else
                        Root_Found :=
                          Root_Source.Unit /= No_Unit_Index
                            and then Root_Source.Unit.Name = Unit_Name;
                     end if;

                     if Root_Found then
                        case Root_Source.Kind is
                        when Impl =>
                           null;

                        when Spec =>
                           Root_Found := Other_Part (Root_Source) = No_Source;

                        when Sep =>
                           Root_Found := False;
                        end case;
                     end if;

                     if Root_Found then
                        Roots_Found := True;
                        Debug_Output
                          ("   -> ", Name_Id (Root_Source.Display_File));
                        Dummy := Queue.Insert_No_Roots
                          (Source => (Format => Format_Gprbuild,
                                      Tree   => Source.Tree,
                                      Id     => Root_Source));

                        Initialize_Source_Record (Root_Source);

                        if Other_Part (Root_Source) /= No_Source then
                           Initialize_Source_Record (Other_Part (Root_Source));
                        end if;

                        --  Save the root for the binder

                        Source.Id.Roots := new Source_Roots'
                          (Root => Root_Source,
                           Next => Source.Id.Roots);

                        exit Source_Loop when not Pat_Root;
                     end if;

                     Next (Iter);
                  end loop Source_Loop;

                  if not Roots_Found then
                     if Pat_Root then
                        if not Quiet_Output then
                           Error_Msg_Name_1 := Unit_Name;
                           Errutil.Error_Msg
                             ("?no unit matches pattern %", Roots.Location);
                        end if;

                     else
                        Errutil.Error_Msg
                          ("Unit " & Get_Name_String (Unit_Name)
                           & " does not exist", Roots.Location);
                     end if;
                  end if;

                  List := Elem.Next;
               end loop Pattern_Loop;
            end if;
         end if;

         return True;
      end Insert;
>>>>>>> 3082eeb7

      ------------
      -- Insert --
      ------------

      procedure Insert
        (Source     : Source_Info;
         With_Roots : Boolean := False)
      is
         Discard : Boolean;
         pragma Unreferenced (Discard);
      begin
         Discard := Insert (Source, With_Roots);
      end Insert;

<<<<<<< HEAD
      ---------------
      -- Get_Index --
      ---------------

      function Get_Index return Int is
      begin
         if Current in Names.First .. Names.Last then
            return Names.Table (Current).Index;
         else
            return 0;
         end if;
      end Get_Index;

      ------------------
      -- Get_Location --
      ------------------
=======
      --------------
      -- Is_Empty --
      --------------

      function Is_Empty return Boolean is
      begin
         return Q_Processed >= Q.Last;
      end Is_Empty;

      ------------------------
      -- Is_Virtually_Empty --
      ------------------------
>>>>>>> 3082eeb7

      function Is_Virtually_Empty return Boolean is
      begin
         if One_Queue_Per_Obj_Dir then
            for J in Q_First .. Q.Last loop
               if not Q.Table (J).Processed
                 and then Available_Obj_Dir (Q.Table (J).Info)
               then
                  return False;
               end if;
            end loop;

            return True;

         else
            return Is_Empty;
         end if;
      end Is_Virtually_Empty;

      ----------------------
      -- Set_Obj_Dir_Busy --
      ----------------------

      procedure Set_Obj_Dir_Busy (Obj_Dir : Path_Name_Type) is
      begin
         if One_Queue_Per_Obj_Dir then
            Busy_Obj_Dirs.Set (Obj_Dir, True);
         end if;
      end Set_Obj_Dir_Busy;

      ----------------------
      -- Set_Obj_Dir_Free --
      ----------------------

      procedure Set_Obj_Dir_Free (Obj_Dir : Path_Name_Type) is
      begin
         if One_Queue_Per_Obj_Dir then
            Busy_Obj_Dirs.Set (Obj_Dir, False);
         end if;
      end Set_Obj_Dir_Free;

      ----------
      -- Size --
      ----------

      function Size return Natural is
      begin
         return Q.Last;
      end Size;

      -------------
      -- Element --
      -------------

      function Element (Rank : Positive) return File_Name_Type is
      begin
         if Rank <= Q.Last then
            case Q.Table (Rank).Info.Format is
               when Format_Gprbuild =>
                  return Q.Table (Rank).Info.Id.File;
               when Format_Gnatmake =>
                  return Q.Table (Rank).Info.File;
            end case;
         else
            return No_File;
         end if;
      end Element;

      ---------------
      -- Set_Index --
      ---------------

      procedure Set_Index (Index : Int) is
      begin
         if Names.Last > 0 then
            Names.Table (Names.Last).Index := Index;
         end if;
      end Set_Index;

      ------------------
      -- Remove_Marks --
      ------------------

      procedure Remove_Marks is
      begin
         Marks.Reset;
      end Remove_Marks;

      ----------------------------
      -- Insert_Project_Sources --
      ----------------------------

      procedure Insert_Project_Sources
        (Project        : Project_Id;
         Project_Tree   : Project_Tree_Ref;
         All_Projects   : Boolean;
         Unique_Compile : Boolean)
      is
         procedure Do_Insert (Project : Project_Id; Tree : Project_Tree_Ref);

         ---------------
         -- Do_Insert --
         ---------------

         procedure Do_Insert (Project : Project_Id; Tree : Project_Tree_Ref) is
            Unit_Based : constant Boolean :=
                           Unique_Compile
                             or else not Builder_Data (Tree).Closure_Needed;
            --  When Unit_Based is True, put in the queue all compilable
            --  sources including the unit based (Ada) one. When Unit_Based is
            --  False, put the Ada sources only when they are in a library
            --  project.

            Iter   : Source_Iterator;
            Source : Prj.Source_Id;

         begin
            --  Nothing to do when "-u" was specified and some files were
            --  specified on the command line

            if Unique_Compile
              and then Mains.Number_Of_Mains (Tree) > 0
            then
               return;
            end if;

            Iter := For_Each_Source (Tree);
            loop
               Source := Prj.Element (Iter);
               exit when Source = No_Source;

               if Is_Compilable (Source)
                 and then
                   (All_Projects
                    or else Is_Extending (Project, Source.Project))
                 and then not Source.Locally_Removed
                 and then Source.Replaced_By = No_Source
                 and then
                   (not Source.Project.Externally_Built
                     or else
                       (Is_Extending (Project, Source.Project)
                         and then not Project.Externally_Built))
                 and then Source.Kind /= Sep
                 and then Source.Path /= No_Path_Information
               then
                  if Source.Kind = Impl
                    or else (Source.Unit /= No_Unit_Index
                              and then Source.Kind = Spec
                              and then (Other_Part (Source) = No_Source
                                          or else
                                        Other_Part (Source).Locally_Removed))
                  then
                     if (Unit_Based
                          or else Source.Unit = No_Unit_Index
                          or else Source.Project.Library)
                       and then not Is_Subunit (Source)
                     then
                        Queue.Insert
                          (Source => (Format => Format_Gprbuild,
                                      Tree   => Tree,
                                      Id     => Source));
                     end if;
                  end if;
               end if;

               Next (Iter);
            end loop;
         end Do_Insert;

         procedure Insert_All is new For_Project_And_Aggregated (Do_Insert);

      begin
         Insert_All (Project, Project_Tree);
      end Insert_Project_Sources;

      -------------------------------
      -- Insert_Withed_Sources_For --
      -------------------------------

      procedure Insert_Withed_Sources_For
        (The_ALI               : ALI.ALI_Id;
         Project_Tree          : Project_Tree_Ref;
         Excluding_Shared_SALs : Boolean := False)
      is
         Sfile  : File_Name_Type;
         Afile  : File_Name_Type;
         Src_Id : Prj.Source_Id;

      begin
         --  Insert in the queue the unmarked source files (i.e. those which
         --  have never been inserted in the queue and hence never considered).

         for J in ALI.ALIs.Table (The_ALI).First_Unit ..
           ALI.ALIs.Table (The_ALI).Last_Unit
         loop
            for K in ALI.Units.Table (J).First_With ..
              ALI.Units.Table (J).Last_With
            loop
               Sfile := ALI.Withs.Table (K).Sfile;

               --  Skip generics

               if Sfile /= No_File then
                  Afile := ALI.Withs.Table (K).Afile;

                  Src_Id := Source_Files_Htable.Get
                              (Project_Tree.Source_Files_HT, Sfile);
                  while Src_Id /= No_Source loop
                     Initialize_Source_Record (Src_Id);

                     if Is_Compilable (Src_Id)
                       and then Src_Id.Dep_Name = Afile
                     then
                        case Src_Id.Kind is
                           when Spec =>
                              declare
                                 Bdy : constant Prj.Source_Id :=
                                         Other_Part (Src_Id);
                              begin
                                 if Bdy /= No_Source
                                   and then not Bdy.Locally_Removed
                                 then
                                    Src_Id := Other_Part (Src_Id);
                                 end if;
                              end;

                           when Impl =>
                              if Is_Subunit (Src_Id) then
                                 Src_Id := No_Source;
                              end if;

                           when Sep =>
                              Src_Id := No_Source;
                        end case;

                        exit;
                     end if;

                     Src_Id := Src_Id.Next_With_File_Name;
                  end loop;

                  --  If Excluding_Shared_SALs is True, do not insert in the
                  --  queue the sources of a shared Stand-Alone Library.

                  if Src_Id /= No_Source
                    and then (not Excluding_Shared_SALs
                               or else not Src_Id.Project.Standalone_Library
                               or else Src_Id.Project.Library_Kind = Static)
                  then
                     Queue.Insert
                       (Source => (Format => Format_Gprbuild,
                                   Tree   => Project_Tree,
                                   Id     => Src_Id));
                  end if;
               end if;
            end loop;
         end loop;
      end Insert_Withed_Sources_For;

   end Queue;

   ----------
   -- Free --
   ----------

   procedure Free (Data : in out Builder_Project_Tree_Data) is
      procedure Unchecked_Free is new Ada.Unchecked_Deallocation
        (Binding_Data_Record, Binding_Data);

      TmpB, Binding : Binding_Data := Data.Binding;

   begin
      while Binding /= null loop
         TmpB := Binding.Next;
         Unchecked_Free (Binding);
         Binding := TmpB;
      end loop;
   end Free;

   ------------------
   -- Builder_Data --
   ------------------

   function Builder_Data
     (Tree : Project_Tree_Ref) return Builder_Data_Access
   is
   begin
      if Tree.Appdata = null then
         Tree.Appdata := new Builder_Project_Tree_Data;
      end if;

      return Builder_Data_Access (Tree.Appdata);
   end Builder_Data;

<<<<<<< HEAD
   procedure Test_If_Relative_Path
     (Switch               : in out String_Access;
      Parent               : String;
      Including_L_Switch   : Boolean := True;
      Including_Non_Switch : Boolean := True;
      Including_RTS        : Boolean := False)
=======
   --------------------------------
   -- Compute_Compilation_Phases --
   --------------------------------

   procedure Compute_Compilation_Phases
     (Tree                  : Project_Tree_Ref;
      Root_Project          : Project_Id;
      Option_Unique_Compile : Boolean := False;   --  Was "-u" specified ?
      Option_Compile_Only   : Boolean := False;   --  Was "-c" specified ?
      Option_Bind_Only      : Boolean := False;
      Option_Link_Only      : Boolean := False)
>>>>>>> 3082eeb7
   is
      procedure Do_Compute (Project : Project_Id; Tree : Project_Tree_Ref);

      ----------------
      -- Do_Compute --
      ----------------

      procedure Do_Compute (Project : Project_Id; Tree : Project_Tree_Ref) is
         Data       : constant Builder_Data_Access := Builder_Data (Tree);
         All_Phases : constant Boolean :=
                        not Option_Compile_Only
                        and then not Option_Bind_Only
                        and then not Option_Link_Only;
         --  Whether the command line asked for all three phases. Depending on
         --  the project settings, we might still disable some of the phases.

         Has_Mains : constant Boolean := Data.Number_Of_Mains > 0;
         --  Whether there are some main units defined for this project tree
         --  (either from one of the projects, or from the command line)

      begin
         if Option_Unique_Compile then

            --  If -u or -U is specified on the command line, disregard any -c,
            --  -b or -l switch: only perform compilation.

            Data.Closure_Needed   := False;
            Data.Need_Compilation := True;
            Data.Need_Binding     := False;
            Data.Need_Linking     := False;

         else
            Data.Closure_Needed   := Has_Mains;
            Data.Need_Compilation := All_Phases or Option_Compile_Only;
            Data.Need_Binding     := All_Phases or Option_Bind_Only;
            Data.Need_Linking     := (All_Phases or Option_Link_Only)
                                       and Has_Mains;
         end if;

         if Current_Verbosity = High then
            Debug_Output ("compilation phases: "
                          & " compile=" & Data.Need_Compilation'Img
                          & " bind=" & Data.Need_Binding'Img
                          & " link=" & Data.Need_Linking'Img
                          & " closure=" & Data.Closure_Needed'Img
                          & " mains=" & Data.Number_Of_Mains'Img,
                          Project.Name);
         end if;
      end Do_Compute;

      procedure Compute_All is new For_Project_And_Aggregated (Do_Compute);

   begin
<<<<<<< HEAD
      if Switch /= null then
         declare
            Sw    : String (1 .. Switch'Length);
            Start : Positive;
=======
      Compute_All (Root_Project, Tree);
   end Compute_Compilation_Phases;

   ------------------------------
   -- Compute_Builder_Switches --
   ------------------------------

   procedure Compute_Builder_Switches
     (Project_Tree        : Project_Tree_Ref;
      Root_Environment    : in out Prj.Tree.Environment;
      Main_Project        : Project_Id;
      Only_For_Lang       : Name_Id := No_Name)
   is
      Builder_Package  : constant Package_Id :=
                           Value_Of (Name_Builder, Main_Project.Decl.Packages,
                                     Project_Tree.Shared);
>>>>>>> 3082eeb7

      Global_Compilation_Array    : Array_Element_Id;
      Global_Compilation_Elem     : Array_Element;
      Global_Compilation_Switches : Variable_Value;

<<<<<<< HEAD
            if Sw (1) = '-' then
               if Sw'Length >= 3
                 and then (Sw (2) = 'A'
                            or else Sw (2) = 'I'
                            or else (Including_L_Switch and then Sw (2) = 'L'))
               then
                  Start := 3;
=======
      Default_Switches_Array : Array_Id;
>>>>>>> 3082eeb7

      Builder_Switches_Lang : Name_Id := No_Name;

<<<<<<< HEAD
               elsif Sw'Length >= 4
                 and then (Sw (2 .. 3) = "aL"
                            or else Sw (2 .. 3) = "aO"
                            or else Sw (2 .. 3) = "aI")
               then
                  Start := 4;

               elsif Including_RTS
                 and then Sw'Length >= 7
                 and then Sw (2 .. 6) = "-RTS="
               then
                  Start := 7;

               else
                  return;
               end if;

               --  Because relative path arguments to --RTS= may be relative
               --  to the search directory prefix, those relative path
               --  arguments are converted only when they include directory
               --  information.

               if not Is_Absolute_Path (Sw (Start .. Sw'Last)) then
                  if Parent'Length = 0 then
                     Do_Fail
                       ("relative search path switches ("""
                        & Sw
                        & """) are not allowed");

                  elsif Including_RTS then
                     for J in Start .. Sw'Last loop
                        if Sw (J) = Directory_Separator then
                           Switch :=
                             new String'
                               (Sw (1 .. Start - 1) &
                                Parent &
                                Directory_Separator &
                                Sw (Start .. Sw'Last));
                           return;
                        end if;
                     end loop;

                  else
                     Switch :=
                       new String'
                         (Sw (1 .. Start - 1) &
                          Parent &
                          Directory_Separator &
                          Sw (Start .. Sw'Last));
                  end if;
               end if;

            elsif Including_Non_Switch then
               if not Is_Absolute_Path (Sw) then
                  if Parent'Length = 0 then
                     Do_Fail
                       ("relative paths (""" & Sw & """) are not allowed");
                  else
                     Switch := new String'(Parent & Directory_Separator & Sw);
=======
      List             : String_List_Id;
      Element          : String_Element;

      Index            : Name_Id;
      Source           : Prj.Source_Id;

      Lang              : Name_Id := No_Name;  --  language index for Switches
      Switches_For_Lang : Variable_Value := Nil_Variable_Value;
      --  Value of Builder'Default_Switches(lang)

      Name              : Name_Id := No_Name;  --  main file index for Switches
      Switches_For_Main : Variable_Value := Nil_Variable_Value;
      --  Switches for a specific main. When there are several mains, Name is
      --  set to No_Name, and Switches_For_Main might be left with an actual
      --  value (so that we can display a warning that it was ignored).

      Other_Switches : Variable_Value := Nil_Variable_Value;
      --  Value of Builder'Switches(others)

      Defaults : Variable_Value := Nil_Variable_Value;

      Switches : Variable_Value := Nil_Variable_Value;
      --  The computed builder switches

      Success          : Boolean := False;
   begin
      if Builder_Package /= No_Package then
         Mains.Reset;

         --  If there is no main, and there is only one compilable language,
         --  use this language as the switches index.

         if Mains.Number_Of_Mains (Project_Tree) = 0 then
            if Only_For_Lang = No_Name then
               declare
                  Language : Language_Ptr := Main_Project.Languages;

               begin
                  while Language /= No_Language_Index loop
                     if Language.Config.Compiler_Driver /= No_File
                       and then Language.Config.Compiler_Driver /= Empty_File
                     then
                        if Lang /= No_Name then
                           Lang := No_Name;
                           exit;
                        else
                           Lang := Language.Name;
                        end if;
                     end if;
                     Language := Language.Next;
                  end loop;
               end;
            else
               Lang := Only_For_Lang;
            end if;

         else
            for Index in 1 .. Mains.Number_Of_Mains (Project_Tree) loop
               Source := Mains.Next_Main.Source;

               if Source /= No_Source then
                  if Switches_For_Main = Nil_Variable_Value then
                     Switches_For_Main := Value_Of
                       (Name                    => Name_Id (Source.File),
                        Attribute_Or_Array_Name => Name_Switches,
                        In_Package              => Builder_Package,
                        Shared                  => Project_Tree.Shared,
                        Force_Lower_Case_Index  => False,
                        Allow_Wildcards         => True);

                     --  If not found, try without extension.
                     --  That's because gnatmake accepts truncated file names
                     --  in Builder'Switches

                     if Switches_For_Main = Nil_Variable_Value
                       and then Source.Unit /= null
                     then
                        Switches_For_Main := Value_Of
                          (Name                    => Source.Unit.Name,
                           Attribute_Or_Array_Name => Name_Switches,
                           In_Package              => Builder_Package,
                           Shared                  => Project_Tree.Shared,
                           Force_Lower_Case_Index  => False,
                           Allow_Wildcards         => True);
                     end if;
                  end if;

                  if Index = 1 then
                     Lang := Source.Language.Name;
                     Name := Name_Id (Source.File);
                  else
                     Name := No_Name;  --  Can't use main specific switches

                     if Lang /= Source.Language.Name then
                        Lang := No_Name;
                     end if;
>>>>>>> 3082eeb7
                  end if;
               end if;
            end loop;
         end if;

         Global_Compilation_Array := Value_Of
           (Name      => Name_Global_Compilation_Switches,
            In_Arrays => Project_Tree.Shared.Packages.Table
              (Builder_Package).Decl.Arrays,
            Shared    => Project_Tree.Shared);

         Default_Switches_Array :=
           Project_Tree.Shared.Packages.Table (Builder_Package).Decl.Arrays;

         while Default_Switches_Array /= No_Array
           and then
             Project_Tree.Shared.Arrays.Table (Default_Switches_Array).Name /=
               Name_Default_Switches
         loop
            Default_Switches_Array :=
              Project_Tree.Shared.Arrays.Table (Default_Switches_Array).Next;
         end loop;

         if Global_Compilation_Array /= No_Array_Element
           and then Default_Switches_Array /= No_Array
         then
            Prj.Err.Error_Msg
              (Root_Environment.Flags,
               "Default_Switches forbidden in presence of " &
               "Global_Compilation_Switches. Use Switches instead.",
               Project_Tree.Shared.Arrays.Table
                 (Default_Switches_Array).Location);
            Fail_Program
              (Project_Tree,
               "*** illegal combination of Builder attributes");
         end if;

         if Lang /= No_Name then
            Switches_For_Lang := Prj.Util.Value_Of
              (Name                    => Lang,
               Index                   => 0,
               Attribute_Or_Array_Name => Name_Switches,
               In_Package              => Builder_Package,
               Shared                  => Project_Tree.Shared,
               Force_Lower_Case_Index  => True);

            Defaults := Prj.Util.Value_Of
              (Name                    => Lang,
               Index                   => 0,
               Attribute_Or_Array_Name => Name_Default_Switches,
               In_Package              => Builder_Package,
               Shared                  => Project_Tree.Shared,
               Force_Lower_Case_Index  => True);
         end if;

         Other_Switches := Prj.Util.Value_Of
           (Name                    => All_Other_Names,
            Index                   => 0,
            Attribute_Or_Array_Name => Name_Switches,
            In_Package              => Builder_Package,
            Shared                  => Project_Tree.Shared);

         if not Quiet_Output
           and then Mains.Number_Of_Mains (Project_Tree) > 1
           and then Switches_For_Main /= Nil_Variable_Value
         then
            --  More than one main, but we had main-specific switches that
            --  are ignored.

            if Switches_For_Lang /= Nil_Variable_Value then
               Write_Line
                 ("Warning: using Builder'Switches("""
                  & Get_Name_String (Lang)
                  & """), as there are several mains");

            elsif Other_Switches /= Nil_Variable_Value then
               Write_Line
                 ("Warning: using Builder'Switches(others), "
                  & "as there are several mains");

            elsif Defaults /= Nil_Variable_Value then
               Write_Line
                 ("Warning: using Builder'Default_Switches("""
                  & Get_Name_String (Lang)
                  & """), as there are several mains");
            else
               Write_Line
                 ("Warning: using no switches from package "
                  & "Builder, as there are several mains");
            end if;
         end if;

         Builder_Switches_Lang := Lang;

         if Name /= No_Name then
            --  Get the switches for the single main
            Switches := Switches_For_Main;
         end if;

         if Switches = Nil_Variable_Value or else Switches.Default then
            --  Get the switches for the common language of the mains
            Switches := Switches_For_Lang;
         end if;

         if Switches = Nil_Variable_Value or else Switches.Default then
            Switches := Other_Switches;
         end if;

         --  For backward compatibility with gnatmake, if no Switches
         --  are declared, check for Default_Switches (<language>).

         if Switches = Nil_Variable_Value or else Switches.Default then
            Switches := Defaults;
         end if;

         --  If switches have been found, scan them

         if Switches /= Nil_Variable_Value and then not Switches.Default then
            List := Switches.Values;

            while List /= Nil_String loop
               Element := Project_Tree.Shared.String_Elements.Table (List);
               Get_Name_String (Element.Value);

               if Name_Len /= 0 then
                  declare
                     --  Add_Switch might itself be using the name_buffer, so
                     --  we make a temporary here.
                     Switch : constant String := Name_Buffer (1 .. Name_Len);
                  begin
                     Success := Add_Switch
                       (Switch      => Switch,
                        For_Lang    => Builder_Switches_Lang,
                        For_Builder => True,
                        Has_Global_Compilation_Switches =>
                          Global_Compilation_Array /= No_Array_Element);
                  end;

                  if not Success then
                     for J in reverse 1 .. Name_Len loop
                        Name_Buffer (J + J) := Name_Buffer (J);
                        Name_Buffer (J + J - 1) := ''';
                     end loop;

                     Name_Len := Name_Len + Name_Len;

                     Prj.Err.Error_Msg
                       (Root_Environment.Flags,
                        '"' & Name_Buffer (1 .. Name_Len) &
                        """ is not a builder switch. Consider moving " &
                        "it to Global_Compilation_Switches.",
                        Element.Location);
                     Fail_Program
                       (Project_Tree,
                        "*** illegal switch """ &
                        Get_Name_String (Element.Value) & '"');
                  end if;
               end if;

               List := Element.Next;
            end loop;
         end if;

<<<<<<< HEAD
      --  If there are no digits, or if the digits are not preceded by the
      --  character that precedes a unit index, this is not the ALI file of
      --  a unit in a multi-unit source.
=======
         --  Reset the Builder Switches language
>>>>>>> 3082eeb7

         Builder_Switches_Lang := No_Name;

         --  Take into account attributes Global_Compilation_Switches

         while Global_Compilation_Array /= No_Array_Element loop
            Global_Compilation_Elem :=
              Project_Tree.Shared.Array_Elements.Table
                (Global_Compilation_Array);

            Get_Name_String (Global_Compilation_Elem.Index);
            To_Lower (Name_Buffer (1 .. Name_Len));
            Index := Name_Find;

            if Only_For_Lang = No_Name or else Index = Only_For_Lang then
               Global_Compilation_Switches := Global_Compilation_Elem.Value;

               if Global_Compilation_Switches /= Nil_Variable_Value
                 and then not Global_Compilation_Switches.Default
               then
                  --  We have found an attribute
                  --  Global_Compilation_Switches for a language: put the
                  --  switches in the appropriate table.

                  List := Global_Compilation_Switches.Values;
                  while List /= Nil_String loop
                     Element :=
                       Project_Tree.Shared.String_Elements.Table (List);

                     if Element.Value /= No_Name then
                        Success := Add_Switch
                          (Switch      => Get_Name_String (Element.Value),
                           For_Lang    => Index,
                           For_Builder => False,
                           Has_Global_Compilation_Switches =>
                             Global_Compilation_Array /= No_Array_Element);
                     end if;

                     List := Element.Next;
                  end loop;
               end if;
            end if;

            Global_Compilation_Array := Global_Compilation_Elem.Next;
         end loop;
      end if;
   end Compute_Builder_Switches;

   ---------------------
   -- Write_Path_File --
   ---------------------

   procedure Write_Path_File (FD : File_Descriptor) is
      Last   : Natural;
      Status : Boolean;

   begin
      Name_Len := 0;

      for Index in Directories.First .. Directories.Last loop
         Add_Str_To_Name_Buffer (Get_Name_String (Directories.Table (Index)));
         Add_Char_To_Name_Buffer (ASCII.LF);
      end loop;

      Last := Write (FD, Name_Buffer (1)'Address, Name_Len);

      if Last = Name_Len then
         Close (FD, Status);
      else
         Status := False;
      end if;

      if not Status then
         Prj.Com.Fail ("could not write temporary file");
      end if;
   end Write_Path_File;

   -----------------
   -- Verbose_Msg --
   -----------------

   procedure Verbose_Msg
     (N1                : Name_Id;
      S1                : String;
      N2                : Name_Id := No_Name;
      S2                : String  := "";
      Prefix            : String := "  -> ";
      Minimum_Verbosity : Opt.Verbosity_Level_Type := Opt.Low)
   is
   begin
      if not Opt.Verbose_Mode
        or else Minimum_Verbosity > Opt.Verbosity_Level
      then
         return;
      end if;

      Write_Str (Prefix);
      Write_Str ("""");
      Write_Name (N1);
      Write_Str (""" ");
      Write_Str (S1);

      if N2 /= No_Name then
         Write_Str (" """);
         Write_Name (N2);
         Write_Str (""" ");
      end if;

      Write_Str (S2);
      Write_Eol;
   end Verbose_Msg;

   procedure Verbose_Msg
     (N1                : File_Name_Type;
      S1                : String;
      N2                : File_Name_Type := No_File;
      S2                : String  := "";
      Prefix            : String := "  -> ";
      Minimum_Verbosity : Opt.Verbosity_Level_Type := Opt.Low)
   is
   begin
      Verbose_Msg
        (Name_Id (N1), S1, Name_Id (N2), S2, Prefix, Minimum_Verbosity);
   end Verbose_Msg;

end Makeutl;<|MERGE_RESOLUTION|>--- conflicted
+++ resolved
@@ -6,11 +6,7 @@
 --                                                                          --
 --                                 B o d y                                  --
 --                                                                          --
-<<<<<<< HEAD
---          Copyright (C) 2004-2009, Free Software Foundation, Inc.         --
-=======
 --          Copyright (C) 2004-2011, Free Software Foundation, Inc.         --
->>>>>>> 3082eeb7
 --                                                                          --
 -- GNAT is free software;  you can  redistribute it  and/or modify it under --
 -- terms of the  GNU General Public License as published  by the Free Soft- --
@@ -29,12 +25,6 @@
 
 with ALI;      use ALI;
 with Debug;
-<<<<<<< HEAD
-with Fname;
-with Osint;    use Osint;
-with Output;   use Output;
-with Opt;      use Opt;
-=======
 with Err_Vars; use Err_Vars;
 with Errutil;
 with Fname;
@@ -44,7 +34,6 @@
 with Opt;      use Opt;
 with Prj.Com;
 with Prj.Err;
->>>>>>> 3082eeb7
 with Prj.Ext;
 with Prj.Util; use Prj.Util;
 with Sinput.P;
@@ -195,14 +184,10 @@
    -- Check_Source_Info_In_ALI --
    ------------------------------
 
-<<<<<<< HEAD
-   function Check_Source_Info_In_ALI (The_ALI : ALI_Id) return Boolean is
-=======
    function Check_Source_Info_In_ALI
      (The_ALI : ALI_Id;
       Tree    : Project_Tree_Ref) return Boolean
    is
->>>>>>> 3082eeb7
       Unit_Name : Name_Id;
 
    begin
@@ -217,11 +202,7 @@
          Name_Len  := Name_Len - 2;
          Unit_Name := Name_Find;
 
-<<<<<<< HEAD
-         if File_Not_A_Source_Of (Unit_Name, Units.Table (U).Sfile) then
-=======
          if File_Not_A_Source_Of (Tree, Unit_Name, Units.Table (U).Sfile) then
->>>>>>> 3082eeb7
             return False;
          end if;
 
@@ -237,11 +218,7 @@
                   Name_Len  := Name_Len - 2;
                   Unit_Name := Name_Find;
 
-<<<<<<< HEAD
-                  if File_Not_A_Source_Of (Unit_Name, WR.Sfile) then
-=======
                   if File_Not_A_Source_Of (Tree, Unit_Name, WR.Sfile) then
->>>>>>> 3082eeb7
                      return False;
                   end if;
                end if;
@@ -249,11 +226,7 @@
          end loop;
       end loop;
 
-<<<<<<< HEAD
-      --  Loop to check subunits
-=======
       --  Loop to check subunits and replaced sources
->>>>>>> 3082eeb7
 
       for D in ALIs.Table (The_ALI).First_Sdep ..
                ALIs.Table (The_ALI).Last_Sdep
@@ -264,10 +237,6 @@
          begin
             Unit_Name := SD.Subunit_Name;
 
-<<<<<<< HEAD
-            if Unit_Name /= No_Name then
-
-=======
             if Unit_Name = No_Name then
 
                --  Check if this source file has been replaced by a source with
@@ -295,7 +264,6 @@
                end if;
 
             else
->>>>>>> 3082eeb7
                --  For separates, the file is no longer associated with the
                --  unit ("proc-sep.adb" is not associated with unit "proc.sep")
                --  so we need to check whether the source file still exists in
@@ -303,11 +271,7 @@
                --  (and then will be for the same unit).
 
                if Find_Source
-<<<<<<< HEAD
-                    (In_Tree   => Project_Tree,
-=======
                     (In_Tree   => Tree,
->>>>>>> 3082eeb7
                      Project   => No_Project,
                      Base_Name => SD.Sfile) = No_Source
                then
@@ -340,8 +304,6 @@
       return True;
    end Check_Source_Info_In_ALI;
 
-<<<<<<< HEAD
-=======
    --------------------------------
    -- Create_Binder_Mapping_File --
    --------------------------------
@@ -515,7 +477,6 @@
       end if;
    end Create_Binder_Mapping_File;
 
->>>>>>> 3082eeb7
    -----------------
    -- Create_Name --
    -----------------
@@ -625,14 +586,66 @@
       end;
    end Executable_Prefix_Path;
 
-<<<<<<< HEAD
+   ------------------
+   -- Fail_Program --
+   ------------------
+
+   procedure Fail_Program
+     (Project_Tree   : Project_Tree_Ref;
+      S              : String;
+      Flush_Messages : Boolean := True)
+   is
+   begin
+      if Flush_Messages then
+         if Total_Errors_Detected /= 0 or else Warnings_Detected /= 0 then
+            Errutil.Finalize;
+         end if;
+      end if;
+
+      Finish_Program (Project_Tree, E_Fatal, S => S);
+   end Fail_Program;
+
+   --------------------
+   -- Finish_Program --
+   --------------------
+
+   procedure Finish_Program
+     (Project_Tree : Project_Tree_Ref;
+      Exit_Code    : Osint.Exit_Code_Type := Osint.E_Success;
+      S            : String := "")
+   is
+   begin
+      if not Debug.Debug_Flag_N then
+         Delete_Temp_Config_Files (Project_Tree);
+
+         if Project_Tree /= null then
+            Delete_All_Temp_Files (Project_Tree.Shared);
+         end if;
+      end if;
+
+      if S'Length > 0 then
+         if Exit_Code /= E_Success then
+            Osint.Fail (S);
+         else
+            Write_Str (S);
+         end if;
+      end if;
+
+      --  Output Namet statistics
+
+      Namet.Finalize;
+
+      Exit_Program (Exit_Code);
+   end Finish_Program;
+
    --------------------------
    -- File_Not_A_Source_Of --
    --------------------------
 
    function File_Not_A_Source_Of
-     (Uname : Name_Id;
-      Sfile : File_Name_Type) return Boolean
+     (Project_Tree : Project_Tree_Ref;
+      Uname        : Name_Id;
+      Sfile        : File_Name_Type) return Boolean
    is
       Unit : constant Unit_Index :=
                Units_Htable.Get (Project_Tree.Units_HT, Uname);
@@ -667,121 +680,6 @@
       return False;
    end File_Not_A_Source_Of;
 
-   ----------
-   -- Hash --
-   ----------
-=======
-   ------------------
-   -- Fail_Program --
-   ------------------
->>>>>>> 3082eeb7
-
-   procedure Fail_Program
-     (Project_Tree   : Project_Tree_Ref;
-      S              : String;
-      Flush_Messages : Boolean := True)
-   is
-   begin
-      if Flush_Messages then
-         if Total_Errors_Detected /= 0 or else Warnings_Detected /= 0 then
-            Errutil.Finalize;
-         end if;
-      end if;
-
-      Finish_Program (Project_Tree, E_Fatal, S => S);
-   end Fail_Program;
-
-   --------------------
-   -- Finish_Program --
-   --------------------
-
-   procedure Finish_Program
-     (Project_Tree : Project_Tree_Ref;
-      Exit_Code    : Osint.Exit_Code_Type := Osint.E_Success;
-      S            : String := "")
-   is
-   begin
-      if not Debug.Debug_Flag_N then
-         Delete_Temp_Config_Files (Project_Tree);
-
-         if Project_Tree /= null then
-            Delete_All_Temp_Files (Project_Tree.Shared);
-         end if;
-      end if;
-
-      if S'Length > 0 then
-         if Exit_Code /= E_Success then
-            Osint.Fail (S);
-         else
-            Write_Str (S);
-         end if;
-      end if;
-
-      --  Output Namet statistics
-
-      Namet.Finalize;
-
-      Exit_Program (Exit_Code);
-   end Finish_Program;
-
-   --------------------------
-   -- File_Not_A_Source_Of --
-   --------------------------
-
-<<<<<<< HEAD
-   function Is_External_Assignment
-     (Tree : Prj.Tree.Project_Node_Tree_Ref;
-      Argv : String) return Boolean
-   is
-      Start     : Positive := 3;
-      Finish    : Natural := Argv'Last;
-=======
-   function File_Not_A_Source_Of
-     (Project_Tree : Project_Tree_Ref;
-      Uname        : Name_Id;
-      Sfile        : File_Name_Type) return Boolean
-   is
-      Unit : constant Unit_Index :=
-               Units_Htable.Get (Project_Tree.Units_HT, Uname);
->>>>>>> 3082eeb7
-
-      At_Least_One_File : Boolean := False;
-
-   begin
-      if Unit /= No_Unit_Index then
-         for F in Unit.File_Names'Range loop
-            if Unit.File_Names (F) /= null then
-               At_Least_One_File := True;
-               if Unit.File_Names (F).File = Sfile then
-                  return False;
-               end if;
-            end if;
-         end loop;
-
-         if not At_Least_One_File then
-
-<<<<<<< HEAD
-      return Prj.Ext.Check
-        (Tree        => Tree,
-         Declaration => Argv (Start .. Finish));
-   end Is_External_Assignment;
-=======
-            --  The unit was probably created initially for a separate unit
-            --  (which are initially created as IMPL when both suffixes are the
-            --  same). Later on, Override_Kind changed the type of the file,
-            --  and the unit is no longer valid in fact.
-
-            return False;
-         end if;
-
-         Verbose_Msg (Uname, "sources do not include ", Name_Id (Sfile));
-         return True;
-      end if;
->>>>>>> 3082eeb7
-
-      return False;
-   end File_Not_A_Source_Of;
-
    ---------------------
    -- Get_Directories --
    ---------------------
@@ -801,24 +699,6 @@
       --  this project has not been visited. Calls itself recursively for
       --  projects being extended, and imported projects.
 
-<<<<<<< HEAD
-   function Linker_Options_Switches
-     (Project  : Project_Id;
-      In_Tree  : Project_Tree_Ref) return String_List
-   is
-      procedure Recursive_Add (Proj : Project_Id; Dummy : in out Boolean);
-      --  The recursive routine used to add linker options
-
-      -------------------
-      -- Recursive_Add --
-      -------------------
-
-      procedure Recursive_Add (Proj : Project_Id; Dummy : in out Boolean) is
-         pragma Unreferenced (Dummy);
-
-         Linker_Package : Package_Id;
-         Options        : Variable_Value;
-=======
       procedure Add_Dir (Value : Path_Name_Type);
       --  Add directory Value in table Directories, if it is defined and not
       --  already there.
@@ -838,7 +718,6 @@
                   exit;
                end if;
             end loop;
->>>>>>> 3082eeb7
 
             if Add_It then
                Directories.Increment_Last;
@@ -861,36 +740,6 @@
          OK        : Boolean := False;
          Lang_Proc : Language_Ptr := Project.Languages;
       begin
-<<<<<<< HEAD
-         Linker_Package :=
-           Prj.Util.Value_Of
-             (Name        => Name_Linker,
-              In_Packages => Proj.Decl.Packages,
-              In_Tree     => In_Tree);
-
-         Options :=
-           Prj.Util.Value_Of
-             (Name                    => Name_Ada,
-              Index                   => 0,
-              Attribute_Or_Array_Name => Name_Linker_Options,
-              In_Package              => Linker_Package,
-              In_Tree                 => In_Tree);
-
-         --  If attribute is present, add the project with
-         --  the attribute to table Linker_Opts.
-
-         if Options /= Nil_Variable_Value then
-            Linker_Opts.Increment_Last;
-            Linker_Opts.Table (Linker_Opts.Last) :=
-              (Project => Proj, Options => Options.Values);
-         end if;
-      end Recursive_Add;
-
-      procedure For_All_Projects is
-        new For_Every_Project_Imported (Boolean, Recursive_Add);
-
-      Dummy : Boolean := False;
-=======
          --  Add to path all directories of this project
 
          if Activity = Compilation then
@@ -921,7 +770,6 @@
             else
                Add_Dir (Project.Library_ALI_Dir.Display_Name);
             end if;
->>>>>>> 3082eeb7
 
          else
             Add_Dir (Project.Object_Directory.Display_Name);
@@ -932,33 +780,13 @@
          end if;
       end Recursive_Add;
 
-<<<<<<< HEAD
-      For_All_Projects (Project, Dummy, Imported_First => True);
-=======
       procedure For_All_Projects is
         new For_Every_Project_Imported (Boolean, Recursive_Add);
 
       Extended : Boolean := True;
->>>>>>> 3082eeb7
 
       --  Start of processing for Get_Directories
 
-<<<<<<< HEAD
-      for Index in reverse 1 .. Linker_Opts.Last loop
-         declare
-            Options : String_List_Id;
-            Proj    : constant Project_Id :=
-                        Linker_Opts.Table (Index).Project;
-            Option  : Name_Id;
-            Dir_Path : constant String :=
-                         Get_Name_String (Proj.Directory.Name);
-
-         begin
-            Options := Linker_Opts.Table (Index).Options;
-            while Options /= Nil_String loop
-               Option := In_Tree.String_Elements.Table (Options).Value;
-               Get_Name_String (Option);
-=======
    begin
       Directories.Init;
       For_All_Projects (For_Project, Project_Tree, Extended);
@@ -1025,7 +853,6 @@
       if Value = Nil_Variable_Value and then Test_Without_Suffix then
          Lang :=
            Get_Language_From_Name (Project, Get_Name_String (Source_Lang));
->>>>>>> 3082eeb7
 
          if Lang /= null then
             declare
@@ -1050,18 +877,6 @@
                   Last := Last - Body_Suffix'Length;
                end if;
 
-<<<<<<< HEAD
-                  Test_If_Relative_Path
-                    (Switch => Linker_Options_Buffer (Last_Linker_Option),
-                     Parent => Dir_Path,
-                     Including_L_Switch => True);
-               end if;
-
-               Options := In_Tree.String_Elements.Table (Options).Next;
-            end loop;
-         end;
-      end loop;
-=======
                if not Truncated
                  and then Last > Spec_Suffix'Length
                  and then
@@ -1074,7 +889,6 @@
                if Truncated then
                   Name_Len := 0;
                   Add_Str_To_Name_Buffer (Name (1 .. Last));
->>>>>>> 3082eeb7
 
                   Value := Prj.Util.Value_Of
                     (Name                    => Name_Find,
@@ -1116,13 +930,6 @@
               Force_Lower_Case_Index  => True);
       end if;
 
-<<<<<<< HEAD
-      type File_And_Loc is record
-         File_Name : File_Name_Type;
-         Index     : Int := 0;
-         Location  : Source_Ptr := No_Location;
-      end record;
-=======
       if Value = Nil_Variable_Value then
          Value :=
            Prj.Util.Value_Of
@@ -1132,7 +939,6 @@
               Shared                  => Project_Tree.Shared,
               Force_Lower_Case_Index  => True);
       end if;
->>>>>>> 3082eeb7
 
       if Value = Nil_Variable_Value then
          Value :=
@@ -2651,13 +2457,6 @@
          pragma Unreferenced (Dummy);
 
       begin
-<<<<<<< HEAD
-         Name_Len := 0;
-         Add_Str_To_Name_Buffer (Name);
-         Names.Increment_Last;
-         Names.Table (Names.Last) := (Name_Find, 0, No_Location);
-      end Add_Main;
-=======
          if not Insert_No_Roots (Source) then
 
             --  Was already in the queue
@@ -2835,7 +2634,6 @@
 
          return True;
       end Insert;
->>>>>>> 3082eeb7
 
       ------------
       -- Insert --
@@ -2851,24 +2649,6 @@
          Discard := Insert (Source, With_Roots);
       end Insert;
 
-<<<<<<< HEAD
-      ---------------
-      -- Get_Index --
-      ---------------
-
-      function Get_Index return Int is
-      begin
-         if Current in Names.First .. Names.Last then
-            return Names.Table (Current).Index;
-         else
-            return 0;
-         end if;
-      end Get_Index;
-
-      ------------------
-      -- Get_Location --
-      ------------------
-=======
       --------------
       -- Is_Empty --
       --------------
@@ -2881,7 +2661,6 @@
       ------------------------
       -- Is_Virtually_Empty --
       ------------------------
->>>>>>> 3082eeb7
 
       function Is_Virtually_Empty return Boolean is
       begin
@@ -2949,17 +2728,6 @@
             return No_File;
          end if;
       end Element;
-
-      ---------------
-      -- Set_Index --
-      ---------------
-
-      procedure Set_Index (Index : Int) is
-      begin
-         if Names.Last > 0 then
-            Names.Table (Names.Last).Index := Index;
-         end if;
-      end Set_Index;
 
       ------------------
       -- Remove_Marks --
@@ -3176,14 +2944,6 @@
       return Builder_Data_Access (Tree.Appdata);
    end Builder_Data;
 
-<<<<<<< HEAD
-   procedure Test_If_Relative_Path
-     (Switch               : in out String_Access;
-      Parent               : String;
-      Including_L_Switch   : Boolean := True;
-      Including_Non_Switch : Boolean := True;
-      Including_RTS        : Boolean := False)
-=======
    --------------------------------
    -- Compute_Compilation_Phases --
    --------------------------------
@@ -3195,7 +2955,6 @@
       Option_Compile_Only   : Boolean := False;   --  Was "-c" specified ?
       Option_Bind_Only      : Boolean := False;
       Option_Link_Only      : Boolean := False)
->>>>>>> 3082eeb7
    is
       procedure Do_Compute (Project : Project_Id; Tree : Project_Tree_Ref);
 
@@ -3249,12 +3008,6 @@
       procedure Compute_All is new For_Project_And_Aggregated (Do_Compute);
 
    begin
-<<<<<<< HEAD
-      if Switch /= null then
-         declare
-            Sw    : String (1 .. Switch'Length);
-            Start : Positive;
-=======
       Compute_All (Root_Project, Tree);
    end Compute_Compilation_Phases;
 
@@ -3271,87 +3024,15 @@
       Builder_Package  : constant Package_Id :=
                            Value_Of (Name_Builder, Main_Project.Decl.Packages,
                                      Project_Tree.Shared);
->>>>>>> 3082eeb7
 
       Global_Compilation_Array    : Array_Element_Id;
       Global_Compilation_Elem     : Array_Element;
       Global_Compilation_Switches : Variable_Value;
 
-<<<<<<< HEAD
-            if Sw (1) = '-' then
-               if Sw'Length >= 3
-                 and then (Sw (2) = 'A'
-                            or else Sw (2) = 'I'
-                            or else (Including_L_Switch and then Sw (2) = 'L'))
-               then
-                  Start := 3;
-=======
       Default_Switches_Array : Array_Id;
->>>>>>> 3082eeb7
 
       Builder_Switches_Lang : Name_Id := No_Name;
 
-<<<<<<< HEAD
-               elsif Sw'Length >= 4
-                 and then (Sw (2 .. 3) = "aL"
-                            or else Sw (2 .. 3) = "aO"
-                            or else Sw (2 .. 3) = "aI")
-               then
-                  Start := 4;
-
-               elsif Including_RTS
-                 and then Sw'Length >= 7
-                 and then Sw (2 .. 6) = "-RTS="
-               then
-                  Start := 7;
-
-               else
-                  return;
-               end if;
-
-               --  Because relative path arguments to --RTS= may be relative
-               --  to the search directory prefix, those relative path
-               --  arguments are converted only when they include directory
-               --  information.
-
-               if not Is_Absolute_Path (Sw (Start .. Sw'Last)) then
-                  if Parent'Length = 0 then
-                     Do_Fail
-                       ("relative search path switches ("""
-                        & Sw
-                        & """) are not allowed");
-
-                  elsif Including_RTS then
-                     for J in Start .. Sw'Last loop
-                        if Sw (J) = Directory_Separator then
-                           Switch :=
-                             new String'
-                               (Sw (1 .. Start - 1) &
-                                Parent &
-                                Directory_Separator &
-                                Sw (Start .. Sw'Last));
-                           return;
-                        end if;
-                     end loop;
-
-                  else
-                     Switch :=
-                       new String'
-                         (Sw (1 .. Start - 1) &
-                          Parent &
-                          Directory_Separator &
-                          Sw (Start .. Sw'Last));
-                  end if;
-               end if;
-
-            elsif Including_Non_Switch then
-               if not Is_Absolute_Path (Sw) then
-                  if Parent'Length = 0 then
-                     Do_Fail
-                       ("relative paths (""" & Sw & """) are not allowed");
-                  else
-                     Switch := new String'(Parent & Directory_Separator & Sw);
-=======
       List             : String_List_Id;
       Element          : String_Element;
 
@@ -3448,7 +3129,6 @@
                      if Lang /= Source.Language.Name then
                         Lang := No_Name;
                      end if;
->>>>>>> 3082eeb7
                   end if;
                end if;
             end loop;
@@ -3612,13 +3292,7 @@
             end loop;
          end if;
 
-<<<<<<< HEAD
-      --  If there are no digits, or if the digits are not preceded by the
-      --  character that precedes a unit index, this is not the ALI file of
-      --  a unit in a multi-unit source.
-=======
          --  Reset the Builder Switches language
->>>>>>> 3082eeb7
 
          Builder_Switches_Lang := No_Name;
 
@@ -3696,52 +3370,4 @@
       end if;
    end Write_Path_File;
 
-   -----------------
-   -- Verbose_Msg --
-   -----------------
-
-   procedure Verbose_Msg
-     (N1                : Name_Id;
-      S1                : String;
-      N2                : Name_Id := No_Name;
-      S2                : String  := "";
-      Prefix            : String := "  -> ";
-      Minimum_Verbosity : Opt.Verbosity_Level_Type := Opt.Low)
-   is
-   begin
-      if not Opt.Verbose_Mode
-        or else Minimum_Verbosity > Opt.Verbosity_Level
-      then
-         return;
-      end if;
-
-      Write_Str (Prefix);
-      Write_Str ("""");
-      Write_Name (N1);
-      Write_Str (""" ");
-      Write_Str (S1);
-
-      if N2 /= No_Name then
-         Write_Str (" """);
-         Write_Name (N2);
-         Write_Str (""" ");
-      end if;
-
-      Write_Str (S2);
-      Write_Eol;
-   end Verbose_Msg;
-
-   procedure Verbose_Msg
-     (N1                : File_Name_Type;
-      S1                : String;
-      N2                : File_Name_Type := No_File;
-      S2                : String  := "";
-      Prefix            : String := "  -> ";
-      Minimum_Verbosity : Opt.Verbosity_Level_Type := Opt.Low)
-   is
-   begin
-      Verbose_Msg
-        (Name_Id (N1), S1, Name_Id (N2), S2, Prefix, Minimum_Verbosity);
-   end Verbose_Msg;
-
 end Makeutl;