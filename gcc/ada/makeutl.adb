--- conflicted
+++ resolved
@@ -26,10 +26,7 @@
 with ALI;      use ALI;
 with Debug;
 with Fname;
-<<<<<<< HEAD
-=======
 with Hostparm;
->>>>>>> 779871ac
 with Osint;    use Osint;
 with Output;   use Output;
 with Opt;      use Opt;
@@ -277,11 +274,7 @@
                   if not Fname.Is_Internal_File_Name (SD.Sfile)
                     or else
                       (Check_Readonly_Files
-<<<<<<< HEAD
-                        and then Find_File (SD.Sfile, Osint.Source) = No_File)
-=======
                         and then Full_Source_Name (SD.Sfile) = No_File)
->>>>>>> 779871ac
                   then
                      if Verbose_Mode then
                         Write_Line
@@ -556,13 +549,8 @@
          end if;
 
          return Normalize_Pathname
-<<<<<<< HEAD
-           (Exec (Exec'First .. Path_Last - 4),
-            Resolve_Links => Opt.Follow_Links_For_Dirs)
-=======
                   (Exec (Exec'First .. Path_Last - 4),
                    Resolve_Links => Opt.Follow_Links_For_Dirs)
->>>>>>> 779871ac
            & Directory_Separator;
       end Get_Install_Dir;
 
