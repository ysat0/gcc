--- conflicted
+++ resolved
@@ -25,90 +25,6 @@
 #include "vec.h"
 #include "function.h"
 
-<<<<<<< HEAD
-/* Head of register set linked list.  */
-typedef bitmap_head regset_head;
-
-/* A pointer to a regset_head.  */
-typedef bitmap regset;
-
-/* Allocate a register set with oballoc.  */
-#define ALLOC_REG_SET(OBSTACK) BITMAP_ALLOC (OBSTACK)
-
-/* Do any cleanup needed on a regset when it is no longer used.  */
-#define FREE_REG_SET(REGSET) BITMAP_FREE (REGSET)
-
-/* Initialize a new regset.  */
-#define INIT_REG_SET(HEAD) bitmap_initialize (HEAD, &reg_obstack)
-
-/* Clear a register set by freeing up the linked list.  */
-#define CLEAR_REG_SET(HEAD) bitmap_clear (HEAD)
-
-/* Copy a register set to another register set.  */
-#define COPY_REG_SET(TO, FROM) bitmap_copy (TO, FROM)
-
-/* Compare two register sets.  */
-#define REG_SET_EQUAL_P(A, B) bitmap_equal_p (A, B)
-
-/* `and' a register set with a second register set.  */
-#define AND_REG_SET(TO, FROM) bitmap_and_into (TO, FROM)
-
-/* `and' the complement of a register set with a register set.  */
-#define AND_COMPL_REG_SET(TO, FROM) bitmap_and_compl_into (TO, FROM)
-
-/* Inclusive or a register set with a second register set.  */
-#define IOR_REG_SET(TO, FROM) bitmap_ior_into (TO, FROM)
-
-/* Exclusive or a register set with a second register set.  */
-#define XOR_REG_SET(TO, FROM) bitmap_xor_into (TO, FROM)
-
-/* Or into TO the register set FROM1 `and'ed with the complement of FROM2.  */
-#define IOR_AND_COMPL_REG_SET(TO, FROM1, FROM2) \
-  bitmap_ior_and_compl_into (TO, FROM1, FROM2)
-
-/* Clear a single register in a register set.  */
-#define CLEAR_REGNO_REG_SET(HEAD, REG) bitmap_clear_bit (HEAD, REG)
-
-/* Set a single register in a register set.  */
-#define SET_REGNO_REG_SET(HEAD, REG) bitmap_set_bit (HEAD, REG)
-
-/* Return true if a register is set in a register set.  */
-#define REGNO_REG_SET_P(TO, REG) bitmap_bit_p (TO, REG)
-
-/* Copy the hard registers in a register set to the hard register set.  */
-extern void reg_set_to_hard_reg_set (HARD_REG_SET *, const_bitmap);
-#define REG_SET_TO_HARD_REG_SET(TO, FROM)				\
-do {									\
-  CLEAR_HARD_REG_SET (TO);						\
-  reg_set_to_hard_reg_set (&TO, FROM);					\
-} while (0)
-
-typedef bitmap_iterator reg_set_iterator;
-
-/* Loop over all registers in REGSET, starting with MIN, setting REGNUM to the
-   register number and executing CODE for all registers that are set.  */
-#define EXECUTE_IF_SET_IN_REG_SET(REGSET, MIN, REGNUM, RSI)	\
-  EXECUTE_IF_SET_IN_BITMAP (REGSET, MIN, REGNUM, RSI)
-
-/* Loop over all registers in REGSET1 and REGSET2, starting with MIN, setting
-   REGNUM to the register number and executing CODE for all registers that are
-   set in the first regset and not set in the second.  */
-#define EXECUTE_IF_AND_COMPL_IN_REG_SET(REGSET1, REGSET2, MIN, REGNUM, RSI) \
-  EXECUTE_IF_AND_COMPL_IN_BITMAP (REGSET1, REGSET2, MIN, REGNUM, RSI)
-
-/* Loop over all registers in REGSET1 and REGSET2, starting with MIN, setting
-   REGNUM to the register number and executing CODE for all registers that are
-   set in both regsets.  */
-#define EXECUTE_IF_AND_IN_REG_SET(REGSET1, REGSET2, MIN, REGNUM, RSI) \
-  EXECUTE_IF_AND_IN_BITMAP (REGSET1, REGSET2, MIN, REGNUM, RSI)	\
-
-/* Same information as REGS_INVALIDATED_BY_CALL but in regset form to be used
-   in dataflow more conveniently.  */
-
-extern regset regs_invalidated_by_call_regset;
-
-=======
->>>>>>> 3082eeb7
 /* Type we use to hold basic block counters.  Should be at least
    64bit.  Although a counter cannot be negative, we use a signed
    type, because erroneous negative counts can be generated when the
@@ -372,12 +288,8 @@
 {
   PROFILE_ABSENT,
   PROFILE_GUESSED,
-<<<<<<< HEAD
-  PROFILE_READ
-=======
   PROFILE_READ,
   PROFILE_LAST	/* Last value, used by profile streaming.  */
->>>>>>> 3082eeb7
 };
 
 /* A structure to group all the per-function control flow graph data.
@@ -898,11 +810,8 @@
 /* In cfgbuild.c.  */
 extern void find_many_sub_basic_blocks (sbitmap);
 extern void rtl_make_eh_edge (sbitmap, basic_block, rtx);
-<<<<<<< HEAD
-=======
 
 enum replace_direction { dir_none, dir_forward, dir_backward, dir_both };
->>>>>>> 3082eeb7
 
 /* In cfgcleanup.c.  */
 extern bool cleanup_cfg (int);
@@ -948,11 +857,8 @@
 extern VEC (basic_block, heap) *get_dominated_by_region (enum cdi_direction,
 							 basic_block *,
 							 unsigned);
-<<<<<<< HEAD
-=======
 extern VEC (basic_block, heap) *get_dominated_to_depth (enum cdi_direction,
 							basic_block, int);
->>>>>>> 3082eeb7
 extern VEC (basic_block, heap) *get_all_dominated_blocks (enum cdi_direction,
 							  basic_block);
 extern void add_to_dominance_info (enum cdi_direction, basic_block);
