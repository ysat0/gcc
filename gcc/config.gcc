# GCC target-specific configuration file.
# Copyright 1997, 1998, 1999, 2000, 2001, 2002, 2003, 2004, 2005, 2006, 2007,
# 2008, 2009, 2010, 2011 Free Software Foundation, Inc.

#This file is part of GCC.

#GCC is free software; you can redistribute it and/or modify it under
#the terms of the GNU General Public License as published by the Free
#Software Foundation; either version 3, or (at your option) any later
#version.

#GCC is distributed in the hope that it will be useful, but WITHOUT
#ANY WARRANTY; without even the implied warranty of MERCHANTABILITY or
#FITNESS FOR A PARTICULAR PURPOSE.  See the GNU General Public License
#for more details.

#You should have received a copy of the GNU General Public License
#along with GCC; see the file COPYING3.  If not see
#<http://www.gnu.org/licenses/>.

# This is the GCC target-specific configuration file
# where a configuration type is mapped to different system-specific
# definitions and files.  This is invoked by the autoconf-generated
# configure script.  Putting it in a separate shell file lets us skip
# running autoconf when modifying target-specific information.

# When you change the cases in the OS or target switches, consider
# updating ../libgcc/config.host also.

# This file switches on the shell variable ${target}, and also uses the
# following shell variables:
#
#  with_*		Various variables as set by configure.
#
#  enable_threads	Either the name, yes or no depending on whether
#			threads support was requested.
#
#  default_use_cxa_atexit
#			  The default value for the $enable___cxa_atexit
#			variable.  enable___cxa_atexit needs to be set to
#			"yes" for the correct operation of C++ destructors
#			but it relies upon the presence of a non-standard C
#			library	function called	__cxa_atexit.
#			  Since not all C libraries provide __cxa_atexit the
#			default value of $default_use_cxa_atexit is set to
#			"no" except for targets which are known to be OK.
#
#  default_gnu_indirect_function
#                       The default value for the $enable_gnu_indirect_function
#                       variable.  enable_gnu_indirect_function relies
#			upon the presence of a non-standard gnu ifunc support
#			in the assembler, linker and dynamic linker.
#			Since not all libraries provide the dynamic linking
#			support, the default value of
#			$default_gnu_indirect_function is set to
#			"no" except for targets which are known to be OK.
#
#  gas_flag		Either yes or no depending on whether GNU as was
#			requested.
#
#  gnu_ld_flag		Either yes or no depending on whether GNU ld was
#			requested.

# This file sets the following shell variables for use by the
# autoconf-generated configure script:
#
#  cpu_type		The name of the cpu, if different from the first
#			chunk of the canonical target name.
#
#  tm_defines		List of target macros to define for all compilations.
#
#  tm_file		A list of target macro files, if different from
#			"$cpu_type/$cpu_type.h". Usually it's constructed
#			per target in a way like this:
#			tm_file="${tm_file} dbxelf.h elfos.h ${cpu_type.h}/elf.h"
#			Note that the preferred order is:
#			- specific target header "${cpu_type}/${cpu_type.h}"
#			- generic headers like dbxelf.h elfos.h, etc.
#			- specializing target headers like ${cpu_type.h}/elf.h
#			This helps to keep OS specific stuff out of the CPU
#			defining header ${cpu_type}/${cpu_type.h}.
#
#			It is possible to include automatically-generated
#			build-directory files by prefixing them with "./".
#			All other files should relative to $srcdir/config.
#
#  libgcc_tm_file	A list of target macro files used only for code
#			built for the target, not the host.  These files
#			are relative to $srcdir/../libgcc/config and
#			must not have the same names as files in
#			$srcdir/config.
#
#  tm_p_file		Location of file with declarations for functions
#			in $out_file.
#
#  out_file		The name of the machine description C support
#			file, if different from "$cpu_type/$cpu_type.c".
#
#  common_out_file	The name of the source file for code shared between
#			the compiler proper and the driver.
#
#  md_file		The name of the machine-description file, if
#			different from "$cpu_type/$cpu_type.md".
#
#  tmake_file		A list of machine-description-specific
#			makefile-fragments, if different from
#			"$cpu_type/t-$cpu_type".
#
#  extra_modes          The name of the file containing a list of extra
#                       machine modes, if necessary and different from
#                       "$cpu_type/$cpu_type-modes.def".
#
#  extra_objs		List of extra objects that should be linked into
#			the compiler proper (cc1, cc1obj, cc1plus)
#			depending on target.
#
#  extra_gcc_objs	List of extra objects that should be linked into
#			the compiler driver (gcc) depending on target.
#
#  extra_headers	List of used header files from the directory
#			config/${cpu_type}.
#
#  user_headers_inc_next_pre
#			List of header file names of internal gcc header
#			files, which should be prefixed by an include_next.
#  user_headers_inc_next_post
#			List of header file names of internal gcc header
#			files, which should be postfixed by an include_next.
#  use_gcc_tgmath	If set, add tgmath.h to the list of used header
#			files.
#
#  use_gcc_stdint	If "wrap", install a version of stdint.h that
#			wraps the system's copy for hosted compilations;
#			if "provide", provide a version of systems without
#			such a system header; otherwise "none", do not
#			provide such a header at all.
#
#  extra_passes		List of extra executables compiled for this target
#			machine, used for compiling from source to object.
#
#  extra_parts		List of extra object files that should be compiled
#			for this target machine.
#
#  extra_programs	Like extra_passes, but these are used when linking.
#
#  extra_options	List of target-dependent .opt files.
#
#  c_target_objs	List of extra target-dependent objects that be
#			linked into the C compiler only.
#
#  cxx_target_objs	List of extra target-dependent objects that be
#			linked into the C++ compiler only.
#
#  fortran_target_objs	List of extra target-dependent objects that be
#			linked into the fortran compiler only.
#
#  target_gtfiles       List of extra source files with type information.
#
#  xm_defines		List of macros to define when compiling for the
#			target machine.
#
#  xm_file		List of files to include when compiling for the
#			target machine.
#
#  use_collect2		Set to yes or no, depending on whether collect2
#			will be used.
#
#  target_cpu_default	Set to override the default target model.
#
#  gdb_needs_out_file_path
#			Set to yes if gdb needs a dir command with
#			`dirname $out_file`.
#
#  thread_file		Set to control which thread package to use.
#
#  gas			Set to yes or no depending on whether the target
#			system normally uses GNU as.
#
#  need_64bit_hwint	Set to yes if HOST_WIDE_INT must be 64 bits wide
#			for this target.  This is true if this target
#			supports "long" or "wchar_t" wider than 32 bits,
#			or BITS_PER_WORD is wider than 32 bits.
#			The setting made here must match the one made in
#			other locations such as libcpp/configure.ac
#
#  configure_default_options
#			Set to an initializer for configure_default_options
#			in configargs.h, based on --with-cpu et cetera.

# The following variables are used in each case-construct to build up the
# outgoing variables:
#
#  gnu_ld		Set to yes or no depending on whether the target
#			system normally uses GNU ld.
#
#  target_has_targetcm	Set to yes or no depending on whether the target
#			has its own definition of targetcm.
#
#  target_has_targetm_common	Set to yes or no depending on whether the
#			target has its own definition of targetm_common.

out_file=
common_out_file=
tmake_file=
extra_headers=
user_headers_inc_next_pre=
user_headers_inc_next_post=
use_gcc_tgmath=yes
use_gcc_stdint=none
extra_passes=
extra_parts=
extra_programs=
extra_objs=
extra_gcc_objs=
extra_options=
c_target_objs=
cxx_target_objs=
fortran_target_objs=
target_has_targetcm=no
target_has_targetm_common=yes
tm_defines=
xm_defines=
libgcc_tm_file=
# Set this to force installation and use of collect2.
use_collect2=
# Set this to override the default target model.
target_cpu_default=
# Set this if gdb needs a dir command with `dirname $out_file`
gdb_needs_out_file_path=
# Set this to control which thread package will be used.
thread_file=
# Reinitialize these from the flag values every loop pass, since some
# configure entries modify them.
gas="$gas_flag"
gnu_ld="$gnu_ld_flag"
default_use_cxa_atexit=no
default_gnu_indirect_function=no
target_gtfiles=
need_64bit_hwint=
need_64bit_isa=

# Don't carry these over build->host->target.  Please.
xm_file=
md_file=

# Obsolete configurations.
case ${target} in
   alpha*-dec-osf5.1*			\
 | i[34567]86-*-interix3*		\
 | mips-sgi-irix6.5			\
 | mips*-*-openbsd*			\
 | score-*				\
 | *-*-solaris2.8*			\
 )
    if test "x$enable_obsolete" != xyes; then
      echo "*** Configuration ${target} is obsolete." >&2
      echo "*** Specify --enable-obsolete to build it anyway." >&2
      echo "*** Support will be REMOVED in the next major release of GCC," >&2
      echo "*** unless a maintainer comes forward." >&2
      exit 1
    fi;;
esac

# Unsupported targets list.  Do not put an entry in this list unless
# it would otherwise be caught by a more permissive pattern.  The list
# should be in alphabetical order.
case ${target} in
   i[34567]86-go32-*			\
 | i[34567]86-*-go32*			\
 | m68k-*-uclinuxoldabi*		\
 | mips64orion*-*-rtems*		\
 | pdp11-*-bsd				\
 | sparc-hal-solaris2*			\
 | thumb-*-*				\
 | *-*-freebsd[12] | *-*-freebsd[12].*	\
 | *-*-freebsd*aout*			\
 | *-*-linux*aout*			\
 | *-*-linux*coff*			\
 | *-*-linux*libc1*			\
 | *-*-linux*oldld*			\
 | *-*-rtemsaout*			\
 | *-*-rtemscoff*			\
 | *-*-solaris2				\
 | *-*-solaris2.[0-7]			\
 | *-*-solaris2.[0-7].*			\
 | *-*-sysv*		\
 | vax-*-vms*				\
 )
	echo "*** Configuration ${target} not supported" 1>&2
	exit 1
	;;
esac

# Set default cpu_type, tm_file, tm_p_file and xm_file so it can be
# updated in each machine entry.  Also set default extra_headers for some
# machines.
tm_p_file=
cpu_type=`echo ${target} | sed 's/-.*$//'`
cpu_is_64bit=
case ${target} in
m32c*-*-*)
        cpu_type=m32c
	tmake_file=m32c/t-m32c
	target_has_targetm_common=no
        ;;
alpha*-*-*)
	cpu_type=alpha
	need_64bit_hwint=yes
	extra_options="${extra_options} g.opt"
	;;
am33_2.0-*-linux*)
	cpu_type=mn10300
	;;
arm*-*-*)
	cpu_type=arm
	extra_headers="mmintrin.h arm_neon.h"
	c_target_objs="arm-c.o"
	cxx_target_objs="arm-c.o"
	extra_options="${extra_options} arm/arm-tables.opt"
	;;
avr-*-*)
	cpu_type=avr
	c_target_objs="avr-c.o"
	cxx_target_objs="avr-c.o"
	extra_options="${extra_options} avr/avr-tables.opt"
	;;
bfin*-*)
	cpu_type=bfin
	;;
crisv32-*)
	cpu_type=cris
	;;
frv*)	cpu_type=frv
	extra_options="${extra_options} g.opt"
	;;
moxie*)	cpu_type=moxie
	target_has_targetm_common=no
	;;
fido-*-*)
	cpu_type=m68k
	extra_headers=math-68881.h
	extra_options="${extra_options} m68k/m68k-tables.opt"
        ;;
i[34567]86-*-*)
	cpu_type=i386
	c_target_objs="i386-c.o"
	cxx_target_objs="i386-c.o"
	need_64bit_hwint=yes
	extra_options="${extra_options} fused-madd.opt"
	extra_headers="cpuid.h mmintrin.h mm3dnow.h xmmintrin.h emmintrin.h
		       pmmintrin.h tmmintrin.h ammintrin.h smmintrin.h
		       nmmintrin.h bmmintrin.h fma4intrin.h wmmintrin.h
		       immintrin.h x86intrin.h avxintrin.h xopintrin.h
		       ia32intrin.h cross-stdarg.h lwpintrin.h popcntintrin.h
<<<<<<< HEAD
		       abmintrin.h bmiintrin.h tbmintrin.h avx2intrin.h"
=======
		       lzcntintrin.h bmiintrin.h tbmintrin.h"
>>>>>>> 98161f6d
	;;
x86_64-*-*)
	cpu_type=i386
	c_target_objs="i386-c.o"
	cxx_target_objs="i386-c.o"
	extra_options="${extra_options} fused-madd.opt"
	extra_headers="cpuid.h mmintrin.h mm3dnow.h xmmintrin.h emmintrin.h
		       pmmintrin.h tmmintrin.h ammintrin.h smmintrin.h
		       nmmintrin.h bmmintrin.h fma4intrin.h wmmintrin.h
		       immintrin.h x86intrin.h avxintrin.h xopintrin.h
		       ia32intrin.h cross-stdarg.h lwpintrin.h popcntintrin.h
<<<<<<< HEAD
		       abmintrin.h bmiintrin.h tbmintrin.h avx2intrin.h"
=======
		       lzcntintrin.h bmiintrin.h tbmintrin.h"
>>>>>>> 98161f6d
	need_64bit_hwint=yes
	;;
ia64-*-*)
	extra_headers=ia64intrin.h
	need_64bit_hwint=yes
	extra_options="${extra_options} g.opt fused-madd.opt"
	;;
hppa*-*-*)
	cpu_type=pa
	;;
lm32*)
	extra_options="${extra_options} g.opt"
	;;
m32r*-*-*)
        cpu_type=m32r
	extra_options="${extra_options} g.opt"
        ;;
m68k-*-*)
	extra_headers=math-68881.h
	extra_options="${extra_options} m68k/m68k-tables.opt"
	;;
microblaze*-*-*)
        cpu_type=microblaze
	extra_options="${extra_options} g.opt"
        ;;
mips*-*-*)
	cpu_type=mips
	need_64bit_hwint=yes
	extra_headers="loongson.h"
	extra_options="${extra_options} g.opt mips/mips-tables.opt"
	;;
picochip-*-*)
        cpu_type=picochip
        ;;
powerpc*-*-*)
	cpu_type=rs6000
	extra_headers="ppc-asm.h altivec.h spe.h ppu_intrinsics.h paired.h spu2vmx.h vec_types.h si2vmx.h"
	need_64bit_hwint=yes
	case x$with_cpu in
	    xpowerpc64|xdefault64|x6[23]0|x970|xG5|xpower[34567]|xpower6x|xrs64a|xcell|xa2|xe500mc64)
		cpu_is_64bit=yes
		;;
	esac
	extra_options="${extra_options} g.opt fused-madd.opt rs6000/rs6000-tables.opt"
	;;
rs6000*-*-*)
	need_64bit_hwint=yes
	extra_options="${extra_options} g.opt fused-madd.opt rs6000/rs6000-tables.opt"
	;;
score*-*-*)
	cpu_type=score
	extra_options="${extra_options} g.opt"
	;;
sparc*-*-*)
	cpu_type=sparc
	need_64bit_hwint=yes
	;;
spu*-*-*)
	cpu_type=spu
	need_64bit_hwint=yes
	;;
s390*-*-*)
	cpu_type=s390
	need_64bit_hwint=yes
	extra_options="${extra_options} fused-madd.opt"
	;;
# Note the 'l'; we need to be able to match e.g. "shle" or "shl".
sh[123456789lbe]*-*-* | sh-*-*)
	cpu_type=sh
	need_64bit_hwint=yes
	;;
v850*-*-*)
	cpu_type=v850
	;;
tic6x-*-*)
	cpu_type=c6x
	extra_headers="c6x_intrinsics.h"
	extra_options="${extra_options} c6x/c6x-tables.opt"
	;;
xtensa*-*-*)
	extra_options="${extra_options} fused-madd.opt"
	;;
esac

tm_file=${cpu_type}/${cpu_type}.h
if test -f ${srcdir}/config/${cpu_type}/${cpu_type}-protos.h
then
	tm_p_file=${cpu_type}/${cpu_type}-protos.h
fi
extra_modes=
if test -f ${srcdir}/config/${cpu_type}/${cpu_type}-modes.def
then
	extra_modes=${cpu_type}/${cpu_type}-modes.def
fi
if test -f ${srcdir}/config/${cpu_type}/${cpu_type}.opt
then
	extra_options="${extra_options} ${cpu_type}/${cpu_type}.opt"
fi

case ${target} in
i[34567]86-*-*)
	if test "x$enable_cld" = xyes; then
		tm_defines="${tm_defines} USE_IX86_CLD=1"
	fi
	if test "x$enable_frame_pointer" = xyes; then
		tm_defines="${tm_defines} USE_IX86_FRAME_POINTER=1"
	fi
	tm_file="vxworks-dummy.h ${tm_file}"
	;;
x86_64-*-*)
	tm_file="i386/biarch64.h ${tm_file}"
	if test "x$enable_cld" = xyes; then
		tm_defines="${tm_defines} USE_IX86_CLD=1"
	fi
	if test "x$enable_frame_pointer" = xyes; then
		tm_defines="${tm_defines} USE_IX86_FRAME_POINTER=1"
	fi
	tm_file="vxworks-dummy.h ${tm_file}"
	;;
esac

# On a.out targets, we need to use collect2.
case ${target} in
*-*-*aout*)
	use_collect2=yes
	;;
esac

# Common C libraries.
tm_defines="$tm_defines LIBC_GLIBC=1 LIBC_UCLIBC=2 LIBC_BIONIC=3"

# Common parts for widely ported systems.
case ${target} in
*-*-darwin*)
  tmake_file="t-darwin ${cpu_type}/t-darwin"
  tm_file="${tm_file} darwin.h"
  case ${target} in
  *-*-darwin9*)
    tm_file="${tm_file} darwin9.h"
    ;;
  *-*-darwin[12][0-9]*)
    tm_file="${tm_file} darwin9.h darwin10.h"
    ;;
  esac
  tm_file="${tm_file} ${cpu_type}/darwin.h"
  tm_p_file="${tm_p_file} darwin-protos.h"
  target_gtfiles="\$(srcdir)/config/darwin.c"
  extra_options="${extra_options} darwin.opt"
  c_target_objs="${c_target_objs} darwin-c.o"
  cxx_target_objs="${cxx_target_objs} darwin-c.o"
  fortran_target_objs="darwin-f.o"
  target_has_targetcm=yes
  extra_objs="darwin.o"
  extra_gcc_objs="darwin-driver.o"
  default_use_cxa_atexit=yes
  use_gcc_stdint=wrap
  case ${enable_threads} in
    "" | yes | posix) thread_file='posix' ;;
  esac
  ;;
*-*-freebsd*)
  # This is the generic ELF configuration of FreeBSD.  Later
  # machine-specific sections may refine and add to this
  # configuration.
  #
  # Due to tm_file entry ordering issues that vary between cpu
  # architectures, we only define fbsd_tm_file to allow the
  # machine-specific section to dictate the final order of all
  # entries of tm_file with the minor exception that components
  # of the tm_file set here will always be of the form:
  #
  # freebsd<version_number>.h [freebsd-<conf_option>.h ...] freebsd-spec.h freebsd.h
  #
  # The machine-specific section should not tamper with this
  # ordering but may order all other entries of tm_file as it
  # pleases around the provided core setting.
  gas=yes
  gnu_ld=yes
  extra_parts="crtbegin.o crtend.o crtbeginS.o crtendS.o"
  fbsd_major=`echo ${target} | sed -e 's/.*freebsd//g' | sed -e 's/\..*//g'`
  tm_defines="${tm_defines} FBSD_MAJOR=${fbsd_major}"
  tmake_file="t-slibgcc-elf-ver t-freebsd"
  case ${enable_threads} in
    no)
      fbsd_tm_file="${fbsd_tm_file} freebsd-nthr.h"
      ;;
    "" | yes | posix)
      thread_file='posix'
      tmake_file="${tmake_file} t-freebsd-thread"
      # Before 5.0, FreeBSD can't bind shared libraries to -lc
      # when "optionally" threaded via weak pthread_* checks.
      case ${target} in
        *-*-freebsd[34] | *-*-freebsd[34].*)
          tmake_file="${tmake_file} t-slibgcc-nolc-override"
          ;;
      esac
      ;;
    *)
      echo 'Unknown thread configuration for FreeBSD'
      exit 1
      ;;
  esac
  fbsd_tm_file="${fbsd_tm_file} freebsd-spec.h freebsd.h freebsd-stdint.h"
  extra_options="$extra_options rpath.opt freebsd.opt"
  case ${target} in
    *-*-freebsd[345].*)
      :;;
    *)
      default_use_cxa_atexit=yes;;
  esac
  # need_64bit_hwint=yes # system compiler has this for all arch!
  use_gcc_stdint=wrap
  ;;
*-*-linux* | frv-*-*linux* | *-*-kfreebsd*-gnu | *-*-knetbsd*-gnu | *-*-gnu* | *-*-kopensolaris*-gnu)
  extra_options="$extra_options gnu-user.opt"
  extra_parts="crtbegin.o crtbeginS.o crtbeginT.o crtend.o crtendS.o"
  gas=yes
  gnu_ld=yes
  case ${enable_threads} in
    "" | yes | posix) thread_file='posix' ;;
  esac
  tmake_file="t-slibgcc-elf-ver t-linux"
  case $target in
    *-*-linux* | frv-*-*linux* | *-*-kfreebsd*-gnu | *-*-knetbsd*-gnu | *-*-kopensolaris*-gnu)
      :;;
    *-*-gnu*)
      tmake_file="$tmake_file t-gnu";;
  esac
  # glibc / uclibc / bionic switch.
  # uclibc and bionic aren't usable for GNU/Hurd and neither for GNU/k*BSD.
  case $target in
    *linux*)
      extra_options="$extra_options linux.opt";;
  esac
  case $target in
    *-*-*android*)
      tm_defines="$tm_defines DEFAULT_LIBC=LIBC_BIONIC"
      ;;
    *-*-*uclibc*)
      tm_defines="$tm_defines DEFAULT_LIBC=LIBC_UCLIBC"
      ;;
    *)
      tm_defines="$tm_defines DEFAULT_LIBC=LIBC_GLIBC"
      ;;
  esac
  # Assume that glibc or uClibc or Bionic are being used and so __cxa_atexit
  # is provided.
  default_use_cxa_atexit=yes
  use_gcc_tgmath=no
  use_gcc_stdint=wrap
  # Add Android userspace support to Linux targets.
  case $target in
    *linux*)
      tm_file="$tm_file linux-android.h"
      extra_options="$extra_options linux-android.opt"
      ;;
  esac
  # Enable compilation for Android by default for *android* targets.
  case $target in
    *-*-*android*)
      tm_defines="$tm_defines ANDROID_DEFAULT=1"
      ;;
    *)
      tm_defines="$tm_defines ANDROID_DEFAULT=0"
      ;;
  esac
  ;;
*-*-netbsd*)
  tmake_file="t-slibgcc-elf-ver t-libc-ok t-netbsd t-libgcc-pic"
  gas=yes
  gnu_ld=yes

  # NetBSD 2.0 and later get POSIX threads enabled by default.
  # Allow them to be explicitly enabled on any other version.
  case ${enable_threads} in
    "")
      case ${target} in
        *-*-netbsd[2-9]* | *-*-netbsdelf[2-9]*)
          thread_file='posix'
          tm_defines="${tm_defines} NETBSD_ENABLE_PTHREADS"
          ;;
      esac
      ;;
    yes | posix)
      thread_file='posix'
      tm_defines="${tm_defines} NETBSD_ENABLE_PTHREADS"
      ;;
  esac

  # NetBSD 1.7 and later are set up to use GCC's crtstuff for
  # ELF configurations.  We will clear extra_parts in the
  # a.out configurations.
  case ${target} in
    *-*-netbsd*1.[7-9]* | *-*-netbsd[2-9]* | *-*-netbsdelf[2-9]*)
      extra_parts="crtbegin.o crtend.o crtbeginS.o crtendS.o crtbeginT.o"
      ;;
  esac

  # NetBSD 2.0 and later provide __cxa_atexit(), which we use by
  # default (unless overridden by --disable-__cxa_atexit).
  case ${target} in
    *-*-netbsd[2-9]* | *-*-netbsdelf[2-9]*)
      default_use_cxa_atexit=yes
      ;;
  esac
  ;;
*-*-openbsd*)
  tmake_file="t-libc-ok t-openbsd t-libgcc-pic"
  case ${enable_threads} in
    yes)
      thread_file='posix'
      tmake_file="${tmake_file} t-openbsd-thread"
      ;;
  esac
  case ${target} in
    *-*-openbsd2.*|*-*-openbsd3.[012])
      tm_defines="${tm_defines} HAS_LIBC_R=1" ;;
  esac
  ;;
*-*-rtems*)
  case ${enable_threads} in
    yes) thread_file='rtems' ;;
  esac
  extra_options="${extra_options} rtems.opt"
  use_gcc_stdint=wrap
  ;;
*-*-uclinux*)
  extra_options="$extra_options gnu-user.opt"
  use_gcc_stdint=wrap
  tm_defines="$tm_defines DEFAULT_LIBC=LIBC_UCLIBC SINGLE_LIBC"
  ;;
*-*-solaris2*)
  # i?86-*-solaris2* needs to insert headers between cpu default and
  # Solaris 2 specific ones.
  sol2_tm_file="dbxelf.h elfos.h ${cpu_type}/sysv4.h sol2.h ${cpu_type}/sol2.h"
  case ${target} in
    *-*-solaris2.1[0-9]*)
      sol2_tm_file="${sol2_tm_file} sol2-10.h"
      use_gcc_stdint=wrap
      ;;
    *)
      use_gcc_stdint=provide
      ;;
  esac
  if test x$gnu_ld = xyes; then
    tm_file="usegld.h ${tm_file}"
  fi
  if test x$gas = xyes; then
    tm_file="usegas.h ${tm_file}"
  fi
  tm_p_file="${tm_p_file} sol2-protos.h"
  tmake_file="${tmake_file} t-sol2 t-slibgcc-dummy"
  c_target_objs="${c_target_objs} sol2-c.o"
  cxx_target_objs="${cxx_target_objs} sol2-c.o"
  extra_objs="sol2.o"
  extra_options="${extra_options} sol2.opt"
  case ${enable_threads}:${have_pthread_h}:${have_thread_h} in
    "":yes:* | yes:yes:* )
      thread_file=posix
      ;;
  esac
  ;;
*-*-*vms*)
  extra_options="${extra_options} vms/vms.opt"
  xmake_file=vms/x-vms
  tmake_file="vms/t-vms"
  extra_objs="vms.o"
  target_gtfiles="$target_gtfiles \$(srcdir)/config/vms/vms.c"
  tm_p_file="${tm_p_file} vms/vms-protos.h"
  if test x$gnu_ld != xyes; then
    # Build wrappers for native case.
    extra_programs="ld\$(exeext) ar\$(exeext)"
    tmake_file="$tmake_file vms/t-vmsnative"
  fi
  ;;
*-*-vxworks*)
  tmake_file=t-vxworks
  xm_defines=POSIX
  extra_options="${extra_options} vxworks.opt"
  extra_objs=vxworks.o
  case ${enable_threads} in
    no) ;;
    "" | yes | vxworks) thread_file='vxworks' ;;
    *) echo 'Unknown thread configuration for VxWorks'; exit 1 ;;
  esac
  ;;
*-*-elf)
  # Assume that newlib is being used and so __cxa_atexit is provided.
  default_use_cxa_atexit=yes
  use_gcc_stdint=wrap
  ;;
esac

case ${target} in
alpha*-*-linux*)
	tm_file="${tm_file} alpha/elf.h alpha/linux.h alpha/linux-elf.h glibc-stdint.h"
	extra_options="${extra_options} alpha/elf.opt"
	target_cpu_default="MASK_GAS"
	tmake_file="${tmake_file} alpha/t-alpha alpha/t-ieee alpha/t-linux"
	extra_parts="${extra_parts} crtfastmath.o"
	;;
alpha*-*-freebsd*)
	tm_file="${tm_file} ${fbsd_tm_file} alpha/elf.h alpha/freebsd.h"
	extra_options="${extra_options} alpha/elf.opt"
	target_cpu_default="MASK_GAS"
	tmake_file="${tmake_file} alpha/t-alpha alpha/t-ieee"
	extra_parts="crtbegin.o crtend.o crtbeginS.o crtendS.o crtbeginT.o crtfastmath.o"
	;;
alpha*-*-netbsd*)
	tm_file="${tm_file} netbsd.h alpha/elf.h netbsd-elf.h alpha/netbsd.h"
	extra_options="${extra_options} netbsd.opt netbsd-elf.opt \
		       alpha/elf.opt"
	target_cpu_default="MASK_GAS"
	tmake_file="${tmake_file} alpha/t-alpha alpha/t-ieee"
	;;
alpha*-*-openbsd*)
	tm_defines="${tm_defines} OBSD_HAS_DECLARE_FUNCTION_NAME OBSD_HAS_DECLARE_FUNCTION_SIZE OBSD_HAS_DECLARE_OBJECT"
	tm_file="alpha/alpha.h alpha/elf.h openbsd.h openbsd-stdint.h alpha/openbsd.h openbsd-libpthread.h"
	extra_options="${extra_options} openbsd.opt alpha/elf.opt"
	# default x-alpha is only appropriate for dec-osf.
	target_cpu_default="MASK_GAS"
	tmake_file="${tmake_file} alpha/t-alpha alpha/t-ieee"
	;;
alpha*-dec-osf5.1*)
	if test x$stabs = xyes
	then
		tm_file="${tm_file} dbx.h"
	fi
	# mips-tfile and mips-tdump are only used with the native assembler
	# and require the Tru64 UNIX <a.out.h>, so only build native.
	if test x$gas != xyes && test x${host} = x${target}
	then
		extra_passes="mips-tfile mips-tdump"
	fi
	use_collect2=yes
	tmake_file="t-slibgcc-dummy"
	tm_file="${tm_file} alpha/osf5.h"
	tm_defines="${tm_defines} TARGET_SUPPORT_ARCH=1"
	extra_options="${extra_options} rpath.opt alpha/osf5.opt"
	extra_headers=va_list.h
	use_gcc_stdint=provide
	case ${enable_threads} in
	  "" | yes | posix)
	    thread_file='posix'
	    ;;
	esac
	;;
alpha64-dec-*vms*)
	tm_file="${tm_file} alpha/vms.h alpha/vms64.h"
	xm_file="alpha/xm-vms.h vms/xm-vms64.h"
	tmake_file="${tmake_file} alpha/t-alpha vms/t-vms64 alpha/t-vms alpha/t-ieee"
	;;
alpha*-dec-*vms*)
	tm_file="${tm_file} alpha/vms.h"
	xm_file="alpha/xm-vms.h"
	tmake_file="${tmake_file} alpha/t-alpha alpha/t-vms alpha/t-ieee"
	;;
arm-wrs-vxworks)
	tm_file="elfos.h arm/elf.h arm/aout.h ${tm_file} vx-common.h vxworks.h arm/vxworks.h"
	extra_options="${extra_options} arm/vxworks.opt"
	tmake_file="${tmake_file} arm/t-arm arm/t-vxworks"
	;;
arm*-*-freebsd*)
	tm_file="dbxelf.h elfos.h ${fbsd_tm_file} arm/elf.h arm/aout.h arm/freebsd.h arm/arm.h"
	tmake_file="${tmake_file} arm/t-arm arm/t-strongarm-elf"
	;;
arm*-*-netbsdelf*)
	tm_file="dbxelf.h elfos.h netbsd.h netbsd-elf.h arm/elf.h arm/aout.h arm/arm.h arm/netbsd-elf.h"
	extra_options="${extra_options} netbsd.opt netbsd-elf.opt"
	tmake_file="${tmake_file} arm/t-arm arm/t-netbsd"
	;;
arm*-*-linux*)			# ARM GNU/Linux with ELF
	tm_file="dbxelf.h elfos.h gnu-user.h linux.h linux-android.h glibc-stdint.h arm/elf.h arm/linux-gas.h arm/linux-elf.h"
	case $target in
	arm*b-*)
		tm_defines="${tm_defines} TARGET_BIG_ENDIAN_DEFAULT=1"
		;;
	esac
	tmake_file="${tmake_file} t-linux arm/t-arm"
	case ${target} in
	arm*-*-linux-*eabi)
	    tm_file="$tm_file arm/bpabi.h arm/linux-eabi.h"
	    libgcc_tm_file="$libgcc_tm_file arm/bpabi-lib.h"
	    tmake_file="$tmake_file arm/t-arm-elf arm/t-bpabi arm/t-linux-eabi t-slibgcc-libgcc"
	    # Define multilib configuration for arm-linux-androideabi.
	    case ${target} in
	    *-androideabi)
		tmake_file="$tmake_file arm/t-linux-androideabi"
		;;
	    esac
  	    # The BPABI long long divmod functions return a 128-bit value in
	    # registers r0-r3.  Correctly modeling that requires the use of
	    # TImode.
	    need_64bit_hwint=yes
	    # The EABI requires the use of __cxa_atexit.
	    default_use_cxa_atexit=yes
	    ;;
	*)
	    tmake_file="$tmake_file arm/t-linux"
	    ;;
	esac
	with_tls=${with_tls:-gnu}
	tm_file="$tm_file arm/aout.h arm/arm.h"
	tmake_file="${tmake_file} arm/t-arm-softfp soft-fp/t-softfp"
	;;
arm*-*-uclinux*)		# ARM ucLinux
	tm_file="dbxelf.h elfos.h arm/unknown-elf.h arm/elf.h arm/linux-gas.h arm/uclinux-elf.h glibc-stdint.h"
	tmake_file="arm/t-arm arm/t-arm-elf"
	case ${target} in
	arm*-*-uclinux*eabi)
	    tm_file="$tm_file arm/bpabi.h arm/uclinux-eabi.h"
	    libgcc_tm_file="$libgcc_tm_file arm/bpabi-lib.h"
	    tmake_file="$tmake_file arm/t-bpabi"
  	    # The BPABI long long divmod functions return a 128-bit value in
	    # registers r0-r3.  Correctly modeling that requires the use of
	    # TImode.
	    need_64bit_hwint=yes
	    # The EABI requires the use of __cxa_atexit.
	    default_use_cxa_atexit=yes
	esac
	tm_file="$tm_file arm/aout.h arm/arm.h"
	tmake_file="${tmake_file} arm/t-arm-softfp soft-fp/t-softfp"
	;;
arm*-*-ecos-elf)
	tm_file="dbxelf.h elfos.h newlib-stdint.h arm/unknown-elf.h arm/elf.h arm/aout.h arm/arm.h arm/ecos-elf.h"
	tmake_file="arm/t-arm arm/t-arm-elf"
	tmake_file="${tmake_file} arm/t-arm-softfp soft-fp/t-softfp"
	;;
arm*-*-eabi* | arm*-*-symbianelf* )
	# The BPABI long long divmod functions return a 128-bit value in
	# registers r0-r3.  Correctly modeling that requires the use of
	# TImode.
	need_64bit_hwint=yes
	default_use_cxa_atexit=yes
	tm_file="dbxelf.h elfos.h arm/unknown-elf.h arm/elf.h arm/bpabi.h"
	libgcc_tm_file="$libgcc_tm_file arm/bpabi-lib.h"
	tmake_file="arm/t-arm arm/t-arm-elf"
	case ${target} in
	arm*-*-eabi*)
	  tm_file="$tm_file newlib-stdint.h"
	  tmake_file="${tmake_file} arm/t-bpabi"
	  use_gcc_stdint=wrap
	  ;;
	arm*-*-symbianelf*)
	  tm_file="${tm_file} arm/symbian.h"
	  libgcc_tm_file="$libgcc_tm_file arm/symbian-lib.h"
	  # We do not include t-bpabi for Symbian OS because the system
	  # provides its own implementation of the BPABI functions.
	  tmake_file="${tmake_file} arm/t-symbian"
	  ;;
	esac
	tm_file="${tm_file} arm/aout.h arm/arm.h"
	tmake_file="${tmake_file} arm/t-arm-softfp soft-fp/t-softfp"
	;;
arm*-*-rtems*)
	tm_file="dbxelf.h elfos.h arm/unknown-elf.h arm/elf.h arm/aout.h arm/arm.h arm/rtems-elf.h rtems.h newlib-stdint.h"
	tmake_file="arm/t-arm arm/t-arm-elf t-rtems arm/t-rtems"
	tmake_file="${tmake_file} arm/t-arm-softfp soft-fp/t-softfp"
	;;
arm*-*-elf)
	tm_file="dbxelf.h elfos.h newlib-stdint.h arm/unknown-elf.h arm/elf.h arm/aout.h arm/arm.h"
	tmake_file="arm/t-arm arm/t-arm-elf"
	tmake_file="${tmake_file} arm/t-arm-softfp soft-fp/t-softfp"
	;;
arm*-wince-pe*)
	tm_file="arm/semi.h arm/aout.h arm/arm.h arm/coff.h dbxcoff.h arm/pe.h arm/wince-pe.h"
	tmake_file="arm/t-arm arm/t-wince-pe"
	extra_options="${extra_options} arm/pe.opt"
	extra_objs="pe.o"
	;;
avr-*-rtems*)
	tm_file="elfos.h avr/elf.h avr/avr.h dbxelf.h avr/rtems.h rtems.h newlib-stdint.h"
	tmake_file="avr/t-avr t-rtems avr/t-rtems"
	extra_gcc_objs="driver-avr.o avr-devices.o"
	extra_objs="avr-devices.o"
	;;
avr-*-*)
	tm_file="elfos.h avr/elf.h avr/avr.h dbxelf.h newlib-stdint.h"
	use_gcc_stdint=wrap
	extra_gcc_objs="driver-avr.o avr-devices.o"
	extra_objs="avr-devices.o"
	;;
bfin*-elf*)
	tm_file="${tm_file} dbxelf.h elfos.h newlib-stdint.h bfin/elf.h"
	tmake_file=bfin/t-bfin-elf
	use_collect2=no
	;;
bfin*-uclinux*)
	tm_file="${tm_file} dbxelf.h elfos.h bfin/elf.h gnu-user.h linux.h glibc-stdint.h bfin/uclinux.h"
	tmake_file=bfin/t-bfin-uclinux
	use_collect2=no
	;;
bfin*-linux-uclibc*)
	tm_file="${tm_file} dbxelf.h elfos.h bfin/elf.h gnu-user.h linux.h glibc-stdint.h bfin/linux.h ./linux-sysroot-suffix.h"
	tmake_file="t-slibgcc-elf-ver bfin/t-bfin-linux"
	extra_parts="crtbegin.o crtbeginS.o crtend.o crtendS.o"
	use_collect2=no
	;;
bfin*-rtems*)
	tm_file="${tm_file} dbxelf.h elfos.h bfin/elf.h bfin/rtems.h rtems.h newlib-stdint.h"
	tmake_file="bfin/t-bfin t-rtems bfin/t-rtems"
	;;
bfin*-*)
	tm_file="${tm_file} dbxelf.h elfos.h newlib-stdint.h bfin/elf.h"
	tmake_file=bfin/t-bfin
	use_collect2=no
	use_gcc_stdint=wrap
	;;
crisv32-*-elf | crisv32-*-none)
	tm_file="dbxelf.h elfos.h newlib-stdint.h ${tm_file}"
	tmake_file="cris/t-cris"
	target_cpu_default=32
	gas=yes
	extra_options="${extra_options} cris/elf.opt"
	use_gcc_stdint=wrap
	;;
cris-*-elf | cris-*-none)
	tm_file="dbxelf.h elfos.h newlib-stdint.h ${tm_file}"
	tmake_file="cris/t-cris cris/t-elfmulti"
	gas=yes
	extra_options="${extra_options} cris/elf.opt"
	use_gcc_stdint=wrap
	;;
crisv32-*-linux* | cris-*-linux*)
	tm_file="dbxelf.h elfos.h ${tm_file} gnu-user.h linux.h glibc-stdint.h cris/linux.h"
	# We need to avoid using t-linux, so override default tmake_file
	tmake_file="cris/t-cris t-slibgcc-elf-ver cris/t-linux"
	extra_options="${extra_options} cris/linux.opt"
	case $target in
	  cris-*-*)
		target_cpu_default=10
		;;
	  crisv32-*-*)
		target_cpu_default=32
		;;
	esac
	;;
fr30-*-elf)
	tm_file="dbxelf.h elfos.h newlib-stdint.h ${tm_file}"
	tmake_file=fr30/t-fr30
	extra_parts="crti.o crtn.o crtbegin.o crtend.o"
	;;
frv-*-elf)
	tm_file="dbxelf.h elfos.h newlib-stdint.h ${tm_file}"
	libgcc_tm_file="${libgcc_tm_file} frv/frv-abi.h"
	tmake_file=frv/t-frv
	;;
frv-*-*linux*)
	tm_file="dbxelf.h elfos.h ${tm_file} \
	         gnu-user.h linux.h glibc-stdint.h frv/linux.h"
	libgcc_tm_file="${libgcc_tm_file} frv/frv-abi.h"
	tmake_file="${tmake_file} frv/t-frv frv/t-linux"
	;;
moxie-*-elf)
	gas=yes
	gnu_ld=yes
	tm_file="dbxelf.h elfos.h newlib-stdint.h ${tm_file}"
	extra_parts="crti.o crtn.o crtbegin.o crtend.o"
	tmake_file="${tmake_file} moxie/t-moxie moxie/t-moxie-softfp soft-fp/t-softfp"
	;;
moxie-*-uclinux*)
	gas=yes
	gnu_ld=yes
	tm_file="dbxelf.h elfos.h ${tm_file} gnu-user.h linux.h glibc-stdint.h moxie/uclinux.h"
	extra_parts="crti.o crtn.o crtbegin.o crtend.o"
	tmake_file="${tmake_file} moxie/t-moxie moxie/t-moxie-softfp soft-fp/t-softfp"
	;;
moxie-*-rtems*)
	tmake_file="${tmake_file} moxie/t-moxie moxie/t-moxie-softfp soft-fp/t-softfp t-rtems"
	tm_file="moxie/moxie.h dbxelf.h elfos.h moxie/rtems.h rtems.h newlib-stdint.h"
	;;
h8300-*-rtems*)
	tmake_file="h8300/t-h8300 h8300/t-elf t-rtems h8300/t-rtems"
	tm_file="h8300/h8300.h dbxelf.h elfos.h h8300/elf.h h8300/rtems.h rtems.h newlib-stdint.h"
	;;
h8300-*-elf*)
	tmake_file="h8300/t-h8300 h8300/t-elf"
	tm_file="h8300/h8300.h dbxelf.h elfos.h newlib-stdint.h h8300/elf.h"
	;;
hppa*64*-*-linux*)
	target_cpu_default="MASK_PA_11|MASK_PA_20"
	tm_file="pa/pa64-start.h ${tm_file} dbxelf.h elfos.h gnu-user.h linux.h \
		 glibc-stdint.h pa/pa-linux.h pa/pa64-regs.h pa/pa-64.h \
		 pa/pa64-linux.h"
	tmake_file="${tmake_file} pa/t-linux64"
	gas=yes gnu_ld=yes
	need_64bit_hwint=yes
	;;
hppa*-*-linux*)
	target_cpu_default="MASK_PA_11|MASK_NO_SPACE_REGS"
	tm_file="${tm_file} dbxelf.h elfos.h gnu-user.h linux.h glibc-stdint.h pa/pa-linux.h \
		 pa/pa32-regs.h pa/pa32-linux.h"
	tmake_file="${tmake_file} pa/t-linux t-slibgcc-libgcc"
	# Set the libgcc version number
	if test x$sjlj = x1; then
	    tmake_file="$tmake_file pa/t-slibgcc-sjlj-ver"
	else
	    tmake_file="$tmake_file pa/t-slibgcc-dwarf-ver"
	fi
	;;
# port not yet contributed.
#hppa*-*-openbsd*)
#	target_cpu_default="MASK_PA_11"
#	;;
hppa[12]*-*-hpux10*)
	case ${target} in
	hppa1.1-*-* | hppa2*-*-*)
		target_cpu_default="MASK_PA_11"
		;;
	esac
	tm_file="${tm_file} pa/pa32-regs.h dbxelf.h pa/som.h \
		 pa/pa-hpux.h pa/pa-hpux10.h"
	extra_options="${extra_options} pa/pa-hpux.opt pa/pa-hpux10.opt"
	case ${target} in
	*-*-hpux10.[1-9]*)
		tm_file="${tm_file} pa/pa-hpux1010.h"
		extra_options="${extra_options} pa/pa-hpux1010.opt"
		;;
	esac
	use_gcc_stdint=provide
	tm_file="${tm_file} hpux-stdint.h"
	tmake_file="pa/t-pa-hpux10 pa/t-pa-hpux pa/t-hpux-shlib"
	case ${enable_threads} in
	  "")
	    if test x$have_pthread_h = xyes ; then
	      tmake_file="${tmake_file} pa/t-dce-thr"
	    fi
	    ;;
	  yes | dce)
	    tmake_file="${tmake_file} pa/t-dce-thr"
	    ;;
	esac
	# Set the libgcc version number
	if test x$sjlj = x1; then
	    tmake_file="$tmake_file pa/t-slibgcc-sjlj-ver"
	else
	    tmake_file="$tmake_file pa/t-slibgcc-dwarf-ver"
	fi
	use_collect2=yes
	gas=yes
	if test "x$with_dwarf2" != x; then
		echo "Warning: dwarf2 debug format is not supported for this target, --with-dwarf2 ignored" 1>&2
		dwarf2=no
	fi
	;;
hppa*64*-*-hpux11*)
	target_cpu_default="MASK_PA_11|MASK_PA_20"
	if test x$gnu_ld = xyes
	then
		target_cpu_default="${target_cpu_default}|MASK_GNU_LD"
	fi
	tm_file="pa/pa64-start.h ${tm_file} dbxelf.h elfos.h \
		 pa/pa64-regs.h pa/pa-hpux.h pa/pa-hpux1010.h \
		 pa/pa-hpux11.h"
	case ${target} in
	*-*-hpux11.[12]*)
		tm_file="${tm_file} pa/pa-hpux1111.h pa/pa-64.h pa/pa64-hpux.h"
		extra_options="${extra_options} pa/pa-hpux1111.opt"
		;;
	*-*-hpux11.[3-9]*)
		tm_file="${tm_file} pa/pa-hpux1131.h pa/pa-64.h pa/pa64-hpux.h"
		extra_options="${extra_options} pa/pa-hpux1131.opt"
		;;
	*)
		tm_file="${tm_file} pa/pa-64.h pa/pa64-hpux.h"
		;;
	esac
	extra_options="${extra_options} pa/pa-hpux.opt \
		       pa/pa-hpux1010.opt pa/pa64-hpux.opt hpux11.opt"
	need_64bit_hwint=yes
	tmake_file="pa/t-pa64 pa/t-pa-hpux pa/t-hpux-shlib"
	# Set the libgcc version number
	if test x$sjlj = x1; then
	    tmake_file="$tmake_file pa/t-slibgcc-sjlj-ver"
	else
	    tmake_file="$tmake_file pa/t-slibgcc-dwarf-ver"
	fi
	extra_parts="crtbegin.o crtend.o crtbeginS.o crtendS.o crtbeginT.o \
		     libgcc_stub.a"
	case x${enable_threads} in
	x | xyes | xposix )
		thread_file=posix
		;;
	esac
	gas=yes
	case ${target} in
	  *-*-hpux11.[01]*)
		use_gcc_stdint=provide
		tm_file="${tm_file} hpux-stdint.h"
		;;
	  *-*-hpux11.[23]*)
		use_gcc_stdint=wrap
		tm_file="${tm_file} hpux-stdint.h"
		;;
	esac
	;;
hppa[12]*-*-hpux11*)
	case ${target} in
	hppa1.1-*-* | hppa2*-*-*)
		target_cpu_default="MASK_PA_11"
		;;
	esac
	tm_file="${tm_file} pa/pa32-regs.h dbxelf.h pa/som.h \
		 pa/pa-hpux.h pa/pa-hpux1010.h pa/pa-hpux11.h"
	extra_options="${extra_options} pa/pa-hpux.opt pa/pa-hpux1010.opt \
		       hpux11.opt"
	case ${target} in
	*-*-hpux11.[12]*)
		tm_file="${tm_file} pa/pa-hpux1111.h"
		extra_options="${extra_options} pa/pa-hpux1111.opt"
		;;
	*-*-hpux11.[3-9]*)
		tm_file="${tm_file} pa/pa-hpux1131.h"
		extra_options="${extra_options} pa/pa-hpux1131.opt"
		;;
	esac
	tmake_file="pa/t-pa-hpux11 pa/t-pa-hpux pa/t-hpux-shlib"
	# Set the libgcc version number
	if test x$sjlj = x1; then
	    tmake_file="$tmake_file pa/t-slibgcc-sjlj-ver"
	else
	    tmake_file="$tmake_file pa/t-slibgcc-dwarf-ver"
	fi
	extra_parts="libgcc_stub.a"
	case x${enable_threads} in
	x | xyes | xposix )
		thread_file=posix
		;;
	esac
	use_collect2=yes
	gas=yes
	case ${target} in
	  *-*-hpux11.[01]*)
		use_gcc_stdint=provide
		tm_file="${tm_file} hpux-stdint.h"
		;;
	  *-*-hpux11.[23]*)
		use_gcc_stdint=wrap
		tm_file="${tm_file} hpux-stdint.h"
		;;
	esac
	if test "x$with_dwarf2" != x; then
		echo "Warning: dwarf2 debug format is not supported for this target, --with-dwarf2 ignored" 1>&2
		dwarf2=no
	fi
	;;
i[34567]86-*-darwin*)
	need_64bit_isa=yes
	# Baseline choice for a machine that allows m64 support.
	with_cpu=${with_cpu:-core2}
	tmake_file="${tmake_file} t-slibgcc-dummy"
	libgcc_tm_file="$libgcc_tm_file i386/darwin-lib.h"
	;;
x86_64-*-darwin*)
	with_cpu=${with_cpu:-core2}
	tmake_file="${tmake_file} ${cpu_type}/t-darwin64 t-slibgcc-dummy"
	tm_file="${tm_file} ${cpu_type}/darwin64.h"
	libgcc_tm_file="$libgcc_tm_file i386/darwin-lib.h"
	;;
i[34567]86-*-elf*)
	tm_file="${tm_file} i386/unix.h i386/att.h dbxelf.h elfos.h newlib-stdint.h i386/i386elf.h"
	tmake_file="${tmake_file} i386/t-i386elf t-svr4"
	;;
x86_64-*-elf*)
	tm_file="${tm_file} i386/unix.h i386/att.h dbxelf.h elfos.h newlib-stdint.h i386/i386elf.h i386/x86-64.h"
	tmake_file="${tmake_file} i386/t-i386elf t-svr4"
	;;
i[34567]86-*-freebsd*)
	tm_file="${tm_file} i386/unix.h i386/att.h dbxelf.h elfos.h ${fbsd_tm_file} i386/freebsd.h"
	tmake_file="${tmake_file} i386/t-crtstuff"
	;;
x86_64-*-freebsd*)
	tm_file="${tm_file} i386/unix.h i386/att.h dbxelf.h elfos.h ${fbsd_tm_file} i386/x86-64.h i386/freebsd.h i386/freebsd64.h"
	tmake_file="${tmake_file} i386/t-crtstuff"
	;;
i[34567]86-*-netbsdelf*)
	tm_file="${tm_file} i386/unix.h i386/att.h dbxelf.h elfos.h netbsd.h netbsd-elf.h i386/netbsd-elf.h"
	extra_options="${extra_options} netbsd.opt netbsd-elf.opt"
	;;
x86_64-*-netbsd*)
	tm_file="${tm_file} i386/unix.h i386/att.h dbxelf.h elfos.h netbsd.h netbsd-elf.h i386/x86-64.h i386/netbsd64.h"
	extra_options="${extra_options} netbsd.opt netbsd-elf.opt"
	tmake_file="${tmake_file} i386/t-crtstuff"
	;;
i[34567]86-*-openbsd2.*|i[34567]86-*openbsd3.[0123])
	tm_file="i386/i386.h i386/unix.h i386/bsd.h i386/gas.h i386/gstabs.h openbsd-oldgas.h openbsd.h i386/openbsd.h"
	extra_options="${extra_options} openbsd.opt"
	# needed to unconfuse gdb
	tmake_file="${tmake_file} t-libc-ok t-openbsd i386/t-openbsd"
	# we need collect2 until our bug is fixed...
	use_collect2=yes
	;;
i[34567]86-*-openbsd*)
	tm_file="${tm_file} i386/unix.h i386/att.h dbxelf.h elfos.h"
	tm_file="${tm_file} openbsd.h openbsd-stdint.h openbsd-libpthread.h i386/openbsdelf.h"
	extra_options="${extra_options} openbsd.opt"
	gas=yes
	gnu_ld=yes
	;;
i[34567]86-*-linux* | i[34567]86-*-kfreebsd*-gnu | i[34567]86-*-knetbsd*-gnu | i[34567]86-*-gnu* | i[34567]86-*-kopensolaris*-gnu)
			# Intel 80386's running GNU/*
			# with ELF format using glibc 2
	tm_file="${tm_file} i386/unix.h i386/att.h dbxelf.h elfos.h gnu-user.h glibc-stdint.h"
	case ${target} in
	i[34567]86-*-linux*)
		tm_file="${tm_file} linux.h"
		# Assume modern glibc
		default_gnu_indirect_function=yes
		if test x$enable_targets = xall; then
			tm_file="${tm_file} i386/x86-64.h i386/gnu-user64.h i386/linux64.h"
			tm_defines="${tm_defines} TARGET_BI_ARCH=1"
			tmake_file="${tmake_file} i386/t-linux64"
			x86_multilibs="${with_multilib_list}"
			if test "$x86_multilibs" = "default"; then
				x86_multilibs="m64,m32"
			fi
			x86_multilibs=`echo $x86_multilibs | sed -e 's/,/ /g'`
			for x86_multilib in ${x86_multilibs}; do
				case ${x86_multilib} in
				m32 | m64 | mx32)
					TM_MULTILIB_CONFIG="${TM_MULTILIB_CONFIG},${x86_multilib}"
					;;
				*)
					echo "--with-multilib-list=${x86_with_multilib} not supported."
					exit 1
				esac
			done
			TM_MULTILIB_CONFIG=`echo $TM_MULTILIB_CONFIG | sed 's/^,//'`
			need_64bit_isa=yes
			case X"${with_cpu}" in
			Xgeneric|Xatom|Xcore2|Xcorei7|Xcorei7-avx|Xnocona|Xx86-64|Xbdver2|Xbdver1|Xbtver1|Xamdfam10|Xbarcelona|Xk8|Xopteron|Xathlon64|Xathlon-fx|Xathlon64-sse3|Xk8-sse3|Xopteron-sse3)
				;;
			X)
				if test x$with_cpu_64 = x; then
					with_cpu_64=generic
				fi
				;;
			*)
				echo "Unsupported CPU used in --with-cpu=$with_cpu, supported values:" 1>&2
				echo "generic atom core2 corei7 corei7-avx nocona x86-64 bdver2 bdver1 btver1 amdfam10 barcelona k8 opteron athlon64 athlon-fx athlon64-sse3 k8-sse3 opteron-sse3" 1>&2
				exit 1
				;;
			esac
		else
			tm_file="${tm_file} i386/gnu-user.h i386/linux.h"
		fi
		;;
	i[34567]86-*-knetbsd*-gnu)
		tm_file="${tm_file} i386/gnu-user.h knetbsd-gnu.h i386/knetbsd-gnu.h"
		;;
	i[34567]86-*-kfreebsd*-gnu)
		tm_file="${tm_file} i386/gnu-user.h kfreebsd-gnu.h i386/kfreebsd-gnu.h"
		;;
	i[34567]86-*-kopensolaris*-gnu)
		tm_file="${tm_file} i386/gnu-user.h kopensolaris-gnu.h i386/kopensolaris-gnu.h"
		;;
	i[34567]86-*-gnu*)
		tm_file="$tm_file i386/gnu-user.h gnu.h i386/gnu.h"
		;;
	esac
	tmake_file="${tmake_file} i386/t-crtstuff"
	# This is a hack to avoid a configuration mismatch
	# until the toplevel libgcc move is complete.
	extra_parts="${extra_parts} crtprec32.o crtprec64.o crtprec80.o crtfastmath.o"
	;;
x86_64-*-linux* | x86_64-*-kfreebsd*-gnu | x86_64-*-knetbsd*-gnu)
	tm_file="${tm_file} i386/unix.h i386/att.h dbxelf.h elfos.h gnu-user.h glibc-stdint.h \
		 i386/x86-64.h i386/gnu-user64.h"
	case ${target} in
	x86_64-*-linux*)
		tm_file="${tm_file} linux.h i386/linux64.h"
		# Assume modern glibc
		default_gnu_indirect_function=yes
	  	;;
	x86_64-*-kfreebsd*-gnu)
		tm_file="${tm_file} kfreebsd-gnu.h i386/kfreebsd-gnu64.h"
		;;
	x86_64-*-knetbsd*-gnu)
		tm_file="${tm_file} knetbsd-gnu.h"
		;;
	esac
	tmake_file="${tmake_file} i386/t-linux64 i386/t-crtstuff"
	x86_multilibs="${with_multilib_list}"
	if test "$x86_multilibs" = "default"; then
		x86_multilibs="m64,m32"
	fi
	x86_multilibs=`echo $x86_multilibs | sed -e 's/,/ /g'`
	for x86_multilib in ${x86_multilibs}; do
		case ${x86_multilib} in
		m32 | m64 | mx32)
			TM_MULTILIB_CONFIG="${TM_MULTILIB_CONFIG},${x86_multilib}"
			;;
		*)
			echo "--with-multilib-list=${x86_with_multilib} not supported."
			exit 1
		esac
	done
	TM_MULTILIB_CONFIG=`echo $TM_MULTILIB_CONFIG | sed 's/^,//'`
	;;
i[34567]86-pc-msdosdjgpp*)
	xm_file=i386/xm-djgpp.h
	tm_file="dbxcoff.h ${tm_file} i386/unix.h i386/bsd.h i386/gas.h i386/djgpp.h i386/djgpp-stdint.h"
	tmake_file="${tmake_file} i386/t-djgpp"
	extra_options="${extra_options} i386/djgpp.opt"
	gnu_ld=yes
	gas=yes
	use_gcc_stdint=wrap
	;;
i[34567]86-*-lynxos*)
	xm_defines=POSIX
	tm_file="${tm_file} i386/unix.h i386/att.h dbxelf.h elfos.h i386/lynx.h lynx.h"
	tmake_file="${tmake_file} i386/t-crtstuff t-lynx"
	extra_parts="crtbegin.o crtbeginS.o crtend.o crtendS.o"
	extra_options="${extra_options} lynx.opt"
	thread_file=lynx
	gnu_ld=yes
	gas=yes
	;;
i[34567]86-*-nto-qnx*)
	tm_file="${tm_file} i386/att.h dbxelf.h tm-dwarf2.h elfos.h i386/unix.h i386/nto.h"
	extra_options="${extra_options} i386/nto.opt"
	tmake_file="${tmake_file} i386/t-nto"
	gnu_ld=yes
	gas=yes
	;;
i[34567]86-*-rtems*)
	tm_file="${tm_file} i386/unix.h i386/att.h dbxelf.h elfos.h i386/i386elf.h i386/rtemself.h rtems.h newlib-stdint.h"
	tmake_file="${tmake_file} i386/t-rtems t-rtems"
	;;
i[34567]86-*-solaris2* | x86_64-*-solaris2.1[0-9]*)
	tm_file="${tm_file} i386/unix.h i386/att.h ${sol2_tm_file}"
	# Set default arch_32 to pentium4, tune_32 to generic like the other
	# i386 targets, although config.guess defaults to i386-pc-solaris2*.
	case ${target} in
	*-*-solaris2.[89]*)
		# Solaris 8 and 9/x86 cannot execute SSE/SSE2 instructions by
		# default.
		with_arch_32=${with_arch_32:-pentiumpro}
		;;
	*)
		with_arch_32=${with_arch_32:-pentium4}
		;;
	esac
	with_tune_32=${with_tune_32:-generic}
	case ${target} in
	*-*-solaris2.1[0-9]*)
		tm_file="${tm_file} i386/x86-64.h i386/sol2-bi.h sol2-bi.h"
		tm_defines="${tm_defines} TARGET_BI_ARCH=1"
		tmake_file="$tmake_file i386/t-sol2-64"
		need_64bit_isa=yes
		case X"${with_cpu}" in
		Xgeneric|Xatom|Xcore2|Xcorei7|Xcorei7-avx|Xnocona|Xx86-64|Xbdver2|Xbdver1|Xbtver1|Xamdfam10|Xbarcelona|Xk8|Xopteron|Xathlon64|Xathlon-fx|Xathlon64-sse3|Xk8-sse3|Xopteron-sse3)
			;;
		X)
			if test x$with_cpu_64 = x; then
				with_cpu_64=generic
			fi
			;;
		*)
			echo "Unsupported CPU used in --with-cpu=$with_cpu, supported values:" 1>&2
			echo "generic atom core2 corei7 corei7-avx nocona x86-64 bdver2 bdver1 btver1 amdfam10 barcelona k8 opteron athlon64 athlon-fx athlon64-sse3 k8-sse3 opteron-sse3" 1>&2
			exit 1
			;;
		esac
		;;
	esac
	;;
i[4567]86-wrs-vxworks|i[4567]86-wrs-vxworksae)
	tm_file="${tm_file} i386/unix.h i386/att.h elfos.h vx-common.h"
	case ${target} in
	  *-vxworksae*)
	    tm_file="${tm_file} vxworksae.h i386/vx-common.h i386/vxworksae.h"
	    tmake_file="${tmake_file} i386/t-vxworks i386/t-vxworksae"
	    ;;
	  *)
	    tm_file="${tm_file} vxworks.h i386/vx-common.h i386/vxworks.h"
	    tmake_file="${tmake_file} i386/t-vxworks"
	    ;;
	esac
	;;
i[34567]86-*-cygwin*)
	tm_file="${tm_file} i386/unix.h i386/bsd.h i386/gas.h dbxcoff.h i386/cygming.h i386/cygwin.h i386/cygwin-stdint.h"
	xm_file=i386/xm-cygwin.h
	# This has to match the logic for DWARF2_UNWIND_INFO in gcc/config/i386/cygming.h
	if test x$sjlj = x0; then
		tmake_eh_file="i386/t-dw2-eh"
	else
		tmake_eh_file="i386/t-sjlj-eh"
	fi
	# Shared libgcc DLL install dir depends on cross/native build.
	if test x${host} = x${target} ; then
		tmake_dlldir_file="i386/t-dlldir"
	else
		tmake_dlldir_file="i386/t-dlldir-x"
	fi
	tmake_file="${tmake_file} ${tmake_eh_file} ${tmake_dlldir_file} i386/t-cygming i386/t-cygwin"
	target_gtfiles="\$(srcdir)/config/i386/winnt.c"
	extra_options="${extra_options} i386/cygming.opt"
	extra_objs="winnt.o winnt-stubs.o"
	c_target_objs="${c_target_objs} msformat-c.o"
	cxx_target_objs="${cxx_target_objs} winnt-cxx.o msformat-c.o"
	if test x$enable_threads = xyes; then
		thread_file='posix'
	fi
	use_gcc_stdint=wrap
	;;
i[34567]86-*-mingw* | x86_64-*-mingw*)
	tm_file="${tm_file} i386/unix.h i386/bsd.h i386/gas.h dbxcoff.h i386/cygming.h"
	xm_file=i386/xm-mingw32.h
	case ${target} in
		x86_64-*-* | *-w64-*)
			need_64bit_isa=yes
			;;
		*)
			;;
	esac
	if test x$enable_threads = xposix ; then
		tm_file="${tm_file} i386/mingw-pthread.h"
	fi
	tm_file="${tm_file} i386/mingw32.h"
	# This makes the logic if mingw's or the w64 feature set has to be used
	case ${target} in
		*-w64-*)
			user_headers_inc_next_post="${user_headers_inc_next_post} float.h"
			user_headers_inc_next_pre="${user_headers_inc_next_pre} stddef.h stdarg.h"
			tm_file="${tm_file} i386/mingw-w64.h"
			if test x$enable_targets = xall; then
				tm_defines="${tm_defines} TARGET_BI_ARCH=1"
				case X"${with_cpu}" in
				Xgeneric|Xatom|Xcore2|Xcorei7|Xcorei7-avx|Xnocona|Xx86-64|Xbdver2|Xbdver1|Xbtver1|Xamdfam10|Xbarcelona|Xk8|Xopteron|Xathlon64|Xathlon-fx|Xathlon64-sse3|Xk8-sse3|Xopteron-sse3)
					;;
				X)
					if test x$with_cpu_64 = x; then
						with_cpu_64=generic
					fi
					;;
				*)
					echo "Unsupported CPU used in --with-cpu=$with_cpu, supported values:" 1>&2
					echo "generic atom core2 corei7 Xcorei7-avx nocona x86-64 bdver2 bdver1 btver1 amdfam10 barcelona k8 opteron athlon64 athlon-fx athlon64-sse3 k8-sse3 opteron-sse3" 1>&2
					exit 1
					;;
				esac
			fi
			;;
		*)
			;;
	esac
	tm_file="${tm_file} i386/mingw-stdint.h"
	# This has to match the logic for DWARF2_UNWIND_INFO in gcc/config/i386/cygming.h
	if test x$sjlj = x0; then
		tmake_eh_file="i386/t-dw2-eh"
	else
		tmake_eh_file="i386/t-sjlj-eh"
	fi
	# Shared libgcc DLL install dir depends on cross/native build.
	if test x${host} = x${target} ; then
		tmake_dlldir_file="i386/t-dlldir"
	else
		tmake_dlldir_file="i386/t-dlldir-x"
	fi
	tmake_file="${tmake_file} ${tmake_eh_file} ${tmake_dlldir_file} i386/t-cygming"
        case ${target} in
               x86_64-w64-*)
               		tmake_file="${tmake_file} i386/t-mingw-w64"
			;;
	       i[34567]86-w64-*)
			tmake_file="${tmake_file} i386/t-mingw-w32"
			;;
               *)
               		tmake_file="${tmake_file} i386/t-mingw32"
                     	;;
	esac
	target_gtfiles="\$(srcdir)/config/i386/winnt.c"
	extra_options="${extra_options} i386/cygming.opt i386/mingw.opt"
	case ${target} in
		*-w64-*)
			extra_options="${extra_options} i386/mingw-w64.opt"
			;;
		*)
			;;
	esac
	extra_objs="winnt.o winnt-stubs.o"
	c_target_objs="${c_target_objs} msformat-c.o"
	cxx_target_objs="${cxx_target_objs} winnt-cxx.o msformat-c.o"
	default_use_cxa_atexit=yes
	use_gcc_stdint=wrap
	case ${enable_threads} in
	  "" | yes | win32)	  thread_file='win32'
	    tmake_file="${tmake_file} i386/t-gthr-win32"
	    ;;
	  posix)
	    thread_file='posix'
	    tmake_file="i386/t-mingw-pthread ${tmake_file}"
	    ;;
	esac
	case ${target} in
 		*mingw32crt*)
 			tm_file="${tm_file} i386/crtdll.h"
 			;;
		*mingw32msv* | *mingw*)
			;;
	esac
	;;
i[34567]86-*-interix3*)
	tm_file="${tm_file} i386/unix.h i386/bsd.h i386/gas.h i386/i386-interix.h i386/i386-interix3.h interix.h interix3.h"
	tmake_file="${tmake_file} i386/t-interix"
	extra_options="${extra_options} rpath.opt interix.opt"
	extra_objs=winnt.o
	target_gtfiles="\$(srcdir)/config/i386/winnt.c"
	if test x$enable_threads = xyes ; then
		thread_file='posix'
	fi
	if test x$stabs = xyes ; then
		tm_file="${tm_file} dbxcoff.h"
	fi
	;;
ia64*-*-elf*)
	tm_file="${tm_file} dbxelf.h elfos.h newlib-stdint.h ia64/sysv4.h ia64/elf.h"
	tmake_file="ia64/t-ia64"
	target_cpu_default="0"
	if test x$gas = xyes
	then
		target_cpu_default="${target_cpu_default}|MASK_GNU_AS"
	fi
	if test x$gnu_ld = xyes
	then
		target_cpu_default="${target_cpu_default}|MASK_GNU_LD"
	fi
	extra_parts="crtbegin.o crtend.o crtbeginS.o crtendS.o crtfastmath.o"
	;;
ia64*-*-freebsd*)
	tm_file="${tm_file} dbxelf.h elfos.h ${fbsd_tm_file} ia64/sysv4.h ia64/freebsd.h"
	target_cpu_default="MASK_GNU_AS|MASK_GNU_LD"
	tmake_file="${tmake_file} ia64/t-ia64"
	extra_parts="crtbegin.o crtend.o crtbeginS.o crtendS.o crtfastmath.o"
	;;
ia64*-*-linux*)
	tm_file="${tm_file} dbxelf.h elfos.h gnu-user.h linux.h glibc-stdint.h ia64/sysv4.h ia64/linux.h"
	tmake_file="${tmake_file} ia64/t-ia64 t-libunwind ia64/t-glibc"
	if test x$with_system_libunwind != xyes ; then
		tmake_file="${tmake_file} t-libunwind-elf ia64/t-glibc-libunwind"
	fi
	target_cpu_default="MASK_GNU_AS|MASK_GNU_LD"
	extra_parts="crtbegin.o crtend.o crtbeginS.o crtendS.o crtfastmath.o"
	;;
ia64*-*-hpux*)
	tm_file="${tm_file} dbxelf.h elfos.h ia64/sysv4.h ia64/hpux.h"
	tmake_file="ia64/t-ia64 ia64/t-hpux"
	target_cpu_default="MASK_GNU_AS"
	case x$enable_threads in
	x | xyes | xposix )
		thread_file=posix
		;;
	esac
	use_collect2=no
	c_target_objs="ia64-c.o"
	cxx_target_objs="ia64-c.o"
	extra_options="${extra_options} ia64/ilp32.opt hpux11.opt"
	use_gcc_stdint=wrap
	tm_file="${tm_file} hpux-stdint.h"
	case ${target} in
	*-*-hpux11.3*)
		tm_file="${tm_file} ia64/hpux-unix2003.h"
		;;
	esac
	;;
ia64-hp-*vms*)
	tm_file="${tm_file} elfos.h ia64/sysv4.h ia64/elf.h ia64/vms.h ia64/vms64.h"
	xm_file="vms/xm-vms.h vms/xm-vms64.h"
	tmake_file="${tmake_file} vms/t-vms64 ia64/t-ia64 ia64/t-vms"
	target_cpu_default="0"
	if test x$gas = xyes
	then
		target_cpu_default="${target_cpu_default}|MASK_GNU_AS"
	fi
	extra_options="${extra_options} ia64/vms.opt"
	;;
iq2000*-*-elf*)
        tm_file="elfos.h newlib-stdint.h iq2000/iq2000.h"
        tmake_file=iq2000/t-iq2000
        out_file=iq2000/iq2000.c
        md_file=iq2000/iq2000.md
        ;;
lm32-*-elf*)
        tm_file="dbxelf.h elfos.h ${tm_file}"
	tmake_file="${tmake_file} lm32/t-lm32 lm32/t-fprules-softfp soft-fp/t-softfp"
        ;;
lm32-*-rtems*)
	tm_file="dbxelf.h elfos.h ${tm_file} lm32/rtems.h rtems.h newlib-stdint.h"
	tmake_file="${tmake_file} lm32/t-lm32 lm32/t-fprules-softfp soft-fp/t-softfp"
	tmake_file="${tmake_file} t-rtems"
         ;;
lm32-*-uclinux*)
        tm_file="dbxelf.h elfos.h ${tm_file} gnu-user.h linux.h lm32/uclinux-elf.h"
	tmake_file="${tmake_file} lm32/t-lm32 lm32/t-fprules-softfp soft-fp/t-softfp"
        ;;
m32r-*-elf*)
	tm_file="dbxelf.h elfos.h newlib-stdint.h ${tm_file}"
	extra_parts="crtinit.o crtfini.o"
 	;;
m32rle-*-elf*)
	tm_file="dbxelf.h elfos.h newlib-stdint.h m32r/little.h ${tm_file}"
	extra_parts="crtinit.o crtfini.o m32rx/crtinit.o m32rx/crtfini.o"
	;;
m32r-*-rtems*)
	tm_file="dbxelf.h elfos.h ${tm_file} m32r/rtems.h rtems.h newlib-stdint.h"
	tmake_file="m32r/t-m32r t-rtems"
	extra_parts="crtinit.o crtfini.o"
 	;;
m32r-*-linux*)
	tm_file="dbxelf.h elfos.h gnu-user.h linux.h glibc-stdint.h ${tm_file} m32r/linux.h"
	# We override the tmake_file for linux -- why?
	tmake_file="t-slibgcc-elf-ver m32r/t-linux"
	gnu_ld=yes
	if test x$enable_threads = xyes; then
		thread_file='posix'
	fi
 	;;
m32rle-*-linux*)
	tm_file="dbxelf.h elfos.h gnu-user.h linux.h glibc-stdint.h m32r/little.h ${tm_file} m32r/linux.h"
	# We override the tmake_file for linux -- why?
	tmake_file="t-slibgcc-elf-ver m32r/t-linux"
	gnu_ld=yes
	if test x$enable_threads = xyes; then
		thread_file='posix'
	fi
	;;
m68k-*-elf* | fido-*-elf*)
	case ${target} in
	fido-*-elf*)
		# Check that $with_cpu makes sense.
		case $with_cpu in
		"" | "fidoa")
			;;
		*)
			echo "Cannot accept --with-cpu=$with_cpu"
			exit 1
			;;
		esac
		with_cpu=fidoa
		;;
	*)
		default_m68k_cpu=68020
		default_cf_cpu=5206
		;;
	esac
	tm_file="${tm_file} m68k/m68k-none.h m68k/m68kelf.h dbxelf.h elfos.h newlib-stdint.h m68k/m68kemb.h m68k/m68020-elf.h"
	tm_defines="${tm_defines} MOTOROLA=1"
	tmake_file="m68k/t-floatlib m68k/t-m68kbare m68k/t-m68kelf"
	# Add multilibs for targets other than fido.
	case ${target} in
	fido-*-elf*)
		;;
	*)
		tmake_file="$tmake_file m68k/t-mlibs"
		;;
	esac
	extra_parts="crtbegin.o crtend.o"
	;;
m68k*-*-netbsdelf*)
	default_m68k_cpu=68020
	default_cf_cpu=5475
	tm_file="${tm_file} dbxelf.h elfos.h netbsd.h netbsd-elf.h m68k/netbsd-elf.h"
	extra_options="${extra_options} netbsd.opt netbsd-elf.opt"
	tm_defines="${tm_defines} MOTOROLA=1"
	;;
m68k*-*-openbsd*)
	default_m68k_cpu=68020
	default_cf_cpu=5475
	# needed to unconfuse gdb
	tm_defines="${tm_defines} OBSD_OLD_GAS"
	tm_file="${tm_file} openbsd.h openbsd-stdint.h openbsd-libpthread.h m68k/openbsd.h"
	extra_options="${extra_options} openbsd.opt"
	tmake_file="t-libc-ok t-openbsd m68k/t-openbsd"
	# we need collect2 until our bug is fixed...
	use_collect2=yes
	;;
m68k-*-uclinux*)		# Motorola m68k/ColdFire running uClinux
				# with uClibc, using the new GNU/Linux-style
				# ABI.
	default_m68k_cpu=68020
	default_cf_cpu=5206
	tm_file="${tm_file} dbxelf.h elfos.h gnu-user.h linux.h glibc-stdint.h flat.h m68k/linux.h m68k/uclinux.h ./sysroot-suffix.h"
	extra_options="${extra_options} m68k/uclinux.opt"
 	tm_defines="${tm_defines} MOTOROLA=1"
	tmake_file="m68k/t-floatlib m68k/t-uclinux m68k/t-mlibs"
	;;
m68k-*-linux*)		# Motorola m68k's running GNU/Linux
				# with ELF format using glibc 2
				# aka the GNU/Linux C library 6.
	default_m68k_cpu=68020
	default_cf_cpu=5475
	with_arch=${with_arch:-m68k}
	tm_file="${tm_file} dbxelf.h elfos.h gnu-user.h linux.h glibc-stdint.h m68k/linux.h ./sysroot-suffix.h"
	extra_options="${extra_options} m68k/ieee.opt"
	tm_defines="${tm_defines} MOTOROLA=1"
	tmake_file="${tmake_file} m68k/t-floatlib m68k/t-linux m68k/t-mlibs"
	# if not configured with --enable-sjlj-exceptions, bump the
	# libgcc version number
	if test x$sjlj != x1; then
	    tmake_file="$tmake_file m68k/t-slibgcc-elf-ver"
	fi
	;;
m68k-*-rtems*)
	default_m68k_cpu=68020
	default_cf_cpu=5206
	tmake_file="m68k/t-floatlib m68k/t-m68kbare m68k/t-crtstuff t-rtems m68k/t-rtems m68k/t-mlibs"
	tm_file="${tm_file} m68k/m68k-none.h m68k/m68kelf.h dbxelf.h elfos.h m68k/m68kemb.h m68k/m68020-elf.h m68k/rtemself.h rtems.h newlib-stdint.h"
	tm_defines="${tm_defines} MOTOROLA=1"
	extra_parts="crtbegin.o crtend.o"
	;;
mcore-*-elf)
	tm_file="dbxelf.h elfos.h newlib-stdint.h ${tm_file} mcore/mcore-elf.h"
	tmake_file=mcore/t-mcore
	inhibit_libc=true
	;;
mep-*-*)
	tm_file="dbxelf.h elfos.h ${tm_file}"
	tmake_file=mep/t-mep
	extra_parts="crtbegin.o crtend.o"
	c_target_objs="mep-pragma.o"
	cxx_target_objs="mep-pragma.o"
	if test -d "${srcdir}/../newlib/libc/include" &&
	   test "x$with_headers" = x; then
		with_headers=yes
	fi
	use_gcc_stdint=wrap
	;;
microblaze*-linux*)
	tm_file="${tm_file} dbxelf.h gnu-user.h linux.h microblaze/linux.h"
	c_target_objs="${c_target_objs} microblaze-c.o"
	cxx_target_objs="${cxx_target_objs} microblaze-c.o"
	tmake_file="${tmake_file} t-slibgcc-elf-ver t-slibgcc-nolc-override t-linux microblaze/t-microblaze"
        extra_parts="crtbegin.o crtbeginS.o crtend.o crtendS.o crtbeginT.o"
	;;
microblaze*-*-*)
        tm_file="${tm_file} dbxelf.h"
	c_target_objs="${c_target_objs} microblaze-c.o"
	cxx_target_objs="${cxx_target_objs} microblaze-c.o"
        tmake_file="${tmake_file} microblaze/t-microblaze"
        ;;
mips-sgi-irix6.5*)
	tm_file="elfos.h ${tm_file} mips/iris6.h"
	tmake_file="mips/t-irix6 t-slibgcc-dummy"
	extra_options="${extra_options} rpath.opt mips/iris6.opt"
	target_cpu_default="MASK_ABICALLS"
	tm_defines="${tm_defines} MIPS_ISA_DEFAULT=3 MIPS_ABI_DEFAULT=ABI_N32"
	# Only IRIX Development Foundation 1.3 for IRIX 6.5 provides stdint.h.
	use_gcc_stdint=wrap
	if test "x$stabs" = xyes
	then
		tm_file="${tm_file} dbx.h"
	fi
	if test "x$gnu_ld" = xyes
	then
		tm_defines="${tm_defines} IRIX_USING_GNU_LD"
	fi
	case ${enable_threads}:${have_pthread_h} in
	  "":yes | yes:yes ) thread_file=posix ;;
	esac
	;;
mips*-*-netbsd*)			# NetBSD/mips, either endian.
	target_cpu_default="MASK_ABICALLS"
	tm_file="elfos.h ${tm_file} mips/elf.h netbsd.h netbsd-elf.h mips/netbsd.h"
	extra_options="${extra_options} netbsd.opt netbsd-elf.opt"
	;;
mips64*-*-linux* | mipsisa64*-*-linux*)
	tm_file="dbxelf.h elfos.h gnu-user.h linux.h glibc-stdint.h ${tm_file} mips/gnu-user.h mips/gnu-user64.h mips/linux64.h"
	tmake_file="${tmake_file} mips/t-linux64 mips/t-libgcc-mips16"
	tm_defines="${tm_defines} MIPS_ABI_DEFAULT=ABI_N32"
	case ${target} in
		mips64el-st-linux-gnu)
			tm_file="${tm_file} mips/st.h"
			tmake_file="${tmake_file} mips/t-st"
			;;
		mips64octeon*-*-linux*)
			tm_defines="${tm_defines} MIPS_CPU_STRING_DEFAULT=\\\"octeon\\\""
			target_cpu_default=MASK_SOFT_FLOAT_ABI
			;;
		mipsisa64r2*-*-linux*)
			tm_defines="${tm_defines} MIPS_ISA_DEFAULT=65"
			;;
	esac
	extra_parts="$extra_parts crtfastmath.o"
	gnu_ld=yes
	gas=yes
	test x$with_llsc != x || with_llsc=yes
	;;
mips*-*-linux*)				# Linux MIPS, either endian.
        tm_file="dbxelf.h elfos.h gnu-user.h linux.h glibc-stdint.h ${tm_file} mips/gnu-user.h mips/linux.h"
	tmake_file="${tmake_file} mips/t-libgcc-mips16"
	if test x$enable_targets = xall; then
		tm_file="${tm_file} mips/gnu-user64.h mips/linux64.h"
		tmake_file="${tmake_file} mips/t-linux64"
		tm_defines="${tm_defines} MIPS_ABI_DEFAULT=ABI_32"
	fi
	case ${target} in
        mipsisa32r2*)
		tm_defines="${tm_defines} MIPS_ISA_DEFAULT=33"
                ;;
        mipsisa32*)
		tm_defines="${tm_defines} MIPS_ISA_DEFAULT=32"
        esac
	extra_parts="$extra_parts crtfastmath.o"
	test x$with_llsc != x || with_llsc=yes
	;;
mips*-*-openbsd*)
	tm_defines="${tm_defines} OBSD_HAS_DECLARE_FUNCTION_NAME OBSD_HAS_DECLARE_OBJECT OBSD_HAS_CORRECT_SPECS"
	target_cpu_default="MASK_ABICALLS"
	tm_file="mips/mips.h openbsd.h openbsd-stdint.h openbsd-libpthread.h mips/openbsd.h mips/sdb.h"
	extra_options="${extra_options} openbsd.opt"
	case ${target} in
	mips*el-*-openbsd*)
	    tm_defines="${tm_defines} TARGET_ENDIAN_DEFAULT=0";;
	*)  tm_defines="${tm_defines} TARGET_ENDIAN_DEFAULT=MASK_BIG_ENDIAN";;
        esac
	;;
mips*-sde-elf*)
	tm_file="elfos.h newlib-stdint.h ${tm_file} mips/elf.h mips/sde.h"
	tmake_file="mips/t-sde mips/t-libgcc-mips16"
	extra_options="${extra_options} mips/sde.opt"
	case "${with_newlib}" in
	  yes)
	    # newlib / libgloss.
	    ;;
	  *)
	    # MIPS toolkit libraries.
	    tm_file="$tm_file mips/sdemtk.h"
	    tmake_file="$tmake_file mips/t-sdemtk"
	    case ${enable_threads} in
	      "" | yes | mipssde)
		thread_file='mipssde'
		;;
	    esac
	    ;;
	esac
	case ${target} in
	  mipsisa32r2*)
	    tm_defines="MIPS_ISA_DEFAULT=33 MIPS_ABI_DEFAULT=ABI_32"
	    ;;
	  mipsisa32*)
	    tm_defines="MIPS_ISA_DEFAULT=32 MIPS_ABI_DEFAULT=ABI_32"
	    ;;
	  mipsisa64r2*)
	    tm_defines="MIPS_ISA_DEFAULT=65 MIPS_ABI_DEFAULT=ABI_N32"
	    ;;
	  mipsisa64*)
	    tm_defines="MIPS_ISA_DEFAULT=64 MIPS_ABI_DEFAULT=ABI_N32"
	    ;;
	esac
	;;
mipsisa32-*-elf* | mipsisa32el-*-elf* | \
mipsisa32r2-*-elf* | mipsisa32r2el-*-elf* | \
mipsisa64-*-elf* | mipsisa64el-*-elf* | \
mipsisa64r2-*-elf* | mipsisa64r2el-*-elf*)
	tm_file="elfos.h newlib-stdint.h ${tm_file} mips/elf.h"
	tmake_file="mips/t-isa3264 mips/t-libgcc-mips16"
	case ${target} in
	  mipsisa32r2*)
	    tm_defines="${tm_defines} MIPS_ISA_DEFAULT=33"
	    ;;
	  mipsisa32*)
	    tm_defines="${tm_defines} MIPS_ISA_DEFAULT=32"
	    ;;
	  mipsisa64r2*)
	    tm_defines="${tm_defines} MIPS_ISA_DEFAULT=65"
	    ;;
	  mipsisa64*)
	    tm_defines="${tm_defines} MIPS_ISA_DEFAULT=64"
	    ;;
	esac
	case ${target} in
	  mipsisa32*-*-elfoabi*)
	    tm_defines="${tm_defines} MIPS_ABI_DEFAULT=ABI_32"
	    tm_file="${tm_file} mips/elfoabi.h"
	    ;;
	  mipsisa64*-*-elfoabi*)
	    tm_defines="${tm_defines} MIPS_ABI_DEFAULT=ABI_O64"
	    tm_file="${tm_file} mips/elfoabi.h"
	    ;;
	  *-*-elf*)
	    tm_defines="${tm_defines} MIPS_ABI_DEFAULT=ABI_EABI"
	    ;;
	esac
	;;
mipsisa64sr71k-*-elf*)
        tm_file="elfos.h newlib-stdint.h ${tm_file} mips/elf.h"
        tmake_file=mips/t-sr71k
	target_cpu_default="MASK_64BIT|MASK_FLOAT64"
	tm_defines="${tm_defines} MIPS_ISA_DEFAULT=64 MIPS_CPU_STRING_DEFAULT=\\\"sr71000\\\" MIPS_ABI_DEFAULT=ABI_EABI"
        ;;
mipsisa64sb1-*-elf* | mipsisa64sb1el-*-elf*)
	tm_file="elfos.h newlib-stdint.h ${tm_file} mips/elf.h"
	tmake_file="mips/t-elf mips/t-libgcc-mips16 mips/t-sb1"
	target_cpu_default="MASK_64BIT|MASK_FLOAT64"
	tm_defines="${tm_defines} MIPS_ISA_DEFAULT=64 MIPS_CPU_STRING_DEFAULT=\\\"sb1\\\" MIPS_ABI_DEFAULT=ABI_O64"
	;;
mips-*-elf* | mipsel-*-elf*)
	tm_file="elfos.h newlib-stdint.h ${tm_file} mips/elf.h"
	tmake_file="mips/t-elf mips/t-libgcc-mips16"
	;;
mips64-*-elf* | mips64el-*-elf*)
	tm_file="elfos.h newlib-stdint.h ${tm_file} mips/elf.h"
	tmake_file="mips/t-elf mips/t-libgcc-mips16"
	target_cpu_default="MASK_64BIT|MASK_FLOAT64"
	tm_defines="${tm_defines} MIPS_ISA_DEFAULT=3 MIPS_ABI_DEFAULT=ABI_O64"
	;;
mips64vr-*-elf* | mips64vrel-*-elf*)
        tm_file="elfos.h newlib-stdint.h ${tm_file} mips/vr.h mips/elf.h"
        tmake_file=mips/t-vr
	tm_defines="${tm_defines} MIPS_ABI_DEFAULT=ABI_EABI"
        ;;
mips64orion-*-elf* | mips64orionel-*-elf*)
	tm_file="elfos.h newlib-stdint.h ${tm_file} mips/elforion.h mips/elf.h"
	tmake_file="mips/t-elf mips/t-libgcc-mips16"
	target_cpu_default="MASK_64BIT|MASK_FLOAT64"
	tm_defines="${tm_defines} MIPS_ISA_DEFAULT=3 MIPS_ABI_DEFAULT=ABI_O64"
	;;
mips*-*-rtems*)
	tm_file="elfos.h newlib-stdint.h ${tm_file} mips/elf.h mips/rtems.h rtems.h"
	tmake_file="mips/t-elf mips/t-libgcc-mips16 t-rtems mips/t-rtems"
	;;
mips-wrs-vxworks)
	tm_file="elfos.h ${tm_file} mips/elf.h vx-common.h vxworks.h mips/vxworks.h"
	tmake_file="${tmake_file} mips/t-vxworks"
	;;
mipstx39-*-elf* | mipstx39el-*-elf*)
	tm_file="elfos.h newlib-stdint.h ${tm_file} mips/r3900.h mips/elf.h"
	tmake_file="mips/t-r3900 mips/t-libgcc-mips16"
	;;
mmix-knuth-mmixware)
	tm_file="${tm_file} newlib-stdint.h"
	need_64bit_hwint=yes
	use_gcc_stdint=wrap
	;;
mn10300-*-*)
	tm_file="dbxelf.h elfos.h newlib-stdint.h ${tm_file}"
	if test x$stabs = xyes
	then
		tm_file="${tm_file} dbx.h"
	fi
	use_collect2=no
	use_gcc_stdint=wrap
	;;
pdp11-*-*)
	tm_file="${tm_file} newlib-stdint.h"
	use_gcc_stdint=wrap
	;;
picochip-*)
	tm_file="${tm_file} newlib-stdint.h"
	use_gcc_stdint=wrap
	tmake_file="picochip/t-picochip t-pnt16-warn"
        ;;
# port not yet contributed
#powerpc-*-openbsd*)
#	tmake_file="${tmake_file} rs6000/t-fprules rs6000/t-fprules-fpbit "
#	extra_headers=
#	;;
powerpc-*-darwin*)
	extra_options="${extra_options} rs6000/darwin.opt"
	case ${target} in
	  *-darwin1[0-9]* | *-darwin[8-9]*)
	    tmake_file="${tmake_file} rs6000/t-darwin8"
	    tm_file="${tm_file} rs6000/darwin8.h"
	    ;;
	  *-darwin7*)
	    tm_file="${tm_file} rs6000/darwin7.h"
	    ;;
	  *-darwin[0-6]*)
	    ;;
	esac
	tmake_file="${tmake_file} t-slibgcc-dummy"
	extra_headers=altivec.h
	;;
powerpc64-*-darwin*)
	extra_options="${extra_options} ${cpu_type}/darwin.opt"
	tmake_file="${tmake_file} ${cpu_type}/t-darwin64 t-slibgcc-dummy"
	tm_file="${tm_file} ${cpu_type}/darwin8.h ${cpu_type}/darwin64.h"
	extra_headers=altivec.h
	;;
powerpc-*-freebsd*)
	tm_file="${tm_file} dbxelf.h elfos.h ${fbsd_tm_file} rs6000/sysv4.h rs6000/freebsd.h"
	tmake_file="rs6000/t-fprules rs6000/t-ppcos ${tmake_file} rs6000/t-ppccomm rs6000/t-freebsd"
	tmake_file="${tmake_file} t-slibgcc-libgcc rs6000/t-fprules-softfp soft-fp/t-softfp"
	extra_options="${extra_options} rs6000/sysv4.opt"
	;;
powerpc-*-netbsd*)
	tm_file="${tm_file} dbxelf.h elfos.h netbsd.h netbsd-elf.h freebsd-spec.h rs6000/sysv4.h rs6000/netbsd.h"
	extra_options="${extra_options} netbsd.opt netbsd-elf.opt"
	tmake_file="${tmake_file} rs6000/t-netbsd"
	extra_options="${extra_options} rs6000/sysv4.opt"
	;;
powerpc-*-eabispe*)
	tm_file="${tm_file} dbxelf.h elfos.h freebsd-spec.h newlib-stdint.h rs6000/sysv4.h rs6000/eabi.h rs6000/e500.h rs6000/eabispe.h"
	extra_options="${extra_options} rs6000/sysv4.opt"
	tmake_file="rs6000/t-spe rs6000/t-ppccomm"
	use_gcc_stdint=wrap
	;;
powerpc-*-eabisimaltivec*)
	tm_file="${tm_file} dbxelf.h elfos.h freebsd-spec.h newlib-stdint.h rs6000/sysv4.h rs6000/eabi.h rs6000/e500.h rs6000/eabisim.h rs6000/eabialtivec.h"
	extra_options="${extra_options} rs6000/sysv4.opt"
	tmake_file="rs6000/t-fprules rs6000/t-fprules-fpbit rs6000/t-ppcendian rs6000/t-ppccomm"
	use_gcc_stdint=wrap
	;;
powerpc-*-eabisim*)
	tm_file="${tm_file} dbxelf.h elfos.h usegas.h freebsd-spec.h newlib-stdint.h rs6000/sysv4.h rs6000/eabi.h rs6000/e500.h rs6000/eabisim.h"
	extra_options="${extra_options} rs6000/sysv4.opt"
	tmake_file="rs6000/t-fprules rs6000/t-fprules-fpbit rs6000/t-ppcgas rs6000/t-ppccomm"
	use_gcc_stdint=wrap
	;;
powerpc-*-elf*)
	tm_file="${tm_file} dbxelf.h elfos.h usegas.h freebsd-spec.h newlib-stdint.h rs6000/sysv4.h"
	extra_options="${extra_options} rs6000/sysv4.opt"
	tmake_file="rs6000/t-fprules rs6000/t-fprules-fpbit rs6000/t-ppcgas rs6000/t-ppccomm"
	;;
powerpc-*-eabialtivec*)
	tm_file="${tm_file} dbxelf.h elfos.h freebsd-spec.h newlib-stdint.h rs6000/sysv4.h rs6000/eabi.h rs6000/e500.h rs6000/eabialtivec.h"
	extra_options="${extra_options} rs6000/sysv4.opt"
	tmake_file="rs6000/t-fprules rs6000/t-fprules-fpbit rs6000/t-ppcendian rs6000/t-ppccomm"
	use_gcc_stdint=wrap
	;;
powerpc-xilinx-eabi*)
	tm_file="${tm_file} dbxelf.h elfos.h usegas.h freebsd-spec.h newlib-stdint.h rs6000/sysv4.h rs6000/eabi.h rs6000/singlefp.h rs6000/xfpu.h rs6000/xilinx.h"
	extra_options="${extra_options} rs6000/sysv4.opt rs6000/xilinx.opt"
	tmake_file="rs6000/t-fprules rs6000/t-fprules-fpbit rs6000/t-ppcgas rs6000/t-ppccomm rs6000/t-xilinx"
	use_gcc_stdint=wrap
	;;
powerpc-*-eabi*)
	tm_file="${tm_file} dbxelf.h elfos.h usegas.h freebsd-spec.h newlib-stdint.h rs6000/sysv4.h rs6000/eabi.h rs6000/e500.h"
	extra_options="${extra_options} rs6000/sysv4.opt"
	tmake_file="rs6000/t-fprules rs6000/t-fprules-fpbit rs6000/t-ppcgas rs6000/t-ppccomm"
	use_gcc_stdint=wrap
	;;
powerpc-*-rtems*)
	tm_file="${tm_file} dbxelf.h elfos.h freebsd-spec.h newlib-stdint.h rs6000/sysv4.h rs6000/eabi.h rs6000/e500.h rs6000/rtems.h rtems.h"
	extra_options="${extra_options} rs6000/sysv4.opt"
	tmake_file="rs6000/t-fprules rs6000/t-fprules-fpbit rs6000/t-rtems t-rtems rs6000/t-ppccomm"
	;;
powerpc-*-linux* | powerpc64-*-linux*)
	tm_file="${tm_file} dbxelf.h elfos.h freebsd-spec.h rs6000/sysv4.h"
	extra_options="${extra_options} rs6000/sysv4.opt"
	tmake_file="rs6000/t-fprules rs6000/t-ppcos ${tmake_file} rs6000/t-ppccomm"
	maybe_biarch=yes
	case ${target} in
	    powerpc64-*-linux*spe* | powerpc64-*-linux*paired*)
	    	echo "*** Configuration ${target} not supported" 1>&2
		exit 1
		;;
	    powerpc-*-linux*spe* | powerpc-*-linux*paired*)
		maybe_biarch=
		;;
	    powerpc64-*-linux*)
	    	test x$with_cpu != x || cpu_is_64bit=yes
		maybe_biarch=always
		;;
	esac
	case ${maybe_biarch}:${enable_targets}:${cpu_is_64bit} in
	    always:* | yes:*powerpc64* | yes:all:* | yes:*:yes)
		if test x$cpu_is_64bit = xyes; then
		    tm_file="${tm_file} rs6000/default64.h"
		fi
		tm_file="rs6000/biarch64.h ${tm_file} rs6000/linux64.h glibc-stdint.h"
		tmake_file="$tmake_file rs6000/t-linux64"
		extra_options="${extra_options} rs6000/linux64.opt"
		;;
	    *)
		tm_file="${tm_file} rs6000/linux.h glibc-stdint.h"
		;;
	esac
	tmake_file="${tmake_file} t-slibgcc-libgcc rs6000/t-fprules-softfp soft-fp/t-softfp"
	case ${target} in
	    powerpc*-*-linux*altivec*)
		tm_file="${tm_file} rs6000/linuxaltivec.h" ;;
	    powerpc*-*-linux*spe*)
		tm_file="${tm_file} rs6000/linuxspe.h rs6000/e500.h" ;;
	    powerpc*-*-linux*paired*)
		tm_file="${tm_file} rs6000/750cl.h" ;;
	esac
	if test x${enable_secureplt} = xyes; then
		tm_file="rs6000/secureplt.h ${tm_file}"
	fi
	;;
powerpc-wrs-vxworks|powerpc-wrs-vxworksae)
	tm_file="${tm_file} elfos.h freebsd-spec.h rs6000/sysv4.h"
	tmake_file="${tmake_file} rs6000/t-fprules rs6000/t-fprules-fpbit rs6000/t-ppccomm rs6000/t-vxworks"
	extra_options="${extra_options} rs6000/sysv4.opt"
	extra_headers=ppc-asm.h
	case ${target} in
	  *-vxworksae*)
	    tm_file="${tm_file} vx-common.h vxworksae.h rs6000/vxworks.h rs6000/e500.h"
	    tmake_file="${tmake_file} rs6000/t-vxworksae"
	    ;;
	  *-vxworks*)
	    tm_file="${tm_file} vx-common.h vxworks.h rs6000/vxworks.h rs6000/e500.h"
	    ;;
	esac
	;;
powerpc-*-lynxos*)
	xm_defines=POSIX
	tm_file="${tm_file} dbxelf.h elfos.h rs6000/sysv4.h rs6000/lynx.h lynx.h"
	tmake_file="t-lynx rs6000/t-lynx"
	extra_options="${extra_options} rs6000/sysv4.opt lynx.opt"
	extra_parts="crtbegin.o crtbeginS.o crtend.o crtendS.o"
	thread_file=lynx
	gnu_ld=yes
	gas=yes
	;;
powerpcle-*-elf*)
	tm_file="${tm_file} dbxelf.h elfos.h usegas.h freebsd-spec.h newlib-stdint.h rs6000/sysv4.h rs6000/sysv4le.h"
	tmake_file="rs6000/t-fprules rs6000/t-fprules-fpbit rs6000/t-ppcgas rs6000/t-ppccomm"
	extra_options="${extra_options} rs6000/sysv4.opt"
	;;
powerpcle-*-eabisim*)
	tm_file="${tm_file} dbxelf.h elfos.h usegas.h freebsd-spec.h newlib-stdint.h rs6000/sysv4.h rs6000/sysv4le.h rs6000/eabi.h rs6000/e500.h rs6000/eabisim.h"
	tmake_file="rs6000/t-fprules rs6000/t-fprules-fpbit rs6000/t-ppcgas rs6000/t-ppccomm"
	extra_options="${extra_options} rs6000/sysv4.opt"
	use_gcc_stdint=wrap
	;;
powerpcle-*-eabi*)
	tm_file="${tm_file} dbxelf.h elfos.h usegas.h freebsd-spec.h newlib-stdint.h rs6000/sysv4.h rs6000/sysv4le.h rs6000/eabi.h rs6000/e500.h"
	tmake_file="rs6000/t-fprules rs6000/t-fprules-fpbit rs6000/t-ppcgas rs6000/t-ppccomm"
	extra_options="${extra_options} rs6000/sysv4.opt"
	use_gcc_stdint=wrap
	;;
rs6000-ibm-aix4.[3456789]* | powerpc-ibm-aix4.[3456789]*)
	tm_file="rs6000/biarch64.h ${tm_file} rs6000/aix.h rs6000/aix43.h rs6000/xcoff.h rs6000/aix-stdint.h"
	tmake_file=rs6000/t-aix43
	extra_options="${extra_options} rs6000/aix64.opt"
	use_collect2=yes
	thread_file='aix'
	use_gcc_stdint=provide
	extra_headers=
	;;
rs6000-ibm-aix5.1.* | powerpc-ibm-aix5.1.*)
	tm_file="rs6000/biarch64.h ${tm_file} rs6000/aix.h rs6000/aix51.h rs6000/xcoff.h rs6000/aix-stdint.h"
	extra_options="${extra_options} rs6000/aix64.opt"
	tmake_file=rs6000/t-aix43
	use_collect2=yes
	thread_file='aix'
	use_gcc_stdint=wrap
	extra_headers=
	;;
rs6000-ibm-aix5.2.* | powerpc-ibm-aix5.2.*)
	tm_file="${tm_file} rs6000/aix.h rs6000/aix52.h rs6000/xcoff.h rs6000/aix-stdint.h"
	tmake_file=rs6000/t-aix52
	extra_options="${extra_options} rs6000/aix64.opt"
	use_collect2=yes
	thread_file='aix'
	use_gcc_stdint=wrap
	extra_headers=
	;;
rs6000-ibm-aix5.3.* | powerpc-ibm-aix5.3.*)
	tm_file="${tm_file} rs6000/aix.h rs6000/aix53.h rs6000/xcoff.h rs6000/aix-stdint.h"
	tmake_file=rs6000/t-aix52
	extra_options="${extra_options} rs6000/aix64.opt"
	use_collect2=yes
	thread_file='aix'
	use_gcc_stdint=wrap
	extra_headers=altivec.h
	;;
rs6000-ibm-aix[6789].* | powerpc-ibm-aix[6789].*)
	tm_file="${tm_file} rs6000/aix.h rs6000/aix61.h rs6000/xcoff.h rs6000/aix-stdint.h"
	tmake_file=rs6000/t-aix52
	extra_options="${extra_options} rs6000/aix64.opt"
	use_collect2=yes
	thread_file='aix'
	use_gcc_stdint=wrap
	extra_headers=altivec.h
	;;
rx-*-elf*)
	tm_file="dbxelf.h elfos.h newlib-stdint.h ${tm_file}"
	libgcc_tm_file="${libgcc_tm_file} rx/rx-abi.h"
	tmake_file="${tmake_file} rx/t-rx"
	;;
s390-*-linux*)
	tm_file="s390/s390.h dbxelf.h elfos.h gnu-user.h linux.h glibc-stdint.h s390/linux.h"
	if test x$enable_targets = xall; then
		tmake_file="${tmake_file} s390/t-linux64"
	fi
	;;
s390x-*-linux*)
	tm_file="s390/s390x.h s390/s390.h dbxelf.h elfos.h gnu-user.h linux.h glibc-stdint.h s390/linux.h"
	tm_p_file=s390/s390-protos.h
	md_file=s390/s390.md
	extra_modes=s390/s390-modes.def
	out_file=s390/s390.c
	tmake_file="${tmake_file} s390/t-linux64"
	;;
s390x-ibm-tpf*)
        tm_file="s390/s390x.h s390/s390.h dbxelf.h elfos.h s390/tpf.h"
        tm_p_file=s390/s390-protos.h
        md_file=s390/s390.md
        extra_modes=s390/s390-modes.def
        out_file=s390/s390.c
        extra_parts="crtbeginS.o crtendS.o"
        thread_file='tpf'
	extra_options="${extra_options} s390/tpf.opt"
	;;
score-*-elf)
	gas=yes
	gnu_ld=yes
        tm_file="dbxelf.h elfos.h score/elf.h score/score.h newlib-stdint.h"
	extra_parts="crti.o crtn.o crtbegin.o crtend.o"
        tmake_file="${tmake_file} score/t-score-elf score/t-score-softfp soft-fp/t-softfp"
        ;;
sh-*-elf* | sh[12346l]*-*-elf* | \
  sh-*-linux* | sh[2346lbe]*-*-linux* | \
  sh-*-netbsdelf* | shl*-*-netbsdelf* | sh5-*-netbsd* | sh5l*-*-netbsd* | \
   sh64-*-netbsd* | sh64l*-*-netbsd*)
	tmake_file="${tmake_file} sh/t-sh sh/t-elf"
	if test x${with_endian} = x; then
		case ${target} in
		sh[1234]*be-*-* | sh[1234]*eb-*-*) with_endian=big ;;
		shbe-*-* | sheb-*-*)		   with_endian=big,little ;;
		sh[1234]l* | sh[34]*-*-linux*)	   with_endian=little ;;
		shl* | sh64l* | sh*-*-linux* | \
		  sh5l* | sh-superh-elf)	   with_endian=little,big ;;
		sh[1234]*-*-*)			   with_endian=big ;;
		*)				   with_endian=big,little ;;
		esac
	fi
	# TM_ENDIAN_CONFIG is used by t-sh to determine multilibs.
	#  First word : the default endian.
	#  Second word: the secondary endian (optional).
	case ${with_endian} in
	big)		TM_ENDIAN_CONFIG=mb ;;
	little)		TM_ENDIAN_CONFIG=ml ;;
	big,little)	TM_ENDIAN_CONFIG="mb ml" ;;
	little,big)	TM_ENDIAN_CONFIG="ml mb" ;;
	*)	echo "with_endian=${with_endian} not supported."; exit 1 ;;
	esac
	case ${with_endian} in
	little*)	tm_file="sh/little.h ${tm_file}" ;;
	esac
	tm_file="${tm_file} dbxelf.h elfos.h sh/elf.h"
	case ${target} in
	sh*-*-linux*)	tmake_file="${tmake_file} sh/t-linux"
			tm_file="${tm_file} gnu-user.h linux.h glibc-stdint.h sh/linux.h" ;;
	sh*-*-netbsd*)
			tm_file="${tm_file} netbsd.h netbsd-elf.h sh/netbsd-elf.h"
			extra_options="${extra_options} netbsd.opt netbsd-elf.opt"

			;;
	sh*-superh-elf)	if test x$with_libgloss != xno; then
                                with_libgloss=yes
                                tm_file="${tm_file} sh/newlib.h"
                        fi
			tm_file="${tm_file} sh/embed-elf.h"
			tm_file="${tm_file} sh/superh.h"
			tmake_file="${tmake_file} sh/t-superh"
			extra_options="${extra_options} sh/superh.opt" ;;
	*)		if test x$with_newlib = xyes \
			   && test x$with_libgloss = xyes; then
				tm_file="${tm_file} sh/newlib.h"
			fi
			tm_file="${tm_file} sh/embed-elf.h" ;;
	esac
	case ${target} in
	sh5*-*-netbsd*)
		# SHmedia, 32-bit ABI
		tmake_file="${tmake_file} sh/t-sh64 sh/t-netbsd"
		;;
	sh64*-netbsd*)
		# SHmedia, 64-bit ABI
		tmake_file="${tmake_file} sh/t-sh64 sh/t-netbsd sh/t-netbsd-sh5-64"
		;;
	*-*-netbsd)
                tmake_file="${tmake_file} sh/t-netbsd"
		;;
	sh64*-*-linux*)
		tmake_file="${tmake_file} sh/t-sh64 sh/t-linux64"
		tm_file="${tm_file} sh/sh64.h"
		extra_headers="shmedia.h ushmedia.h sshmedia.h"
		;;
	sh64*)
		tmake_file="${tmake_file} sh/t-sh64"
		tm_file="${tm_file} sh/sh64.h"
		if test x$with_newlib = xyes; then
			tm_file="${tm_file} newlib-stdint.h"
		fi
		extra_headers="shmedia.h ushmedia.h sshmedia.h"
		;;
	*-*-elf*)
		tm_file="${tm_file} newlib-stdint.h"
		;;
	esac
	# sed el/eb endian suffixes away to avoid confusion with sh[23]e
	case `echo ${target} | sed 's/e[lb]-/-/'` in
	sh64*-*-netbsd*)	sh_cpu_target=sh5-64media ;;
	sh64* | sh5*-*-netbsd*)	sh_cpu_target=sh5-32media ;;
	sh4a_single_only*)	sh_cpu_target=sh4a-single-only ;;
	sh4a_single*)		sh_cpu_target=sh4a-single ;;
	sh4a_nofpu*)		sh_cpu_target=sh4a-nofpu ;;
	sh4al)			sh_cpu_target=sh4al ;;
	sh4a*)			sh_cpu_target=sh4a ;;
	sh4_single_only*)	sh_cpu_target=sh4-single-only ;;
	sh4_single*)		sh_cpu_target=sh4-single ;;
	sh4_nofpu*)		sh_cpu_target=sh4-nofpu ;;
	sh4* | sh-superh-*)	sh_cpu_target=sh4 ;;
	sh3e*)			sh_cpu_target=sh3e ;;
	sh*-*-netbsd* | sh3*)	sh_cpu_target=sh3 ;;
	sh2a_single_only*)	sh_cpu_target=sh2a-single-only ;;
	sh2a_single*)		sh_cpu_target=sh2a-single ;;
	sh2a_nofpu*)		sh_cpu_target=sh2a-nofpu ;;
	sh2a*)			sh_cpu_target=sh2a ;;
	sh2e*)			sh_cpu_target=sh2e ;;
	sh2*)			sh_cpu_target=sh2 ;;
	*)			sh_cpu_target=sh1 ;;
	esac
	# did the user say --without-fp ?
	if test x$with_fp = xno; then
		case ${sh_cpu_target} in
		sh5-*media)	sh_cpu_target=${sh_cpu_target}-nofpu ;;
		sh4al | sh1)	;;
		sh4a* )		sh_cpu_target=sh4a-nofpu ;;
		sh4*)		sh_cpu_target=sh4-nofpu ;;
		sh3*)		sh_cpu_target=sh3 ;;
		sh2a*)		sh_cpu_target=sh2a-nofpu ;;
		sh2*)		sh_cpu_target=sh2 ;;
		*)	echo --without-fp not available for $target: ignored
		esac
		tm_defines="$tm_defines STRICT_NOFPU=1"
	fi
	sh_cpu_default="`echo $with_cpu|sed s/^m/sh/|tr A-Z_ a-z-`"
	case $sh_cpu_default in
	sh5-64media-nofpu | sh5-64media | \
	  sh5-32media-nofpu | sh5-32media | sh5-compact-nofpu | sh5-compact | \
	  sh2a-single-only | sh2a-single | sh2a-nofpu | sh2a | \
	  sh4a-single-only | sh4a-single | sh4a-nofpu | sh4a | sh4al | \
	  sh4-single-only | sh4-single | sh4-nofpu | sh4 | sh4-300 | \
	  sh3e | sh3 | sh2e | sh2 | sh1) ;;
	"")	sh_cpu_default=${sh_cpu_target} ;;
	*)	echo "with_cpu=$with_cpu not supported"; exit 1 ;;
	esac
	sh_multilibs=${with_multilib_list}
	if test "$sh_multilibs" = "default" ; then
		case ${target} in
		sh64-superh-linux* | \
		sh[1234]*)	sh_multilibs=${sh_cpu_target} ;;
		sh64* | sh5*)	sh_multilibs=m5-32media,m5-32media-nofpu,m5-compact,m5-compact-nofpu,m5-64media,m5-64media-nofpu ;;
		sh-superh-*)	sh_multilibs=m4,m4-single,m4-single-only,m4-nofpu ;;
		sh*-*-linux*)	sh_multilibs=m1,m3e,m4 ;;
		sh*-*-netbsd*)	sh_multilibs=m3,m3e,m4 ;;
		*) sh_multilibs=m1,m2,m2e,m4,m4-single,m4-single-only,m2a,m2a-single ;;
		esac
		if test x$with_fp = xno; then
			sh_multilibs="`echo $sh_multilibs|sed -e s/m4/sh4-nofpu/ -e s/,m4-[^,]*//g -e s/,m[23]e// -e s/m2a,m2a-single/m2a-nofpu/ -e s/m5-..m....,//g`"
		fi
	fi
	target_cpu_default=SELECT_`echo ${sh_cpu_default}|tr abcdefghijklmnopqrstuvwxyz- ABCDEFGHIJKLMNOPQRSTUVWXYZ_`
	tm_defines=${tm_defines}' SH_MULTILIB_CPU_DEFAULT=\"'`echo $sh_cpu_default|sed s/sh/m/`'\"'
	tm_defines="$tm_defines SUPPORT_`echo $sh_cpu_default | sed 's/^m/sh/' | tr abcdefghijklmnopqrstuvwxyz- ABCDEFGHIJKLMNOPQRSTUVWXYZ_`=1"
	sh_multilibs=`echo $sh_multilibs | sed -e 's/,/ /g' -e 's/^[Ss][Hh]/m/' -e 's/ [Ss][Hh]/ m/g' | tr ABCDEFGHIJKLMNOPQRSTUVWXYZ_ abcdefghijklmnopqrstuvwxyz-`
	for sh_multilib in ${sh_multilibs}; do
		case ${sh_multilib} in
		m1 | m2 | m2e | m3 | m3e | \
		m4 | m4-single | m4-single-only | m4-nofpu | m4-300 |\
		m4a | m4a-single | m4a-single-only | m4a-nofpu | m4al | \
		m2a | m2a-single | m2a-single-only | m2a-nofpu | \
		m5-64media | m5-64media-nofpu | \
		m5-32media | m5-32media-nofpu | \
		m5-compact | m5-compact-nofpu)
			# TM_MULTILIB_CONFIG is used by t-sh for the non-endian multilib definition
			# It is passed to MULTIILIB_OPTIONS verbatim.
			TM_MULTILIB_CONFIG="${TM_MULTILIB_CONFIG}/${sh_multilib}"
			tm_defines="$tm_defines SUPPORT_`echo $sh_multilib | sed 's/^m/sh/' | tr abcdefghijklmnopqrstuvwxyz- ABCDEFGHIJKLMNOPQRSTUVWXYZ_`=1"
			;;
		\!*)	# TM_MULTILIB_EXCEPTIONS_CONFIG is used by t-sh
			# It is passed the MULTILIB_EXCEPTIONS verbatim.
			TM_MULTILIB_EXCEPTIONS_CONFIG="${TM_MULTILIB_EXCEPTIONS_CONFIG} `echo $sh_multilib | sed 's/^!//'`" ;;
		*)
			echo "with_multilib_list=${sh_multilib} not supported."
			exit 1
			;;
		esac
	done
	TM_MULTILIB_CONFIG=`echo $TM_MULTILIB_CONFIG | sed 's:^/::'`
	if test x${enable_incomplete_targets} = xyes ; then
		tm_defines="$tm_defines SUPPORT_SH1=1 SUPPORT_SH2E=1 SUPPORT_SH4=1 SUPPORT_SH4_SINGLE=1 SUPPORT_SH2A=1 SUPPORT_SH2A_SINGLE=1 SUPPORT_SH5_32MEDIA=1 SUPPORT_SH5_32MEDIA_NOFPU=1 SUPPORT_SH5_64MEDIA=1 SUPPORT_SH5_64MEDIA_NOFPU=1"
	fi
	tm_file="$tm_file ./sysroot-suffix.h"
	tmake_file="$tmake_file t-sysroot-suffix"
	;;
sh-*-rtems*)
	tmake_file="sh/t-sh sh/t-elf t-rtems sh/t-rtems"
	tm_file="${tm_file} dbxelf.h elfos.h sh/elf.h sh/embed-elf.h sh/rtemself.h rtems.h newlib-stdint.h"
	;;
sh-wrs-vxworks)
	tmake_file="$tmake_file sh/t-sh sh/t-elf sh/t-vxworks"
	tm_file="${tm_file} elfos.h sh/elf.h sh/embed-elf.h vx-common.h vxworks.h sh/vxworks.h"
	;;
sparc-*-elf*)
	tm_file="${tm_file} dbxelf.h elfos.h newlib-stdint.h sparc/sysv4.h sparc/sp-elf.h"
	case ${target} in
	    *-leon-*)
		tmake_file="sparc/t-leon"
		;;
	    *-leon[3-9]*)
		tmake_file="sparc/t-leon3"
		;;
	    *)
		tmake_file="sparc/t-elf"
		;;
	esac
	;;
sparc-*-rtems*)
	tm_file="${tm_file} dbxelf.h elfos.h sparc/sysv4.h sparc/sp-elf.h sparc/rtemself.h rtems.h newlib-stdint.h"
	tmake_file="sparc/t-elf t-rtems"
	;;
sparc-*-linux*)
	tm_file="${tm_file} dbxelf.h elfos.h sparc/sysv4.h gnu-user.h linux.h glibc-stdint.h"
	extra_options="${extra_options} sparc/long-double-switch.opt"
	case ${target} in
	    *-leon-*)
		tmake_file="${tmake_file} sparc/t-leon"
		;;
	    *-leon[3-9]*)
		tmake_file="${tmake_file} sparc/t-leon3"
		;;
	    *)
		tmake_file="${tmake_file} sparc/t-linux"
		;;
	esac
	if test x$enable_targets = xall; then
		tm_file="sparc/biarch64.h ${tm_file} sparc/linux64.h"
		tmake_file="${tmake_file} sparc/t-linux64"
	else
		tm_file="${tm_file} sparc/linux.h"
	fi
	extra_parts="${extra_parts} crtfastmath.o"
	;;
sparc-*-netbsdelf*)
	tm_file="${tm_file} dbxelf.h elfos.h sparc/sysv4.h netbsd.h netbsd-elf.h sparc/netbsd-elf.h"
	extra_options="${extra_options} netbsd.opt netbsd-elf.opt"
	extra_options="${extra_options} sparc/long-double-switch.opt"
	;;
sparc*-*-solaris2*)
	tm_file="sparc/biarch64.h ${tm_file} ${sol2_tm_file} sol2-bi.h"
	case ${target} in
	    sparc64-*-* | sparcv9-*-*)
		tm_file="sparc/sol2-64.h ${tm_file}"
		;;
	    *)
		test x$with_cpu != x || with_cpu=v9
		;;
	esac
	tmake_file="${tmake_file} sparc/t-sol2-64"
	;;
sparc-wrs-vxworks)
	tm_file="${tm_file} elfos.h sparc/sysv4.h vx-common.h vxworks.h sparc/vxworks.h"
	tmake_file="${tmake_file} sparc/t-vxworks"
	;;
sparc64-*-elf*)
	tm_file="${tm_file} dbxelf.h elfos.h newlib-stdint.h sparc/sysv4.h sparc/sp64-elf.h"
	extra_options="${extra_options} sparc/little-endian.opt"
	;;
sparc64-*-rtems*)
	tm_file="${tm_file} dbxelf.h elfos.h newlib-stdint.h sparc/sysv4.h sparc/sp64-elf.h sparc/rtemself.h rtems.h"
	extra_options="${extra_options} sparc/little-endian.opt"
	tmake_file="${tmake_file} t-rtems"
	;;
sparc64-*-linux*)
	tm_file="sparc/biarch64.h ${tm_file} dbxelf.h elfos.h sparc/sysv4.h gnu-user.h linux.h glibc-stdint.h sparc/linux64.h"
	extra_options="${extra_options} sparc/long-double-switch.opt"
	tmake_file="${tmake_file} sparc/t-linux sparc/t-linux64"
	extra_parts="${extra_parts} crtfastmath.o"
	;;
sparc64-*-freebsd*|ultrasparc-*-freebsd*)
	tm_file="${tm_file} ${fbsd_tm_file} dbxelf.h elfos.h sparc/sysv4.h sparc/freebsd.h"
	extra_options="${extra_options} sparc/long-double-switch.opt"
	case "x$with_cpu" in
		xultrasparc) ;;
		x) with_cpu=ultrasparc ;;
		*) echo "$with_cpu not supported for freebsd target"; exit 1 ;;
	esac
	extra_parts="${extra_parts} crtfastmath.o"
	;;
sparc64-*-netbsd*)
	tm_file="sparc/biarch64.h ${tm_file}"
	tm_file="${tm_file} dbxelf.h elfos.h sparc/sysv4.h netbsd.h netbsd-elf.h sparc/netbsd-elf.h"
	extra_options="${extra_options} netbsd.opt netbsd-elf.opt"
	extra_options="${extra_options} sparc/long-double-switch.opt"
	tmake_file="${tmake_file} sparc/t-netbsd64"
	;;
sparc64-*-openbsd*)
	tm_file="sparc/openbsd1-64.h ${tm_file} dbxelf.h elfos.h sparc/sysv4.h sparc/sp64-elf.h"
	tm_file="${tm_file} openbsd.h openbsd-stdint.h openbsd-libpthread.h sparc/openbsd64.h"
	extra_options="${extra_options} openbsd.opt"
	extra_options="${extra_options} sparc/little-endian.opt"
	gas=yes gnu_ld=yes
	with_cpu=ultrasparc
	;;
spu-*-elf*)
	tm_file="dbxelf.h elfos.h spu/spu-elf.h spu/spu.h newlib-stdint.h"
	tmake_file="spu/t-spu-elf"
	extra_headers="spu_intrinsics.h spu_internals.h vmx2spu.h spu_mfcio.h vec_types.h spu_cache.h"
	extra_modes=spu/spu-modes.def
	c_target_objs="${c_target_objs} spu-c.o"
	cxx_target_objs="${cxx_target_objs} spu-c.o"
	;;
tic6x-*-elf)
	tm_file="elfos.h ${tm_file} c6x/elf-common.h c6x/elf.h"
	tm_file="${tm_file} dbxelf.h tm-dwarf2.h newlib-stdint.h"
	libgcc_tm_file="${libgcc_tm_file} c6x/c6x-abi.h"
	tmake_file="c6x/t-c6x c6x/t-c6x-elf"
	tmake_file="${tmake_file} c6x/t-c6x-softfp soft-fp/t-softfp"
	use_collect2=no
	;;
tic6x-*-uclinux)
	tm_file="elfos.h ${tm_file} gnu-user.h linux.h c6x/elf-common.h c6x/uclinux-elf.h"
	tm_file="${tm_file} dbxelf.h tm-dwarf2.h glibc-stdint.h"
	tm_file="${tm_file} ./sysroot-suffix.h"
	libgcc_tm_file="${libgcc_tm_file} c6x/c6x-abi.h"
	tmake_file="t-slibgcc-elf-ver t-sysroot-suffix"
	tmake_file="${tmake_file} c6x/t-c6x c6x/t-c6x-elf c6x/t-c6x-uclinux"
	tmake_file="${tmake_file} c6x/t-c6x-softfp soft-fp/t-softfp"
	use_collect2=no
	;;
v850*-*-*)
	case ${target} in
	v850e2v3-*-*)
		target_cpu_default="TARGET_CPU_v850e2v3"
		;;
	v850e2-*-*)
		target_cpu_default="TARGET_CPU_v850e2"
		;;
	v850e1-*-* | v850es-*-*)
		target_cpu_default="TARGET_CPU_v850e1"
		;;
	v850e-*-*)
		target_cpu_default="TARGET_CPU_v850e"
		;;
	v850-*-*)
		target_cpu_default="TARGET_CPU_generic"
		;;
	esac
	tm_file="dbxelf.h elfos.h newlib-stdint.h v850/v850.h"
	if test x$stabs = xyes
	then
		tm_file="${tm_file} dbx.h"
	fi
	use_collect2=no
	c_target_objs="v850-c.o"
	cxx_target_objs="v850-c.o"
	use_gcc_stdint=wrap
	;;
vax-*-linux*)
	tm_file="${tm_file} dbxelf.h elfos.h gnu-user.h linux.h vax/elf.h vax/linux.h"
	extra_options="${extra_options} vax/elf.opt"
	tmake_file="${tmake_file} vax/t-linux"
	;;
vax-*-netbsdelf*)
	tm_file="${tm_file} elfos.h netbsd.h netbsd-elf.h vax/elf.h vax/netbsd-elf.h"
	extra_options="${extra_options} netbsd.opt netbsd-elf.opt vax/elf.opt"
	;;
vax-*-openbsd*)
	tm_file="vax/vax.h vax/openbsd1.h openbsd.h openbsd-stdint.h openbsd-pthread.h vax/openbsd.h"
	extra_options="${extra_options} openbsd.opt"
	use_collect2=yes
	;;
xstormy16-*-elf)
	# For historical reasons, the target files omit the 'x'.
	tm_file="dbxelf.h elfos.h newlib-stdint.h stormy16/stormy16.h"
	tm_p_file=stormy16/stormy16-protos.h
	md_file=stormy16/stormy16.md
	out_file=stormy16/stormy16.c
	extra_options=stormy16/stormy16.opt
	tmake_file="stormy16/t-stormy16"
	extra_parts="crtbegin.o crtend.o"
	;;
xtensa*-*-elf*)
	tm_file="${tm_file} dbxelf.h elfos.h newlib-stdint.h xtensa/elf.h"
	extra_options="${extra_options} xtensa/elf.opt"
	tmake_file="xtensa/t-xtensa xtensa/t-elf"
	;;
xtensa*-*-linux*)
	tm_file="${tm_file} dbxelf.h elfos.h gnu-user.h linux.h glibc-stdint.h xtensa/linux.h"
	tmake_file="${tmake_file} xtensa/t-xtensa xtensa/t-linux"
	;;
am33_2.0-*-linux*)
	tm_file="mn10300/mn10300.h dbxelf.h elfos.h gnu-user.h linux.h glibc-stdint.h mn10300/linux.h"
	tmake_file="${tmake_file} mn10300/t-linux"
	gas=yes gnu_ld=yes
	extra_parts="crtbegin.o crtend.o crtbeginS.o crtendS.o"
	use_collect2=no
	;;
m32c-*-rtems*)
	tm_file="dbxelf.h elfos.h ${tm_file} m32c/rtems.h rtems.h newlib-stdint.h"
	tmake_file="${tmake_file} t-rtems"
	c_target_objs="m32c-pragma.o"
	cxx_target_objs="m32c-pragma.o"
 	;;
m32c-*-elf*)
	tm_file="dbxelf.h elfos.h newlib-stdint.h ${tm_file}"
	c_target_objs="m32c-pragma.o"
	cxx_target_objs="m32c-pragma.o"
 	;;
*)
	echo "*** Configuration ${target} not supported" 1>&2
	exit 1
	;;
esac

case ${target} in
i[34567]86-*-linux* | x86_64-*-linux*)
	tmake_file="${tmake_file} i386/t-pmm_malloc i386/t-i386"
	;;
i[34567]86-*-* | x86_64-*-*)
	tmake_file="${tmake_file} i386/t-gmm_malloc i386/t-i386"
	;;
powerpc*-*-* | rs6000-*-*)
	tm_file="${tm_file} rs6000/option-defaults.h"
esac

if [ "$target_has_targetcm" = "no" ]; then
  c_target_objs="$c_target_objs default-c.o"
  cxx_target_objs="$cxx_target_objs default-c.o"
fi

if [ "$common_out_file" = "" ]; then
  if [ "$target_has_targetm_common" = "yes" ]; then
    common_out_file="$cpu_type/$cpu_type-common.c"
  else
    common_out_file="default-common.c"
  fi
fi

# Support for --with-cpu and related options (and a few unrelated options,
# too).
case ${with_cpu} in
  yes | no)
    echo "--with-cpu must be passed a value" 1>&2
    exit 1
    ;;
esac

# Set arch and cpu from ${target} and ${target_noncanonical}.  Set cpu
# to generic if there is no processor scheduler model for the target.
arch=
cpu=
arch_without_sse2=no
arch_without_64bit=no
case ${target} in
  i386-*-freebsd*)
    if test $fbsd_major -ge 6; then
      arch=i486
    else
      arch=i386
    fi
    cpu=generic
    arch_without_sse2=yes
    arch_without_64bit=yes
    ;;
  i386-*-*)
    arch=i386
    cpu=i386
    arch_without_sse2=yes
    arch_without_64bit=yes
    ;;
  i486-*-*)
    arch=i486
    cpu=i486
    arch_without_sse2=yes
    arch_without_64bit=yes
    ;;
  i586-*-*)
    arch_without_sse2=yes
    arch_without_64bit=yes
    case ${target_noncanonical} in
      k6_2-*)
	arch=k6-2
	cpu=k6-2
	;;
      k6_3-*)
	arch=k6-3
	cpu=k6-3
	;;
      k6-*)
	arch=k6
	cpu=k6
	;;
      pentium_mmx-*|winchip_c6-*|winchip2-*|c3-*)
	arch=pentium-mmx
	cpu=pentium-mmx
	;;
      *)
	arch=pentium
	cpu=pentium
	;;
    esac
    ;;
  i686-*-* | i786-*-*)
    case ${target_noncanonical} in
      bdver2-*)
        arch=bdver2
        cpu=bdver2
        ;;
      bdver1-*)
	arch=bdver1
	cpu=bdver1
	;;
      btver1-*)
	arch=btver1
	cpu=btver1
	;;
      amdfam10-*|barcelona-*)
	arch=amdfam10
	cpu=amdfam10
	;;
      k8_sse3-*|opteron_sse3-*|athlon64_sse3-*)
	arch=k8-sse3
	cpu=k8-sse3
	;;
      k8-*|opteron-*|athlon64-*|athlon_fx-*)
	arch=k8
	cpu=k8
	;;
      athlon_xp-*|athlon_mp-*|athlon_4-*)
	arch=athlon-4
	cpu=athlon-4
	arch_without_sse2=yes
	arch_without_64bit=yes
	;;
      athlon_tbird-*|athlon-*)
	arch=athlon
	cpu=athlon
	arch_without_sse2=yes
	;;
      geode-*)
	arch=geode
	cpu=geode
	arch_without_sse2=yes
	;;
      pentium2-*)
	arch=pentium2
	cpu=pentium2
	arch_without_sse2=yes
	;;
      pentium3-*|pentium3m-*)
	arch=pentium3
	cpu=pentium3
	arch_without_sse2=yes
	;;
      pentium4-*|pentium4m-*)
	arch=pentium4
	cpu=pentium4
	;;
      prescott-*)
	arch=prescott
	cpu=prescott
	;;
      nocona-*)
	arch=nocona
	cpu=nocona
	;;
      atom-*)
	arch=atom
	cpu=atom
	;;
      core2-*)
	arch=core2
	cpu=core2
	;;
      corei7-*)
	arch=corei7
	cpu=corei7
	;;
      corei7_avx-*)
	arch=corei7-avx
	cpu=corei7-avx
	;;
      pentium_m-*)
	arch=pentium-m
	cpu=pentium-m
	;;
      pentiumpro-*)
	arch=pentiumpro
	cpu=pentiumpro
	arch_without_sse2=yes
	;;
      *)
	arch=pentiumpro
	cpu=generic
	arch_without_sse2=yes
	arch_without_64bit=yes
	;;
    esac
    ;;
  x86_64-*-*)
    case ${target_noncanonical} in
      bdver2-*)
        arch=bdver2
        cpu=bdver2
        ;;
      bdver1-*)
	arch=bdver1
	cpu=bdver1
	;;
      btver1-*)
	arch=btver1
	cpu=btver1
	;;
      amdfam10-*|barcelona-*)
	arch=amdfam10
	cpu=amdfam10
	;;
      k8_sse3-*|opteron_sse3-*|athlon64_sse3-*)
	arch=k8-sse3
	cpu=k8-sse3
	;;
      k8-*|opteron-*|athlon_64-*)
	arch=k8
	cpu=k8
	;;
      nocona-*)
	arch=nocona
	cpu=nocona
	;;
      atom-*)
	arch=atom
	cpu=atom
	;;
      core2-*)
	arch=core2
	cpu=core2
	;;
      corei7-*)
	arch=corei7
	cpu=corei7
	;;
      *)
	arch=x86-64
	cpu=generic
	;;
    esac
    ;;
esac

# If there is no $with_cpu option, try to infer one from ${target}.
# This block sets nothing except for with_cpu.
if test x$with_cpu = x ; then
  case ${target} in
    i[34567]86-*-*|x86_64-*-*)
      with_cpu=$cpu
      ;;
    alphaev6[78]*-*-*)
      with_cpu=ev67
      ;;
    alphaev6*-*-*)
      with_cpu=ev6
      ;;
    alphapca56*-*-*)
      with_cpu=pca56
      ;;
    alphaev56*-*-*)
      with_cpu=ev56
      ;;
    alphaev5*-*-*)
      with_cpu=ev5
      ;;
    frv-*-*linux* | frv400-*-*linux*)
      with_cpu=fr400
      ;;
    frv550-*-*linux*)
      with_cpu=fr550
      ;;
    m68k*-*-*)
      case "$with_arch" in
	"cf")
	  with_cpu=${default_cf_cpu}
	  ;;
	"" | "m68k")
	  with_cpu=m${default_m68k_cpu}
	  ;;
      esac
      ;;
    mips*-*-vxworks)
      with_arch=mips2
      ;;
    sparc-leon*-*)
      with_cpu=v8;
      ;;
    sparc*-*-*)
      with_cpu="`echo ${target} | sed 's/-.*$//'`"
      ;;
  esac

  # Avoid overriding --with-cpu-32 and --with-cpu-64 values.
  case ${target} in
    i[34567]86-*-*|x86_64-*-*)
      if test x$with_cpu_32 != x || test x$with_cpu_64 != x; then
	if test x$with_cpu_32 = x; then
	  with_cpu_32=$with_cpu
	fi
	if test x$with_cpu_64 = x; then
	  with_cpu_64=$with_cpu
	fi
        with_cpu=
      fi
      ;;
  esac
fi

# Support for --with-arch and related options (and a few unrelated options,
# too).
case ${with_arch} in
  yes | no)
    echo "--with-arch must be passed a value" 1>&2
    exit 1
    ;;
esac

# If there is no $with_arch option, try to infer one from ${target}.
# This block sets nothing except for with_arch.
if test x$with_arch = x ; then
  case ${target} in
    i[34567]86-*-darwin*|x86_64-*-darwin*)
      # Default arch is set via TARGET_SUBTARGET32_ISA_DEFAULT
      # and TARGET_SUBTARGET64_ISA_DEFAULT in config/i386/darwin.h.
      ;;
    i[34567]86-*-*)
      # --with-fpmath sets the default ISA to SSE2, which is the same
      # ISA supported by Pentium 4.
      if test x$with_fpmath = x || test $arch_without_sse2 = no; then
	with_arch=$arch
      else
	with_arch=pentium4
      fi
      ;;
    x86_64-*-*)
      with_arch=$arch
      ;;
  esac

  # Avoid overriding --with-arch-32 and --with-arch-64 values.
  case ${target} in
    i[34567]86-*-darwin*|x86_64-*-darwin*)
      # Default arch is set via TARGET_SUBTARGET32_ISA_DEFAULT
      # and TARGET_SUBTARGET64_ISA_DEFAULT in config/i386/darwin.h.
      ;;
    i[34567]86-*-*|x86_64-*-*)
      if test x$with_arch_32 != x || test x$with_arch_64 != x; then
	if test x$with_arch_32 = x; then
	  with_arch_32=$with_arch
	fi
	if test x$with_arch_64 = x; then
	  if test $arch_without_64bit = yes; then
	    # Set the default 64bit arch to x86-64 if the default arch
	    # doesn't support 64bit.
	    with_arch_64=x86-64
	  else
	    with_arch_64=$with_arch
	  fi
	fi
	with_arch=
      elif test $arch_without_64bit$need_64bit_isa = yesyes; then
	# Set the default 64bit arch to x86-64 if the default arch
	# doesn't support 64bit and we need 64bit ISA.
	with_arch_32=$with_arch
	with_arch_64=x86-64
	with_arch=
      fi
      ;;
  esac
fi

# Support --with-fpmath.
if test x$with_fpmath != x; then
  case ${target} in
    i[34567]86-*-* | x86_64-*-*)
      case ${with_fpmath} in
      avx)
	tm_file="${tm_file} i386/avxmath.h"
	;;
      sse)
	tm_file="${tm_file} i386/ssemath.h"
	;;
      *)
	echo "Invalid --with-fpmath=$with_fpmath" 1>&2
	exit 1
	;;
      esac
      ;;
    *)
      echo "--with-fpmath isn't supported for $target." 1>&2
      exit 1
      ;;
  esac
fi

# Similarly for --with-schedule.
if test x$with_schedule = x; then
	case ${target} in
	hppa1*)
		# Override default PA8000 scheduling model.
		with_schedule=7100LC
		;;
	esac
fi

# Validate and mark as valid any --with options supported
# by this target.  In order to use a particular --with option
# you must list it in supported_defaults; validating the value
# is optional.  This case statement should set nothing besides
# supported_defaults.

supported_defaults=
case "${target}" in
	alpha*-*-*)
		supported_defaults="cpu tune"
		for which in cpu tune; do
			eval "val=\$with_$which"
			case "$val" in
			"" \
			| ev4 | ev45 | 21064 | ev5 | 21164 | ev56 | 21164a \
			| pca56 | 21164PC | 21164pc | ev6 | 21264 | ev67 \
			| 21264a)
				;;
			*)
				echo "Unknown CPU used in --with-$which=$val" 1>&2
				exit 1
				;;
			esac
		done
		;;

	arm*-*-*)
		supported_defaults="arch cpu float tune fpu abi mode tls"
		for which in cpu tune; do
			# See if it matches any of the entries in arm-cores.def
			eval "val=\$with_$which"
			if [ x"$val" = x ] \
			    || grep "^ARM_CORE(\"$val\"," \
				    ${srcdir}/config/arm/arm-cores.def \
				    > /dev/null; then
			  # Ok
			  new_val=`grep "^ARM_CORE(\"$val\"," \
				${srcdir}/config/arm/arm-cores.def | \
				sed -e 's/^[^,]*,[ 	]*//' | \
				sed -e 's/,.*$//'`
			  eval "target_${which}_cname=$new_val"
			echo "For $val real value is $new_val"
			  true
			else
			  echo "Unknown CPU used in --with-$which=$val" 1>&2
			  exit 1
			fi
		done

		case "$with_arch" in
		"" \
		| armv[23456] | armv2a | armv3m | armv4t | armv5t \
		| armv5te | armv6j |armv6k | armv6z | armv6zk | armv6-m \
		| armv7 | armv7-a | armv7-r | armv7-m \
		| iwmmxt | ep9312)
			# OK
			;;
		*)
			echo "Unknown arch used in --with-arch=$with_arch" 1>&2
			exit 1
			;;
		esac

		case "$with_float" in
		"" \
		| soft | hard | softfp)
			# OK
			;;
		*)
			echo "Unknown floating point type used in --with-float=$with_float" 1>&2
			exit 1
			;;
		esac

		case "$with_fpu" in
		"" \
		| fpa | fpe2 | fpe3 | maverick | vfp | vfp3 | vfpv3 \
		| vfpv3-fp16 | vfpv3-d16 | vfpv3-d16-fp16 | vfpv3xd \
		| vfpv3xd-fp16 | neon | neon-fp16 | vfpv4 | vfpv4-d16 \
		| fpv4-sp-d16 | neon-vfpv4)
			# OK
			;;
		*)
			echo "Unknown fpu used in --with-fpu=$with_fpu" 2>&1
			exit 1
			;;
		esac

		case "$with_abi" in
		"" \
		| apcs-gnu | atpcs | aapcs | iwmmxt | aapcs-linux )
			#OK
			;;
		*)
			echo "Unknown ABI used in --with-abi=$with_abi"
			exit 1
			;;
		esac

		case "$with_mode" in
		"" \
		| arm | thumb )
			#OK
			;;
		*)
			echo "Unknown mode used in --with-mode=$with_mode"
			exit 1
			;;
		esac

		case "$with_tls" in
		"" \
		| gnu | gnu2)
			# OK
			;;
		*)
			echo "Unknown TLS method used in --with-tls=$with_tls" 1>&2
			exit 1
			;;
		esac

		if test "x$with_arch" != x && test "x$with_cpu" != x; then
			echo "Warning: --with-arch overrides --with-cpu=$with_cpu" 1>&2
		fi
		;;

	fr*-*-*linux*)
		supported_defaults=cpu
		case "$with_cpu" in
		fr400) ;;
		fr550) ;;
		*)
			echo "Unknown cpu used in --with-cpu=$with_cpu" 1>&2
			exit 1
			;;
		esac
		;;

	fido-*-* | m68k*-*-*)
		supported_defaults="arch cpu"
		case "$with_arch" in
		"" | "m68k"| "cf")
			m68k_arch_family="$with_arch"
			;;
		*)
			echo "Invalid --with-arch=$with_arch" 1>&2
			exit 1
			;;
		esac

		# We always have a $with_cpu setting here.
		case "$with_cpu" in
		"m68000" | "m68010" | "m68020" | "m68030" | "m68040" | "m68060")
			m68k_cpu_ident=$with_cpu
			;;
		"m68020-40")
			m68k_cpu_ident=m68020
			tm_defines="$tm_defines M68K_DEFAULT_TUNE=u68020_40"
			;;
		"m68020-60")
			m68k_cpu_ident=m68020
			tm_defines="$tm_defines M68K_DEFAULT_TUNE=u68020_60"
			;;
		*)
			# We need the C identifier rather than the string.
			m68k_cpu_ident=`awk -v arg="\"$with_cpu\"" \
			   'BEGIN { FS="[ \t]*[,()][ \t]*" }; \
			    $1 == "M68K_DEVICE" && $2 == arg { print $3 }' \
				 ${srcdir}/config/m68k/m68k-devices.def`
			if [ x"$m68k_cpu_ident" = x ] ; then
				echo "Unknown CPU used in --with-cpu=$with_cpu" 1>&2
				exit 1
			fi
			with_cpu="mcpu=$with_cpu"
			;;
		esac
		;;

	hppa*-*-*)
		supported_defaults="arch schedule"

		case "$with_arch" in
		"" | 1.0 | 1.1 | 2.0)
			# OK
			;;
		*)
			echo "Unknown architecture used in --with-arch=$with_arch" 1>&2
			exit 1
			;;
		esac

		case "$with_schedule" in
		"" | 700 | 7100 | 7100LC | 7200 | 7300 | 8000)
			# OK
			;;
		*)
			echo "Unknown processor used in --with-schedule=$with_schedule." 1>&2
			exit 1
			;;
		esac
		;;

	i[34567]86-*-* | x86_64-*-*)
		supported_defaults="arch arch_32 arch_64 cpu cpu_32 cpu_64 tune tune_32 tune_64"
		for which in arch arch_32 arch_64 cpu cpu_32 cpu_64 tune tune_32 tune_64; do
			eval "val=\$with_$which"
			case ${val} in
			i386 | i486 \
			| i586 | pentium | pentium-mmx | winchip-c6 | winchip2 \
			| c3 | c3-2 | i686 | pentiumpro | pentium2 | pentium3 \
			| pentium4 | k6 | k6-2 | k6-3 | athlon | athlon-tbird \
			| athlon-4 | athlon-xp | athlon-mp | geode \
			| prescott | pentium-m | pentium4m | pentium3m)
				case "${target}" in
				  x86_64-*-*)
				      case "x$which" in
					*_32)
						;;
					*)
						echo "CPU given in --with-$which=$val doesn't support 64bit mode." 1>&2
						exit 1
						;;
				      esac
				      ;;
				esac
				# OK
				;;
			"" | x86-64 | generic | native \
			| k8 | k8-sse3 | athlon64 | athlon64-sse3 | opteron \
			| opteron-sse3 | athlon-fx | bdver2 | bdver1 | btver1 \
			| amdfam10 | barcelona | nocona | core2 | corei7 \
			| corei7-avx | atom)
				# OK
				;;
			*)
				echo "Unknown CPU given in --with-$which=$val." 1>&2
				exit 1
				;;
			esac
		done
		;;

	mips*-*-*)
		supported_defaults="abi arch arch_32 arch_64 float tune tune_32 tune_64 divide llsc mips-plt synci"

		case ${with_float} in
		"" | soft | hard)
			# OK
			;;
		*)
			echo "Unknown floating point type used in --with-float=$with_float" 1>&2
			exit 1
			;;
		esac

		case ${with_abi} in
		"" | 32 | o64 | n32 | 64 | eabi)
			# OK
			;;
		*)
			echo "Unknown ABI used in --with-abi=$with_abi" 1>&2
			exit 1
			;;
		esac

		case ${with_divide} in
		"" | breaks | traps)
			# OK
			;;
		*)
			echo "Unknown division check type use in --with-divide=$with_divide" 1>&2
			exit 1
			;;
		esac

		case ${with_llsc} in
		yes)
			with_llsc=llsc
			;;
		no)
			with_llsc="no-llsc"
			;;
		"")
			# OK
			;;
		*)
			echo "Unknown llsc type used in --with-llsc" 1>&2
			exit 1
			;;
		esac

		case ${with_mips_plt} in
		yes)
			with_mips_plt=plt
			;;
		no)
			with_mips_plt=no-plt
			;;
		"")
			;;
		*)
			echo "Unknown --with-mips-plt argument: $with_mips_plt" 1>&2
			exit 1
			;;
		esac

		case ${with_synci} in
		yes)
			with_synci=synci
			;;
		"" | no)
			# No is the default.
			with_synci=no-synci
			;;
		*)
			echo "Unknown synci type used in --with-synci" 1>&2
			exit 1
			;;
		esac
		;;

	powerpc*-*-* | rs6000-*-*)
		supported_defaults="cpu cpu_32 cpu_64 float tune tune_32 tune_64"

		for which in cpu cpu_32 cpu_64 tune tune_32 tune_64; do
			eval "val=\$with_$which"
			case ${val} in
			default32 | default64)
				case $which in
				cpu | tune)
					;;
				*)
					echo "$val only valid for --with-cpu and --with-tune." 1>&2
					exit 1
					;;
				esac
				with_which="with_$which"
				eval $with_which=
				;;
			405cr)
				tm_defines="${tm_defines} CONFIG_PPC405CR"
				eval "with_$which=405"
				;;
			"" | common \
			| power | power[234567] | power6x | powerpc | powerpc64 \
			| rios | rios1 | rios2 | rsc | rsc1 | rs64a \
			| 401 | 403 | 405 | 405fp | 440 | 440fp | 464 | 464fp \
			| 476 | 476fp | 505 | 601 | 602 | 603 | 603e | ec603e \
			| 604 | 604e | 620 | 630 | 740 | 750 | 7400 | 7450 \
			| a2 | e300c[23] | 854[08] | e500mc | e500mc64 | titan\
			| 801 | 821 | 823 | 860 | 970 | G3 | G4 | G5 | cell)
				# OK
				;;
			*)
				echo "Unknown cpu used in --with-$which=$val." 1>&2
				exit 1
				;;
			esac
		done
		;;

	s390*-*-*)
		supported_defaults="arch mode tune"

		for which in arch tune; do
			eval "val=\$with_$which"
			case ${val} in
			"" | g5 | g6 | z900 | z990 | z9-109 | z9-ec | z10 | z196)
				# OK
				;;
			*)
				echo "Unknown cpu used in --with-$which=$val." 1>&2
				exit 1
				;;
			esac
		done

		case ${with_mode} in
		"" | esa | zarch)
			# OK
			;;
		*)
			echo "Unknown architecture mode used in --with-mode=$with_mode." 1>&2
			exit 1
			;;
		esac
		;;

	sh[123456ble]-*-* | sh-*-*)
		supported_defaults="cpu"
		case "`echo $with_cpu | tr ABCDEFGHIJKLMNOPQRSTUVWXYZ_ abcdefghijklmnopqrstuvwxyz- | sed s/sh/m/`" in
		"" | m1 | m2 | m2e | m3 | m3e | m4 | m4-single | m4-single-only | m4-nofpu )
			# OK
			;;
		m2a | m2a-single | m2a-single-only | m2a-nofpu)
			;;
		m4a | m4a-single | m4a-single-only | m4a-nofpu | m4al)
		        ;;
		*)
			echo "Unknown CPU used in --with-cpu=$with_cpu, known values:"  1>&2
			echo "m1 m2 m2e m3 m3e m4 m4-single m4-single-only m4-nofpu" 1>&2
			echo "m4a m4a-single m4a-single-only m4a-nofpu m4al" 1>&2
			echo "m2a m2a-single m2a-single-only m2a-nofpu" 1>&2
			exit 1
			;;
		esac
		;;
	sparc*-*-*)
		supported_defaults="cpu float tune"

		for which in cpu tune; do
			eval "val=\$with_$which"
			case ${val} in
			"" | sparc | sparcv9 | sparc64 \
			| v7 | cypress \
			| v8 | supersparc | hypersparc | leon \
			| sparclite | f930 | f934 | sparclite86x \
			| sparclet | tsc701 \
			| v9 | ultrasparc | ultrasparc3 | niagara | niagara2)
				# OK
				;;
			*)
				echo "Unknown cpu used in --with-$which=$val" 1>&2
				exit 1
				;;
			esac
		done

		case ${with_float} in
		"" | soft | hard)
			# OK
			;;
		*)
			echo "Unknown floating point type used in --with-float=$with_float" 1>&2
			exit 1
			;;
		esac
		;;

	spu-*-*)
		supported_defaults="arch tune"

		for which in arch tune; do
			eval "val=\$with_$which"
			case ${val} in
			"" | cell | celledp)
				# OK
				;;
			*)
				echo "Unknown cpu used in --with-$which=$val." 1>&2
				exit 1
				;;
			esac
		done
		;;

	tic6x-*-*)
		supported_defaults="arch"

		case ${with_arch} in
		"" | c62x | c64x | c64x+ | c67x | c67x+ | c674x)
			# OK
			;;
		*)
			echo "Unknown arch used in --with-arch=$with_arch." 1>&2
			exit 1
			;;
		esac
		;;

	v850*-*-*)
		supported_defaults=cpu
		case ${with_cpu} in
		"" | v850e | v850e1 | v850e2 | v850es | v850e2v3)
			# OK
			;;
		*)
			echo "Unknown cpu used in --with-cpu=$with_cpu" 1>&2
			exit 1
			;;
		esac
		;;
esac

# Set some miscellaneous flags for particular targets.
target_cpu_default2=
case ${target} in
	alpha*-*-*)
		if test x$gas = xyes
		then
			target_cpu_default2="MASK_GAS"
		fi
		;;

	arm*-*-*)
		if test x$target_cpu_cname = x
		then
			target_cpu_default2=TARGET_CPU_generic
		else
			target_cpu_default2=TARGET_CPU_$target_cpu_cname
		fi
		;;

	hppa*-*-*)
		target_cpu_default2="MASK_BIG_SWITCH"
		if test x$gas = xyes
		then
			target_cpu_default2="${target_cpu_default2}|MASK_GAS|MASK_JUMP_IN_DELAY"
		fi
		;;

	fido*-*-* | m68k*-*-*)
		target_cpu_default2=$m68k_cpu_ident
		tmake_file="m68k/t-opts $tmake_file"
		if [ x"$m68k_arch_family" != x ]; then
		        tmake_file="m68k/t-$m68k_arch_family $tmake_file"
		fi
		;;

	i[34567]86-*-darwin* | x86_64-*-darwin*)
		tmake_file="${tmake_file} i386/t-fprules-softfp soft-fp/t-softfp"
		;;
	i[34567]86-*-linux* | x86_64-*-linux* | \
	  i[34567]86-*-kfreebsd*-gnu | x86_64-*-kfreebsd*-gnu | \
	  i[34567]86-*-gnu*)
		tmake_file="${tmake_file} i386/t-fprules-softfp soft-fp/t-softfp i386/t-linux"
		;;
	i[34567]86-*-solaris2* | x86_64-*-solaris2.1[0-9]*)
		tmake_file="${tmake_file} i386/t-fprules-softfp soft-fp/t-softfp"
		;;
	i[34567]86-*-cygwin* | i[34567]86-*-mingw* | x86_64-*-mingw*)
		tmake_file="${tmake_file} i386/t-fprules-softfp soft-fp/t-softfp"
		;;
	i[34567]86-*-freebsd* | x86_64-*-freebsd*)
		tmake_file="${tmake_file} i386/t-fprules-softfp soft-fp/t-softfp"
		;;
	ia64*-*-linux*)
		tmake_file="${tmake_file} ia64/t-fprules-softfp soft-fp/t-softfp"
		;;

	mips*-*-*)
		if test x$gnu_ld = xyes
		then
			target_cpu_default2="MASK_SPLIT_ADDRESSES"
		fi
		case ${target} in
			mips*el-*-*)
				tm_defines="TARGET_ENDIAN_DEFAULT=0 $tm_defines"
				;;
		esac
		tmake_file="mips/t-mips $tmake_file"
		;;

	powerpc*-*-* | rs6000-*-*)
		# FIXME: The PowerPC port uses the value set at compile time,
		# although it's only cosmetic.
		if test "x$with_cpu" != x
		then
			target_cpu_default2="\\\"$with_cpu\\\""
		fi
		out_file=rs6000/rs6000.c
		c_target_objs="${c_target_objs} rs6000-c.o"
		cxx_target_objs="${cxx_target_objs} rs6000-c.o"
		tmake_file="rs6000/t-rs6000 ${tmake_file}"

                if test x$enable_e500_double = xyes
                then
                        tm_file="$tm_file rs6000/e500-double.h"
                fi
		;;

	sh[123456ble]*-*-* | sh-*-*)
		c_target_objs="${c_target_objs} sh-c.o"
		cxx_target_objs="${cxx_target_objs} sh-c.o"
		;;

	sparc-leon*-*)
		if test x$with_tune = x ; then
		  with_tune=leon;
		fi

		# The SPARC port checks this value at compile-time.
		target_cpu_default2="TARGET_CPU_$with_cpu"
		;;

	sparc*-*-*)
		# Some standard aliases.
		case x$with_cpu in
		xsparc)
			with_cpu=v7
			;;
		xsparcv9 | xsparc64)
			with_cpu=v9
			;;
		esac

		# The SPARC port checks this value at compile-time.
		target_cpu_default2="TARGET_CPU_$with_cpu"
		;;

	v850*-*-*)
		case "x$with_cpu" in
		x)
			;;
		xv850e | xv850e1 | xv850e2 | xv850e2v3)
			target_cpu_default2="TARGET_CPU_$with_cpu"
			;;
		xv850es)
			target_cpu_default2="TARGET_CPU_v850e1"
			;;
		esac
		;;
esac

t=
all_defaults="abi cpu cpu_32 cpu_64 arch arch_32 arch_64 tune tune_32 tune_64 schedule float mode fpu divide llsc mips-plt synci tls"
for option in $all_defaults
do
	eval "val=\$with_"`echo $option | sed s/-/_/g`
	if test -n "$val"; then
		case " $supported_defaults " in
		*" $option "*)
			;;
		*)
			echo "This target does not support --with-$option." 2>&1
			echo "Valid --with options are: $supported_defaults" 2>&1
			exit 1
			;;
		esac

		if test "x$t" = x
		then
			t="{ \"$option\", \"$val\" }"
		else
			t="${t}, { \"$option\", \"$val\" }"
		fi
	fi
done

if test "x$t" = x
then
	configure_default_options="{ { NULL, NULL} }"
else
	configure_default_options="{ ${t} }"
fi

if test "$target_cpu_default2" != ""
then
	if test "$target_cpu_default" != ""
	then
		target_cpu_default="(${target_cpu_default}|${target_cpu_default2})"
	else
		target_cpu_default=$target_cpu_default2
	fi
fi<|MERGE_RESOLUTION|>--- conflicted
+++ resolved
@@ -352,11 +352,7 @@
 		       nmmintrin.h bmmintrin.h fma4intrin.h wmmintrin.h
 		       immintrin.h x86intrin.h avxintrin.h xopintrin.h
 		       ia32intrin.h cross-stdarg.h lwpintrin.h popcntintrin.h
-<<<<<<< HEAD
-		       abmintrin.h bmiintrin.h tbmintrin.h avx2intrin.h"
-=======
-		       lzcntintrin.h bmiintrin.h tbmintrin.h"
->>>>>>> 98161f6d
+		       lzcntintrin.h bmiintrin.h tbmintrin.h avx2intrin.h"
 	;;
 x86_64-*-*)
 	cpu_type=i386
@@ -368,11 +364,7 @@
 		       nmmintrin.h bmmintrin.h fma4intrin.h wmmintrin.h
 		       immintrin.h x86intrin.h avxintrin.h xopintrin.h
 		       ia32intrin.h cross-stdarg.h lwpintrin.h popcntintrin.h
-<<<<<<< HEAD
-		       abmintrin.h bmiintrin.h tbmintrin.h avx2intrin.h"
-=======
-		       lzcntintrin.h bmiintrin.h tbmintrin.h"
->>>>>>> 98161f6d
+		       lzcntintrin.h bmiintrin.h tbmintrin.h avx2intrin.h"
 	need_64bit_hwint=yes
 	;;
 ia64-*-*)
