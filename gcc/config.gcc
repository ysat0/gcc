--- conflicted
+++ resolved
@@ -244,25 +244,7 @@
 
 # Obsolete configurations.
 case ${target} in
-<<<<<<< HEAD
- # Avoid special cases that are not obsolete
-   arm*-*-*eabi*			\
- )
-     ;;
-   alpha*-dec-osf5.1*			\
- | arm*-*-ecos-elf			\
- | arm*-*-elf				\
- | arm*-*-freebsd*			\
- | arm*-*-linux*			\
- | arm*-*-rtemself*			\
- | arm*-*-uclinux*			\
- | arm*-wince-pe*			\
- | mips-sgi-irix6.5			\
- | mips*-*-openbsd*			\
- | picochip-*				\
-=======
    picochip-*				\
->>>>>>> bc75ee5f
  | score-*				\
  )
     if test "x$enable_obsolete" != xyes; then
@@ -850,11 +832,7 @@
 	esac
 	;;
 alpha*-*-linux*)
-<<<<<<< HEAD
-	tm_file="${tm_file} alpha/elf.h alpha/linux.h alpha/linux-elf.h glibc-stdint.h"
-=======
 	tm_file="elfos.h ${tm_file} alpha/elf.h alpha/linux.h alpha/linux-elf.h glibc-stdint.h"
->>>>>>> bc75ee5f
 	tmake_file="${tmake_file} alpha/t-linux"
 	extra_options="${extra_options} alpha/elf.opt"
 	;;
@@ -898,29 +876,8 @@
 	tm_file="$tm_file arm/bpabi.h arm/linux-eabi.h arm/aout.h arm/arm.h"
 	# Define multilib configuration for arm-linux-androideabi.
 	case ${target} in
-<<<<<<< HEAD
-	arm*-*-linux-*eabi*)
-	    tm_file="$tm_file arm/bpabi.h arm/linux-eabi.h"
-	    tmake_file="$tmake_file arm/t-arm-elf arm/t-bpabi arm/t-linux-eabi"
-	    # Define multilib configuration for arm-linux-androideabi.
-	    case ${target} in
-	    *-androideabi)
-		tmake_file="$tmake_file arm/t-linux-androideabi"
-		;;
-	    esac
-  	    # The BPABI long long divmod functions return a 128-bit value in
-	    # registers r0-r3.  Correctly modeling that requires the use of
-	    # TImode.
-	    need_64bit_hwint=yes
-	    # The EABI requires the use of __cxa_atexit.
-	    default_use_cxa_atexit=yes
-	    ;;
-	*)
-	    tmake_file="$tmake_file arm/t-linux"
-=======
 	*-androideabi)
 	    tmake_file="$tmake_file arm/t-linux-androideabi"
->>>>>>> bc75ee5f
 	    ;;
 	esac
   	# The BPABI long long divmod functions return a 128-bit value in
@@ -933,30 +890,6 @@
 	;;
 arm*-*-uclinux*eabi*)		# ARM ucLinux
 	tm_file="dbxelf.h elfos.h arm/unknown-elf.h arm/elf.h arm/linux-gas.h arm/uclinux-elf.h glibc-stdint.h"
-<<<<<<< HEAD
-	tmake_file="arm/t-arm arm/t-arm-elf"
-	case ${target} in
-	arm*-*-uclinux*eabi*)
-	    tm_file="$tm_file arm/bpabi.h arm/uclinux-eabi.h"
-	    tmake_file="$tmake_file arm/t-bpabi"
-  	    # The BPABI long long divmod functions return a 128-bit value in
-	    # registers r0-r3.  Correctly modeling that requires the use of
-	    # TImode.
-	    need_64bit_hwint=yes
-	    # The EABI requires the use of __cxa_atexit.
-	    default_use_cxa_atexit=yes
-	esac
-	tm_file="$tm_file arm/aout.h arm/arm.h"
-	;;
-arm*-*-ecos-elf)
-	tm_file="dbxelf.h elfos.h newlib-stdint.h arm/unknown-elf.h arm/elf.h arm/aout.h arm/arm.h arm/ecos-elf.h"
-	tmake_file="arm/t-arm arm/t-arm-elf"
-	;;
-arm*-*-rtemself*)
-	tm_file="dbxelf.h elfos.h arm/unknown-elf.h arm/elf.h arm/aout.h arm/arm.h arm/rtems-elf.h rtems.h newlib-stdint.h"
-	tmake_file="arm/t-arm arm/t-arm-elf t-rtems arm/t-rtems"
-	;;
-=======
 	tmake_file="arm/t-arm arm/t-arm-elf arm/t-bpabi"
 	tm_file="$tm_file arm/bpabi.h arm/uclinux-eabi.h arm/aout.h arm/arm.h"
 	# The BPABI long long divmod functions return a 128-bit value in
@@ -966,7 +899,6 @@
 	# The EABI requires the use of __cxa_atexit.
 	default_use_cxa_atexit=yes
 	;;
->>>>>>> bc75ee5f
 arm*-*-eabi* | arm*-*-symbianelf* | arm*-*-rtems*)
 	# The BPABI long long divmod functions return a 128-bit value in
 	# registers r0-r3.  Correctly modeling that requires the use of
@@ -994,19 +926,6 @@
 	esac
 	tm_file="${tm_file} arm/aout.h arm/arm.h"
 	;;
-<<<<<<< HEAD
-arm*-*-elf)
-	tm_file="dbxelf.h elfos.h newlib-stdint.h arm/unknown-elf.h arm/elf.h arm/aout.h arm/arm.h"
-	tmake_file="arm/t-arm arm/t-arm-elf"
-	;;
-arm*-wince-pe*)
-	tm_file="arm/semi.h arm/aout.h arm/arm.h arm/coff.h dbxcoff.h arm/pe.h arm/wince-pe.h"
-	tmake_file="arm/t-arm arm/t-wince-pe"
-	extra_options="${extra_options} arm/pe.opt"
-	extra_objs="pe.o"
-	;;
-=======
->>>>>>> bc75ee5f
 avr-*-rtems*)
 	tm_file="elfos.h avr/elf.h avr/avr-arch.h avr/avr.h dbxelf.h avr/rtems.h rtems.h newlib-stdint.h"
 	tmake_file="avr/t-avr avr/t-multilib t-rtems avr/t-rtems"
@@ -1140,8 +1059,6 @@
 	tm_file="${tm_file} dbxelf.h elfos.h gnu-user.h linux.h glibc-stdint.h pa/pa-linux.h \
 		 pa/pa32-regs.h pa/pa32-linux.h"
 	tmake_file="${tmake_file} pa/t-linux"
-<<<<<<< HEAD
-=======
 	;;
 hppa*-*-openbsd*)
 	target_cpu_default="MASK_PA_11"
@@ -1151,7 +1068,6 @@
 	extra_options="${extra_options} openbsd.opt"
 	gas=yes
 	gnu_ld=yes
->>>>>>> bc75ee5f
 	;;
 hppa[12]*-*-hpux10*)
 	case ${target} in
@@ -1839,16 +1755,6 @@
 microblaze*-*-rtems*)
 	tm_file="${tm_file} dbxelf.h"
 	tm_file="${tm_file} microblaze/rtems.h rtems.h newlib-stdint.h"
-<<<<<<< HEAD
-	c_target_objs="${c_target_objs} microblaze-c.o"
-	cxx_target_objs="${cxx_target_objs} microblaze-c.o"
-	tmake_file="${tmake_file} microblaze/t-microblaze"
-	tmake_file="${tmake_file} t-rtems microblaze/t-rtems"
-        ;;
-microblaze*-*-*)
-        tm_file="${tm_file} dbxelf.h"
-=======
->>>>>>> bc75ee5f
 	c_target_objs="${c_target_objs} microblaze-c.o"
 	cxx_target_objs="${cxx_target_objs} microblaze-c.o"
 	tmake_file="${tmake_file} microblaze/t-microblaze"
