/* Callgraph based interprocedural optimizations.
   Copyright (C) 2003, 2004, 2005, 2006, 2007, 2008, 2009, 2010,
   2011 Free Software Foundation, Inc.
   Contributed by Jan Hubicka

This file is part of GCC.

GCC is free software; you can redistribute it and/or modify it under
the terms of the GNU General Public License as published by the Free
Software Foundation; either version 3, or (at your option) any later
version.

GCC is distributed in the hope that it will be useful, but WITHOUT ANY
WARRANTY; without even the implied warranty of MERCHANTABILITY or
FITNESS FOR A PARTICULAR PURPOSE.  See the GNU General Public License
for more details.

You should have received a copy of the GNU General Public License
along with GCC; see the file COPYING3.  If not see
<http://www.gnu.org/licenses/>.  */

/* This module implements main driver of compilation process as well as
   few basic interprocedural optimizers.

   The main scope of this file is to act as an interface in between
   tree based frontends and the backend (and middle end)

   The front-end is supposed to use following functionality:

    - cgraph_finalize_function

      This function is called once front-end has parsed whole body of function
      and it is certain that the function body nor the declaration will change.

      (There is one exception needed for implementing GCC extern inline
	function.)

    - varpool_finalize_variable

      This function has same behavior as the above but is used for static
      variables.

    - cgraph_finalize_compilation_unit

      This function is called once (source level) compilation unit is finalized
      and it will no longer change.

      In the call-graph construction and local function analysis takes
      place here.  Bodies of unreachable functions are released to
      conserve memory usage.

      The function can be called multiple times when multiple source level
      compilation units are combined (such as in C frontend)

    - cgraph_optimize

      In this unit-at-a-time compilation the intra procedural analysis takes
      place here.  In particular the static functions whose address is never
      taken are marked as local.  Backend can then use this information to
      modify calling conventions, do better inlining or similar optimizations.

    - cgraph_mark_needed_node
    - varpool_mark_needed_node

      When function or variable is referenced by some hidden way the call-graph
      data structure must be updated accordingly by this function.
      There should be little need to call this function and all the references
      should be made explicit to cgraph code.  At present these functions are
      used by C++ frontend to explicitly mark the keyed methods.

    - analyze_expr callback

      This function is responsible for lowering tree nodes not understood by
      generic code into understandable ones or alternatively marking
      callgraph and varpool nodes referenced by the as needed.

      ??? On the tree-ssa genericizing should take place here and we will avoid
      need for these hooks (replacing them by genericizing hook)

        Analyzing of all functions is deferred
	to cgraph_finalize_compilation_unit and expansion into cgraph_optimize.

	In cgraph_finalize_compilation_unit the reachable functions are
	analyzed.  During analysis the call-graph edges from reachable
	functions are constructed and their destinations are marked as
	reachable.  References to functions and variables are discovered too
	and variables found to be needed output to the assembly file.  Via
	mark_referenced call in assemble_variable functions referenced by
	static variables are noticed too.

	The intra-procedural information is produced and its existence
	indicated by global_info_ready.  Once this flag is set it is impossible
	to change function from !reachable to reachable and thus
	assemble_variable no longer call mark_referenced.

	Finally the call-graph is topologically sorted and all reachable functions
	that has not been completely inlined or are not external are output.

	??? It is possible that reference to function or variable is optimized
	out.  We can not deal with this nicely because topological order is not
	suitable for it.  For tree-ssa we may consider another pass doing
	optimization and re-discovering reachable functions.

	??? Reorganize code so variables are output very last and only if they
	really has been referenced by produced code, so we catch more cases
	where reference has been optimized out.  */


#include "config.h"
#include "system.h"
#include "coretypes.h"
#include "tm.h"
#include "tree.h"
#include "rtl.h"
#include "tree-flow.h"
#include "tree-inline.h"
#include "langhooks.h"
#include "pointer-set.h"
#include "toplev.h"
#include "flags.h"
#include "ggc.h"
#include "debug.h"
#include "target.h"
#include "cgraph.h"
#include "diagnostic.h"
#include "tree-pretty-print.h"
#include "gimple-pretty-print.h"
#include "timevar.h"
#include "params.h"
#include "fibheap.h"
#include "intl.h"
#include "function.h"
#include "ipa-prop.h"
#include "gimple.h"
#include "gcov-io.h"
#include "tree-iterator.h"
#include "tree-pass.h"
#include "tree-dump.h"
#include "output.h"
#include "coverage.h"
#include "plugin.h"
<<<<<<< HEAD
#include "l-ipo.h"
=======
#include "ipa-inline.h"
#include "ipa-utils.h"
#include "lto-streamer.h"
>>>>>>> 4a265438

static void cgraph_expand_all_functions (void);
static void cgraph_mark_functions_to_output (void);
static void cgraph_expand_function (struct cgraph_node *);
static void cgraph_output_pending_asms (void);

FILE *cgraph_dump_file;

/* Used for vtable lookup in thunk adjusting.  */
static GTY (()) tree vtable_entry_type;

/* Determine if function DECL is needed.  That is, visible to something
   either outside this translation unit, something magic in the system
   configury.  */

bool
cgraph_decide_is_function_needed (struct cgraph_node *node, tree decl)
{
  /* If the user told us it is used, then it must be so.  */
  if (node->local.externally_visible)
    return true;

  /* ??? If the assembler name is set by hand, it is possible to assemble
     the name later after finalizing the function and the fact is noticed
     in assemble_name then.  This is arguably a bug.  */
  if (DECL_ASSEMBLER_NAME_SET_P (decl)
      && (!node->thunk.thunk_p && !node->same_body_alias)
      && TREE_SYMBOL_REFERENCED (DECL_ASSEMBLER_NAME (decl)))
    return true;

  /* With -fkeep-inline-functions we are keeping all inline functions except
     for extern inline ones.  */
  if (flag_keep_inline_functions
      && DECL_DECLARED_INLINE_P (decl)
      && !DECL_EXTERNAL (decl)
      && !DECL_DISREGARD_INLINE_LIMITS (decl))
     return true;

  /* If we decided it was needed before, but at the time we didn't have
     the body of the function available, then it's still needed.  We have
     to go back and re-check its dependencies now.  */
  if (node->needed)
    return true;

  /* Externally visible functions must be output.  The exception is
     COMDAT functions that must be output only when they are needed.

     When not optimizing, also output the static functions. (see
     PR24561), but don't do so for always_inline functions, functions
     declared inline and nested functions.  These were optimized out
     in the original implementation and it is unclear whether we want
     to change the behavior here.  */
  if (((TREE_PUBLIC (decl)
	|| (!optimize
	    && !DECL_DISREGARD_INLINE_LIMITS (decl)
	    && !DECL_DECLARED_INLINE_P (decl)
	    && !(DECL_CONTEXT (decl)
		 && TREE_CODE (DECL_CONTEXT (decl)) == FUNCTION_DECL)))
       && !flag_whole_program
       && !flag_lto)
      && !DECL_COMDAT (decl) && !DECL_EXTERNAL (decl))
    return true;

  return false;
}

/* Process CGRAPH_NEW_FUNCTIONS and perform actions necessary to add these
   functions into callgraph in a way so they look like ordinary reachable
   functions inserted into callgraph already at construction time.  */

bool
cgraph_process_new_functions (void)
{
  bool output = false;
  tree fndecl;
  struct cgraph_node *node;

  varpool_analyze_pending_decls ();
  /*  Note that this queue may grow as its being processed, as the new
      functions may generate new ones.  */
  while (cgraph_new_nodes)
    {
      node = cgraph_new_nodes;
      fndecl = node->decl;
      cgraph_new_nodes = cgraph_new_nodes->next_needed;
      switch (cgraph_state)
	{
	case CGRAPH_STATE_CONSTRUCTION:
	  /* At construction time we just need to finalize function and move
	     it into reachable functions list.  */

	  node->next_needed = NULL;
	  cgraph_finalize_function (fndecl, false);
	  cgraph_mark_reachable_node (node);
	  output = true;
          cgraph_call_function_insertion_hooks (node);
	  break;

	case CGRAPH_STATE_IPA:
	case CGRAPH_STATE_IPA_SSA:
	  /* When IPA optimization already started, do all essential
	     transformations that has been already performed on the whole
	     cgraph but not on this function.  */

	  gimple_register_cfg_hooks ();
	  if (!node->analyzed)
	    cgraph_analyze_function (node);
	  push_cfun (DECL_STRUCT_FUNCTION (fndecl));
	  current_function_decl = fndecl;
	  if ((cgraph_state == CGRAPH_STATE_IPA_SSA
	      && !gimple_in_ssa_p (DECL_STRUCT_FUNCTION (fndecl)))
	      /* When not optimizing, be sure we run early local passes anyway
		 to expand OMP.  */
	      || !optimize)
	    execute_pass_list (pass_early_local_passes.pass.sub);
	  else
	    compute_inline_parameters (node, true);
	  free_dominance_info (CDI_POST_DOMINATORS);
	  free_dominance_info (CDI_DOMINATORS);
	  pop_cfun ();
	  current_function_decl = NULL;
          cgraph_call_function_insertion_hooks (node);
	  break;

	case CGRAPH_STATE_EXPANSION:
	  /* Functions created during expansion shall be compiled
	     directly.  */
	  node->process = 0;
          cgraph_call_function_insertion_hooks (node);
	  cgraph_expand_function (node);
	  break;

	default:
	  gcc_unreachable ();
	  break;
	}
      varpool_analyze_pending_decls ();
    }
  return output;
}

/* As an GCC extension we allow redefinition of the function.  The
   semantics when both copies of bodies differ is not well defined.
   We replace the old body with new body so in unit at a time mode
   we always use new body, while in normal mode we may end up with
   old body inlined into some functions and new body expanded and
   inlined in others.

   ??? It may make more sense to use one body for inlining and other
   body for expanding the function but this is difficult to do.  */

static void
cgraph_reset_node (struct cgraph_node *node)
{
  /* If node->process is set, then we have already begun whole-unit analysis.
     This is *not* testing for whether we've already emitted the function.
     That case can be sort-of legitimately seen with real function redefinition
     errors.  I would argue that the front end should never present us with
     such a case, but don't enforce that for now.  */
  gcc_assert (!node->process);

  /* Reset our data structures so we can analyze the function again.  */
  memset (&node->local, 0, sizeof (node->local));
  memset (&node->global, 0, sizeof (node->global));
  memset (&node->rtl, 0, sizeof (node->rtl));
  node->analyzed = false;
  node->local.finalized = false;

  cgraph_node_remove_callees (node);
}

static void
cgraph_lower_function (struct cgraph_node *node)
{
  if (node->lowered)
    return;

  if (node->nested)
    lower_nested_functions (node->decl);
  gcc_assert (!node->nested);

  tree_lowering_passes (node->decl);
  node->lowered = true;
}

/* DECL has been parsed.  Take it, queue it, compile it at the whim of the
   logic in effect.  If NESTED is true, then our caller cannot stand to have
   the garbage collector run at the moment.  We would need to either create
   a new GC context, or just not compile right now.  */

void
cgraph_finalize_function (tree decl, bool nested)
{
<<<<<<< HEAD
  struct cgraph_node *node = cgraph_node (decl);
  bool reset_needed = node->local.finalized;
=======
  struct cgraph_node *node = cgraph_get_create_node (decl);
>>>>>>> 4a265438

  if (node->local.finalized)
    {
      cgraph_reset_node (node);
      node->local.redefined_extern_inline = true;
    }

  notice_global_symbol (decl);
  node->local.finalized = true;
  node->lowered = DECL_STRUCT_FUNCTION (decl)->cfg != NULL;

  if (cgraph_decide_is_function_needed (node, decl))
    cgraph_mark_needed_node (node);

  /* Since we reclaim unreachable nodes at the end of every language
     level unit, we need to be conservative about possible entry points
     there.  */
  if ((TREE_PUBLIC (decl) && !DECL_COMDAT (decl) && !DECL_EXTERNAL (decl))
      || DECL_STATIC_CONSTRUCTOR (decl)
      || DECL_STATIC_DESTRUCTOR (decl)
      /* COMDAT virtual functions may be referenced by vtable from
	 other compilation unit.  Still we want to devirtualize calls
	 to those so we need to analyze them.
	 FIXME: We should introduce may edges for this purpose and update
	 their handling in unreachable function removal and inliner too.  */
      || (DECL_VIRTUAL_P (decl)
	  && optimize && (DECL_COMDAT (decl) || DECL_EXTERNAL (decl))))
    cgraph_mark_reachable_node (node);

  /* For multi-module compilation,  an inline function may be multiply
     defined if it is a built-in. In one file, The decl may be marked
     as needed (e.g., referenced), and analyzed (including inline parameter
     computation) during function lowering invoked at the end of the file scope.
     In the following scope, it may not be needed, thus won't be put into
     the cgraph nodes queue for further analysis. Do it here.  */

  if (reset_needed
      && L_IPO_IS_AUXILIARY_MODULE
      && DECL_DECLARED_INLINE_P (node->decl))
    cgraph_mark_reachable_node (node);

  /* If we've not yet emitted decl, tell the debug info about it.  */
  if (!TREE_ASM_WRITTEN (decl))
    (*debug_hooks->deferred_inline_function) (decl);

  /* Possibly warn about unused parameters.  */
  if (warn_unused_parameter)
    do_warn_unused_parameter (decl);

  if (!nested)
    ggc_collect ();
}

/* C99 extern inline keywords allow changing of declaration after function
   has been finalized.  We need to re-decide if we want to mark the function as
   needed then.   */

void
cgraph_mark_if_needed (tree decl)
{
  struct cgraph_node *node = cgraph_get_node (decl);
  if (node->local.finalized && cgraph_decide_is_function_needed (node, decl))
    cgraph_mark_needed_node (node);
}

/* Return TRUE if NODE2 is equivalent to NODE or its clone.  */
static bool
clone_of_p (struct cgraph_node *node, struct cgraph_node *node2)
{
  node = cgraph_function_or_thunk_node (node, NULL);
  node2 = cgraph_function_or_thunk_node (node2, NULL);
  while (node != node2 && node2)
    node2 = node2->clone_of;
  return node2 != NULL;
}

/* Verify edge E count and frequency.  */

static bool
verify_edge_count_and_frequency (struct cgraph_edge *e)
{
  bool error_found = false;
  if (e->count < 0)
    {
      error ("caller edge count is negative");
      error_found = true;
    }
  if (e->frequency < 0)
    {
      error ("caller edge frequency is negative");
      error_found = true;
    }
  if (e->frequency > CGRAPH_FREQ_MAX)
    {
      error ("caller edge frequency is too large");
      error_found = true;
    }
  if (gimple_has_body_p (e->caller->decl)
      && !e->caller->global.inlined_to
<<<<<<< HEAD
      && e->call_stmt
=======
      /* FIXME: Inline-analysis sets frequency to 0 when edge is optimized out.
	 Remove this once edges are actualy removed from the function at that time.  */
      && (e->frequency
	  || (inline_edge_summary_vec
	      && !inline_edge_summary (e)->predicate))
>>>>>>> 4a265438
      && (e->frequency
	  != compute_call_stmt_bb_frequency (e->caller->decl,
					     gimple_bb (e->call_stmt)))
      && !e->caller->clone_of)
    {
      error ("caller edge frequency %i does not match BB frequency %i",
	     e->frequency,
	     compute_call_stmt_bb_frequency (e->caller->decl,
					     gimple_bb (e->call_stmt)));
      error_found = true;
    }
  return error_found;
}

/* Switch to THIS_CFUN if needed and print STMT to stderr.  */
static void
cgraph_debug_gimple_stmt (struct function *this_cfun, gimple stmt)
{
  /* debug_gimple_stmt needs correct cfun */
  if (cfun != this_cfun)
    set_cfun (this_cfun);
  debug_gimple_stmt (stmt);
}

/* Verify cgraph nodes of given cgraph node.  */
DEBUG_FUNCTION void
verify_cgraph_node (struct cgraph_node *node)
{
  struct cgraph_edge *e;
  struct function *this_cfun = DECL_STRUCT_FUNCTION (node->decl);
  basic_block this_block;
  gimple_stmt_iterator gsi;
  bool error_found = false;

  if (seen_error ())
    return;

  /* Disable checking for LIPO for now.  */
  if (L_IPO_COMP_MODE)
    return;

  timevar_push (TV_CGRAPH_VERIFY);
  for (e = node->callees; e; e = e->next_callee)
    if (e->aux)
      {
	error ("aux field set for edge %s->%s",
	       identifier_to_locale (cgraph_node_name (e->caller)),
	       identifier_to_locale (cgraph_node_name (e->callee)));
	error_found = true;
      }
  if (node->count < 0)
    {
      error ("execution count is negative");
      error_found = true;
    }
  if (node->global.inlined_to && node->local.externally_visible)
    {
      error ("externally visible inline clone");
      error_found = true;
    }
  if (node->global.inlined_to && node->address_taken)
    {
      error ("inline clone with address taken");
      error_found = true;
    }
  if (node->global.inlined_to && node->needed)
    {
      error ("inline clone is needed");
      error_found = true;
    }
  for (e = node->indirect_calls; e; e = e->next_callee)
    {
      if (e->aux)
	{
	  error ("aux field set for indirect edge from %s",
		 identifier_to_locale (cgraph_node_name (e->caller)));
	  error_found = true;
	}
      if (!e->indirect_unknown_callee
	  || !e->indirect_info)
	{
	  error ("An indirect edge from %s is not marked as indirect or has "
		 "associated indirect_info, the corresponding statement is: ",
		 identifier_to_locale (cgraph_node_name (e->caller)));
	  cgraph_debug_gimple_stmt (this_cfun, e->call_stmt);
	  error_found = true;
	}
    }
  for (e = node->callers; e; e = e->next_caller)
    {
      if (verify_edge_count_and_frequency (e))
	error_found = true;
      if (!e->inline_failed)
	{
	  if (node->global.inlined_to
	      != (e->caller->global.inlined_to
		  ? e->caller->global.inlined_to : e->caller))
	    {
	      error ("inlined_to pointer is wrong");
	      error_found = true;
	    }
	  if (node->callers->next_caller)
	    {
	      error ("multiple inline callers");
	      error_found = true;
	    }
	}
      else
	if (node->global.inlined_to)
	  {
	    error ("inlined_to pointer set for noninline callers");
	    error_found = true;
	  }
    }
  for (e = node->indirect_calls; e; e = e->next_callee)
    if (verify_edge_count_and_frequency (e))
      error_found = true;
  if (!node->callers && node->global.inlined_to)
    {
      error ("inlined_to pointer is set but no predecessors found");
      error_found = true;
    }
  if (node->global.inlined_to == node)
    {
      error ("inlined_to pointer refers to itself");
      error_found = true;
    }

  if (!cgraph_get_node (node->decl))
    {
      error ("node not found in cgraph_hash");
      error_found = true;
    }

  if (node->clone_of)
    {
      struct cgraph_node *n;
      for (n = node->clone_of->clones; n; n = n->next_sibling_clone)
        if (n == node)
	  break;
      if (!n)
	{
	  error ("node has wrong clone_of");
	  error_found = true;
	}
    }
  if (node->clones)
    {
      struct cgraph_node *n;
      for (n = node->clones; n; n = n->next_sibling_clone)
        if (n->clone_of != node)
	  break;
      if (n)
	{
	  error ("node has wrong clone list");
	  error_found = true;
	}
    }
  if ((node->prev_sibling_clone || node->next_sibling_clone) && !node->clone_of)
    {
       error ("node is in clone list but it is not clone");
       error_found = true;
    }
  if (!node->prev_sibling_clone && node->clone_of && node->clone_of->clones != node)
    {
      error ("node has wrong prev_clone pointer");
      error_found = true;
    }
  if (node->prev_sibling_clone && node->prev_sibling_clone->next_sibling_clone != node)
    {
      error ("double linked list of clones corrupted");
      error_found = true;
    }
  if (node->same_comdat_group)
    {
      struct cgraph_node *n = node->same_comdat_group;

      if (!DECL_ONE_ONLY (node->decl))
	{
	  error ("non-DECL_ONE_ONLY node in a same_comdat_group list");
	  error_found = true;
	}
      if (n == node)
	{
	  error ("node is alone in a comdat group");
	  error_found = true;
	}
      do
	{
	  if (!n->same_comdat_group)
	    {
	      error ("same_comdat_group is not a circular list");
	      error_found = true;
	      break;
	    }
	  n = n->same_comdat_group;
	}
      while (n != node);
    }

<<<<<<< HEAD
  if (node->analyzed && gimple_has_body_p (node->decl)
      && !cgraph_is_auxiliary (node->decl)
      && !TREE_ASM_WRITTEN (node->decl)
      && (!DECL_EXTERNAL (node->decl) || node->global.inlined_to)
      && !flag_wpa)
=======
  if (node->analyzed && node->alias)
    {
      bool ref_found = false;
      int i;
      struct ipa_ref *ref;

      if (node->callees)
	{
	  error ("Alias has call edges");
          error_found = true;
	}
      for (i = 0; ipa_ref_list_reference_iterate (&node->ref_list, i, ref); i++)
	if (ref->use != IPA_REF_ALIAS)
	  {
	    error ("Alias has non-alias refernece");
	    error_found = true;
	  }
	else if (ref_found)
	  {
	    error ("Alias has more than one alias reference");
	    error_found = true;
	  }
	else
	  ref_found = true;
	if (!ref_found)
	  {
	    error ("Analyzed alias has no reference");
	    error_found = true;
	  }
    }
  if (node->analyzed && node->thunk.thunk_p)
    {
      if (!node->callees)
	{
	  error ("No edge out of thunk node");
          error_found = true;
	}
      else if (node->callees->next_callee)
	{
	  error ("More than one edge out of thunk node");
          error_found = true;
	}
      if (gimple_has_body_p (node->decl))
        {
	  error ("Thunk is not supposed to have body");
          error_found = true;
        }
    }
  else if (node->analyzed && gimple_has_body_p (node->decl)
           && !TREE_ASM_WRITTEN (node->decl)
           && (!DECL_EXTERNAL (node->decl) || node->global.inlined_to)
           && !flag_wpa)
>>>>>>> 4a265438
    {
      if (this_cfun->cfg)
	{
	  /* The nodes we're interested in are never shared, so walk
	     the tree ignoring duplicates.  */
	  struct pointer_set_t *visited_nodes = pointer_set_create ();
	  /* Reach the trees by walking over the CFG, and note the
	     enclosing basic-blocks in the call edges.  */
	  FOR_EACH_BB_FN (this_block, this_cfun)
	    for (gsi = gsi_start_bb (this_block);
                 !gsi_end_p (gsi);
                 gsi_next (&gsi))
	      {
		gimple stmt = gsi_stmt (gsi);
		if (is_gimple_call (stmt))
		  {
		    struct cgraph_edge *e = cgraph_edge (node, stmt);
		    tree decl = gimple_call_fndecl (stmt);
		    if (e)
		      {
			if (e->aux)
			  {
			    error ("shared call_stmt:");
			    cgraph_debug_gimple_stmt (this_cfun, stmt);
			    error_found = true;
			  }
			if (!e->indirect_unknown_callee)
			  {
<<<<<<< HEAD
			    struct cgraph_node *n;

			    if (e->callee->same_body_alias)
			      {
				error ("edge points to same body alias:");
				debug_tree (e->callee->decl);
				error_found = true;
			      }
			    else if (!e->callee->global.inlined_to
				     && decl
				     && cgraph_get_node (decl)
				     && (e->callee->former_clone_of
					 != cgraph_get_node (decl)->decl)
				     && (!L_IPO_COMP_MODE
					 || (e->callee->former_clone_of
					     && cgraph_lipo_get_resolved_node
					     (e->callee->former_clone_of)->decl
					     != cgraph_lipo_get_resolved_node (decl)->decl))
				     && !clone_of_p (cgraph_node (decl),
						     e->callee)
				     && (!L_IPO_COMP_MODE
					 || !clone_of_p (cgraph_lipo_get_resolved_node (decl),
							 e->callee)))
=======
			    if (!e->callee->global.inlined_to
			        && decl
			        && cgraph_get_node (decl)
			        && (e->callee->former_clone_of
				    != cgraph_get_node (decl)->decl)
				/* IPA-CP sometimes redirect edge to clone and then back to the former
				   function.  This ping-pong has to go, eventaully.  */
				&& (cgraph_function_or_thunk_node (cgraph_get_node (decl), NULL)
				    != cgraph_function_or_thunk_node (e->callee, NULL))
				&& !clone_of_p (cgraph_get_node (decl),
					        e->callee))
>>>>>>> 4a265438
			      {
				error ("edge points to wrong declaration:");
				debug_tree (e->callee->decl);
				fprintf (stderr," Instead of:");
				debug_tree (decl);
				error_found = true;
			      }
			  }
			else if (decl)
			  {
			    error ("an indirect edge with unknown callee "
				   "corresponding to a call_stmt with "
				   "a known declaration:");
			    error_found = true;
			    cgraph_debug_gimple_stmt (this_cfun, e->call_stmt);
			  }
			e->aux = (void *)1;
		      }
		    else if (decl)
		      {
			error ("missing callgraph edge for call stmt:");
			cgraph_debug_gimple_stmt (this_cfun, stmt);
			error_found = true;
		      }
		  }
	      }
	  pointer_set_destroy (visited_nodes);
	}
      else
	/* No CFG available?!  */
	gcc_unreachable ();

      for (e = node->callees; e; e = e->next_callee)
	{
	  if (!e->aux && !L_IPO_COMP_MODE)
	    {
	      error ("edge %s->%s has no corresponding call_stmt",
		     identifier_to_locale (cgraph_node_name (e->caller)),
		     identifier_to_locale (cgraph_node_name (e->callee)));
	      cgraph_debug_gimple_stmt (this_cfun, e->call_stmt);
	      error_found = true;
	    }
	  e->aux = 0;
	}
      for (e = node->indirect_calls; e; e = e->next_callee)
	{
	  if (!e->aux)
	    {
	      error ("an indirect edge from %s has no corresponding call_stmt",
		     identifier_to_locale (cgraph_node_name (e->caller)));
	      cgraph_debug_gimple_stmt (this_cfun, e->call_stmt);
	      error_found = true;
	    }
	  e->aux = 0;
	}
    }
  if (error_found)
    {
      dump_cgraph_node (stderr, node);
      internal_error ("verify_cgraph_node failed");
    }
  timevar_pop (TV_CGRAPH_VERIFY);
}

/* Verify whole cgraph structure.  */
DEBUG_FUNCTION void
verify_cgraph (void)
{
  struct cgraph_node *node;

  if (seen_error ())
    return;

  for (node = cgraph_nodes; node; node = node->next)
    verify_cgraph_node (node);
}

/* Output all asm statements we have stored up to be output.  */

static void
cgraph_output_pending_asms (void)
{
  struct cgraph_asm_node *can;

  if (seen_error ())
    return;

  for (can = cgraph_asm_nodes; can; can = can->next)
    assemble_asm (can->asm_str);
  cgraph_asm_nodes = NULL;
}

/* Analyze the function scheduled to be output.  */
void
cgraph_analyze_function (struct cgraph_node *node)
{
  tree save = current_function_decl;
  tree decl = node->decl;

  if (node->alias && node->thunk.alias)
    {
      struct cgraph_node *tgt = cgraph_get_node (node->thunk.alias);
      if (!VEC_length (ipa_ref_t, node->ref_list.references))
        ipa_record_reference (node, NULL, tgt, NULL, IPA_REF_ALIAS, NULL);
      if (node->same_body_alias)
	{ 
	  DECL_VIRTUAL_P (node->decl) = DECL_VIRTUAL_P (node->thunk.alias);
	  DECL_DECLARED_INLINE_P (node->decl)
	     = DECL_DECLARED_INLINE_P (node->thunk.alias);
	  DECL_DISREGARD_INLINE_LIMITS (node->decl)
	     = DECL_DISREGARD_INLINE_LIMITS (node->thunk.alias);
	}

      /* Fixup visibility nonsences C++ frontend produce on same body aliases.  */
      if (TREE_PUBLIC (node->decl) && node->same_body_alias)
	{
          DECL_EXTERNAL (node->decl) = DECL_EXTERNAL (node->thunk.alias);
	  if (DECL_ONE_ONLY (node->thunk.alias))
	    {
	      DECL_COMDAT (node->decl) = DECL_COMDAT (node->thunk.alias);
	      DECL_COMDAT_GROUP (node->decl) = DECL_COMDAT_GROUP (node->thunk.alias);
	      if (DECL_ONE_ONLY (node->thunk.alias) && !node->same_comdat_group)
		{
		  struct cgraph_node *tgt = cgraph_get_node (node->thunk.alias);
		  node->same_comdat_group = tgt;
		  if (!tgt->same_comdat_group)
		    tgt->same_comdat_group = node;
		  else
		    {
		      struct cgraph_node *n;
		      for (n = tgt->same_comdat_group;
			   n->same_comdat_group != tgt;
			   n = n->same_comdat_group)
			;
		      n->same_comdat_group = node;
		    }
		}
	    }
	}
      cgraph_mark_reachable_node (cgraph_alias_aliased_node (node));
      if (node->address_taken)
	cgraph_mark_address_taken_node (cgraph_alias_aliased_node (node));
      if (cgraph_decide_is_function_needed (node, node->decl))
	cgraph_mark_needed_node (node);
    }
  else if (node->thunk.thunk_p)
    {
      cgraph_create_edge (node, cgraph_get_node (node->thunk.alias),
			  NULL, 0, CGRAPH_FREQ_BASE);
    }
  else
    {
      current_function_decl = decl;
      push_cfun (DECL_STRUCT_FUNCTION (decl));

      assign_assembler_name_if_neeeded (node->decl);

      /* Make sure to gimplify bodies only once.  During analyzing a
	 function we lower it, which will require gimplified nested
	 functions, so we can end up here with an already gimplified
	 body.  */
      if (!gimple_body (decl))
	gimplify_function_tree (decl);
      dump_function (TDI_generic, decl);

      cgraph_lower_function (node);
      pop_cfun ();
    }
  node->analyzed = true;

  current_function_decl = save;
}

/* C++ frontend produce same body aliases all over the place, even before PCH
   gets streamed out. It relies on us linking the aliases with their function
   in order to do the fixups, but ipa-ref is not PCH safe.  Consequentely we
   first produce aliases without links, but once C++ FE is sure he won't sream
   PCH we build the links via this function.  */

void
cgraph_process_same_body_aliases (void)
{
  struct cgraph_node *node;
  for (node = cgraph_nodes; node; node = node->next)
    if (node->same_body_alias
	&& !VEC_length (ipa_ref_t, node->ref_list.references))
      {
        struct cgraph_node *tgt = cgraph_get_node (node->thunk.alias);
        ipa_record_reference (node, NULL, tgt, NULL, IPA_REF_ALIAS, NULL);
      }
  same_body_aliases_done = true;
}

/* Process attributes common for vars and functions.  */

static void
process_common_attributes (tree decl)
{
  tree weakref = lookup_attribute ("weakref", DECL_ATTRIBUTES (decl));

  if (weakref && !lookup_attribute ("alias", DECL_ATTRIBUTES (decl)))
    {
      warning_at (DECL_SOURCE_LOCATION (decl), OPT_Wattributes,
		  "%<weakref%> attribute should be accompanied with"
		  " an %<alias%> attribute");
      DECL_WEAK (decl) = 0;
      DECL_ATTRIBUTES (decl) = remove_attribute ("weakref",
						 DECL_ATTRIBUTES (decl));
    }
}

/* Look for externally_visible and used attributes and mark cgraph nodes
   accordingly.

   We cannot mark the nodes at the point the attributes are processed (in
   handle_*_attribute) because the copy of the declarations available at that
   point may not be canonical.  For example, in:

    void f();
    void f() __attribute__((used));

   the declaration we see in handle_used_attribute will be the second
   declaration -- but the front end will subsequently merge that declaration
   with the original declaration and discard the second declaration.

   Furthermore, we can't mark these nodes in cgraph_finalize_function because:

    void f() {}
    void f() __attribute__((externally_visible));

   is valid.

   So, we walk the nodes at the end of the translation unit, applying the
   attributes at that point.  */

static void
process_function_and_variable_attributes (struct cgraph_node *first,
                                          struct varpool_node *first_var)
{
  struct cgraph_node *node;
  struct varpool_node *vnode;

  for (node = cgraph_nodes; node != first; node = node->next)
    {
      tree decl = node->decl;
      if (DECL_PRESERVE_P (decl))
	cgraph_mark_needed_node (node);
      if (TARGET_DLLIMPORT_DECL_ATTRIBUTES
	  && lookup_attribute ("dllexport", DECL_ATTRIBUTES (decl))
	  && TREE_PUBLIC (node->decl))
	{
	  if (node->local.finalized)
	    cgraph_mark_needed_node (node);
	}
      else if (lookup_attribute ("externally_visible", DECL_ATTRIBUTES (decl)))
	{
	  if (! TREE_PUBLIC (node->decl))
	    warning_at (DECL_SOURCE_LOCATION (node->decl), OPT_Wattributes,
			"%<externally_visible%>"
			" attribute have effect only on public objects");
	  else if (node->local.finalized)
	     cgraph_mark_needed_node (node);
	}
      if (lookup_attribute ("weakref", DECL_ATTRIBUTES (decl))
	  && (node->local.finalized && !node->alias))
	{
	  warning_at (DECL_SOURCE_LOCATION (node->decl), OPT_Wattributes,
		      "%<weakref%> attribute ignored"
		      " because function is defined");
	  DECL_WEAK (decl) = 0;
	  DECL_ATTRIBUTES (decl) = remove_attribute ("weakref",
						     DECL_ATTRIBUTES (decl));
	}

      if (lookup_attribute ("always_inline", DECL_ATTRIBUTES (decl))
	  && !DECL_DECLARED_INLINE_P (decl)
	  /* redefining extern inline function makes it DECL_UNINLINABLE.  */
	  && !DECL_UNINLINABLE (decl))
	warning_at (DECL_SOURCE_LOCATION (decl), OPT_Wattributes,
		    "always_inline function might not be inlinable");
     
      process_common_attributes (decl);
    }
  for (vnode = varpool_nodes; vnode != first_var; vnode = vnode->next)
    {
      tree decl = vnode->decl;
      if (DECL_PRESERVE_P (decl))
	{
	  vnode->force_output = true;
	  if (vnode->finalized)
	    varpool_mark_needed_node (vnode);
	}
      if (TARGET_DLLIMPORT_DECL_ATTRIBUTES
	  && lookup_attribute ("dllexport", DECL_ATTRIBUTES (decl))
	  && TREE_PUBLIC (vnode->decl))
	{
	  if (vnode->finalized)
	    varpool_mark_needed_node (vnode);
	}
      else if (lookup_attribute ("externally_visible", DECL_ATTRIBUTES (decl)))
	{
	  if (! TREE_PUBLIC (vnode->decl))
	    warning_at (DECL_SOURCE_LOCATION (vnode->decl), OPT_Wattributes,
			"%<externally_visible%>"
			" attribute have effect only on public objects");
	  else if (vnode->finalized)
	    varpool_mark_needed_node (vnode);
	}
      if (lookup_attribute ("weakref", DECL_ATTRIBUTES (decl))
	  && vnode->finalized
	  && DECL_INITIAL (decl))
	{
	  warning_at (DECL_SOURCE_LOCATION (vnode->decl), OPT_Wattributes,
		      "%<weakref%> attribute ignored"
		      " because variable is initialized");
	  DECL_WEAK (decl) = 0;
	  DECL_ATTRIBUTES (decl) = remove_attribute ("weakref",
						      DECL_ATTRIBUTES (decl));
	}
      process_common_attributes (decl);
    }
}

/* Process CGRAPH_NODES_NEEDED queue, analyze each function (and transitively
   each reachable functions) and build cgraph.
   The function can be called multiple times after inserting new nodes
   into beginning of queue.  Just the new part of queue is re-scanned then.  */

static void
cgraph_analyze_functions (void)
{
  /* Keep track of already processed nodes when called multiple times for
     intermodule optimization.  */
  static struct cgraph_node *first_analyzed;
  struct cgraph_node *first_processed = first_analyzed;
  static struct varpool_node *first_analyzed_var;
  struct cgraph_node *node, *next;

  bitmap_obstack_initialize (NULL);
  process_function_and_variable_attributes (first_processed,
					    first_analyzed_var);
  first_processed = cgraph_nodes;
  first_analyzed_var = varpool_nodes;
  varpool_analyze_pending_decls ();
  if (cgraph_dump_file)
    {
      fprintf (cgraph_dump_file, "Initial entry points:");
      for (node = cgraph_nodes; node != first_analyzed; node = node->next)
	if (node->needed)
	  fprintf (cgraph_dump_file, " %s", cgraph_node_name (node));
      fprintf (cgraph_dump_file, "\n");
    }
  cgraph_process_new_functions ();

  /* Propagate reachability flag and lower representation of all reachable
     functions.  In the future, lowering will introduce new functions and
     new entry points on the way (by template instantiation and virtual
     method table generation for instance).  */
  while (cgraph_nodes_queue)
    {
      struct cgraph_edge *edge;
      tree decl = cgraph_nodes_queue->decl;

      node = cgraph_nodes_queue;
      cgraph_nodes_queue = cgraph_nodes_queue->next_needed;
      node->next_needed = NULL;

      /* ??? It is possible to create extern inline function and later using
	 weak alias attribute to kill its body. See
	 gcc.c-torture/compile/20011119-1.c  */
      if (!DECL_STRUCT_FUNCTION (decl)
	  && (!node->alias || !node->thunk.alias)
	  && !node->thunk.thunk_p)
	{
	  cgraph_reset_node (node);
          node->local.redefined_extern_inline = true;
	  continue;
	}

      if (!node->analyzed)
	cgraph_analyze_function (node);

      for (edge = node->callees; edge; edge = edge->next_callee)
	if (!edge->callee->reachable)
	  cgraph_mark_reachable_node (edge->callee);
      for (edge = node->callers; edge; edge = edge->next_caller)
	if (!edge->caller->reachable && edge->caller->thunk.thunk_p)
	  cgraph_mark_reachable_node (edge->caller);

      if (node->same_comdat_group)
	{
	  for (next = node->same_comdat_group;
	       next != node;
	       next = next->same_comdat_group)
	    cgraph_mark_reachable_node (next);
	}

      /* If decl is a clone of an abstract function, mark that abstract
	 function so that we don't release its body. The DECL_INITIAL() of that
	 abstract function declaration will be later needed to output debug
	 info.  */
      if (DECL_ABSTRACT_ORIGIN (decl))
	{
	  struct cgraph_node *origin_node;
	  origin_node = cgraph_get_node (DECL_ABSTRACT_ORIGIN (decl));
	  origin_node->abstract_and_needed = true;
	}

      /* We finalize local static variables during constructing callgraph
         edges.  Process their attributes too.  */
      process_function_and_variable_attributes (first_processed,
						first_analyzed_var);
      first_processed = cgraph_nodes;
      first_analyzed_var = varpool_nodes;
      varpool_analyze_pending_decls ();
      cgraph_process_new_functions ();
    }

  /* Collect entry points to the unit.  */
  if (cgraph_dump_file)
    {
      fprintf (cgraph_dump_file, "Unit entry points:");
      for (node = cgraph_nodes; node != first_analyzed; node = node->next)
	if (node->needed)
	  fprintf (cgraph_dump_file, " %s", cgraph_node_name (node));
      fprintf (cgraph_dump_file, "\n\nInitial ");
      dump_cgraph (cgraph_dump_file);
      dump_varpool (cgraph_dump_file);
    }

  if (cgraph_dump_file)
    fprintf (cgraph_dump_file, "\nReclaiming functions:");

  for (node = cgraph_nodes; node != first_analyzed; node = next)
    {
      tree decl = node->decl;
      next = node->next;

      if (node->local.finalized && !gimple_has_body_p (decl)
	  && (!node->alias || !node->thunk.alias)
	  && !node->thunk.thunk_p)
	cgraph_reset_node (node);

      if (!node->reachable
	  && (gimple_has_body_p (decl) || node->thunk.thunk_p
	      || (node->alias && node->thunk.alias)))
	{
	  if (cgraph_dump_file)
	    fprintf (cgraph_dump_file, " %s", cgraph_node_name (node));
	  cgraph_remove_node (node);
	  continue;
	}
      else
	node->next_needed = NULL;
      gcc_assert (!node->local.finalized || node->thunk.thunk_p
		  || node->alias
		  || gimple_has_body_p (decl));
      gcc_assert (node->analyzed == node->local.finalized);
    }
  if (cgraph_dump_file)
    {
      fprintf (cgraph_dump_file, "\n\nReclaimed ");
      dump_cgraph (cgraph_dump_file);
      dump_varpool (cgraph_dump_file);
    }
  bitmap_obstack_release (NULL);
  first_analyzed = cgraph_nodes;
  ggc_collect ();
}

/* Translate the ugly representation of aliases as alias pairs into nice
   representation in callgraph.  We don't handle all cases yet,
   unforutnately.  */

static void
handle_alias_pairs (void)
{
  alias_pair *p;
  unsigned i;
  struct cgraph_node *target_node;
  struct cgraph_node *src_node;
  struct varpool_node *target_vnode;
  
  for (i = 0; VEC_iterate (alias_pair, alias_pairs, i, p);)
    {
      if (TREE_CODE (p->decl) == FUNCTION_DECL
	   && !lookup_attribute ("weakref", DECL_ATTRIBUTES (p->decl))
	  && (target_node = cgraph_node_for_asm (p->target)) != NULL)
	{
	  src_node = cgraph_get_node (p->decl);
	  if (src_node && src_node->local.finalized)
            cgraph_reset_node (src_node);
	  /* Normally EXTERNAL flag is used to mark external inlines,
	     however for aliases it seems to be allowed to use it w/o
	     any meaning. See gcc.dg/attr-alias-3.c  
	     However for weakref we insist on EXTERNAL flag being set.
	     See gcc.dg/attr-alias-5.c  */
	  if (DECL_EXTERNAL (p->decl))
	    DECL_EXTERNAL (p->decl) = 0;
	  cgraph_create_function_alias (p->decl, target_node->decl);
	  VEC_unordered_remove (alias_pair, alias_pairs, i);
	}
      else if (TREE_CODE (p->decl) == VAR_DECL
	       && !lookup_attribute ("weakref", DECL_ATTRIBUTES (p->decl))
	       && (target_vnode = varpool_node_for_asm (p->target)) != NULL)
	{
	  /* Normally EXTERNAL flag is used to mark external inlines,
	     however for aliases it seems to be allowed to use it w/o
	     any meaning. See gcc.dg/attr-alias-3.c  
	     However for weakref we insist on EXTERNAL flag being set.
	     See gcc.dg/attr-alias-5.c  */
	  if (DECL_EXTERNAL (p->decl))
	    DECL_EXTERNAL (p->decl) = 0;
	  varpool_create_variable_alias (p->decl, target_vnode->decl);
	  VEC_unordered_remove (alias_pair, alias_pairs, i);
	}
      else
	{
	  if (dump_file)
	    fprintf (dump_file, "Unhandled alias %s->%s\n",
		     IDENTIFIER_POINTER (DECL_ASSEMBLER_NAME (p->decl)),
		     IDENTIFIER_POINTER (p->target));

	  i++;
	}
    }
}


/* Analyze the whole compilation unit once it is parsed completely.  */

void
cgraph_finalize_compilation_unit (void)
{
  timevar_push (TV_CGRAPH);

  /* If LTO is enabled, initialize the streamer hooks needed by GIMPLE.  */
  if (flag_lto)
    lto_streamer_hooks_init ();

  /* If we're here there's no current function anymore.  Some frontends
     are lazy in clearing these.  */
  current_function_decl = NULL;
  set_cfun (NULL);

  /* Do not skip analyzing the functions if there were errors, we
     miss diagnostics for following functions otherwise.  */

  /* Emit size functions we didn't inline.  */
  finalize_size_functions ();

  /* Mark alias targets necessary and emit diagnostics.  */
  finish_aliases_1 ();
  handle_alias_pairs ();

  if (!quiet_flag)
    {
      fprintf (stderr, "\nAnalyzing compilation unit\n");
      fflush (stderr);
    }

  if (flag_dump_passes)
    dump_passes ();

  /* Gimplify and lower all functions, compute reachability and
     remove unreachable nodes.  */
  cgraph_analyze_functions ();

  /* Mark alias targets necessary and emit diagnostics.  */
  finish_aliases_1 ();
  handle_alias_pairs ();

  /* Gimplify and lower thunks.  */
  cgraph_analyze_functions ();

  /* Finally drive the pass manager.  */
  cgraph_optimize ();

  timevar_pop (TV_CGRAPH);
}

/* Hash function for symbol (function) resolution.  */

static hashval_t
hash_node_by_assembler_name (const void *p)
{
  const struct cgraph_node *n = (const struct cgraph_node *) p;
  return (hashval_t) decl_assembler_name_hash (DECL_ASSEMBLER_NAME (n->decl));
}

/* Equality function for cgraph_node table.  */

static int
eq_node_assembler_name (const void *p1, const void *p2)
{
  const struct cgraph_node *n1 = (const struct cgraph_node *) p1;
  const_tree name = (const_tree)p2;
  return (decl_assembler_name_equal (n1->decl, name));
}

/* In l-ipo mode compilation (light weight IPO), multiple bodies may
   be available for the same inline declared function. cgraph linking
   does not really merge them in order to keep the context (module info)
   of each body. After inlining, the linkage of the function may require
   them to be output (even if it is defined in an auxiliary module). This
   in term may result in duplicate emission.  */

static GTY((param_is (struct cgraph_node))) htab_t output_node_hash = NULL;

/* Add NODE that is expanded into the hashtable.  */

static struct cgraph_node *
cgraph_add_output_node (struct cgraph_node *node)
{
  void **aslot;
  tree name;

  if (!L_IPO_COMP_MODE)
    return node;

  if (!TREE_PUBLIC (node->decl))
    return node;

  if (!output_node_hash)
      output_node_hash =
	htab_create_ggc (10, hash_node_by_assembler_name,
                         eq_node_assembler_name, NULL);

  name = DECL_ASSEMBLER_NAME (node->decl);

  aslot = htab_find_slot_with_hash (output_node_hash, name,
                                    decl_assembler_name_hash (name),
                                    INSERT);
  if (*aslot == NULL)
    {
      *aslot = node;
      return node;
    }
  else
    return (struct cgraph_node *)(*aslot);
}

#if ENABLE_CHECKING
/* Return the cgraph_node if the function symbol for NODE is
   expanded in the output. Returns NULL otherwise.  */

static struct cgraph_node *
cgraph_find_output_node (struct cgraph_node *node)
{
  void **aslot;
  tree name;

  if (!L_IPO_COMP_MODE)
    return node;

  /* We do not track non-public functions.  */
  if (!TREE_PUBLIC (node->decl))
    return NULL;

  /* Never addedd.  */
  if (!output_node_hash)
    return NULL;

  name = DECL_ASSEMBLER_NAME (node->decl);

  aslot = htab_find_slot_with_hash (output_node_hash, name,
                                    decl_assembler_name_hash (name),
                                    NO_INSERT);
  if (!aslot)
    return NULL;

  return (struct cgraph_node *)(*aslot);
}
#endif


#if ENABLE_CHECKING
/* A function used in validation. Return true if NODE was
   not expanded and its body was not reclaimed.  */

static bool
cgraph_node_expansion_skipped (struct cgraph_node *node)
{
  struct cgraph_node *output_node;

  if (!L_IPO_COMP_MODE)
    return false;

  output_node = cgraph_find_output_node (node);

  if (output_node == node)
    return false;

  if (output_node)
    return true;

  /* No output, no duplicate being output, and the node is not
     inlined (and reclaimed) either -- check if the caller node
     is output/expanded or not.  */
  if (node->global.inlined_to)
    return cgraph_node_expansion_skipped (node->global.inlined_to);

  /* External functions not marked for output.  */
  return true;
}
#endif

/* Figure out what functions we want to assemble.  */

static void
cgraph_mark_functions_to_output (void)
{
  struct cgraph_node *node;
#ifdef ENABLE_CHECKING
  bool check_same_comdat_groups = false;

  for (node = cgraph_nodes; node; node = node->next)
    gcc_assert (!node->process);
#endif

  for (node = cgraph_nodes; node; node = node->next)
    {
      tree decl = node->decl;
      struct cgraph_edge *e;

      gcc_assert (!node->process || node->same_comdat_group);
      if (node->process)
	continue;

      for (e = node->callers; e; e = e->next_caller)
	if (e->inline_failed)
	  break;

      /* We need to output all local functions that are used and not
	 always inlined, as well as those that are reachable from
	 outside the current compilation unit.  */
      if (node->analyzed
	  && !node->thunk.thunk_p
	  && !node->alias
	  && !node->global.inlined_to
	  && (!cgraph_only_called_directly_p (node)
	      || ((e || ipa_ref_has_aliases_p (&node->ref_list))
		  && node->reachable))
	  && !TREE_ASM_WRITTEN (decl)
<<<<<<< HEAD
	  && !(DECL_EXTERNAL (decl) || cgraph_is_aux_decl_external (node)))
        {
          if (cgraph_add_output_node (node) == node)
            {
              node->process = 1;
              if (node->same_comdat_group)
                {
                  struct cgraph_node *next;
                  for (next = node->same_comdat_group;
                       next != node;
                       next = next->same_comdat_group)
                    if (cgraph_add_output_node (next) == next)
                      next->process = 1;
                }
            }
=======
	  && !DECL_EXTERNAL (decl))
	{
	  node->process = 1;
	  if (node->same_comdat_group)
	    {
	      struct cgraph_node *next;
	      for (next = node->same_comdat_group;
		   next != node;
		   next = next->same_comdat_group)
		if (!next->thunk.thunk_p && !next->alias)
		  next->process = 1;
	    }
>>>>>>> 4a265438
	}
      else if (node->same_comdat_group)
	{
#ifdef ENABLE_CHECKING
	  check_same_comdat_groups = true;
#endif
	}
      else
	{
	  /* We should've reclaimed all functions that are not needed.  */
#ifdef ENABLE_CHECKING
	  if (!node->global.inlined_to
	      && gimple_has_body_p (decl)
	      /* FIXME: in ltrans unit when offline copy is outside partition but inline copies
		 are inside partition, we can end up not removing the body since we no longer
		 have analyzed node pointing to it.  */
	      && !node->in_other_partition
<<<<<<< HEAD
	      && !(DECL_EXTERNAL (decl) || cgraph_is_aux_decl_external (node))
	      && !L_IPO_COMP_MODE)
=======
	      && !node->alias
	      && !DECL_EXTERNAL (decl))
>>>>>>> 4a265438
	    {
	      dump_cgraph_node (stderr, node);
	      internal_error ("failed to reclaim unneeded function");
	    }
#endif
	  gcc_assert (node->global.inlined_to
		      || !gimple_has_body_p (decl)
		      || node->in_other_partition
		      || (DECL_EXTERNAL (decl)
                          || cgraph_is_aux_decl_external (node))
		      || cgraph_is_auxiliary (node->decl));
	}

    }
#ifdef ENABLE_CHECKING
  if (check_same_comdat_groups && !L_IPO_COMP_MODE)
    for (node = cgraph_nodes; node; node = node->next)
      if (node->same_comdat_group && !node->process)
	{
	  tree decl = node->decl;
	  if (!node->global.inlined_to
	      && gimple_has_body_p (decl)
	      /* FIXME: in ltrans unit when offline copy is outside partition but inline copies
		 are inside partition, we can end up not removing the body since we no longer
		 have analyzed node pointing to it.  */
	      && !node->in_other_partition
	      && !DECL_EXTERNAL (decl))
	    {
	      dump_cgraph_node (stderr, node);
	      internal_error ("failed to reclaim unneeded functionin same comdat group");
	    }
	}
#endif
}

/* DECL is FUNCTION_DECL.  Initialize datastructures so DECL is a function
   in lowered gimple form.
   
   Set current_function_decl and cfun to newly constructed empty function body.
   return basic block in the function body.  */

static basic_block
init_lowered_empty_function (tree decl)
{
  basic_block bb;

  current_function_decl = decl;
  allocate_struct_function (decl, false);
  gimple_register_cfg_hooks ();
  init_empty_tree_cfg ();
  init_tree_ssa (cfun);
  init_ssa_operands ();
  cfun->gimple_df->in_ssa_p = true;
  DECL_INITIAL (decl) = make_node (BLOCK);

  DECL_SAVED_TREE (decl) = error_mark_node;
  cfun->curr_properties |=
    (PROP_gimple_lcf | PROP_gimple_leh | PROP_cfg | PROP_referenced_vars |
     PROP_ssa | PROP_gimple_any);

  /* Create BB for body of the function and connect it properly.  */
  bb = create_basic_block (NULL, (void *) 0, ENTRY_BLOCK_PTR);
  make_edge (ENTRY_BLOCK_PTR, bb, 0);
  make_edge (bb, EXIT_BLOCK_PTR, 0);

  return bb;
}

/* Adjust PTR by the constant FIXED_OFFSET, and by the vtable
   offset indicated by VIRTUAL_OFFSET, if that is
   non-null. THIS_ADJUSTING is nonzero for a this adjusting thunk and
   zero for a result adjusting thunk.  */

static tree
thunk_adjust (gimple_stmt_iterator * bsi,
	      tree ptr, bool this_adjusting,
	      HOST_WIDE_INT fixed_offset, tree virtual_offset)
{
  gimple stmt;
  tree ret;

  if (this_adjusting
      && fixed_offset != 0)
    {
      stmt = gimple_build_assign (ptr,
				  fold_build2_loc (input_location,
						   POINTER_PLUS_EXPR,
						   TREE_TYPE (ptr), ptr,
						   size_int (fixed_offset)));
      gsi_insert_after (bsi, stmt, GSI_NEW_STMT);
    }

  /* If there's a virtual offset, look up that value in the vtable and
     adjust the pointer again.  */
  if (virtual_offset)
    {
      tree vtabletmp;
      tree vtabletmp2;
      tree vtabletmp3;
      tree offsettmp;

      if (!vtable_entry_type)
	{
	  tree vfunc_type = make_node (FUNCTION_TYPE);
	  TREE_TYPE (vfunc_type) = integer_type_node;
	  TYPE_ARG_TYPES (vfunc_type) = NULL_TREE;
	  layout_type (vfunc_type);

	  vtable_entry_type = build_pointer_type (vfunc_type);
	}

      vtabletmp =
	create_tmp_var (build_pointer_type
			(build_pointer_type (vtable_entry_type)), "vptr");

      /* The vptr is always at offset zero in the object.  */
      stmt = gimple_build_assign (vtabletmp,
				  build1 (NOP_EXPR, TREE_TYPE (vtabletmp),
					  ptr));
      gsi_insert_after (bsi, stmt, GSI_NEW_STMT);
      mark_symbols_for_renaming (stmt);
      find_referenced_vars_in (stmt);

      /* Form the vtable address.  */
      vtabletmp2 = create_tmp_var (TREE_TYPE (TREE_TYPE (vtabletmp)),
				   "vtableaddr");
      stmt = gimple_build_assign (vtabletmp2,
				  build_simple_mem_ref (vtabletmp));
      gsi_insert_after (bsi, stmt, GSI_NEW_STMT);
      mark_symbols_for_renaming (stmt);
      find_referenced_vars_in (stmt);

      /* Find the entry with the vcall offset.  */
      stmt = gimple_build_assign (vtabletmp2,
				  fold_build2_loc (input_location,
						   POINTER_PLUS_EXPR,
						   TREE_TYPE (vtabletmp2),
						   vtabletmp2,
						   fold_convert (sizetype,
								 virtual_offset)));
      gsi_insert_after (bsi, stmt, GSI_NEW_STMT);

      /* Get the offset itself.  */
      vtabletmp3 = create_tmp_var (TREE_TYPE (TREE_TYPE (vtabletmp2)),
				   "vcalloffset");
      stmt = gimple_build_assign (vtabletmp3,
				  build_simple_mem_ref (vtabletmp2));
      gsi_insert_after (bsi, stmt, GSI_NEW_STMT);
      mark_symbols_for_renaming (stmt);
      find_referenced_vars_in (stmt);

      /* Cast to sizetype.  */
      offsettmp = create_tmp_var (sizetype, "offset");
      stmt = gimple_build_assign (offsettmp, fold_convert (sizetype, vtabletmp3));
      gsi_insert_after (bsi, stmt, GSI_NEW_STMT);
      mark_symbols_for_renaming (stmt);
      find_referenced_vars_in (stmt);

      /* Adjust the `this' pointer.  */
      ptr = fold_build2_loc (input_location,
			     POINTER_PLUS_EXPR, TREE_TYPE (ptr), ptr,
			     offsettmp);
    }

  if (!this_adjusting
      && fixed_offset != 0)
    /* Adjust the pointer by the constant.  */
    {
      tree ptrtmp;

      if (TREE_CODE (ptr) == VAR_DECL)
        ptrtmp = ptr;
      else
        {
          ptrtmp = create_tmp_var (TREE_TYPE (ptr), "ptr");
          stmt = gimple_build_assign (ptrtmp, ptr);
	  gsi_insert_after (bsi, stmt, GSI_NEW_STMT);
	  mark_symbols_for_renaming (stmt);
	  find_referenced_vars_in (stmt);
	}
      ptr = fold_build2_loc (input_location,
			     POINTER_PLUS_EXPR, TREE_TYPE (ptrtmp), ptrtmp,
			     size_int (fixed_offset));
    }

  /* Emit the statement and gimplify the adjustment expression.  */
  ret = create_tmp_var (TREE_TYPE (ptr), "adjusted_this");
  stmt = gimple_build_assign (ret, ptr);
  mark_symbols_for_renaming (stmt);
  find_referenced_vars_in (stmt);
  gsi_insert_after (bsi, stmt, GSI_NEW_STMT);

  return ret;
}

/* Produce assembler for thunk NODE.  */

static void
assemble_thunk (struct cgraph_node *node)
{
  bool this_adjusting = node->thunk.this_adjusting;
  HOST_WIDE_INT fixed_offset = node->thunk.fixed_offset;
  HOST_WIDE_INT virtual_value = node->thunk.virtual_value;
  tree virtual_offset = NULL;
  tree alias = node->thunk.alias;
  tree thunk_fndecl = node->decl;
  tree a = DECL_ARGUMENTS (thunk_fndecl);

  current_function_decl = thunk_fndecl;

  /* Ensure thunks are emitted in their correct sections.  */
  resolve_unique_section (thunk_fndecl, 0, flag_function_sections);

  if (this_adjusting
      && targetm.asm_out.can_output_mi_thunk (thunk_fndecl, fixed_offset,
					      virtual_value, alias))
    {
      const char *fnname;
      tree fn_block;
      tree restype = TREE_TYPE (TREE_TYPE (thunk_fndecl));
      
      DECL_RESULT (thunk_fndecl)
	= build_decl (DECL_SOURCE_LOCATION (thunk_fndecl),
		      RESULT_DECL, 0, restype);
      fnname = IDENTIFIER_POINTER (DECL_ASSEMBLER_NAME (thunk_fndecl));

      /* The back end expects DECL_INITIAL to contain a BLOCK, so we
	 create one.  */
      fn_block = make_node (BLOCK);
      BLOCK_VARS (fn_block) = a;
      DECL_INITIAL (thunk_fndecl) = fn_block;
      init_function_start (thunk_fndecl);
      cfun->is_thunk = 1;
      assemble_start_function (thunk_fndecl, fnname);

      targetm.asm_out.output_mi_thunk (asm_out_file, thunk_fndecl,
				       fixed_offset, virtual_value, alias);

      assemble_end_function (thunk_fndecl, fnname);
      init_insn_lengths ();
      free_after_compilation (cfun);
      set_cfun (NULL);
      TREE_ASM_WRITTEN (thunk_fndecl) = 1;
      node->thunk.thunk_p = false;
      node->analyzed = false;
    }
  else
    {
      tree restype;
      basic_block bb, then_bb, else_bb, return_bb;
      gimple_stmt_iterator bsi;
      int nargs = 0;
      tree arg;
      int i;
      tree resdecl;
      tree restmp = NULL;
      VEC(tree, heap) *vargs;

      gimple call;
      gimple ret;

      DECL_IGNORED_P (thunk_fndecl) = 1;
      bitmap_obstack_initialize (NULL);

      if (node->thunk.virtual_offset_p)
        virtual_offset = size_int (virtual_value);

      /* Build the return declaration for the function.  */
      restype = TREE_TYPE (TREE_TYPE (thunk_fndecl));
      if (DECL_RESULT (thunk_fndecl) == NULL_TREE)
	{
	  resdecl = build_decl (input_location, RESULT_DECL, 0, restype);
	  DECL_ARTIFICIAL (resdecl) = 1;
	  DECL_IGNORED_P (resdecl) = 1;
	  DECL_RESULT (thunk_fndecl) = resdecl;
	}
      else
	resdecl = DECL_RESULT (thunk_fndecl);

      bb = then_bb = else_bb = return_bb = init_lowered_empty_function (thunk_fndecl);

      bsi = gsi_start_bb (bb);

      /* Build call to the function being thunked.  */
      if (!VOID_TYPE_P (restype))
	{
	  if (!is_gimple_reg_type (restype))
	    {
	      restmp = resdecl;
	      add_local_decl (cfun, restmp);
	      BLOCK_VARS (DECL_INITIAL (current_function_decl)) = restmp;
	    }
	  else
            restmp = create_tmp_var_raw (restype, "retval");
	}

      for (arg = a; arg; arg = DECL_CHAIN (arg))
        nargs++;
      vargs = VEC_alloc (tree, heap, nargs);
      if (this_adjusting)
        VEC_quick_push (tree, vargs,
			thunk_adjust (&bsi,
				      a, 1, fixed_offset,
				      virtual_offset));
      else
        VEC_quick_push (tree, vargs, a);
      for (i = 1, arg = DECL_CHAIN (a); i < nargs; i++, arg = DECL_CHAIN (arg))
        VEC_quick_push (tree, vargs, arg);
      call = gimple_build_call_vec (build_fold_addr_expr_loc (0, alias), vargs);
      VEC_free (tree, heap, vargs);
      gimple_call_set_cannot_inline (call, true);
      gimple_call_set_from_thunk (call, true);
      if (restmp)
        gimple_call_set_lhs (call, restmp);
      gsi_insert_after (&bsi, call, GSI_NEW_STMT);
      mark_symbols_for_renaming (call);
      find_referenced_vars_in (call);
      update_stmt (call);

      if (restmp && !this_adjusting)
        {
	  tree true_label = NULL_TREE;

	  if (TREE_CODE (TREE_TYPE (restmp)) == POINTER_TYPE)
	    {
	      gimple stmt;
	      /* If the return type is a pointer, we need to
		 protect against NULL.  We know there will be an
		 adjustment, because that's why we're emitting a
		 thunk.  */
	      then_bb = create_basic_block (NULL, (void *) 0, bb);
	      return_bb = create_basic_block (NULL, (void *) 0, then_bb);
	      else_bb = create_basic_block (NULL, (void *) 0, else_bb);
	      remove_edge (single_succ_edge (bb));
	      true_label = gimple_block_label (then_bb);
	      stmt = gimple_build_cond (NE_EXPR, restmp,
	      				build_zero_cst (TREE_TYPE (restmp)),
	      			        NULL_TREE, NULL_TREE);
	      gsi_insert_after (&bsi, stmt, GSI_NEW_STMT);
	      make_edge (bb, then_bb, EDGE_TRUE_VALUE);
	      make_edge (bb, else_bb, EDGE_FALSE_VALUE);
	      make_edge (return_bb, EXIT_BLOCK_PTR, 0);
	      make_edge (then_bb, return_bb, EDGE_FALLTHRU);
	      make_edge (else_bb, return_bb, EDGE_FALLTHRU);
	      bsi = gsi_last_bb (then_bb);
	    }

	  restmp = thunk_adjust (&bsi, restmp, /*this_adjusting=*/0,
			         fixed_offset, virtual_offset);
	  if (true_label)
	    {
	      gimple stmt;
	      bsi = gsi_last_bb (else_bb);
	      stmt = gimple_build_assign (restmp,
					  build_zero_cst (TREE_TYPE (restmp)));
	      gsi_insert_after (&bsi, stmt, GSI_NEW_STMT);
	      bsi = gsi_last_bb (return_bb);
	    }
	}
      else
        gimple_call_set_tail (call, true);

      /* Build return value.  */
      ret = gimple_build_return (restmp);
      gsi_insert_after (&bsi, ret, GSI_NEW_STMT);

      delete_unreachable_blocks ();
      update_ssa (TODO_update_ssa);

      /* Since we want to emit the thunk, we explicitly mark its name as
	 referenced.  */
      node->thunk.thunk_p = false;
      cgraph_node_remove_callees (node);
      cgraph_add_new_function (thunk_fndecl, true);
      bitmap_obstack_release (NULL);
    }
  current_function_decl = NULL;
}



/* Assemble thunks and aliases asociated to NODE.  */

static void
assemble_thunks_and_aliases (struct cgraph_node *node)
{
  struct cgraph_edge *e;
  int i;
  struct ipa_ref *ref;

  for (e = node->callers; e;)
    if (e->caller->thunk.thunk_p)
      {
	struct cgraph_node *thunk = e->caller;

	e = e->next_caller;
	assemble_thunks_and_aliases (thunk);
        assemble_thunk (thunk);
      }
    else
      e = e->next_caller;
  for (i = 0; ipa_ref_list_refering_iterate (&node->ref_list, i, ref); i++)
    if (ref->use == IPA_REF_ALIAS)
      {
	struct cgraph_node *alias = ipa_ref_refering_node (ref);
	assemble_alias (alias->decl,
			DECL_ASSEMBLER_NAME (alias->thunk.alias));
	assemble_thunks_and_aliases (alias);
      }
}

/* Expand function specified by NODE.  */

static void
cgraph_expand_function (struct cgraph_node *node)
{
  tree decl = node->decl;

  /* We ought to not compile any inline clones.  */
  gcc_assert (!node->global.inlined_to);

  announce_function (decl);
  node->process = 0;
<<<<<<< HEAD
  if (node->same_body)
    {
      struct cgraph_node *alias, *next;
      bool saved_alias = node->alias;

      if (L_IPO_COMP_MODE)
        {
          struct cgraph_node *node_for_asm
              = cgraph_node_for_asm (DECL_ASSEMBLER_NAME (node->decl));
          /* Make sure the node for asm is the one that is emitted, not
             the one which is inlined that may be eliminated later.  */
          if (node_for_asm && node_for_asm != node)
            cgraph_remove_assembler_hash_node (node_for_asm);
          cgraph_add_assembler_hash_node (node);
        }

      for (alias = node->same_body;
      	   alias && alias->next; alias = alias->next)
        ;
      /* Walk aliases in the order they were created; it is possible that
         thunks refers to the aliases made earlier.  */
      for (; alias; alias = next)
        {
	  next = alias->previous;
	  if (!alias->thunk.thunk_p)
	    assemble_alias (alias->decl,
			    DECL_ASSEMBLER_NAME (alias->thunk.alias));
	  else
	    assemble_thunk (alias);
	}
      node->alias = saved_alias;
      cgraph_process_new_functions ();
    }

=======
  assemble_thunks_and_aliases (node);
>>>>>>> 4a265438
  gcc_assert (node->lowered);

  /* Generate RTL for the body of DECL.  */
  tree_rest_of_compilation (decl);

  /* Make sure that BE didn't give up on compiling.  */
  gcc_assert (TREE_ASM_WRITTEN (decl));
  current_function_decl = NULL;
  gcc_assert (!cgraph_preserve_function_body_p (node));
  cgraph_release_function_body (node);
  /* Eliminate all call edges.  This is important so the GIMPLE_CALL no longer
     points to the dead function body.  */
  cgraph_node_remove_callees (node);

  cgraph_function_flags_ready = true;
}

/* Return true when CALLER_DECL should be inlined into CALLEE_DECL.  */

bool
cgraph_inline_p (struct cgraph_edge *e, cgraph_inline_failed_t *reason)
{
  *reason = e->inline_failed;
  return !e->inline_failed;
}



/* Expand all functions that must be output.

   Attempt to topologically sort the nodes so function is output when
   all called functions are already assembled to allow data to be
   propagated across the callgraph.  Use a stack to get smaller distance
   between a function and its callees (later we may choose to use a more
   sophisticated algorithm for function reordering; we will likely want
   to use subsections to make the output functions appear in top-down
   order).  */

static void
cgraph_expand_all_functions (void)
{
  struct cgraph_node *node;
  struct cgraph_node **order = XCNEWVEC (struct cgraph_node *, cgraph_n_nodes);
  int order_pos, new_order_pos = 0;
  int i;

  order_pos = ipa_reverse_postorder (order);
  gcc_assert (order_pos == cgraph_n_nodes);

  /* Garbage collector may remove inline clones we eliminate during
     optimization.  So we must be sure to not reference them.  */
  for (i = 0; i < order_pos; i++)
    if (order[i]->process)
      order[new_order_pos++] = order[i];

  for (i = new_order_pos - 1; i >= 0; i--)
    {
      node = order[i];
      if (node->process)
	{
	  gcc_assert (node->reachable);
	  node->process = 0;
	  cgraph_expand_function (node);
	}
    }
  cgraph_process_new_functions ();

  free (order);

}

/* This is used to sort the node types by the cgraph order number.  */

enum cgraph_order_sort_kind
{
  ORDER_UNDEFINED = 0,
  ORDER_FUNCTION,
  ORDER_VAR,
  ORDER_ASM
};

struct cgraph_order_sort
{
  enum cgraph_order_sort_kind kind;
  union
  {
    struct cgraph_node *f;
    struct varpool_node *v;
    struct cgraph_asm_node *a;
  } u;
};

/* Output all functions, variables, and asm statements in the order
   according to their order fields, which is the order in which they
   appeared in the file.  This implements -fno-toplevel-reorder.  In
   this mode we may output functions and variables which don't really
   need to be output.  */

static void
cgraph_output_in_order (void)
{
  int max;
  struct cgraph_order_sort *nodes;
  int i;
  struct cgraph_node *pf;
  struct varpool_node *pv;
  struct cgraph_asm_node *pa;

  max = cgraph_order;
  nodes = XCNEWVEC (struct cgraph_order_sort, max);

  varpool_analyze_pending_decls ();
  varpool_remove_duplicate_weak_decls ();

  for (pf = cgraph_nodes; pf; pf = pf->next)
    {
      if (pf->process && !pf->thunk.thunk_p && !pf->alias)
	{
	  i = pf->order;
	  gcc_assert (nodes[i].kind == ORDER_UNDEFINED);
	  nodes[i].kind = ORDER_FUNCTION;
	  nodes[i].u.f = pf;
	}
    }

  for (pv = varpool_nodes_queue; pv; pv = pv->next_needed)
    {
      i = pv->order;
      gcc_assert (nodes[i].kind == ORDER_UNDEFINED);
      nodes[i].kind = ORDER_VAR;
      nodes[i].u.v = pv;
    }

  for (pa = cgraph_asm_nodes; pa; pa = pa->next)
    {
      i = pa->order;
      gcc_assert (nodes[i].kind == ORDER_UNDEFINED);
      nodes[i].kind = ORDER_ASM;
      nodes[i].u.a = pa;
    }

  /* In toplevel reorder mode we output all statics; mark them as needed.  */
  for (i = 0; i < max; ++i)
    {
      if (nodes[i].kind == ORDER_VAR)
        {
	  varpool_mark_needed_node (nodes[i].u.v);
	}
    }
  varpool_empty_needed_queue ();

  for (i = 0; i < max; ++i)
    if (nodes[i].kind == ORDER_VAR)
      varpool_finalize_named_section_flags (nodes[i].u.v);

  for (i = 0; i < max; ++i)
    {
      switch (nodes[i].kind)
	{
	case ORDER_FUNCTION:
	  nodes[i].u.f->process = 0;
	  cgraph_expand_function (nodes[i].u.f);
	  break;

	case ORDER_VAR:
	  varpool_assemble_decl (nodes[i].u.v);
	  break;

	case ORDER_ASM:
	  assemble_asm (nodes[i].u.a->asm_str);
	  break;

	case ORDER_UNDEFINED:
	  break;

	default:
	  gcc_unreachable ();
	}
    }

  cgraph_asm_nodes = NULL;
  free (nodes);
}

/* Return true when function body of DECL still needs to be kept around
   for later re-use.  */
bool
cgraph_preserve_function_body_p (struct cgraph_node *node)
{
  gcc_assert (cgraph_global_info_ready);
  gcc_assert (!node->alias && !node->thunk.thunk_p);

  /* Look if there is any clone around.  */
  if (node->clones)
    return true;
  return false;
}

static void
ipa_passes (void)
{
  set_cfun (NULL);
  current_function_decl = NULL;
  gimple_register_cfg_hooks ();
  bitmap_obstack_initialize (NULL);

  invoke_plugin_callbacks (PLUGIN_ALL_IPA_PASSES_START, NULL);

  if (!in_lto_p)
    {
      execute_ipa_pass_list (all_small_ipa_passes);
      if (seen_error ())
	return;
    }

  /* If pass_all_early_optimizations was not scheduled, the state of
     the cgraph will not be properly updated.  Update it now.  */
  if (cgraph_state < CGRAPH_STATE_IPA_SSA)
    cgraph_state = CGRAPH_STATE_IPA_SSA;

  if (!in_lto_p)
    {
      /* Generate coverage variables and constructors.
         In LIPO mode, delay this until direct call profiling
         is done.   */
      if (!flag_dyn_ipa)
        coverage_finish ();

      /* Process new functions added.  */
      set_cfun (NULL);
      current_function_decl = NULL;
      cgraph_process_new_functions ();

      execute_ipa_summary_passes
	((struct ipa_opt_pass_d *) all_regular_ipa_passes);
    }

  /* Some targets need to handle LTO assembler output specially.  */
  if (flag_generate_lto)
    targetm.asm_out.lto_start ();

  execute_ipa_summary_passes ((struct ipa_opt_pass_d *) all_lto_gen_passes);

  if (!in_lto_p)
    ipa_write_summaries ();

  if (flag_generate_lto)
    targetm.asm_out.lto_end ();

  if (!flag_ltrans)
    execute_ipa_pass_list (all_regular_ipa_passes);
  invoke_plugin_callbacks (PLUGIN_ALL_IPA_PASSES_END, NULL);

  bitmap_obstack_release (NULL);
}


/* Perform simple optimizations based on callgraph.  */

void
cgraph_optimize (void)
{
  if (seen_error ())
    return;

#ifdef ENABLE_CHECKING
  verify_cgraph ();
#endif

  /* Frontend may output common variables after the unit has been finalized.
     It is safe to deal with them here as they are always zero initialized.  */
  varpool_analyze_pending_decls ();

  timevar_push (TV_CGRAPHOPT);
  if (pre_ipa_mem_report)
    {
      fprintf (stderr, "Memory consumption before IPA\n");
      dump_memory_report (false);
    }
  if (!quiet_flag)
    fprintf (stderr, "Performing interprocedural optimizations\n");
  cgraph_state = CGRAPH_STATE_IPA;

  if (L_IPO_COMP_MODE)
    {
      cgraph_init_gid_map ();
      cgraph_add_fake_indirect_call_edges ();
    }

  /* Don't run the IPA passes if there was any error or sorry messages.  */
  if (!seen_error ())
    ipa_passes ();

  /* Do nothing else if any IPA pass found errors.  */
  if (seen_error ())
    {
      timevar_pop (TV_CGRAPHOPT);
      return;
    }

  /* This pass remove bodies of extern inline functions we never inlined.
     Do this later so other IPA passes see what is really going on.  */
  cgraph_remove_unreachable_nodes (false, dump_file);
  cgraph_global_info_ready = true;
  if (cgraph_dump_file)
    {
      fprintf (cgraph_dump_file, "Optimized ");
      dump_cgraph (cgraph_dump_file);
      dump_varpool (cgraph_dump_file);
    }
  if (post_ipa_mem_report)
    {
      fprintf (stderr, "Memory consumption after IPA\n");
      dump_memory_report (false);
    }
  timevar_pop (TV_CGRAPHOPT);

  /* Output everything.  */
  (*debug_hooks->assembly_start) ();
  if (!quiet_flag)
    fprintf (stderr, "Assembling functions:\n");
#ifdef ENABLE_CHECKING
  verify_cgraph ();
#endif

  cgraph_materialize_all_clones ();
  bitmap_obstack_initialize (NULL);
  execute_ipa_pass_list (all_late_ipa_passes);
  cgraph_remove_unreachable_nodes (true, dump_file);
#ifdef ENABLE_CHECKING
  verify_cgraph ();
#endif
  bitmap_obstack_release (NULL);
  cgraph_mark_functions_to_output ();

  cgraph_state = CGRAPH_STATE_EXPANSION;
  if (!flag_toplevel_reorder)
    cgraph_output_in_order ();
  else
    {
      cgraph_output_pending_asms ();

      cgraph_expand_all_functions ();
      varpool_remove_unreferenced_decls ();
      varpool_remove_duplicate_weak_decls ();

      varpool_assemble_pending_decls ();
    }
  cgraph_process_new_functions ();
  cgraph_state = CGRAPH_STATE_FINISHED;

  if (cgraph_dump_file)
    {
      fprintf (cgraph_dump_file, "\nFinal ");
      dump_cgraph (cgraph_dump_file);
      dump_varpool (cgraph_dump_file);
    }
#ifdef ENABLE_CHECKING
  verify_cgraph ();
  /* Double check that all inline clones are gone and that all
     function bodies have been released from memory.
     As an exception, allow inline clones in the callgraph if
     they are auxiliary functions. This is because we don't
     expand any of the auxiliary functions, which may result
     in inline clones of some auxiliary functions to be left
     in the callgraph.  */
  if (!seen_error ())
    {
      struct cgraph_node *node;
      bool error_found = false;

      for (node = cgraph_nodes; node; node = node->next)
	if (node->analyzed
	    && ((node->global.inlined_to && !cgraph_is_auxiliary (node->decl))
		|| gimple_has_body_p (node->decl))
            && !cgraph_node_expansion_skipped (node))
	  {
	    error_found = true;
	    dump_cgraph_node (stderr, node);
	  }
      if (error_found)
	internal_error ("nodes with unreleased memory found");
    }
#endif
}

void
init_cgraph (void)
{
  if (!cgraph_dump_file)
    cgraph_dump_file = dump_begin (TDI_cgraph, NULL);
}

/* The edges representing the callers of the NEW_VERSION node were
   fixed by cgraph_function_versioning (), now the call_expr in their
   respective tree code should be updated to call the NEW_VERSION.  */

static void
update_call_expr (struct cgraph_node *new_version)
{
  struct cgraph_edge *e;

  gcc_assert (new_version);

  /* Update the call expr on the edges to call the new version.  */
  for (e = new_version->callers; e; e = e->next_caller)
    {
      struct function *inner_function = DECL_STRUCT_FUNCTION (e->caller->decl);
      gimple_call_set_fndecl (e->call_stmt, new_version->decl);
      maybe_clean_eh_stmt_fn (inner_function, e->call_stmt);
    }
}


/* Create a new cgraph node which is the new version of
   OLD_VERSION node.  REDIRECT_CALLERS holds the callers
   edges which should be redirected to point to
   NEW_VERSION.  ALL the callees edges of OLD_VERSION
   are cloned to the new version node.  Return the new
   version node. 

   If non-NULL BLOCK_TO_COPY determine what basic blocks 
   was copied to prevent duplications of calls that are dead
   in the clone.  */

static struct cgraph_node *
cgraph_copy_node_for_versioning (struct cgraph_node *old_version,
				 tree new_decl,
				 VEC(cgraph_edge_p,heap) *redirect_callers,
				 bitmap bbs_to_copy)
 {
   struct cgraph_node *new_version;
   struct cgraph_edge *e;
   unsigned i;

   gcc_assert (old_version);

   new_version = cgraph_create_node (new_decl);

   new_version->analyzed = true;
   new_version->local = old_version->local;
   new_version->local.externally_visible = false;
   new_version->local.local = true;
   new_version->global = old_version->global;
   new_version->rtl = old_version->rtl;
   new_version->reachable = true;
   new_version->count = old_version->count;
   new_version->is_versioned_clone = true;

   for (e = old_version->callees; e; e=e->next_callee)
     if (!bbs_to_copy
	 || bitmap_bit_p (bbs_to_copy, gimple_bb (e->call_stmt)->index))
       cgraph_clone_edge (e, new_version, e->call_stmt,
			  e->lto_stmt_uid, REG_BR_PROB_BASE,
			  CGRAPH_FREQ_BASE,
			  true);
   for (e = old_version->indirect_calls; e; e=e->next_callee)
     if (!bbs_to_copy
	 || bitmap_bit_p (bbs_to_copy, gimple_bb (e->call_stmt)->index))
       cgraph_clone_edge (e, new_version, e->call_stmt,
			  e->lto_stmt_uid, REG_BR_PROB_BASE,
			  CGRAPH_FREQ_BASE,
			  true);
   FOR_EACH_VEC_ELT (cgraph_edge_p, redirect_callers, i, e)
     {
       /* Redirect calls to the old version node to point to its new
	  version.  */
       cgraph_redirect_edge_callee (e, new_version);
     }

   return new_version;
 }

 /* Perform function versioning.
    Function versioning includes copying of the tree and
    a callgraph update (creating a new cgraph node and updating
    its callees and callers).

    REDIRECT_CALLERS varray includes the edges to be redirected
    to the new version.

    TREE_MAP is a mapping of tree nodes we want to replace with
    new ones (according to results of prior analysis).
    OLD_VERSION_NODE is the node that is versioned.
    It returns the new version's cgraph node.
    If non-NULL ARGS_TO_SKIP determine function parameters to remove
    from new version.
    If non-NULL BLOCK_TO_COPY determine what basic blocks to copy.
    If non_NULL NEW_ENTRY determine new entry BB of the clone.  */

struct cgraph_node *
cgraph_function_versioning (struct cgraph_node *old_version_node,
			    VEC(cgraph_edge_p,heap) *redirect_callers,
			    VEC (ipa_replace_map_p,gc)* tree_map,
			    bitmap args_to_skip,
			    bitmap bbs_to_copy,
			    basic_block new_entry_block,
			    const char *clone_name)
{
  tree old_decl = old_version_node->decl;
  struct cgraph_node *new_version_node = NULL;
  tree new_decl;

  if (!tree_versionable_function_p (old_decl))
    return NULL;

  gcc_assert (old_version_node->local.can_change_signature || !args_to_skip);

  /* Make a new FUNCTION_DECL tree node for the
     new version. */
  if (!args_to_skip)
    new_decl = copy_node (old_decl);
  else
    new_decl = build_function_decl_skip_args (old_decl, args_to_skip);

  /* Generate a new name for the new version. */
  DECL_NAME (new_decl) = clone_function_name (old_decl, clone_name);
  SET_DECL_ASSEMBLER_NAME (new_decl, DECL_NAME (new_decl));
  SET_DECL_RTL (new_decl, NULL);

  /* Create the new version's call-graph node.
     and update the edges of the new node. */
  new_version_node =
    cgraph_copy_node_for_versioning (old_version_node, new_decl,
				     redirect_callers, bbs_to_copy);

  /* Copy the OLD_VERSION_NODE function tree to the new version.  */
  tree_function_versioning (old_decl, new_decl, tree_map, false, args_to_skip,
			    bbs_to_copy, new_entry_block);

  /* Update the new version's properties.
     Make The new version visible only within this translation unit.  Make sure
     that is not weak also.
     ??? We cannot use COMDAT linkage because there is no
     ABI support for this.  */
  cgraph_make_decl_local (new_version_node->decl);
  DECL_VIRTUAL_P (new_version_node->decl) = 0;
  new_version_node->local.externally_visible = 0;
  new_version_node->local.local = 1;
  new_version_node->lowered = true;

  /* Update the call_expr on the edges to call the new version node. */
  update_call_expr (new_version_node);

  cgraph_call_function_insertion_hooks (new_version_node);
  return new_version_node;
}

/* Given virtual clone, turn it into actual clone.  */
static void
cgraph_materialize_clone (struct cgraph_node *node)
{
  bitmap_obstack_initialize (NULL);
  node->former_clone_of = node->clone_of->decl;
  if (node->clone_of->former_clone_of)
    node->former_clone_of = node->clone_of->former_clone_of;
  /* Copy the OLD_VERSION_NODE function tree to the new version.  */
  tree_function_versioning (node->clone_of->decl, node->decl,
  			    node->clone.tree_map, true,
			    node->clone.args_to_skip, NULL, NULL);
  if (cgraph_dump_file)
    {
      dump_function_to_file (node->clone_of->decl, cgraph_dump_file, dump_flags);
      dump_function_to_file (node->decl, cgraph_dump_file, dump_flags);
    }

  /* Function is no longer clone.  */
  if (node->next_sibling_clone)
    node->next_sibling_clone->prev_sibling_clone = node->prev_sibling_clone;
  if (node->prev_sibling_clone)
    node->prev_sibling_clone->next_sibling_clone = node->next_sibling_clone;
  else
    node->clone_of->clones = node->next_sibling_clone;
  node->next_sibling_clone = NULL;
  node->prev_sibling_clone = NULL;
  if (!node->clone_of->analyzed && !node->clone_of->clones)
    {
      cgraph_release_function_body (node->clone_of);
      cgraph_node_remove_callees (node->clone_of);
      ipa_remove_all_references (&node->clone_of->ref_list);
    }
  node->clone_of = NULL;
  bitmap_obstack_release (NULL);
}

/* Return the root node of clone tree.  */

static inline struct cgraph_node *
get_clone_orig_node (struct cgraph_node *node)
{
  while (node->clone_of
         && node->decl == node->clone_of->decl)
    node = node->clone_of;
  return node;
}

/* If necessary, change the function declaration in the call statement
   associated with E so that it corresponds to the edge callee.  */

gimple
cgraph_redirect_edge_call_stmt_to_callee (struct cgraph_edge *e)
{
  tree decl = gimple_call_fndecl (e->call_stmt);
  gimple new_stmt;
  gimple_stmt_iterator gsi;
  bool gsi_computed = false;
#ifdef ENABLE_CHECKING
  struct cgraph_node *node;
#endif

  if (e->indirect_unknown_callee
      || decl == e->callee->decl
      /* Don't update call from same body alias to the real function.  */
      || (decl && cgraph_get_node (decl) == cgraph_get_node (e->callee->decl))
      || (L_IPO_COMP_MODE && decl
          /* DECL is dead function eliminated. */
          && !(!DECL_STRUCT_FUNCTION (decl)
	       && TREE_STATIC (decl))
          /* Always fix up when decl is cloned.  */
          && !e->callee->is_versioned_clone
	  && (cgraph_lipo_get_resolved_node (decl)
	      == cgraph_lipo_get_resolved_node (e->callee->decl))))
    return e->call_stmt;

#ifdef ENABLE_CHECKING
  if (decl)
    {
      node = cgraph_get_node (decl);
      gcc_assert (!node || !node->clone.combined_args_to_skip);
    }
#endif

  if (cgraph_dump_file)
    {
      fprintf (cgraph_dump_file, "updating call of %s/%i -> %s/%i: ",
	       cgraph_node_name (e->caller), e->caller->uid,
	       cgraph_node_name (e->callee), e->callee->uid);
      print_gimple_stmt (cgraph_dump_file, e->call_stmt, 0, dump_flags);
      if (e->callee->clone.combined_args_to_skip)
	{
	  fprintf (cgraph_dump_file, " combined args to skip: ");
	  dump_bitmap (cgraph_dump_file,
		       e->callee->clone.combined_args_to_skip);
	}
    }

  if (e->indirect_info &&
      e->indirect_info->thunk_delta != 0
      && (!e->callee->clone.combined_args_to_skip
	  || !bitmap_bit_p (e->callee->clone.combined_args_to_skip, 0)))
    {
      if (cgraph_dump_file)
	fprintf (cgraph_dump_file, "          Thunk delta is "
		 HOST_WIDE_INT_PRINT_DEC "\n", e->indirect_info->thunk_delta);
      gsi = gsi_for_stmt (e->call_stmt);
      gsi_computed = true;
      gimple_adjust_this_by_delta (&gsi,
				   build_int_cst (sizetype,
					       e->indirect_info->thunk_delta));
      e->indirect_info->thunk_delta = 0;
    }

  if (e->callee->clone.combined_args_to_skip)
    {
      int lp_nr;

      new_stmt
	= gimple_call_copy_skip_args (e->call_stmt,
				      e->callee->clone.combined_args_to_skip);
      gimple_call_set_fndecl (new_stmt, e->callee->decl);

      if (gimple_vdef (new_stmt)
	  && TREE_CODE (gimple_vdef (new_stmt)) == SSA_NAME)
	SSA_NAME_DEF_STMT (gimple_vdef (new_stmt)) = new_stmt;

      if (!gsi_computed)
	gsi = gsi_for_stmt (e->call_stmt);
      gsi_replace (&gsi, new_stmt, false);
      /* We need to defer cleaning EH info on the new statement to
         fixup-cfg.  We may not have dominator information at this point
	 and thus would end up with unreachable blocks and have no way
	 to communicate that we need to run CFG cleanup then.  */
      lp_nr = lookup_stmt_eh_lp (e->call_stmt);
      if (lp_nr != 0)
	{
	  remove_stmt_from_eh_lp (e->call_stmt);
	  add_stmt_to_eh_lp (new_stmt, lp_nr);
	}
    }
  else
    {
      new_stmt = e->call_stmt;
      gimple_call_set_fndecl (new_stmt, e->callee->decl);
      update_stmt (new_stmt);
    }

  cgraph_set_call_stmt_including_clones (get_clone_orig_node (e->caller),
					 e->call_stmt, new_stmt);

  if (cgraph_dump_file)
    {
      fprintf (cgraph_dump_file, "  updated to:");
      print_gimple_stmt (cgraph_dump_file, e->call_stmt, 0, dump_flags);
    }
  return new_stmt;
}

/* Once all functions from compilation unit are in memory, produce all clones
   and update all calls.  We might also do this on demand if we don't want to
   bring all functions to memory prior compilation, but current WHOPR
   implementation does that and it is is bit easier to keep everything right in
   this order.  */
void
cgraph_materialize_all_clones (void)
{
  struct cgraph_node *node;
  bool stabilized = false;

  if (cgraph_dump_file)
    fprintf (cgraph_dump_file, "Materializing clones\n");
#ifdef ENABLE_CHECKING
  verify_cgraph ();
#endif

  /* We can also do topological order, but number of iterations should be
     bounded by number of IPA passes since single IPA pass is probably not
     going to create clones of clones it created itself.  */
  while (!stabilized)
    {
      stabilized = true;
      for (node = cgraph_nodes; node; node = node->next)
        {
	  if (node->clone_of && node->decl != node->clone_of->decl
	      && !gimple_has_body_p (node->decl))
	    {
	      if (gimple_has_body_p (node->clone_of->decl))
	        {
		  if (cgraph_dump_file)
		    {
		      fprintf (cgraph_dump_file, "cloning %s to %s\n",
			       cgraph_node_name (node->clone_of),
			       cgraph_node_name (node));
		      if (node->clone.tree_map)
		        {
			  unsigned int i;
		          fprintf (cgraph_dump_file, "   replace map: ");
			  for (i = 0; i < VEC_length (ipa_replace_map_p,
			  			      node->clone.tree_map);
						      i++)
			    {
			      struct ipa_replace_map *replace_info;
			      replace_info = VEC_index (ipa_replace_map_p,
			      				node->clone.tree_map,
							i);
			      print_generic_expr (cgraph_dump_file, replace_info->old_tree, 0);
			      fprintf (cgraph_dump_file, " -> ");
			      print_generic_expr (cgraph_dump_file, replace_info->new_tree, 0);
			      fprintf (cgraph_dump_file, "%s%s;",
			      	       replace_info->replace_p ? "(replace)":"",
				       replace_info->ref_p ? "(ref)":"");
			    }
			  fprintf (cgraph_dump_file, "\n");
			}
		      if (node->clone.args_to_skip)
			{
		          fprintf (cgraph_dump_file, "   args_to_skip: ");
		          dump_bitmap (cgraph_dump_file, node->clone.args_to_skip);
			}
		      if (node->clone.args_to_skip)
			{
		          fprintf (cgraph_dump_file, "   combined_args_to_skip:");
		          dump_bitmap (cgraph_dump_file, node->clone.combined_args_to_skip);
			}
		    }
		  cgraph_materialize_clone (node);
		  stabilized = false;
	        }
	    }
	}
    }
  for (node = cgraph_nodes; node; node = node->next)
    if (!node->analyzed && node->callees)
      cgraph_node_remove_callees (node);
  if (cgraph_dump_file)
    fprintf (cgraph_dump_file, "Materialization Call site updates done.\n");
#ifdef ENABLE_CHECKING
  verify_cgraph ();
#endif
  cgraph_remove_unreachable_nodes (false, cgraph_dump_file);
}

#include "gt-cgraphunit.h"<|MERGE_RESOLUTION|>--- conflicted
+++ resolved
@@ -139,13 +139,10 @@
 #include "output.h"
 #include "coverage.h"
 #include "plugin.h"
-<<<<<<< HEAD
-#include "l-ipo.h"
-=======
 #include "ipa-inline.h"
 #include "ipa-utils.h"
 #include "lto-streamer.h"
->>>>>>> 4a265438
+#include "l-ipo.h"
 
 static void cgraph_expand_all_functions (void);
 static void cgraph_mark_functions_to_output (void);
@@ -339,12 +336,8 @@
 void
 cgraph_finalize_function (tree decl, bool nested)
 {
-<<<<<<< HEAD
-  struct cgraph_node *node = cgraph_node (decl);
+  struct cgraph_node *node = cgraph_get_create_node (decl);
   bool reset_needed = node->local.finalized;
-=======
-  struct cgraph_node *node = cgraph_get_create_node (decl);
->>>>>>> 4a265438
 
   if (node->local.finalized)
     {
@@ -444,15 +437,12 @@
     }
   if (gimple_has_body_p (e->caller->decl)
       && !e->caller->global.inlined_to
-<<<<<<< HEAD
-      && e->call_stmt
-=======
       /* FIXME: Inline-analysis sets frequency to 0 when edge is optimized out.
 	 Remove this once edges are actualy removed from the function at that time.  */
+      && e->call_stmt
       && (e->frequency
 	  || (inline_edge_summary_vec
 	      && !inline_edge_summary (e)->predicate))
->>>>>>> 4a265438
       && (e->frequency
 	  != compute_call_stmt_bb_frequency (e->caller->decl,
 					     gimple_bb (e->call_stmt)))
@@ -653,13 +643,6 @@
       while (n != node);
     }
 
-<<<<<<< HEAD
-  if (node->analyzed && gimple_has_body_p (node->decl)
-      && !cgraph_is_auxiliary (node->decl)
-      && !TREE_ASM_WRITTEN (node->decl)
-      && (!DECL_EXTERNAL (node->decl) || node->global.inlined_to)
-      && !flag_wpa)
-=======
   if (node->analyzed && node->alias)
     {
       bool ref_found = false;
@@ -709,10 +692,10 @@
         }
     }
   else if (node->analyzed && gimple_has_body_p (node->decl)
+           && !cgraph_is_auxiliary (node->decl)
            && !TREE_ASM_WRITTEN (node->decl)
            && (!DECL_EXTERNAL (node->decl) || node->global.inlined_to)
            && !flag_wpa)
->>>>>>> 4a265438
     {
       if (this_cfun->cfg)
 	{
@@ -741,43 +724,25 @@
 			  }
 			if (!e->indirect_unknown_callee)
 			  {
-<<<<<<< HEAD
-			    struct cgraph_node *n;
-
-			    if (e->callee->same_body_alias)
-			      {
-				error ("edge points to same body alias:");
-				debug_tree (e->callee->decl);
-				error_found = true;
-			      }
-			    else if (!e->callee->global.inlined_to
-				     && decl
-				     && cgraph_get_node (decl)
-				     && (e->callee->former_clone_of
-					 != cgraph_get_node (decl)->decl)
-				     && (!L_IPO_COMP_MODE
-					 || (e->callee->former_clone_of
-					     && cgraph_lipo_get_resolved_node
-					     (e->callee->former_clone_of)->decl
-					     != cgraph_lipo_get_resolved_node (decl)->decl))
-				     && !clone_of_p (cgraph_node (decl),
-						     e->callee)
-				     && (!L_IPO_COMP_MODE
-					 || !clone_of_p (cgraph_lipo_get_resolved_node (decl),
-							 e->callee)))
-=======
 			    if (!e->callee->global.inlined_to
 			        && decl
 			        && cgraph_get_node (decl)
 			        && (e->callee->former_clone_of
 				    != cgraph_get_node (decl)->decl)
+                                && (!L_IPO_COMP_MODE
+                                    || (e->callee->former_clone_of
+                                        && cgraph_lipo_get_resolved_node
+                                        (e->callee->former_clone_of)->decl
+                                        != cgraph_lipo_get_resolved_node (decl)->decl))
 				/* IPA-CP sometimes redirect edge to clone and then back to the former
 				   function.  This ping-pong has to go, eventaully.  */
 				&& (cgraph_function_or_thunk_node (cgraph_get_node (decl), NULL)
 				    != cgraph_function_or_thunk_node (e->callee, NULL))
 				&& !clone_of_p (cgraph_get_node (decl),
-					        e->callee))
->>>>>>> 4a265438
+					        e->callee)
+                                && (!L_IPO_COMP_MODE
+                                    || !clone_of_p (cgraph_lipo_get_resolved_node (decl),
+                                                    e->callee)))
 			      {
 				error ("edge points to wrong declaration:");
 				debug_tree (e->callee->decl);
@@ -1522,7 +1487,6 @@
 	      || ((e || ipa_ref_has_aliases_p (&node->ref_list))
 		  && node->reachable))
 	  && !TREE_ASM_WRITTEN (decl)
-<<<<<<< HEAD
 	  && !(DECL_EXTERNAL (decl) || cgraph_is_aux_decl_external (node)))
         {
           if (cgraph_add_output_node (node) == node)
@@ -1534,25 +1498,12 @@
                   for (next = node->same_comdat_group;
                        next != node;
                        next = next->same_comdat_group)
-                    if (cgraph_add_output_node (next) == next)
+                    if (!next->thunk.thunk_p && !next->alias
+                        && cgraph_add_output_node (next) == next)
                       next->process = 1;
                 }
             }
-=======
-	  && !DECL_EXTERNAL (decl))
-	{
-	  node->process = 1;
-	  if (node->same_comdat_group)
-	    {
-	      struct cgraph_node *next;
-	      for (next = node->same_comdat_group;
-		   next != node;
-		   next = next->same_comdat_group)
-		if (!next->thunk.thunk_p && !next->alias)
-		  next->process = 1;
-	    }
->>>>>>> 4a265438
-	}
+ 	}
       else if (node->same_comdat_group)
 	{
 #ifdef ENABLE_CHECKING
@@ -1569,13 +1520,9 @@
 		 are inside partition, we can end up not removing the body since we no longer
 		 have analyzed node pointing to it.  */
 	      && !node->in_other_partition
-<<<<<<< HEAD
-	      && !(DECL_EXTERNAL (decl) || cgraph_is_aux_decl_external (node))
-	      && !L_IPO_COMP_MODE)
-=======
 	      && !node->alias
+              && !cgraph_is_auxiliary (node->decl)
 	      && !DECL_EXTERNAL (decl))
->>>>>>> 4a265438
 	    {
 	      dump_cgraph_node (stderr, node);
 	      internal_error ("failed to reclaim unneeded function");
@@ -1584,9 +1531,8 @@
 	  gcc_assert (node->global.inlined_to
 		      || !gimple_has_body_p (decl)
 		      || node->in_other_partition
-		      || (DECL_EXTERNAL (decl)
-                          || cgraph_is_aux_decl_external (node))
-		      || cgraph_is_auxiliary (node->decl));
+		      || DECL_EXTERNAL (decl));
+
 	}
 
     }
@@ -1602,7 +1548,8 @@
 		 are inside partition, we can end up not removing the body since we no longer
 		 have analyzed node pointing to it.  */
 	      && !node->in_other_partition
-	      && !DECL_EXTERNAL (decl))
+	      && !(DECL_EXTERNAL (decl) || cgraph_is_aux_decl_external (node))
+	      && !L_IPO_COMP_MODE)
 	    {
 	      dump_cgraph_node (stderr, node);
 	      internal_error ("failed to reclaim unneeded functionin same comdat group");
@@ -1999,44 +1946,7 @@
 
   announce_function (decl);
   node->process = 0;
-<<<<<<< HEAD
-  if (node->same_body)
-    {
-      struct cgraph_node *alias, *next;
-      bool saved_alias = node->alias;
-
-      if (L_IPO_COMP_MODE)
-        {
-          struct cgraph_node *node_for_asm
-              = cgraph_node_for_asm (DECL_ASSEMBLER_NAME (node->decl));
-          /* Make sure the node for asm is the one that is emitted, not
-             the one which is inlined that may be eliminated later.  */
-          if (node_for_asm && node_for_asm != node)
-            cgraph_remove_assembler_hash_node (node_for_asm);
-          cgraph_add_assembler_hash_node (node);
-        }
-
-      for (alias = node->same_body;
-      	   alias && alias->next; alias = alias->next)
-        ;
-      /* Walk aliases in the order they were created; it is possible that
-         thunks refers to the aliases made earlier.  */
-      for (; alias; alias = next)
-        {
-	  next = alias->previous;
-	  if (!alias->thunk.thunk_p)
-	    assemble_alias (alias->decl,
-			    DECL_ASSEMBLER_NAME (alias->thunk.alias));
-	  else
-	    assemble_thunk (alias);
-	}
-      node->alias = saved_alias;
-      cgraph_process_new_functions ();
-    }
-
-=======
   assemble_thunks_and_aliases (node);
->>>>>>> 4a265438
   gcc_assert (node->lowered);
 
   /* Generate RTL for the body of DECL.  */
