--- conflicted
+++ resolved
@@ -1673,10 +1673,6 @@
 	      parmtype = build_pointer_type (parmtype);
 	    }
 
-<<<<<<< HEAD
-	  if (ctype && i == 0 && DECL_COPY_CONSTRUCTOR_P (fn)
-	      && (len-skip == 1))
-=======
 	  /* Core issue 899: When [copy-]initializing a temporary to be bound
 	     to the first parameter of a copy constructor (12.8) called with
 	     a single argument in the context of direct-initialization,
@@ -1692,7 +1688,6 @@
 	      && parmtype != error_mark_node
 	      && (same_type_ignoring_top_level_qualifiers_p
 		  (non_reference (parmtype), ctype)))
->>>>>>> 779871ac
 	    {
 	      lflags |= LOOKUP_COPY_PARM;
 	      /* We allow user-defined conversions within init-lists, but
@@ -2789,11 +2784,7 @@
     inform (input_location, "%s %T <conversion>", msgstr, candidate->fn);
   else if (candidate->viable == -1)
     inform (input_location, "%s %+#D <near match>", msgstr, candidate->fn);
-<<<<<<< HEAD
-  else if (DECL_DELETED_FN (candidate->fn))
-=======
   else if (DECL_DELETED_FN (STRIP_TEMPLATE (candidate->fn)))
->>>>>>> 779871ac
     inform (input_location, "%s %+#D <deleted>", msgstr, candidate->fn);
   else
     inform (input_location, "%s %+#D", msgstr, candidate->fn);
@@ -2825,23 +2816,6 @@
   if (cand1)
     candidates = cand1;
 
-  if (!candidates)
-    return;
-
-  /* Remove deleted candidates.  */
-  cand1 = candidates;
-  for (cand2 = &cand1; *cand2; )
-    {
-      if (TREE_CODE ((*cand2)->fn) == FUNCTION_DECL
-	  && DECL_DELETED_FN ((*cand2)->fn))
-	*cand2 = (*cand2)->next;
-      else
-	cand2 = &(*cand2)->next;
-    }
-  /* ...if there are any non-deleted ones.  */
-  if (cand1)
-    candidates = cand1;
-
   /* There may be duplicates in the set of candidates.  We put off
      checking this condition as long as possible, since we have no way
      to eliminate duplicates from a set of functions in less than n^2
@@ -2864,15 +2838,9 @@
 	}
     }
 
-<<<<<<< HEAD
-  str = _("candidates are:");
-  print_z_candidate (str, candidates);
-  if (candidates->next)
-=======
   str = candidates->next ? _("candidates are:") :  _("candidate is:");
   spaces = NULL;
   for (; candidates; candidates = candidates->next)
->>>>>>> 779871ac
     {
       print_z_candidate (spaces ? spaces : str, candidates);
       spaces = spaces ? spaces : get_spaces (str);
@@ -3092,46 +3060,11 @@
 
       for (cand = candidates; cand != old_candidates; cand = cand->next)
 	{
-<<<<<<< HEAD
-	  tree fn = OVL_CURRENT (fns);
-	  tree first = first_arg;
-
-	  if (DECL_NONCONVERTING_P (fn)
-	      && (flags & LOOKUP_ONLYCONVERTING))
-	    continue;
-
-	  /* Lambdas have a static conversion op.  */
-	  if (DECL_STATIC_FUNCTION_P (fn))
-	    first = NULL_TREE;
-
-	  /* [over.match.funcs] For conversion functions, the function
-	     is considered to be a member of the class of the implicit
-	     object argument for the purpose of defining the type of
-	     the implicit object parameter.
-
-	     So we pass fromtype as CTYPE to add_*_candidate.  */
-
-	  if (TREE_CODE (fn) == TEMPLATE_DECL)
-	    cand = add_template_candidate (&candidates, fn, fromtype,
-					   NULL_TREE,
-					   first, NULL, totype,
-					   TYPE_BINFO (fromtype),
-					   conversion_path,
-					   flags,
-					   DEDUCE_CONV);
-	  else
-	    cand = add_function_candidate (&candidates, fn, fromtype,
-					   first, NULL,
-					   TYPE_BINFO (fromtype),
-					   conversion_path,
-					   flags);
-=======
 	  conversion *ics
 	    = implicit_conversion (totype,
 				   TREE_TYPE (TREE_TYPE (cand->fn)),
 				   0,
 				   /*c_cast_p=*/false, convflags);
->>>>>>> 779871ac
 
 	  /* If LOOKUP_NO_TEMP_BIND isn't set, then this is
 	     copy-initialization.  In that case, "The result of the
@@ -3524,35 +3457,6 @@
     {
       first_mem_arg = build_this (obj);
 
-<<<<<<< HEAD
-      for (fns = BASELINK_FUNCTIONS (fns); fns; fns = OVL_NEXT (fns))
-	{
-	  tree fn = OVL_CURRENT (fns);
-
-	  tree lfirst = first_mem_arg;
-	  if (DECL_STATIC_FUNCTION_P (fn))
-	    lfirst = NULL_TREE;
-
-	  if (TREE_CODE (fn) == TEMPLATE_DECL)
-	    add_template_candidate (&candidates, fn, base, NULL_TREE,
-				    lfirst, *args, NULL_TREE,
-				    TYPE_BINFO (type),
-				    TYPE_BINFO (type),
-				    LOOKUP_NORMAL, DEDUCE_CALL);
-	  else
-	    add_function_candidate
-	      (&candidates, fn, base, lfirst, *args, TYPE_BINFO (type),
-	       TYPE_BINFO (type), LOOKUP_NORMAL);
-	}
-    }
-
-  /* Rather than mess with handling static conversion ops here, just don't
-     look at conversions in lambdas.  */
-  if (LAMBDA_TYPE_P (type))
-    convs = NULL_TREE;
-  else
-    convs = lookup_conversions (type);
-=======
       add_candidates (BASELINK_FUNCTIONS (fns),
 		      first_mem_arg, *args, NULL_TREE,
 		      NULL_TREE, false,
@@ -3561,7 +3465,6 @@
     }
 
   convs = lookup_conversions (type, /*lookup_template_convs_p=*/true);
->>>>>>> 779871ac
 
   for (; convs; convs = TREE_CHAIN (convs))
     {
@@ -5423,14 +5326,6 @@
      type that is subject to the floating point promotion
      (_conv.fpprom_), the value of the argument is converted to the
      promoted type before the call.  */
-<<<<<<< HEAD
-  if (TREE_CODE (TREE_TYPE (arg)) == REAL_TYPE
-      && (TYPE_PRECISION (TREE_TYPE (arg))
-	  < TYPE_PRECISION (double_type_node))
-      && !DECIMAL_FLOAT_MODE_P (TYPE_MODE (TREE_TYPE (arg))))
-    arg = convert_to_real (double_type_node, arg);
-  else if (INTEGRAL_OR_ENUMERATION_TYPE_P (TREE_TYPE (arg)))
-=======
   if (TREE_CODE (arg_type) == REAL_TYPE
       && (TYPE_PRECISION (arg_type)
 	  < TYPE_PRECISION (double_type_node))
@@ -5446,7 +5341,6 @@
   else if (NULLPTR_TYPE_P (arg_type))
     arg = null_pointer_node;
   else if (INTEGRAL_OR_ENUMERATION_TYPE_P (arg_type))
->>>>>>> 779871ac
     arg = perform_integral_promotions (arg);
 
   arg = require_complete_type (arg);
@@ -7997,11 +7891,7 @@
     {
       if (complain & tf_error)
 	{
-<<<<<<< HEAD
-	  if (!(TYPE_QUALS (TREE_TYPE (type)) & TYPE_QUAL_CONST)
-=======
 	  if (!CP_TYPE_CONST_P (TREE_TYPE (type))
->>>>>>> 779871ac
 	      && !TYPE_REF_IS_RVALUE (type)
 	      && !real_lvalue_p (expr))
 	    error ("invalid initialization of non-const reference of "
