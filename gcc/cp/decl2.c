--- conflicted
+++ resolved
@@ -1460,16 +1460,7 @@
     }
 
   pushdecl (anon_union_decl);
-<<<<<<< HEAD
-  if (building_stmt_list_p ()
-      && at_function_scope_p ())
-    add_decl_expr (anon_union_decl);
-  else if (!processing_template_decl)
-    cp_rest_of_decl_compilation (anon_union_decl,
-			         toplevel_bindings_p (), at_eof);
-=======
   cp_finish_decl (anon_union_decl, NULL_TREE, false, NULL_TREE, 0);
->>>>>>> 49c567f5
 }
  
