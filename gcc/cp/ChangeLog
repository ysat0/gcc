<<<<<<< HEAD
2012-10-08  Jakub Jelinek  <jakub@redhat.com>
=======
2012-10-18  Paolo Carlini  <paolo.carlini@oracle.com>

	PR c++/54501
	* decl.c (reshape_init_array_1): Avoid infinite loops.

2012-10-15  Alexandre Oliva  <aoliva@redhat.com>
	    Paolo Carlini  <paolo.carlini@oracle.com>

	PR c++/17805
	* call.c (build_new_op_1): Filter out operator functions that don't
	satisfy enum-conversion match requirements.

2012-10-15  Paolo Carlini  <paolo.carlini@oracle.com>

	PR c++/50080 (again)
	* parser.c (cp_parser_optional_template_keyword): When -pedantic
	and C++98 mode restore pre-Core/468 behavior.

2012-10-15  Paolo Carlini  <paolo.carlini@oracle.com>

	PR c++/50080
	* parser.c (cp_parser_optional_template_keyword): Implement
	Core/468, allow outside template.

2012-10-14  Jason Merrill  <jason@redhat.com>
	    Ville Voutilainen  <ville.voutilainen@gmail.com>

	Implement C++11 inheriting constructors.
	* cp-tree.h (cpp0x_warn_str): Add CPP0X_INHERITING_CTORS.
	(DECL_INHERITED_CTOR_BASE, SET_DECL_INHERITED_CTOR_BASE): New.
	(special_function_kind): Add sfk_inheriting_constructor.
	* class.c (add_method): An inheriting ctor is hidden by a
	user-declared one.
	(one_inheriting_sig, one_inherited_ctor): New.
	(add_implicitly_declared_members): Handle inheriting ctors.
	* error.c (maybe_warn_cpp0x): Handle CPP0X_INHERITING_CTORS.
	* init.c (emit_mem_initializers): Don't set LOOKUP_DEFAULTED
	for an inheriting constructor.
	* method.c (type_has_trivial_fn): Handle sfk_inheriting_constructor.
	(type_set_nontrivial_flag): Likewise.
	(add_one_base_init): Split out from...
	(do_build_copy_constructor): ...here.  Handle inheriting constructors.
	(locate_fn_flags): Handle a list of arg types.
	(synthesized_method_walk): Handle inheriting constructors.
	(maybe_explain_implicit_delete): Likewise.
	(deduce_inheriting_ctor): New.
	(implicitly_declare_fn): Handle inheriting constructors.
	* name-lookup.c (push_class_level_binding_1): An inheriting constructor
	does not declare the base's name.
	(do_class_using_decl): Allow inheriting constructors.
	* pt.c (template_parms_to_args): Split from current_template_args.
	(add_inherited_template_parms): New.
	(tsubst_decl): Handle inheriting constructors.
	* tree.c (special_function_p): Handle inheriting constructors.

2012-10-12  Jakub Jelinek  <jakub@redhat.com>

	PR c/54381
	* semantics.c (finish_call_expr): Pass array of 3 sizeof_arg
	trees and locs (corresponding to first 3 arguments) to
	sizeof_pointer_memaccess_warning.

2012-10-12  Paolo Carlini  <paolo.carlini@oracle.com>

	PR c++/24449
	* decl.c (grokfndecl): When checking for ::main declarations
	use PROCESSING_REAL_TEMPLATE_DECL_P().

2012-10-12  Marc Glisse  <marc.glisse@inria.fr>

	PR c++/53055
	* call.c (build_new_op_1): Pass RO_ARROW_STAR to cp_build_indirect_ref.
	* typeck.c (cp_build_indirect_ref): Handle RO_ARROW_STAR.

2012-10-11  Jason Merrill  <jason@redhat.com>

	* cp-tree.h (DECL_THUNKS): NULL_TREE for non-virtual functions.
	(SET_DECL_THUNKS): New.
	* decl.c (duplicate_decls): Adjust.
	* method.c (make_thunk): Adjust.

	* decl.c (grokdeclarator): Set DECL_GNU_TLS_P for static data
	members, too.

2012-10-09  Dodji Seketeli  <dodji@redhat.com>

	PR c++/53540 - using fails to be equivalent to typedef
	* cp-tree.h (TYPE_TEMPLATE_INFO): For an alias that is not an
	instance of alias template, don't look for its TEMPLATE_INFO in
	its declaration.
	(alias_template_specialization_p): Take const_tree.
	* pt.c (alias_template_specialization_p): Take a const_tree.
	Don't call primary_template_instantiation_p.
	(primary_template_instantiation_p): Call
	alias_template_specialization_p.

2012-10-10  Dodji Seketeli  <dodji@redhat.com>

	* parser (cp_parser_statement): Parse c++11 attributes
	tentatively.
	(cp_parser_std_attribute_spec_seq): Do not warn too early about
	using c++11 attributes in non c++11 mode.

2012-10-10  Dehao Chen  <dehao@google.com>

	* cp-gimplify.c (cp_genericize_r): Set location for TRY expr.

2012-10-09  Lawrence Crowl  <crowl@google.com>

	* Make-lang.in (class.o): Add dependence on hash-table.h.
	(tree.o): Likewise.
	(semantics.o): Likewise.
	* class.c (fixed_type_or_null): Change to new type-safe hash table.
	* tree.c (verify_stmt_tree): Likewise.
	(verify_stmt_tree_r): Likewise.
	* semantics.c (struct nrv_data): Likewise.

2012-10-09  Paolo Carlini  <paolo.carlini@oracle.com>

	PR c++/54194
	* typeck.c (build_x_binary_op): Update warn_about_parentheses call.
	* parser.c (cp_parser_binary_expression): Use SET_EXPR_LOCATION
	on current.lhs.

2012-10-09  Marc Glisse  <marc.glisse@inria.fr>

	PR c++/54427
	* typeck.c (cp_build_binary_op): Handle mixed scalar-vector
	operations.
	[LSHIFT_EXPR, RSHIFT_EXPR]: Likewise.

2012-10-08  Jakub Jelinek  <jakub@redhat.com>

	PR c++/54858
	* tree.c (cp_tree_equal): Handle FIELD_DECL.

2012-10-08  Jason Merrill  <jason@redhat.com>

	Allow dynamic initialization of thread_locals.
	* decl.c: Define tls_aggregates.
	(expand_static_init): Remove sorry.  Add to tls_aggregates.
	* cp-tree.h: Declare tls_aggregates.
	* call.c (set_up_extended_ref_temp): Add to tls_aggregates.
	* decl2.c (var_needs_tls_wrapper): New.
	(var_defined_without_dynamic_init): New.
	(get_tls_init_fn, get_tls_wrapper_fn): New.
	(generate_tls_wrapper, handle_tls_init): New.
	(cp_write_global_declarations): Call handle_tls_init and
	enerate_tls_wrapper.
	* mangle.c (write_guarded_var_name): Split out from..
	(mangle_guard_variable): ...here.
	(mangle_tls_init_fn, mangle_tls_wrapper_fn): Use it.
	(decl_tls_wrapper_p): New.
	* semantics.c (finish_id_expression): Replace use of thread_local
	variable with a call to its wrapper.

	* decl.c (get_thread_atexit_node): New.
	(register_dtor_fn): Use it for TLS.

	Partial implementation of C++11 thread_local.
	* decl.c (cp_finish_decl): Remove errors about non-trivial
	initialization and destruction of TLS variables.
	(register_dtor_fn): Add sorry about TLS variables.
	(expand_static_init): Add sorry about non-local TLS variables,
	or error with __thread.
	Don't emit thread-safety guards for local TLS variables.
	(grokdeclarator): thread_local in a function implies static.
	* decl.h: Adjust prototype.
	* decl2.c (get_guard): Copy DECL_TLS_MODEL.
	* parser.c (cp_parser_set_storage_class, cp_parser_set_decl_spec_type)
	(set_and_check_decl_spec_loc): Take the token rather than the location.
	Distinguish between __thread and thread_local.
	(cp_parser_set_storage_class): Don't complain about thread_local before
	extern/static.
	(token_is__thread): New.
	* call.c (make_temporary_var_for_ref_to_temp): Handle TLS.
	* cp-tree.h (DECL_GNU_TLS_P): New.
	(cp_decl_specifier_seq): Add gnu_thread_keyword_p.

2012-10-08  Dodji Seketeli  <dodji@redhat.com>

	PR c++/53528 C++11 attribute support
	* cp-tree.h (enum cpp0x_warn_str::CPP0X_ATTRIBUTES): New member.
	(enum cp_decl_spec::ds_std_attribute): New enumerator.
	(struct cp_decl_specifier_seq::std_attributes): New field.
	(cxx_alignas_expr, warn_misplaced_attr_for_class_type): Declare
	new functions.
	(check_tag_decl): Take an extra parameter for explicit
	instantiations.
	* decl.c (warn_misplaced_attr_for_class_type): Extract from ...
	(check_tag_decl): ... here.  Add check for c++11 attributes being
	applied to an explicit instantiation.  Take an extra parameter for
	explicit instantiations.
	(grokdeclarator): Make sure a c++11 attribute after an array
	declarator appertains to the array, an attribute after a function
	declarator appertains to the function type, an attribute after a
	declarator-id appertains to the entity being declared, and an
	attribute after a pointer declarator appertain to the pointer.
	* decl2.c (is_late_template_attribute): Use get_attribute_name.
	* error.c (maybe_warn_cpp0x): Support
	CPP0X_GENERALIZED_ATTRIBUTES.
	* parser.c (cp_next_tokens_can_be_attribute_p)
	(cp_next_tokens_can_be_gnu_attribute_p)
	(cp_next_tokens_can_be_std_attribute_p)
	(cp_nth_tokens_can_be_attribute_p)
	(cp_nth_tokens_can_be_gnu_attribute_p)
	(cp_nth_tokens_can_be_std_attribute_p)
	(cp_parser_gnu_attribute_list, cp_parser_std_attribute)
	(cp_parser_std_attribute_spec, cp_parser_std_attribute_spec_seq)
	(cp_parser_attributes_opt, cp_parser_std_attribute_list): New
	static functions.
	(cp_parser_gnu_attributes_opt): Replace cp_parser_attributes_opt.
	(cp_parser_gnu_attribute_list): Replace cp_parser_attribute_list.
	(cp_parser_postfix_expression): Disallow "[[" tokens here.
	(cp_parser_label_for_labeled_statement): Use take an extra
	parameter for attributes.
	(cp_parser_block_declaration): Use
	cp_nth_tokens_can_be_std_attribute_p here.
	(cp_parser_decl_specifier_seq): Likewise.  Store C++11 attributes
	that appears in in decl specifiers in cp_decl_specifier_seq::std_attributes.
	declaration.  Emit proper warning about misplaced c++11 attributes
	for class type.
	(cp_parser_explicit_instantiation): Adjust call to check_tag_decl.
	(cp_parser_init_declarator):  Parsing attributes here is no more a
	GNU extension in c++-11.
	(cp_parser_type_specifier_seq): Use
	cp_next_tokens_can_be_attribute_p.
	(cp_parser_direct_declarator): Likewise.  Hang c++11 attributes
	following the declarator to its syntactic construct.  It'll later
	be applied to the proper appertaining entity by grokdeclarator.
	(cp_parser_ptr_operator): Likewise.
	(make_declarator): Initialize cp_declarator::std_attribute.
	(make_pointer_declarator, make_reference_declarator)
	(make_ptrmem_declarator, cp_parser_make_indirect_declarator): Take
	attributes that appertain to the pointer/reference in argument.
	(cp_parser_ptr_operator): Take an out parameter for c++11
	attributes.  Update comments.
	(cp_parser_new_declarator_opt)
	(cp_parser_conversion_declarator_opt): Adjust.
	(cp_parser_declarator): Likewise.  Handle C++11 attributes.
	Rename attributes to gnu_attribute for better legibility.
	(cp_parser_simple_declaration): Update comment.
	(cp_parser_class_specifier_1): Parse GNU attributes specifically
	(cp_parser_enum_specifier): Accept only gnu attributes after the
	specifier.
	(cp_parser_member_declaration): Don't clear attributes -- intended
	for the entity being declared -- too early because check_tag_decl
	needs them.
	(cp_parser_statement): Update comment.  Parse optional c++11
	attributes at the beginning of the relevant kind of statements and
	ignore them, for now, unless when calling
	cp_parser_label_for_labeled_statement.
	(cp_parser_label_for_labeled_statement): Take c++11 attributes
	in parameter.
	* semantics.c (potential_constant_expression_1): Likewise.
	* typeck.c (fundamental_alignment_p, cxx_alignas_expr): New public
	functions.

2012-10-07  Paolo Carlini  <paolo.carlini@oracle.com>

	* pt.c (fold_non_dependent_expr_sfinae): Remove static specifier.
	(tsubst_copy_and_build): Use get_target_expr_sfinae.
	* call.c (build_conditional_expr_1, convert_like_real): Likewise.
	* cvt.c (build_up_reference): Likewise.
	(ocp_convert): Use abstract_virtuals_error_sfinae.
	(build_up_reference): Propagate complain to cp_build_addr_expr.
	* decl.c (compute_array_index_type): Use fold_non_dependent_expr_sfinae.
	* cp-tree.h: Update declarations.

	* cvt.c	(build_expr_type_conversion): Tidy.

	* tree.c (stabilize_aggr_init): Change to static.

2012-10-07  Paolo Carlini  <paolo.carlini@oracle.com>

	PR c++/51422
	* semantics.c (is_normal_capture_proxy): Return true for
	error_mark_node as DECL_VALUE_EXPR.

2012-10-05  Jakub Jelinek  <jakub@redhat.com>

	* cp-tree.h (SIZEOF_EXPR_TYPE_P): Define.
	* tree.c (cp_tree_equal): Handle SIZEOF_EXPR with
	SIZEOF_EXPR_TYPE_P.
	* mangle.c (write_expression): Likewise.
	* cxx-pretty-print.c (pp_cxx_unary_expression): Likewise.
	* error.c (dump_expr): Likewise.
	* parser.c (cp_parser_unary_expression): For sizeof call
	cxx_sizeof_or_alignof_{type,expr} just for diagnostics and
	return SIZEOF_EXPR with the operand.
	* pt.c (tsubst_copy, tsubst_copy_and_build): For SIZEOF_EXPR,
	call cxx_sizeof_or_alignof_{type,expr} for diagnostics, but
	return SIZEOF_EXPR with tsubsted operand.
	(value_dependent_expression_p): Handle SIZEOF_EXPR with
	SIZEOF_EXPR_TYPE_P.
	(instantiation_dependent_r): Likewise.
	* call.c (null_ptr_cst_p): Call maybe_constant_value for C++98.
	* semantics.c (finish_call_expr): Call
	sizeof_pointer_memaccess_warning if needed.
	(cxx_eval_constant_expression): Handle SIZEOF_EXPR.
	(potential_constant_expression_1): Remove early exit for
	C++98.  Handle PROPERTY_REF.
	* decl.c (duplicate_decls): When redeclaring a builtin function,
	keep the merged decl builtin also if newdecl is a gnu_inline
	inline definition.
	(fold_sizeof_expr_r): New function.
	(compute_array_index_type): Fold SIZEOF_EXPRs in itype.
	* cp-gimplify.c (cp_genericize_r): Fold SIZEOF_EXPR.
	* typeck.c (cp_build_binary_op): For warn_for_sign_compare
	try harder using maybe_constant_value to get INTEGER_CSTs.

	* decl.c (stabilize_vla_size): Call pointer_set_destroy
	at the end.

2012-10-04  Arnaud Charlet  <charlet@adacore.com>
        
        * decl2.c (cp_write_global_declarations): Fix handling of
        -fdump-ada-spec*.

2012-10-03  Jakub Jelinek  <jakub@redhat.com>

	PR c++/54777
	* semantics.c (cxx_eval_constant_expression) <case COMPOUND_EXPR>: If
	not ignoring the second operand, pass the original second operand
	and not one with stripped nops to cxx_eval_constant_expression.

2012-10-01  Jason Merrill  <jason@redhat.com>

	* decl.c (check_initializer): Set DECL_NONTRIVIALLY_INITIALIZED_P
	for a constructor call.
	(decl_jump_unsafe): So don't bother checking
	type_has_nontrivial_default_init.
	* call.c (set_up_extended_ref_temp): Set
	DECL_NONTRIVIALLY_INITIALIZED_P.

	* cp-tree.h (TYPE_FUNCTION_OR_TEMPLATE_DECL_CHECK): New.
	(DECL_FRIEND_P, DECL_ANTICIPATED): Use it.
	(TYPE_FUNCTION_OR_TEMPLATE_DECL_P): New.
	* name-lookup.c (hidden_name_p): Use it.

	* cp-tree.h (DECL_PRETTY_FUNCTION_P): Just look at the name.
	* decl.c (cp_make_fname_decl): Adjust.

2012-09-30  Sharad Singhai  <singhai@google.com>

	* decl2.c (cp_write_global_declarations): Use a different method
	to determine if the dump has ben initialized.

2012-09-29  Paolo Carlini  <paolo.carlini@oracle.com>

	PR c++/54738
	* decl2.c (build_offset_ref_call_from_tree): Add tsubst_flags_t
	parameter.
	* pt.c (tsubst_copy_and_build): Adjust.
	* parser.c (cp_parser_postfix_expression): Likewise.
	* cp-tree.h: Adjust declaration.

2012-09-28  Dodji Seketeli  <dodji@redhat.com>

	PR c++/54372 - unused attribute inactive on dependant entities
	* decl2.c (is_late_template_attribute): "unused" attribute is to
    	be applied at compile time.

2012-09-25  Dodji Seketeli  <dodji@redhat.com>

	PR c++/29028 - Missed unused warning on using declaration
	* decl.c (poplevel<warn_unused*>): Do not forget that some local
	bindings are represented by a TREE_LIST.

2012-09-25  Dodji Seketeli  <dodji@redhat.com>

	PR c++/53551 - -Wunused-local-typedefs misses uses
	* decl.c (make_typename_type): Record the use of typedefs.

2012-09-27  Jakub Jelinek  <jakub@redhat.com>

	* init.c (build_new_1): Don't test TREE_CONSTANT
	of INTEGER_CST.

2012-09-25  Paolo Carlini  <paolo.carlini@oracle.com>

	PR c++/54526
	* parser.c (cp_parser_template_id): In C++11 mode simply accept
	X<::A>.

2012-09-25  Zhenqiang Chen <zhenqiang.chen@linaro.org>

	PR c++/50970
	* typeck.c (cp_build_binary_op): Check side effects before generating
	pfn and delta related expressions.

2012-09-24  Lawrence Crowl  <crowl@google.com>

	* init.c (build_new_1): Change to new double_int API.
	* decl.c (build_enumerator): Likewise.
	* typeck2.c (process_init_constructor_array): Likewise.
	* mangle.c (write_array_type): Likewise.

2012-09-24  Paolo Carlini  <paolo.carlini@oracle.com>

	PR c++/50828
	* error.c (dump_function_decl): Strip TFF_TEMPLATE_NAME from flags
	at the outset.

2012-09-24  Jason Merrill  <jason@redhat.com>

	* decl.c (get_atexit_node): Remove dead code.

	* Make-lang.in (cp/parser.o): Depend on decl.h.

2012-09-20  Paolo Carlini  <paolo.carlini@oracle.com>

	PR c++/52432
	* pt.c (tsubst_copy_and_build): If tf_error is not set in the complain
	argument don't call unqualified_name_lookup_error.

2012-09-19  Marc Glisse  <marc.glisse@inria.fr>

	PR c++/54581
	* semantics.c (finish_decltype_type): Make vectors not opaque.

2012-09-17  Jason Merrill  <jason@redhat.com>

	PR c++/54575
	* pt.c (instantiate_alias_template): New.
	(tsubst): Use it.
	(push_access_scope): Allow TYPE_DECL.

2012-09-14  Jason Merrill  <jason@redhat.com>

	PR c++/53661
	* typeck2.c (check_narrowing): Avoid false positives on conversion
	from enumeral type.

2012-09-14  Marc Glisse  <marc.glisse@inria.fr>

	PR c++/54427
	* typeck.c (cp_build_binary_op) [LSHIFT_EXPR, RSHIFT_EXPR, EQ_EXPR,
	NE_EXPR, LE_EXPR, GE_EXPR, LT_EXPR, GT_EXPR]: Handle VECTOR_TYPE.

2012-09-14  Paolo Carlini  <paolo.carlini@oracle.com>

	* decl.c (make_typename_type): Only error out if tf_error is set
	in complain.

2012-09-13  Paolo Carlini  <paolo.carlini@oracle.com>
	    Manuel López-Ibáñez  <manu@gcc.gnu.org>

	PR c++/53210
	* init.c (perform_member_init): Use OPT_Winit_self instead of
	OPT_Wuninitialized.

2012-09-13  Paolo Carlini  <paolo.carlini@oracle.com>

	* typeck.c (build_indirect_ref, build_function_call,
	build_function_call_vec, build_binary_op, build_unary_op,
	build_compound_expr, build_c_cast, build_modify_expr): Remove
	uses of ATTRIBUTE_UNUSED on the parameters.
	* class.c (set_linkage_according_to_type, resort_type_method_vec,
	dfs_find_final_overrider_post, empty_base_at_nonzero_offset_p):
	Likewise.
	* decl.c (local_variable_p_walkfn): Likewise.
	* except.c (wrap_cleanups_r, check_noexcept_r): Likewise.
	* error.c (find_typenames_r): Likewise.
	* tree.c (verify_stmt_tree_r, bot_replace,
	handle_java_interface_attribute, handle_com_interface_attribute,
	handle_init_priority_attribute, c_register_addr_space): Likewise.
	* cp-gimplify.c (cxx_omp_clause_default_ctor): Likewise.
	* cp-lang.c (objcp_tsubst_copy_and_build): Likewise.
	* pt.c (unify_success, unify_invalid, instantiation_dependent_r):
	Likewise.
	* semantics.c (dfs_calculate_bases_pre): Likewise.
	* decl2.c (fix_temporary_vars_context_r, clear_decl_external):
	Likewise.
	* parser.c (cp_lexer_token_at, cp_parser_omp_clause_mergeable,
	cp_parser_omp_clause_nowait, cp_parser_omp_clause_ordered,
	cp_parser_omp_clause_untied): Likewise.
	* mangle.c (write_unnamed_type_name,
	discriminator_for_string_literal): Likewise.
	* search.c (dfs_accessible_post, dfs_debug_mark): Likewise.
	* lex.c (handle_pragma_vtable, handle_pragma_unit,
	handle_pragma_interface, handle_pragma_implementation,
	handle_pragma_java_exceptions): Likewise.

2012-09-13  Jason Merrill  <jason@redhat.com>

	PR c++/53839
	* semantics.c (cxx_eval_indirect_ref): If we aren't looking for an
	address, make sure the value is constant.

	PR c++/54511
	* pt.c (tsubst_decl) [VAR_DECL]: Handle DECL_ANON_UNION_VAR_P.

	PR c++/53836
	* pt.c (value_dependent_expression_p): A TREE_LIST initializer must
	be dependent.

2012-09-10  Paolo Carlini  <paolo.carlini@oracle.com>

	PR c++/54541
	PR c++/54542
	* call.c (build_cxx_call): Add tsubst_flags_t parameter, use
	require_complete_type_sfinae.
	(build_op_delete_call, build_over_call): Adjust.
	* typeck.c (build_x_compound_expr_from_vec): Add tsubst_flags_t
	parameter.
	(cp_build_function_call_vec): Adjust.
	* init.c (build_new_1): Likewise.
	* rtti.c (throw_bad_cast, throw_bad_typeid, build_dynamic_cast_1):
	Likewise.
	* optimize.c (build_delete_destructor_body): Likewise.
	* cp-tree.h: Adjust declarations.

	* call.c (convert_arg_to_ellipsis): Use require_complete_type_sfinae.

2012-09-10  Jason Merrill  <jason@redhat.com>

	PR c++/54538
	PR c++/53783
	* pt.c (tsubst_copy_and_build) [LAMBDA_EXPR]: Go back to using RECUR
	for LAMBDA_EXPR_EXTRA_SCOPE except for function scope.

	PR c++/54506
	* decl.c (move_signature_fn_p): Split out from move_fn_p.
	* method.c (process_subob_fn): Use it.
	* cp-tree.h: Declare it.

2012-09-07  Jason Merrill  <jason@redhat.com>

	* semantics.c (sort_constexpr_mem_initializers): Tweak.

2012-09-09  Mark Kettenis  <kettenis@openbsd.org>

	* decl.c (reshape_init_class): Avoid dereferencing a
	past-the-end pointer.

2012-09-07  Paolo Carlini  <paolo.carlini@oracle.com>

	* pt.c (num_template_headers_for_class): Rework per the code
	inline in cp_parser_check_declarator_template_parameters.
	* parser.c (cp_parser_check_declarator_template_parameters):
	Use num_template_headers_for_class.

2012-09-06  Jason Merrill  <jason@redhat.com>

	PR c++/54341
	PR c++/54253
	* semantics.c (sort_constexpr_mem_initializers): New.
	(build_constexpr_constructor_member_initializers): Use it.
	(cx_check_missing_mem_inits): Skip artificial fields.
	* init.c (expand_aggr_init_1): Don't zero out a class
	with no data.

2012-09-05  Paolo Carlini  <paolo.carlini@oracle.com>

	PR c++/54191
	* search.c (lookup_base): Add tsubst_flags_t parameter.
	(adjust_result_of_qualified_name_lookup, check_final_overrider):
	Adjust.
	* name-lookup.c (do_class_using_decl): Adjust.
	* typeck2.c (binfo_or_else, build_scoped_ref, build_m_component_ref):
	Likewise.
	* cvt.c (cp_convert_to_pointer, convert_to_pointer_force,
	build_up_reference): Likewise.
	* rtti.c (build_dynamic_cast_1): Likewise.
	* tree.c (maybe_dummy_object): Likewise.
	* call.c (build_conditional_expr_1, build_over_call): Likewise.
	* cp-tree.h (UNIQUELY_DERIVED_FROM_P, PUBLICLY_UNIQUELY_DERIVED_P):
	Remove.
	(enum base_access_flags, ba_quiet): Remove.
	(uniquely_derived_from_p, publicly_uniquely_derived_p): Declare.
	* except.c (can_convert_eh): Adjust.
	* decl.c (grokdeclarator): Likewise.
	* typeck.c (comp_except_types, build_class_member_access_expr,
	finish_class_member_access_expr, get_member_function_from_ptrfunc,
	build_static_cast_1, get_delta_difference_1): Likewise.
	* class.c (build_base_path, convert_to_base, build_vtbl_ref_1,
	warn_about_ambiguous_bases): Likewise.
	(uniquely_derived_from_p, publicly_uniquely_derived_p): Define.

2012-09-04  Jason Merrill  <jason@redhat.com>

	PR c++/54441
	* decl.c (reshape_init_class): Handle invalid initializer for
	0-length array member.

	* error.c (dump_type_suffix): Correct handling of 0-length arrays.

	PR c++/54420
	* cp-tree.h (LAMBDANAME_P): Remove.
	(LAMBDA_TYPE_P): Check CLASSTYPE_LAMBDA_EXPR instead.
	* cp-lang.c (cxx_dwarf_name): Likewise.
	* error.c (dump_aggr_type): Likewise.
	* semantics.c (begin_lambda_type): Set CLASSTYPE_LAMBDA_EXPR sooner.

	PR c++/54198
	* decl.c (check_default_argument): Set cp_unevaluated_operand
	around call to perform_implicit_conversion_flags.

	PR c++/54437
	PR c++/51213
	* pt.c (fn_type_unification): Call coerce_template_parms before
	entering substitution context.

2012-08-31  Paolo Carlini  <paolo.carlini@oracle.com>
	    Jason Merrill  <jason@redhat.com>

	PR c++/18747
	* pt.c (check_template_variable): New.
	(num_template_headers_for_class): Split out...
	* decl.c (grokdeclarator): ...from here.
	(start_decl): Remove redundant diagnostic.
	* cp-tree.h: Declare them
	* parser.c (cp_parser_single_declaration): Call check_template_variable.

2012-08-31  Ollie Wild  <aaw@google.com>

	PR c++/54197
	* call.c (extend_ref_init_temps_1): Handle COMPOUND_EXPR trees.

2012-08-30  Jason Merrill  <jason@redhat.com>

	PR c++/50545
	PR c++/51222
	* pt.c (instantiation_dependent_r): New.
	(instantiation_dependent_expression_p): New.
	(value_dependent_expression_p): Use it.  SCOPE_REF is always dependent.
	* semantics.c (finish_decltype_type): Use it.
	* cp-tree.h: Declare it.

	* semantics.c (finish_qualified_id_expr): Handle building up a
	non-dependent SCOPE_REF here.
	(finish_id_expression): Not here.
	* error.c (dump_decl) [SCOPE_REF]: Only pass TFF_UNQUALIFIED_NAME.

	* friend.c (make_friend_class): Handle template template parameters.
	* parser.c (cp_parser_template_declaration_after_export): Likewise.
	* pt.c (tsubst_friend_class): Likewise.
	(instantiate_class_template_1): Likewise
	* decl.c (check_elaborated_type_specifier): Likewise.
	(lookup_and_check_tag): Likewise.

	* pt.c (get_class_bindings): Call coerce_template_parms.  Add
	main_tmpl parameter.
	(more_specialized_class): Add main_tmpl parameter.
	(most_specialized_class): Adjust calls.

	* decl.c (cp_finish_decl): Check for invalid multiple initializers
	even if the initializer is dependent.

	* pt.c (instantiate_template_1): Keep processing_template_decl set
	if there are dependent args.

2012-08-25  Paolo Carlini  <paolo.carlini@oracle.com>

	PR c++/51421
	* decl2.c (mark_used): Consistently return false after errors
	about uses before deduction of auto.
	* semantics.c (finish_id_expression): Check mark_used return
	value and return error_mark_node in case of failure.

2012-08-24  Jason Merrill  <jason@redhat.com>

	PR c++/51213 (again)
	* pt.c (deduction_tsubst_fntype): Remove.
	(fn_type_unification): Check deduction depth and call
	instantiate_template here.  Handle default argument access checks.
	(determine_specialization): Suppress access control.
	(tsubst_decl): Check for excessive deduction depth.
	(recheck_decl_substitution): Make sure access control is on.
	(type_unification_real): Don't mess with access deferring here.
	(get_bindings): Adjust for fn_type_unification return type.
	* call.c (enum rejection_reason_code): Drop rr_template_instantiation.
	(template_instantiation_rejection): Remove.
	(struct rejection_reason): Change targs to num_targs.
	(template_unification_rejection, print_z_candidate): Adjust.
	(add_template_candidate_real): Adjust for fn_type_unification change.
	* class.c (resolve_address_of_overloaded_function): Likewise.
	* cp-tree.h: Adjust declaration.

	* pt.c (tsubst_default_argument): Indicate where the default
	argument is being instantiated for.
	(tsubst_expr): Restore previous location.
	(tsubst_copy_and_build): Set and restore location.
	* call.c (build_new_method_call_1): Remember location of call.
	* semantics.c (finish_call_expr): Here too.
	* parser.c (cp_parser_omp_for_loop): Remember the location of the
	increment expression.

	* pt.c (resolve_overloaded_unification): Use coerce_template_parms
	instead of get_bindings.
	(resolve_nondeduced_context): Likewise.

	* pt.c (register_specialization): Correct argument to
	check_specialization_namespace.
	(determine_specialization): Don't consider members of
	unspecialized types.

2012-08-23  Jason Merrill  <jason@redhat.com>

	* decl.c (compute_array_index_type): Use type_dependent_expression_p.

2012-08-23  Paolo Carlini  <paolo.carlini@oracle.com>

	PR c++/20420
	* name-lookup.c (supplement_binding_1): Handle specially enums
	only in class templates.
	(validate_nonmember_using_decl): Enforce 7.3.3/10 about duplicate
	using declarations at function scope.

2012-08-21  Richard Guenther  <rguenther@suse.de>

	* cp-tree.h (TREE_INDIRECT_USING): Use TREE_LANG_FLAG_0 accessor.
	(ATTR_IS_DEPENDENT): Likewise.
	(ARGUMENT_PACK_INCOMPLETE_P): Use TREE_ADDRESSABLE instead of
	TREE_LANG_FLAG_0 on TREE_VECs.

2012-08-20  Florian Weimer  <fweimer@redhat.com>

	PR c++/19351
	* call.c (build_operator_new_call): Add size_check argument and
	evaluate it.
	* cp-tree.h (build_operator_new_call): Adjust declaration.
	* init.c (build_new_1): Compute array size check and apply it.

2012-08-20  Paolo Carlini  <paolo.carlini@oracle.com>

	PR c++/10416
	* decl.c (poplevel): Check TYPE_HAS_NONTRIVIAL_DESTRUCTOR for
	Wunused_variable too.

2012-08-20  Diego Novillo  <dnovillo@google.com>

	* decl.c (poplevel): Start TV_NAME_LOOKUP conditionally.

2012-08-20  Richard Guenther  <rguenther@suse.de>

	* name-lookup.c (store_binding_p): New predicate, split out from ...
	(store_binding): ... here.  Always store binding and require
	target vector with enough space.
	(store_bindings): Collect to store bindings and reserve space
	for them, then store them.
	(store_class_bindings): Likewise.

2012-08-19  Mikael Morin  <mikael@gcc.gnu.org>

	* Make-lang.in: Fix typo.

2012-08-17  Jakub Jelinek  <jakub@redhat.com>

	* cp-tree.def (SIZEOF_EXPR): Move to c-common.def.

2012-08-14   Diego Novillo  <dnovillo@google.com>

	Merge from cxx-conversion branch.  Re-write VEC in C++.

	* call.c (add_function_candidate): Remove const qualifier
	from call to VEC_index.

2012-08-10  Richard Guenther  <rguenther@suse.de>

	* error.c (dump_expr): Handle anonymous SSA names.

2012-08-07  Steven Bosscher  <steven@gcc.gnu.org>

	* error.c (print_instantiation_context): Pretty-print a newline before
	diagnostic_flush_buffer.
	* cxx-pretty-print.c (pp_cxx_function_definition): Use
	pp_newline_and_flush instead of separate pp_newline and pp_flush.

2012-08-06  Dodji Seketeli  <dodji@redhat.com>

	Avoid crashing on erroneous static_assert usage
	* semantics.c (finish_static_assert): Don't crash on erroneous
	message or condition.

2012-08-06  Marc Glisse  <marc.glisse@inria.fr>
	    Paolo Carlini  <paolo.carlini@oracle.com>

	PR c++/54165
	* typeck.c (build_static_cast_1): Move the conversion to void case
	before the perform_direct_initialization_if_possible call.

2012-08-03  Marc Glisse  <marc.glisse@inria.fr>

	* pt.c (tsubst_copy_and_build): Handle VECTOR_TYPE like scalars.
	* cp-tree.h (scalarish_type_p): Declare.
	* tree.c (scalarish_type_p): Make non-static.

2012-08-02  Jason Merrill  <jason@redhat.com>
	    Paolo Carlini  <paolo.carlini@oracle.com>

	PR c++/51213 (again)
	* pt.c (type_unification_real): Call push_deferring_access_checks /
	pop_deferring_access_checks around the substitution of default
	template args.
	(instantiate_template_1): When the specialization returned by
	retrieve_specialization has FNDECL_HAS_ACCESS_ERRORS set and we
	are in a SFINAE context, simply return error_mark_node.
	* cp-tree.h (FNDECL_RECHECK_ACCESS_P): Rename FNDECL_HAS_ACCESS_ERRORS.

2012-07-31  Paolo Carlini  <paolo.carlini@oracle.com>

	* pt.c (check_default_tmpl_args): Change is_primary and is_partial
	parameters to bool type, adjust.
	(push_template_decl_real): Tidy.
	* parser.c (cp_parser_init_declarator): Adjust.
	* decl.c (redeclaration_error_message): Likewise.
	* cp-tree.h (check_default_tmpl_args): Update prototype.

2012-07-31  Paolo Carlini  <paolo.carlini@oracle.com>

	PR c++/53624
	* pt.c (check_default_tmpl_args): Don't check local types.

2012-07-25  Sandra Loosemore  <sandra@codesourcery.com>
	    Paul Brook  <paul@codesourcery.com>

	PR target/53633
	* decl.c (finish_function): Check targetm.warn_func_return.

2012-07-25  Jason Merrill  <jason@redhat.com>

	PR c++/54086
	* decl.c (grokdeclarator): Allow const and constexpr together.

	PR c++/54020
	* semantics.c (potential_constant_expression_1) [COND_EXPR]: Call
	maybe_constant_value.

	* cp-tree.h (tsubst_flags): Remove tf_no_access_control.
	* call.c (standard_conversion): Don't set it.
	* class.c (resolve_address_of_overloaded_function): Don't check it.
	* decl.c (check_default_argument): Call
	perform_implicit_conversion_flags.

	* pt.c (print_candidates_1): Use inform instead of error.

2012-07-24  Paolo Carlini  <paolo.carlini@oracle.com>

	* pt.c (convert_template_argument, tsubst): Simplify fourth argument
	to make_typename_type (complain & tf_error -> complain).

2012-07-24  Steven Bosscher  <steven@gcc.gnu.org>

	* class.c (n_vtables, n_vtable_entries, n_vtable_searches,
	n_vtable_elems, n_convert_harshness, n_compute_conversion_costs,
	n_inner_fields_searched): Always define.
	(build_primary_vtable): Convert #ifdef GATHER_STATISTICS to if-code.
	(print_class_statistics): Convert #ifdef GATHER_STATISTICS to if-code.
	* tree.c (depth_reached): Always define global.
	(cxx_print_statistics): Convert #ifdef GATHER_STATISTICS to if-code.
	* pt.c (depth_reached): Always define.
	(push_tinst_level): Convert #ifdef GATHER_STATISTICS to if-code.
	* search.c (n_fields_searched, n_calls_lookup_field,
	n_calls_lookup_field_1, n_calls_lookup_fnfields,
	n_calls_lookup_fnfields_1, n_calls_get_base_type,
	n_outer_fields_searched, n_contexts_saved): Always define.
	(lookup_field_1): Convert #ifdef GATHER_STATISTICS to if-code.
	(lookup_member): Likewise.
	(lookup_fnfields_idx_nolazy): Likewise.
	(print_search_statistics): Likewise.
	(reinit_search_statistics): Unconditionally re-set counters.
	* lex.c (retrofit_lang_decl): Convert #ifdef GATHER_STATISTICS
	to if-code.
	(cxx_dup_lang_specific_decl): Likewise.
	(copy_lang_type): Likewise.
	(cxx_make_type): Likewise.

2012-07-20  Jason Merrill  <jason@redhat.com>

	PR c++/54038
	* tree.c (build_cplus_array_type): Use build_cplus_array_type to build
	canonical array type rather than mess with its TYPE_*_VARIANT.

2012-07-19  Jason Merrill  <jason@redhat.com>

	PR c++/54026
	* typeck.c (cp_apply_type_quals_to_decl): Check COMPLETE_TYPE_P.

	PR c++/54021
	* call.c (build_cxx_call): Set optimize when folding
	__builtin_constant_p in a constexpr function.

2012-07-18  Jason Merrill  <jason@redhat.com>

	* pt.c (instantiate_decl): Don't recheck substitutions.

2012-07-18  Paolo Carlini  <paolo.carlini@oracle.com>
	    Jason Merrill  <jason@redhat.com>

	DR 1170
	PR c++/51213
	* semantics.c (perform_access_checks): Add complain parm, return bool.
	(perform_deferred_access_checks): Likewise.
	(perform_or_defer_access_check): Likewise.
	(speculative_access_check): Remove.
	* call.c (enforce_access): Add complain parm, return bool.
	* decl.c, friend.c, class.c, init.c, parser.c: Adjust callers.
	* search.c: Adjust callers.
	* cp-tree.h (TINFO_RECHECK_ACCESS_P): New macro.
	(FNDECL_RECHECK_ACCESS_P): New macro.
	* method.c (synthesized_method_walk): Stop deferring access checks.
	* pt.c (recheck_decl_substitution): New.
	(instantiate_template_1): Set and check FNDECL_RECHECK_ACCESS_P.

2012-07-18  Jason Merrill  <jason@redhat.com>

	* method.c (process_subob_fn): Make sure no_implicit_p is non-null
	before trying to store through it.

2012-07-17  Jason Merrill  <jason@redhat.com>

	PR c++/53995
	* decl.c (finish_enum_value_list): Only call
	insert_late_enum_def_into_classtype_sorted_fields in class scope.

	PR c++/53989
	* tree.c (build_cplus_array_type): Also add TYPE_CANONICAL
	to the list of variants.

	* decl.c (xref_basetypes): Complain about incomplete template base.
	* class.c (finish_struct): Adjust variants in templates, too.

	PR c++/53549
	* parser.c (cp_parser_class_head): Call xref_basetypes here.
	(cp_parser_class_specifier_1): Not here.
	* pt.c (tsubst_decl) [USING_DECL]: Check uses_template_parms
	as well as DECL_DEPENDENT_P.

2012-07-16  Jason Merrill  <jason@redhat.com>

	* cp-tree.h (struct deferred_access_check): Add location.
	* semantics.c (perform_access_checks): Use it.
	(perform_or_defer_access_check): Store it.

2012-07-16  Steven Bosscher  <steven@gcc.gnu.org>

	* dump.c (dump_stmt): Moved here from c-dump.c.
	* optimize.c: Include dumpfile.h instead of tree-dump.h.
	* class.c: Likewise.
	* decl2.c: Likewise.
	* Make-lang.in: Fix dependencies.

2012-07-13  Jason Merrill  <jason@redhat.com>

	PR c++/53953
	* method.c (synthesized_method_walk): Initialize no_implicit_p sooner.

2012-07-12  Jason Merrill  <jason@redhat.com>

	* pt.c (instantiate_decl): Check typedefs access here.
	(instantiate_template_1): Not here.

	* pt.c (deduction_tsubst_fntype): Just suppress access checking.
	(instantiate_template_1): Set DECL_TI_TEMPLATE before access checking.
	(push_deduction_access_scope, pop_deduction_access_scope): Remove.

2012-07-11  Jason Merrill  <jason@redhat.com>

	DR 1402
	* method.c (synthesized_method_walk): Replace uses of msg with diag.
	Correct handling of virtual bases with move operations.
	(process_subob_fn, walk_field_subobs): Replace uses of msg with diag.

2012-07-11  Steven Bosscher  <steven@gcc.gnu.org>

	* method.c: Do not include tree-pass.h.

2012-07-10  Jason Merrill  <jason@redhat.com>

	DR 1402
	PR c++/53733
	* cp-tree.h (FNDECL_SUPPRESS_IMPLICIT_DECL): New.
	(struct lang_decl_fn): Add suppress_implicit_decl field.
	* method.c (implicitly_declare_fn): Check it.
	(process_subob_fn): Add no_implicit_p parm.
	(walk_field_subobs, synthesized_method_walk): Likewise.
	(maybe_explain_implicit_delete): Adjust.
	(explain_implicit_non_constexpr): Adjust.

	* method.c (synthesized_method_walk): Avoid changing
	EH spec based on cleanups in other places, too.

2012-07-09  Sterling Augustine  <saugustine@google.com>

	* error.c (lang_decl_name): Use TFF_UNQUALIFIED_NAME flag.

2012-07-08  Steven Bosscher  <steven@gcc.gnu.org>

	* decl.c (cp_finish_decl): Add FIXME at add_local_decl call site.

2012-07-06  Jason Merrill  <jason@redhat.com>

	PR c++/53862
	* pt.c (tsubst_arg_types): Add "end" parameter.
	(check_undeduced_parms): Use it.

	* cp-tree.h (DECL_DECLARES_TYPE_P): Check DECL_TYPE_TEMPLATE_P.

	PR c++/53858
	* name-lookup.c (ambiguous_decl): Use DECL_TYPE_TEMPLATE_P.

2012-07-05  Jason Merrill  <jason@redhat.com>

	PR c++/53039
	* pt.c (arg_from_parm_pack_p): Go back to using same_type_p or
	cp_tree_equal.

	* cp-tree.h (TEMPLATE_PARM_NUM_SIBLINGS): Remove.
	(struct template_parm_index_s): Remove num_siblings.
	* pt.c (fixup_template_parms, fixup_template_parm_index): Remove.
	(fixup_template_type_parm_type): Remove.
	(build_template_parm_index): Remove num_siblings parm.
	(process_template_parm): Likewise.
	* parser.c (cp_parser_template_parameter_list): Adjust.
	* tree.c (cp_tree_equal): Don't compare num_siblings.
	* typeck.c (comp_template_parms_position): Likewise.

	PR c++/50852
	PR c++/53039
	* tree.c (strip_typedefs_expr): New.
	* cp-tree.h: Declare it.
	* pt.c (convert_template_argument, unify): Use it.
	* parser.c (cp_parser_template_declaration_after_export): Don't call
	fixup_template_parms.

2012-07-04  Jason Merrill  <jason@redhat.com>

	PR c++/53848
	PR c++/53524
	* decl.c (build_enumerator): Don't use build_lang_decl_loc.

2012-07-03  Jakub Jelinek  <jakub@redhat.com>

	PR c++/53812
	* semantics.c (finish_goto_stmt): Surround computed goto argument
	with CLEANUP_POINT_EXPR if needed.

2012-07-02  Jason Merrill  <jason@redhat.com>

	PR c++/53619
	* pt.c (in_template_function): New.
	* cp-tree.h: Declare it.
	* class.c (build_base_path, resolves_to_fixed_type_p): Use it.

	PR c++/53783
	* pt.c (tsubst_copy_and_build) [LAMBDA_EXPR]: Use tsubst
	for LAMBDA_EXPR_EXTRA_SCOPE.

	PR c++/53788
	* pt.c (build_non_dependent_expr): Don't wrap a dummy object.

	PR c++/53816
	* class.c (resolves_to_fixed_type_p): Check uses_template_parms
	(current_function_decl) instead of processing_template_decl.

	PR c++/53821
	* semantics.c (maybe_add_lambda_conv_op): Don't set
	DECL_INTERFACE_KNOWN.

	PR c++/53524
	* call.c (build_conditional_expr_1): Don't warn about comparison of
	two enumerators before their enumeration is complete.
	(build_new_op_1): Call decay_conversion before warn_logical_operator.
	* decl.c (build_enumerator): Set DECL_CONTEXT of an enumerator to
	its enumeration.
	* decl2.c (mark_used): Call used_types_insert for enums.
	* semantics.c (finish_id_expression): Don't decay CONST_DECL.
	(finish_member_declaration): Don't change DECL_CONTEXT of enumerators.
	* class.c (check_field_decls): Don't change DECL_CONTEXT of enums.
	* typeck.c (convert_for_assignment): Don't decay CONST_DECL.
	(build_class_member_access_expr): Look through unscoped enums.
	* search.c (context_for_name_lookup): Look through unscoped enums.
	* pt.c (tsubst_copy_and_build): Don't decay CONST_DECL.
	(tsubst_copy): Use DECL_CONTEXT to find the enumeration.
	* tree.c (decl_linkage): Likewise.
	* cvt.c (ocp_convert): Check decayed expr for enum range warning.

2012-06-29  Steven Bosscher  <steven@gcc.gnu.org>

	* Make-lang.in: Remove tree-mudflap.o from CXX_AND_OBJCXX_OBJS.

2012-06-27  Jason Merrill  <jason@redhat.com>

	* parser.c (cp_parser_check_for_invalid_template_id): tag_type parm.
	(cp_parser_simple_type_specifier, cp_parser_class_head): Adjust.
	(cp_parser_elaborated_type_specifier): Adjust.
	* decl.c (duplicate_decls): Return error_mark_node on template
	mismatch.

	PR c++/53563
	* parser.c (cp_parser_template_id): Add tag_type parm.
	(cp_parser_template_name): Likewise.
	(cp_parser_id_expression, cp_parser_unqualified_id): Adjust.
	(cp_parser_pseudo_destructor_name, cp_parser_type_name): Adjust.
	(cp_parser_simple_type_specifier, cp_parser_class_name): Adjust.
	(cp_parser_elaborated_type_specifier, cp_parser_class_head): Adjust.

2012-06-27  Ramana Radhakrishnan  <ramana.radhakrishnan@linaro.org>

	PR C++/51033
	* semantics.c (constexpr_call): Fix typo in comment.
	(cxx_eval_vec_perm_expr): New.
	(cxx_eval_constant_expression): Fold VEC_PERM_EXPRs.

2012-06-26  Richard Guenther  <rguenther@suse.de>

	PR c++/53752
	* mangle.c (write_array_type): Truncate the number-of-elements
	result.

2012-06-25  Jason Merrill  <jason@redhat.com>

	PR c++/53498
	PR c++/53305
	* pt.c (tsubst_decl) [PARM_DECL]: Don't recurse into DECL_CHAIN
	if cp_unevaluated_operand is set.
	(tsubst_copy) [PARM_DECL]: Don't copy before tsubsting.

	PR c++/52988
	* typeck.c (decay_conversion): Don't discard side-effects from
	expressions of nullptr_t.

2012-06-25  Florian Weimer  <fweimer@redhat.com>

	* init.c (build_new_1): Warn about (T[N]) for variable N, and
	reject T[M][N].

	* parser.c (cp_parser_direct_new_declarator): Accept non-constant
	expressions.  Handled now in build_new_1.

2012-06-25  Jason Merrill  <jason@redhat.com>

	PR c++/53202
	* semantics.c (build_data_member_initialization): Always keep
	initializer for empty base.
	(cxx_eval_bare_aggregate): Discard it here.

	PR c++/53565
	* pt.c (tsubst_omp_for_iterator): Simplify DECL_EXPR handling.
	(tsubst_expr) [OMP_FOR]: Here, too.

2012-06-25  Jakub Jelinek  <jakub@redhat.com>

	PR c++/53594
	* class.c (check_bases_and_members): Avoid -Wuninitialized
	diagnostics for non-static const members or references if they
	use NSDMI.

2012-06-16  Ville Voutilainen  <ville.voutilainen@gmail.com>

	* parser.c (cp_parser_direct_declarator): Move virt-specifier
	parsing after late-specified return type parsing.

2012-06-14  Jason Merrill  <jason@redhat.com>

	PR c++/53651
	* name-lookup.c (constructor_name_p): Don't try to look at the
	name of a DECLTYPE_TYPE.

2012-06-18  Lawrence Crowl  <crowl@google.com>

	* decl2.c (cp_write_global_declarations): Rename use of TV_PHASE_CGRAPH
	to TV_PHASE_OPT_GEN.

2012-06-18  Steven Bosscher  <steven@gcc.gnu.org>

	* decl.c (finish_function): Remove code conditional on VMS_TARGET.

2012-06-15  Marc Glisse  <marc.glisse@inria.fr>

	PR c++/51033
	* semantics.c (literal_type_p): Handle VECTOR_TYPE.
        (potential_constant_expression_1): Handle VEC_PERM_EXPR.
        * parser.c (cp_parser_postfix_expression): Handle RID_BUILTIN_SHUFFLE.

2012-06-09  Jason Merrill  <jason@redhat.com>

	* pt.c (tsubst_expr) [TAG_DEFN]: Instantiate local class.
	* class.c (finish_struct): Don't add a TAG_DEFN for a lambda.
	* decl2.c (finish_static_data_member_decl): Avoid redundant error.

	PR c++/53599
	* name-lookup.c (pushtag_1): Add a DECL_EXPR for a local class.
	* semantics.c (finish_cond): Build a COMPOUND_EXPR.
	* pt.c (tsubst_expr) [COMPOUND_EXPR]: Handle.
	[DECL_EXPR]: Don't call cp_finish_decl for an implicit typedef.
	Don't return the decl.

2012-06-11  Richard Guenther  <rguenther@suse.de>

	PR c++/53605
	* mangle.c (write_array_type): Use double-ints for array domain
	arithmetic.

2012-06-07  Fabien Chêne  <fabien@gcc.gnu.org>

	PR c++/51214
	* cp-tree.h (insert_late_enum_def_into_classtype_sorted_fields):
	Declare.
	* class.c (insert_into_classtype_sorted_fields): New.
	(add_enum_fields_to_record_type): New.
	(count_fields): Adjust the comment.
	(add_fields_to_record_type): Likewise.
	(finish_struct_1): Move the code that inserts the fields for the
	sorted case, into insert_into_classtype_sorted_fields, and call
	it.
	(insert_late_enum_def_into_classtype_sorted_fields): Define.
	* decl.c (finish_enum_value_list): Call
	insert_late_enum_def_into_classtype_sorted_fields if a late enum
	definition is encountered.

2012-06-06  Paolo Carlini  <paolo.carlini@oracle.com>

	PR c++/53567
	* typeck.c (cp_perform_integral_promotions): New, like
	perform_integral_promotions but also takes a tsubst_flags_t parameter.
	(pointer_diff): Add tsubst_flags_t parameter.
	(decay_conversion, cp_default_conversion, cp_build_array_ref,
	cp_build_binary_op, cp_build_unary_op, build_static_cast_1,
	build_reinterpret_cast_1, cp_build_modify_expr,
	convert_for_assignment): Adjust.
	* optimize.c (build_delete_destructor_body): Adjust.
	* init.c (expand_virtual_init, expand_default_init, build_new_1,
	build_new, build_vec_delete_1, build_vec_init, build_delete): Adjust.
	(construct_virtual_base): Adjust LOOKUP_COMPLAIN -> 0.
	* class.c (build_base_path): Adjust.
	* decl.c (compute_array_index_type, finish_destructor_body): Likewise.
	* method.c (synthesized_method_walk): Adjust flag and complain.
	* rtti.c (ifnonnull): Add tsubst_flags_t parameter.
	(build_typeid, build_dynamic_cast_1): Adjust.
	* except.c (initialize_handler_parm): Likewise.
	* typeck2.c (process_init_constructor_record): Likewise.
	* pt.c (tsubst_friend_class): Don't change flags.
	* semantics.c (finish_goto_stmt, handle_omp_for_class_iterator,
	finish_static_assert): Likewise.
	* parser.c (cp_parser_lookup_name): Just pass 0 as flags to
	lookup_name_real.
	* call.c (build_op_delete_call): Add tsubst_flags_t parameter.
	(convert_like_real, convert_arg_to_ellipsis, convert_for_arg_passing):
	Adjust.
	(standard_conversion): Adjust LOOKUP_COMPLAIN -> 0.
	(implicit_conversion): Mask out tf_error with a FIXME.
	(build_user_type_conversion_1, build_new_op_1, build_over_call): Use
	complain & tf_error instead of flags & LOOKUP_COMPLAIN.
	* cvt.c (cp_convert_to_pointer, convert_to_pointer_force,
	build_up_reference, convert_to_reference, cp_convert,
	cp_convert_and_check, ocp_convert, convert_force): Add tsubst_flags_t
	parameter.
	(convert_to_reference, ocp_convert): Use complain & tf_error instead
	of flags & LOOKUP_COMPLAIN.
	(convert_force): Adjust LOOKUP_COMPLAIN -> 0.
	* name-lookup.c (identifier_type_value_1, lookup_qualified_name,
	lookup_name_real, lookup_function_nonclass, lookup_name,
	lookup_name_prefer_type): Adjust LOOKUP_COMPLAIN -> 0.
	* cp-tree.h: Adjust prototypes; remove LOOKUP_COMPLAIN.

2012-06-06  Steven Bosscher  <steven@gcc.gnu.org>

	* decl.c: Do not include output.h.
	(start_decl): Remove code for flag_conserve_space.

2012-06-06  Fabien Chêne  <fabien@gcc.gnu.org>

	PR c++/52841
	* parser.c (cp_parser_alias_declaration): Return earlier
	if an error occured.

2012-06-04  Paolo Carlini  <paolo.carlini@oracle.com>

	PR c++/53524
	* call.c (build_conditional_expr_1): Use OPT_Wenum_compare
	to control enumeral mismatch in conditional expression too.

2012-06-04   Sterling Augustine  <saugustine@google.com>

	* cp-tree.h: Declare decl_as_dwarf_string, lang_decl_dwarf_name.
	* cp-lang.c (cxx_dwarf_name): Call them.

2012-06-04  Steven Bosscher  <steven@gcc.gnu.org>

	* semantics.c: Do not include output.h.
	* decl2.c: Likewise.
	* friend.c: Likewise.
	* typeck.c: Likewise.
	* typeck2.c: Likewise.
	* Make-lang.in: Fix dependencies.

2012-06-01  Jason Merrill  <jason@redhat.com>

	PR c++/52973
	* parser.c (cp_parser_class_head): Apply attributes here.
	* semantics.c (begin_class_definition): Not here.
	* cp-tree.h: Adjust.

	PR c++/52725
	* parser.c (cp_parser_binary_expression): Bail early if we're parsing
	tentatively and the LHS has a parse error.

	PR c++/53137
	* pt.c (instantiate_class_template_1): Set LAMBDA_EXPR_THIS_CAPTURE.
	(instantiate_decl): Don't push_to_top_level for local class methods.
	(instantiate_class_template_1): Or for local classes.

	PR c++/53484
	* pt.c (do_auto_deduction): Don't try to deduce from a
	type-dependent initializer.

2012-06-01  Paolo Carlini  <paolo.carlini@oracle.com>

	PR c++/26155
	* name-lookup.c (push_namespace): When error recovery is
	impossible just error out in duplicate_decls.

2012-05-31  Steven Bosscher  <steven@gcc.gnu.org>

	* call.c: Do not include output.h.
	* class.c: Likewise.
	* except.c: Likewise.
	* friend.c: Likewise.
	* init.c: Likewise.
	* lex.c: Likewise.
	* method.c: Likewise.
	* parser.c: Likewise.
	* pt.c: Likewise.
	* rtti.c: Likewise.
	* search.c: Likewise.

2012-05-30  Jason Merrill  <jason@redhat.com>

	PR c++/53356
	* tree.c (stabilize_init): Handle stabilizing a TARGET_EXPR
	representing a bitwise copy of a glvalue.

	* tree.c (stabilize_expr): Tweak logic.

	PR c++/53356
	* tree.c (stabilize_init): Side effects make the init unstable.

2012-05-28  Paolo Carlini  <paolo.carlini@oracle.com>

	PR c++/53503
	* semantics.c (potential_constant_expression_1): Handle LTGT_EXPR.

2012-05-26  Paolo Carlini  <paolo.carlini@oracle.com>

	PR c++/53491
	* tree.c (stabilize_expr): Handle exp of void type.

2012-05-26  Jason Merrill  <jason@redhat.com>

	PR c++/53220
	* call.c (convert_like_real) [ck_list]: Take array address directly.
	* typeck.c (decay_conversion): Reject decay of an array compound
	literal.

2012-05-25  Paolo Carlini  <paolo.carlini@oracle.com>

	PR c++/32054
	* parser.c (cp_parser_member_declaration): A storage class is not
	allowed in a declaration of an anonymous aggregate in a class scope.

2012-05-24  Uros Bizjak  <ubizjak@gmail.com>

	PR obj-c++/53441
	* decl.c (grokdeclarator): Check that current_class_type is non-NULL
	before calling constructor_name_p.

2012-05-24  Paolo Carlini  <paolo.carlini@oracle.com>

	PR c++/32080
	* parser.c (cp_parser_ctor_initializer_opt_and_function_body,
	cp_parser_function_body): Add a bool parameter, true when parsing
	a function-try-block.
	(cp_parser_function_try_block): Pass true to the above.
	(cp_parser_function_definition_after_declarator,
	cp_parser_function_transaction): Adjust.

2012-05-23  Paolo Carlini  <paolo.carlini@oracle.com>

	PR c++/29185
	* decl2.c (delete_sanity): Extend 'deleting array' warning to
	any array type.

2012-05-21  Paolo Carlini  <paolo.carlini@oracle.com>

	PR c++/51184
	* decl.c (grokdeclarator): Diagnose functions returning abstract
	class types as TYPENAME.
	* cp-tree.h (ABSTRACT_CLASS_TYPE_P): Add.
	* except.c (is_admissible_throw_operand_or_catch_parameter): Use it.
	* pt.c (tsubst): Likewise.
	* semantics.c (trait_expr_value): Likewise.

2012-05-21  Paolo Carlini  <paolo.carlini@oracle.com>

	PR c++/40821
	* parser.c (cp_parser_attributes_opt): Enforce error checking of
	unbalanced parentheses in the presence of tentative parsing.

2012-05-17  Paolo Carlini  <paolo.carlini@oracle.com>

	PR c++/39681
	* parser.c (cp_parser_new_type_id): Early return error_mark_node
	if the cp_parser_type_specifier_seq call has type_specifier_seq.type
	error_mark_node; tidy.
	(cp_parser_new_expression): Always initialize nelts to NULL_TREE to
	avoid uninitialized warnings.
	(cp_parser_init_declarator, cp_parser_late_parse_one_default_arg):
	Call cp_parser_skip_to_end_of_statement if cp_parser_initializer
	returns error_mark_node.

2012-05-17  Paolo Carlini  <paolo.carlini@oracle.com>

	PR c++/53371
	* except.c (is_admissible_throw_operand): Rename to
	is_admissible_throw_operand_or_catch_parameter and handle
	catch parameter too.
	(expand_start_catch_block): Use it.
	(build_throw): Adjust.

2012-05-17  Paolo Carlini  <paolo.carlini@oracle.com>

	PR c++/44516
	* typeck.c (build_x_array_ref, build_x_conditional_expr,
	build_x_compound_expr, build_x_modify_expr): Add location_t parameter.
	(finish_class_member_access_expr, build_x_indirect_ref,
	build_x_binary_op, build_x_compound_expr_from_list,
	build_x_compound_expr_from_vec): Adjust callers.
	* tree.c (build_min_nt_loc): New.
	(build_min_nt): Remove.
	* typeck2.c (build_x_arrow): Adjust callers.
	* pt.c (tsubst_qualified_id, tsubst_omp_for_iterator,
	tsubst_copy_and_build): Likewise.
	* semantics.c (finish_mem_initializers, handle_omp_for_class_iterator,
	 finish_omp_atomic): Likewise.
	* decl2.c (grok_array_decl, build_anon_union_vars): Adjust.
	* parser.c (cp_parser_question_colon_clause,
	cp_parser_assignment_expression, cp_parser_expression,
	cp_parser_template_id, cp_parser_omp_for_loop): Likewise.
	* cp-tree.h: Update.

2012-05-16  Dodji Seketeli  <dodji@redhat.com>

	PR preprocessor/7263
	* cp-tree.h (enum cp_decl_spec): Add new enumerators to cover all
	the possible declarator specifiers so far.
	(struct cp_decl_specifier_seq::locations): Declare new member.
	(cp_decl_specifier_seq::{specs, type_location}): Remove.
	(decl_spec_seq_has_spec_p): Declare new function.
	* parser.c (cp_parser_check_decl_spec): Remove.
	(set_and_check_decl_spec_loc): Define new static function.
	(decl_spec_seq_has_spec_p): Define new public function.
	(cp_parser_decl_specifier_seq, cp_parser_function_specifier_opt)
	(cp_parser_type_specifier, cp_parser_simple_type_specifier)
	(cp_parser_set_storage_class, cp_parser_set_decl_spec_type)
	(cp_parser_alias_declaration): Set the locations for each
	declspec, using set_and_check_decl_spec_loc.
	(cp_parser_explicit_instantiation, cp_parser_init_declarator)
	(cp_parser_member_declaration, cp_parser_init_declarator): Use the
	new declspec location for specifiers.  Use the new
	decl_spec_seq_has_spec_p.
	(cp_parser_type_specifier_seq): Use the new
	set_and_check_decl_spec_loc.  Stop using
	cp_parser_check_decl_spec.  Use the new decl_spec_seq_has_spec_p.
	(, cp_parser_init_declarator): Use the new
	set_and_check_decl_spec_loc.
	(cp_parser_single_declaration, cp_parser_friend_p)
	(cp_parser_objc_class_ivars, cp_parser_objc_struct_declaration):
	Use the new decl_spec_seq_has_spec_p.
	* decl.c (check_tag_decl): Use new decl_spec_seq_has_spec_p.  Use
	the more precise ds_redefined_builtin_type_spec location for
	diagnostics about re-declaring C++ built-in types.
	(start_decl, grokvardecl, grokdeclarator): Use the new
	decl_spec_seq_has_spec_p.

2012-05-15  Paolo Carlini  <paolo.carlini@oracle.com>

	PR c++/11856
	* pt.c (tsubst_copy_and_build): Increase / decrease
	c_inhibit_evaluation_warnings around build_x_binary_op call.

2012-05-12  Paolo Carlini  <paolo.carlini@oracle.com>

	* cp-tree.h (TYPE_PTRMEM_P): Rename to TYPE_PTRDATAMEM_P.
	(TYPE_PTR_TO_MEMBER_P): Rename to TYPE_PTRMEM_P.
	(TYPE_PTR_OR_PTRMEM_P): Add.
	* typeck.c (composite_pointer_type_r, composite_pointer_type,
	common_pointer_type, cp_build_indirect_ref, cp_build_binary_op,
	cp_truthvalue_conversion, convert_ptrmem, build_static_cast_1,
	build_reinterpret_cast_1, build_const_cast_1, comp_ptr_ttypes_real,
	casts_away_constness_r, casts_away_constness): Adjust.
	* init.c (build_zero_init_1): Adjust.
	* class.c (check_field_decls): Likewise.
	* decl.c (check_default_argument): Likewise.
	* rtti.c (target_incomplete_p): Likewise.
	* tree.c (zero_init_p): Likewise.
	* cxx-pretty-print.c (pp_cxx_ptr_operator,
	pp_cxx_abstract_declarator): Likewise.
	* typeck2.c (build_m_component_ref): Likewise.
	* pt.c (convert_nontype_argument, invalid_nontype_parm_type_p,
	dependent_type_p_r): Likewise.
	* call.c (null_member_pointer_value_p, standard_conversion,
	add_builtin_candidate, build_conditional_expr_1, compare_ics):
	Likewise.
	* cp-objcp-common.c (cp_var_mod_type_p): Likewise.
	* cvt.c (cp_convert_to_pointer, ocp_convert,
	perform_qualification_conversions): Likewise.
	* mangle.c (write_type): Likewise.
	* name-lookup.c (arg_assoc_type): Likewise.

2012-05-12  Paolo Carlini  <paolo.carlini@oracle.com>

	* parser.c (struct cp_parser_expression_stack_entry): Add location_t
	field.
	(cp_parser_binary_expression): Rework to always update at the same
	time tree_type and loc.
	* call.c (print_z_candidate): Add location_t parameter.
	(print_z_candidates, convert_like_real, joust): Adjust.

2012-05-11  Alexandre Oliva  <aoliva@redhat.com>

	PR c++/53209
	* pt.c (tsubst_decl): Bail out if argvec is error_mark_node.

2012-05-11  Paolo Carlini  <paolo.carlini@oracle.com>

	PR c++/53305
	* pt.c (tsubst_copy: case PARM_DECL): Return error_mark_node if
	tsubst_decl returns NULL_TREE.
	* cxx-pretty-print.c (pp_cxx_simple_type_specifier): Handle
	BOUND_TEMPLATE_TEMPLATE_PARM.

2012-05-10  Paolo Carlini  <paolo.carlini@oracle.com>

	PR c++/53158
	* cvt.c (ocp_convert): Error out early for void -> bool conversions.
	* typeck.c (decay_conversion): Use error_at.
	* call.c (build_integral_nontype_arg_conv, convert_like_real,
	convert_arg_to_ellipsis, perform_implicit_conversion_flags,
	initialize_reference): Likewise.
	* cvt.c (warn_ref_binding): Add location_t parameter.
	(cp_convert_to_pointer, convert_to_reference, ocp_convert,
	convert_to_void, ): Use error_at and warning_at.

2012-05-10  Paolo Carlini  <paolo.carlini@oracle.com>

	PR c++/53301
	* decl.c (check_default_argument): Fix typo (POINTER_TYPE_P
	instead of TYPE_PTR_P) in zero-as-null-pointer-constant warning.

2012-05-06  Paolo Carlini  <paolo.carlini@oracle.com>

	PR c++/53152
	* call.c (op_error, build_new_op_1, build_new_op): Add location_t
	parameter.
	(build_conditional_expr_1): Adjust.
	* typeck.c (build_x_indirect_ref, build_x_binary_op,
	build_x_unary_op): Add location_t parameter.
	(rationalize_conditional_expr, build_x_array_ref,
	build_x_compound_expr, cp_build_modify_expr, build_x_modify_expr):
	Adjust.
	* typeck2.c (build_x_arrow): Add location_t parameter.
	* semantics.c (finish_unary_op_expr): Likewise.
	(finish_increment_expr, handle_omp_for_class_iterator): Adjust.
	* decl2.c (grok_array_decl): Add location_t parameter.
	* parser.c (cp_parser_postfix_open_square_expression,
	cp_parser_postfix_dot_deref_expression, cp_parser_unary_expression,
	cp_parser_binary_expression, cp_parser_builtin_offsetof,
	do_range_for_auto_deduction, cp_convert_range_for,
	cp_parser_template_argument, cp_parser_omp_for_cond): Pass the
	location, adjust.
	* pt.c (tsubst_copy_and_build): Adjust.
	* tree.c (maybe_dummy_object): Likewise.
	* cp-tree.h: Update declarations.

2012-05-04  Paolo Carlini  <paolo.carlini@oracle.com>

	* semantics.c (cxx_eval_constant_expression, case CONVERT_EXPR): Tidy.

2012-05-04  Paolo Carlini  <paolo.carlini@oracle.com>

	PR c++/53166
	* pt.c (instantiate_class_template_1): Increase / decrease
	c_inhibit_evaluation_warnings around the tsubst_expr call
	for STATIC_ASSERT_CONDITION.
	(tsubst_expr, case STATIC_ASSERT): Likewise.
	* typeck.c (cp_build_binary_op, case EQ_EXPR/NE_EXPR): Check
	c_inhibit_evaluation_warnings in the OPT_Waddress warnings.

2012-05-03  Paolo Carlini  <paolo.carlini@oracle.com>

	PR c++/53186
	* call.c (build_over_call): Handle final member functions
	and class types.
	(build_new_method_call_1): Do not handle here.

2012-05-02  Richard Guenther  <rguenther@suse.de>

	* decl.c (grokdeclarator): Properly check for sizes that
	cover more than half of the address-space.

2012-04-30  Marc Glisse  <marc.glisse@inria.fr>

	PR c++/51033
	* typeck.c (cp_build_array_ref): Handle VECTOR_TYPE.
	* decl2.c (grok_array_decl): Likewise.

	PR c++/51314
	* parser.c (cp_parser_sizeof_operand): Require parentheses for
	sizeof...

2012-04-30  Dodji Seketeli  <dodji@redhat.com>

	Fix location for static class members
	* decl.c (grokdeclarator): Use the location carried by the
	declarator for the DECL of the static class member.

	Fix va_arg type location
	* cp-tree.h (build_x_va_arg): Take an additional location
	parameter.
	* call.c (build_x_va_arg): Take a loc parameter for the location
	of the type of the va_arg expression.
	* parser.c (cp_parser_primary_expression): Pass the type of the
	type in the va_arg expression to build_x_va_arg.
	* pt.c (tsubst_copy): Adjust calls to build_x_va_arg.

	Make conversion warnings work on NULL with -ftrack-macro-expansion
	* call.c (conversion_null_warnings): Use the new
	expansion_point_location_if_in_system_header.
	* cvt.c (build_expr_type_conversion): Likewise.
	* typeck.c (cp_build_binary_op): Likewise.

2012-04-30  Manuel López-Ibáñez  <manu@gcc.gnu.org>

	* typeck.c (convert_for_assignment):  Replace
	Wmissing-format-attribute with Wsuggest-attribute=format.
	* call.c (convert_for_arg_passing): Likewise.

2012-04-26  Paolo Carlini  <paolo.carlini@oracle.com>

	PR c++/53096
	* class.c (check_bases_and_members): Implement core/1333, do not
	disallow defaulted in the class body non-const ref special members.

2012-04-24  Paolo Carlini  <paolo.carlini@oracle.com>

	PR c++/52363
	* call.c (tourney, perform_overload_resolution,
	build_operator_new_call, build_user_type_conversion_1,
	build_user_type_conversion, perform_overload_resolution,
	add_template_candidate, add_template_candidate_real,
	add_template_conv_candidate, add_builtin_candidates,
	add_builtin_candidate, build_builtin_candidate,
	add_conv_candidate, add_function_candidate, implicit_conversion,
	reference_binding, build_list_conv, conditional_conversion,
	add_candidates, can_convert_array, build_aggr_conv,
	build_array_conv, build_complex_conv, conditional_conversion):
	Add tsubst_flags_t parameter.
	(joust): Likewise, use it to handle SFINAE as if pedantic.
	(add_list_candidates, build_integral_nontype_arg_conv,
	perform_overload_resolution, build_new_function_call,
	build_operator_new_call, build_op_call_1,
	build_conditional_expr_1, build_new_op_1, convert_like_real,
	convert_arg_to_ellipsis, convert_default_arg,
	convert_for_arg_passing, build_over_call,
	build_new_method_call_1, can_convert_arg, can_convert_arg_bad,
	perform_implicit_conversion_flags,
	perform_direct_initialization_if_possible,
	initialize_reference): Adjust.
	* typeck.c (casts_away_constness, casts_away_constness_r):
	Add tsubst_flags_t parameter.
	(convert_arguments, check_for_casting_away_constness,
	build_static_cast_1, build_ptrmemfunc, convert_for_assignment):
	Adjust.
	* decl.c (reshape_init_r, check_default_argument): Likewise.
	* cp-gimplify.c (cxx_omp_clause_apply_fn): Likewise.
	* pt.c (convert_nontype_argument, check_non_deducible_conversion):
	Likewise.
	* init.c (build_new_1): Likewise.
	* cvt.c (convert_to_reference, ocp_convert, build_type_conversion,
	build_expr_type_conversion, ): Likewise.
	* search.c (check_final_overrider): Likewise.
	* cp-tree.h (build_user_type_conversion,
	build_operator_new_call, can_convert, can_convert_arg,
	can_convert_arg_bad, convert_default_arg,
	convert_arg_to_ellipsis, convert_for_arg_passing):
	Adjust declaration.

2012-04-22  Jan Hubicka  <jh@suse.cz>

	* decl2.c (maybe_make_one_only): Mark keyed COMDATs as USED so they
	gets finalized.

2012-04-22  Manuel López-Ibáñez  <manu@gcc.gnu.org>

	PR c/44774
	* typeck.c (composite_pointer_type): Likewise.
	(cxx_sizeof_or_alignof_type): Likewise.
	(cp_build_array_ref): Likewise.
	(cp_build_function_call_vec): Likewise.
	(cp_build_addr_expr_1): Likewise.
	(convert_member_func_to_ptr): Likewise.
	* decl.c (check_tag_decl): Likewise.
	(check_static_variable_definition): Likewise.
	(compute_array_index_type): Likewise.
	(create_array_type_for_decl): Likewise.
	(grokdeclarator): Likewise.
	(grok_op_properties): Likewise.
	* error.c (maybe_warn_cpp0x): Likewise.
	* pt.c (maybe_process_partial_specialization): Likewise.
	(convert_template_argument): Likewise.
	(do_decl_instantiation): Likewise.
	(do_type_instantiation): Likewise.
	* parser.c (cp_parser_primary_expression): Likewise.
	(cp_parser_postfix_expression): Likewise.
	(cp_parser_unary_expression): Likewise.
	(cp_parser_question_colon_clause): Likewise.
	(cp_parser_lambda_introducer): Likewise.
	(cp_parser_lambda_declarator_opt): Likewise.
	(cp_parser_compound_statement): Likewise.
	(cp_parser_jump_statement): Likewise.
	(cp_parser_declaration_seq_opt): Likewise.
	(cp_parser_enum_specifier): Likewise.
	(cp_parser_enumerator_list): Likewise.
	(cp_parser_initializer_list): Likewise.
	(cp_parser_member_declaration): Likewise.
	* call.c (build_conditional_expr_1): Likewise.
	* friend.c (make_friend_class): Likewise.
	* name-lookup.c (pushdecl_maybe_friend_1): Likewise.

2012-04-21  Jan Hubicka  <jh@suse.cz>

	* method.c (make_alias_for): Do not set TREE_SYMBOL_REFERENCED.
	* decl2.c (mark_needed): Likewise.
	(decl_needed_p): Do not test TREE_SYMBOL_REFERENCED.

	* decl2.c (cxx_callgraph_analyze_expr): Remove.
	* cp-objcp-common.h (LANG_HOOKS_CALLGRAPH_ANALYZE_EXPR): Remove.
	* cp-tree.h (cxx_callgraph_analyze_expr): Remove.

2012-04-21  Manuel López-Ibáñez  <manu@gcc.gnu.org>

	PR 35441
	* typeck.c (cp_build_function_call_vec): Do not pretty-print
	expressions when caret is enabled.

2012-04-20  Jan Hubicka  <jh@suse.cz>

	PR target/53042
	* decl2.c (maybe_emit_vtables): Do not initialize same_comdat_group
	list when target has no support for it.

2012-04-20  Michael Matz  <matz@suse.de>

	* error.c (pedwarn_cxx98): Move va_end call after user
	of the va_list.

2012-04-18  Paolo Carlini  <paolo.carlini@oracle.com>

	PR c++/52422
	* cp-tree.h (build_addr_func, decay_conversion,
	get_member_function_from_ptrfunc,
	build_m_component_ref, convert_member_func_to_ptr):
	Add tsubst_flags_t parameter.
	* typeck.c (cp_default_conversion): Add.
	(decay_conversion, default_conversion,
	get_member_function_from_ptrfunc, convert_member_func_to_ptr):
	Add tsubst_flags_t parameter and use it throughout.
	(cp_build_indirect_ref, cp_build_array_ref,
	cp_build_function_call_vec, convert_arguments, build_x_binary_op,
	cp_build_binary_op, cp_build_unary_op, build_reinterpret_cast_1,
	build_const_cast_1, expand_ptrmemfunc_cst,
	convert_for_initialization): Adjust.
	* init.c (build_vec_init): Adjust.
	* decl.c (grok_reference_init, get_atexit_node): Likewise.
	* rtti.c (build_dynamic_cast_1, tinfo_base_init): Likewise.
	* except.c (build_throw): Likewise.
	* typeck2.c (build_x_arrow): Likewise.
	(build_m_component_ref): Add tsubst_flags_t parameter and
	use it throughout.
	* pt.c (convert_nontype_argument): Adjust.
	* semantics.c (finish_asm_stmt, maybe_add_lambda_conv_op): Likewise.
	* decl2.c (build_offset_ref_call_from_tree): Likewise.
	* call.c (build_addr_func): Add tsubst_flags_t parameter and
	use it throughout.
	(build_call_a, build_conditional_expr_1, build_new_op_1,
	convert_like_real, convert_arg_to_ellipsis, build_over_call,
	build_special_member_call): Adjust.
	* cvt.c (cp_convert_to_pointer, force_rvalue,
	build_expr_type_conversion): Likewise.

2012-04-17  Tom de Vries  <tom@codesourcery.com>

	* cp-gimplify.c (begin_bc_block): Add location parameter and use as
	location argument to create_artificial_label.
	(finish_bc_block): Change return type to void.  Remove body_seq
	parameter, and add block parameter.  Append label to STMT_LIST and
	return in block.
	(gimplify_cp_loop, gimplify_for_stmt, gimplify_while_stmt)
	(gimplify_do_stmt, gimplify_switch_stmt): Remove function.
	(genericize_cp_loop, genericize_for_stmt, genericize_while_stmt)
	(genericize_do_stmt, genericize_switch_stmt, genericize_continue_stmt)
	(genericize_break_stmt, genericize_omp_for_stmt): New function.
	(cp_gimplify_omp_for): Remove bc_continue processing.
	(cp_gimplify_expr): Genericize VEC_INIT_EXPR.
	(cp_gimplify_expr): Mark FOR_STMT, WHILE_STMT, DO_STMT, SWITCH_STMT,
	CONTINUE_STMT, and BREAK_STMT as unreachable.
	(cp_genericize_r): Genericize FOR_STMT, WHILE_STMT, DO_STMT,
	SWITCH_STMT, CONTINUE_STMT, BREAK_STMT and OMP_FOR.
	(cp_genericize_tree): New function, factored out of ...
	(cp_genericize): ... this function.

2012-04-17  Paolo Carlini  <paolo.carlini@oracle.com>

	PR c++/52599
	* semantics.c (build_constexpr_constructor_member_initializers):
	Check for function-try-block as function-body.

2012-04-17  Paolo Carlini  <paolo.carlini@oracle.com>

	PR c++/53003
	* parser.c (cp_parser_member_declaration): Check that
	initializer_token_start is non null before dereferencing it.

2012-04-16  Jason Merrill  <jason@redhat.com>

	PR c++/38543
	* pt.c (determine_specialization): Instead of comparing the number
	of parms, check that tsubst gives the right answer.

	PR c++/52008
	* pt.c (process_partial_specialization): Complain about a partial
	specialization with fewer args than primary template parms.

	PR c++/50830
	* pt.c (convert_template_argument): Handle template template
	argument packs.

	PR c++/50303
	* pt.c (tsubst_pack_expansion): Use tsubst_expr for template
	template parameters.

2012-04-16  Paolo Carlini  <paolo.carlini@oracle.com>

	PR c++/49152
	* call.c (op_error): Print types; when flag_diagnostics_show_caret
	is false print expressions too.
	(op_error_string): Add.

2012-04-16  Jason Merrill  <jason@redhat.com>

	PR c++/51148
	* friend.c (make_friend_class): Call check_for_bare_parameter_packs.

2012-04-16  Jan Hubicka  <jh@suse.cz>

	* decl2.c (collect_candidates_for_java_method_alias): Use FOR_EACH
        walkers to walk cgraph and varpool.

2012-04-15  Jason Merrill  <jason@redhat.com>

	PR c++/47220
	* pt.c (coerce_template_parameter_pack): Check for error_mark_node.

	PR c++/52292
	PR c++/52380
	* pt.c (coerce_template_parms): Even if we aren't converting we
	want to expand argument packs.

	PR c++/52706
	* mangle.c (write_type): nullptr_t is a builtin type.

2012-04-14  Jan Hubicka  <jh@suse.cz>

	* tree.c: Update field referenced for new cgraph/varpool layout.
	* decl2.c: Likewise.

2012-04-13  Jason Merrill  <jason@redhat.com>

	PR c++/52824
	* pt.c (any_pack_expanson_args_p): New.
	(coerce_template_parms): Use it.

	PR c++/52905
	* call.c (joust): Handle comparing list and non-list ctors.

	PR c++/52915
	* decl2.c (finish_anon_union): Use cp_finish_decl.
	* error.c (dump_function_name): Avoid showing anonymous "name".

2012-04-11  Fabien Chêne  <fabien@gcc.gnu.org>

	PR c++/52465
	* parser.c (cp_parser_class_name): Call strip_using_decl and
	return the target decl.
	* name-lookup.c (strip_using_decl): Returns NULL_TREE if the decl
	to be stripped is NULL_TREE.
	(qualify_lookup): Call strip_using_decl and perform some checks on
	the target decl.

2012-04-11  Jason Merrill  <jason@redhat.com>

	PR debug/45088
	* decl.c (grokdeclarator): Strip the injected-class-name typedef
	if we are building a declaration or compound type.

	PR c++/52906
	* decl.c (check_tag_decl): Don't complain about attributes if we
	don't even have a type.

2012-04-10  Manuel López-Ibáñez  <manu@gcc.gnu.org>

	* cvt.c (convert_to_void): Update comment.

2012-04-05  Jason Merrill  <jason@redhat.com>

	PR c++/52596
	* semantics.c (finish_non_static_data_member): In templates, pass
	the decl to build_qualified_name.
	* tree.c (lvalue_kind) [SCOPE_REF]: Handle FIELD_DECL.

2012-04-04  Jason Merrill  <jason@redhat.com>

	PR c++/52845
	* decl.c (finish_function): Update fntype after deducing return type.

2012-04-03  Jason Merrill  <jason@redhat.com>

	PR c++/52796
	* pt.c (tsubst_initializer_list): A pack expansion with no elements
	means value-initialization.

2012-04-01  Paolo Carlini  <paolo.carlini@oracle.com>

	PR c++/50043
	* class.c (deduce_noexcept_on_destructor,
	deduce_noexcept_on_destructors): New.
	(check_bases_and_members): Call the latter.
	* decl.c (grokfndecl): Call the former.
	* method.c (implicitly_declare_fn): Not static.
	* cp-tree.h (deduce_noexcept_on_destructor, implicitly_declare_fn):
	Declare

2012-03-29  Paolo Carlini  <paolo.carlini@oracle.com>

	PR c++/52718
	* decl.c (check_default_argument): With -Wzero-as-null-pointer-constant
	warn for a zero as null pointer constant default argument.

2012-03-29  Jason Merrill  <jason@redhat.com>

	PR c++/52685
	* tree.c (copy_binfo): Handle BINFO_DEPENDENT_BASE_P.

2012-03-29  Jakub Jelinek  <jakub@redhat.com>

	PR c++/52759
	* decl.c (start_decl): Don't call maybe_apply_pragma_weak
	if processing_template_decl.

2012-03-29  Jason Merrill  <jason@redhat.com>

	PR c++/52743
	* call.c (compare_ics): Handle ck_aggr like ck_list.

2012-03-28  Jason Merrill  <jason@redhat.com>

	PR c++/52746
	* typeck.c (lookup_destructor): Clear BASELINK_QUALIFIED_P if
	we didn't get an explicit scope.
	* pt.c (tsubst_baselink): Likewise.

2012-03-28  Richard Guenther  <rguenther@suse.de>

	* typeck2.c (process_init_constructor_array): Use the proper
	type for computing the array length.

2012-03-27  Meador Inge  <meadori@codesourcery.com>

	PR c++/52672
	* semantics.c (cxx_fold_indirect_ref): Don't attempt to fold
	stripped child trees that are not pointer types.

2012-03-21  Jason Merrill  <jason@redhat.com>

	Implement return type deduction for normal functions with -std=c++1y.
	* cp-tree.h (FNDECL_USED_AUTO): New macro.
	(LAMBDA_EXPR_DEDUCE_RETURN_TYPE_P): Remove.
	(dependent_lambda_return_type_node): Remove.
	(CPTI_DEPENDENT_LAMBDA_RETURN_TYPE): Remove.
	(struct language_function): Add x_auto_return_pattern field.
	(current_function_auto_return_pattern): New.
	(enum tsubst_flags): Add tf_partial.
	* decl.c (decls_match): Handle auto return comparison.
	(duplicate_decls): Adjust error message for auto return.
	(cxx_init_decl_processing): Remove dependent_lambda_return_type_node.
	(cp_finish_decl): Don't do auto deduction for functions.
	(grokdeclarator): Allow auto return without trailing return type in
	C++1y mode.
	(check_function_type): Defer checking of deduced return type.
	(start_preparsed_function): Set current_function_auto_return_pattern.
	(finish_function): Set deduced return type to void if not previously
	deduced.
	* decl2.c (change_return_type): Handle error_mark_node.
	(mark_used): Always instantiate functions with deduced return type.
	Complain about use if deduction isn't done.
	* parser.c (cp_parser_lambda_declarator_opt): Use 'auto' for
	initial return type.
	(cp_parser_lambda_body): Don't deduce return type in a template.
	(cp_parser_conversion_type_id): Allow auto in C++1y.
	* pt.c (instantiate_class_template_1): Don't mess with
	LAMBDA_EXPR_DEDUCE_RETURN_TYPE_P.
	(tsubst_copy_and_build): Likewise.
	(fn_type_unification, tsubst): Don't reduce the template parm level
	of 'auto' during deduction.
	(unify): Compare 'auto' specially.
	(get_bindings): Change test.
	(always_instantiate_p): Always instantiate functions with deduced
	return type.
	(do_auto_deduction): Handle error_mark_node and lambda context.
	Don't check for use in initializer.
	(contains_auto_r): Remove.
	* search.c (lookup_conversions_r): Handle auto conversion function.
	* semantics.c (lambda_return_type): Handle null return.  Don't mess
	with dependent_lambda_return_type_node.
	(apply_deduced_return_type): Rename from apply_lambda_return_type.
	* typeck.c (merge_types): Handle auto.
	(check_return_expr): Do auto deduction.
	* typeck2.c (add_exception_specifier): Fix complain check.

2012-03-22  Paolo Carlini  <paolo.carlini@oracle.com>

	PR c++/52487
	* class.c (check_field_decls): Call literal_type_p only
	on complete types.

2012-03-22  Jakub Jelinek  <jakub@redhat.com>

	PR c++/52671
	* decl.c (check_tag_decl): Only use CLASSTYPE_TEMPLATE_INSTANTIATION
	on CLASS_TYPE_P types.

2012-03-20  Jason Merrill  <jason@redhat.com>

	* lex.c (init_reswords): Use >= for cxx_dialect test.
	* parser.c (cp_parser_exception_specification_opt): Likewise.

	* mangle.c (write_type): Handle 'auto'.
	* init.c (build_new): Don't do auto deduction where it might
	affect template mangling.

	PR c++/52510
	* decl.c (reshape_init_class): Handle repeated reshaping.
	* search.c (lookup_field_1): Add sanity check.

2012-03-19  Paolo Carlini  <paolo.carlini@oracle.com>

	PR c++/14710
	* cp-tree.h (xvalue_p, maybe_warn_about_useless_cast): Declare.
	* tree.c (xvalue_p): Define.
	* typeck.c (maybe_warn_about_useless_cast): Define.
	(build_reinterpret_cast, build_const_cast,
	build_static_cast, cp_build_c_cast): Use maybe_warn_about_useless_cast.
	* rtti.c (build_dynamic_cast): Likewise.
	* pt.c (tsubst_copy_and_build, case CAST_EXPR): Increment/decrement
	c_inhibit_evaluation_warnings before/after the build_* calls.

2012-03-15  Jason Merrill  <jason@redhat.com>

	PR c++/52582
	* method.c (implicitly_declare_fn): Set DECL_EXTERNAL.

2012-03-15  Manuel López-Ibáñez  <manu@gcc.gnu.org>

	PR c++/44783
	* error.c (print_instantiation_partial_context): Use
	template_backtrace_limit.

2012-03-14  Rainer Orth  <ro@CeBiTec.Uni-Bielefeld.DE>

	* Make-lang.in (doc/g++.1): Remove IRIX 6.5 reference.

2012-03-14  Jakub Jelinek  <jakub@redhat.com>

	PR c++/52521
	* parser.c (lookup_literal_operator): Return fn only if
	processed all arguments from args vector and argtypes is
	void_list_node.

2012-01-30  Dodji Seketeli  <dodji@redhat.com>

	PR c++/51641
	* cp-tree.h (template_type_parameter_p): Declare new function.
    	(parameter_of_template_p): Remove.
	* pt.c (template_type_parameter_p): Define new function.
    	(parameter_of_template_p): Remove.
	* name-lookup.c (binding_to_template_parms_of_scope_p): Don't rely
    	on parameter_of_template_p anymore.  Compare the level of the
    	template parameter to the depth of the template.

2011-12-15  Dodji Seketeli  <dodji@redhat.com>

	* call.c (standard_conversion, build_integral_nontype_arg_conv)
    	(build_new_op_1, convert_like_real, is_subseq)
    	(maybe_handle_implicit_object, maybe_handle_ref_bind, compare_ics)
    	(joust): Use next_conversion instead of accessing fields of struct
    	conversion directly.

2012-03-12  Paolo Carlini  <paolo.carlini@oracle.com>

	PR c++/52299
	* pt.c (tsubst_copy_and_build, case COND_EXPR): Avoid bogus
	division by zero warnings.

2012-03-08  Paolo Carlini  <paolo.carlini@oracle.com>
>>>>>>> 747e4b8f

	PR c++/54858
	* tree.c (cp_tree_equal): Handle FIELD_DECL.

2012-10-03  Jakub Jelinek  <jakub@redhat.com>

	PR c++/54777
	* semantics.c (cxx_eval_constant_expression) <case COMPOUND_EXPR>: If
	not ignoring the second operand, pass the original second operand
	and not one with stripped nops to cxx_eval_constant_expression.

2012-09-20  Release Manager

	* GCC 4.7.2 released.

2012-09-14  Jason Merrill  <jason@redhat.com>

	PR c++/53661
	* typeck2.c (check_narrowing): Avoid false positives on conversion
	from enumeral type.

2012-09-13  Jason Merrill  <jason@redhat.com>

	PR c++/53839
	* semantics.c (cxx_eval_indirect_ref): If we aren't looking for an
	address, make sure the value is constant.

2012-09-13  Jason Merrill  <jason@redhat.com>

	PR c++/54511
	* pt.c (tsubst_decl) [VAR_DECL]: Handle DECL_ANON_UNION_VAR_P.

2012-09-13  Jason Merrill  <jason@redhat.com>

	PR c++/53836
	* pt.c (value_dependent_expression_p): A TREE_LIST initializer must
	be dependent.

2012-09-10  Jason Merrill  <jason@redhat.com>

	PR c++/54506
	* decl.c (move_signature_fn_p): Split out from move_fn_p.
	* method.c (process_subob_fn): Use it.
	* cp-tree.h: Declare it.

	PR c++/54341
	PR c++/54253
	* semantics.c (sort_constexpr_mem_initializers): New.
	(build_constexpr_constructor_member_initializers): Use it.
	(cx_check_missing_mem_inits): Skip artificial fields.
	* init.c (expand_aggr_init_1): Don't zero out a class
	with no data.

	PR c++/54086
	* decl.c (grokdeclarator): Allow const and constexpr together.

2012-08-31  Ollie Wild  <aaw@google.com>

	PR c++/54197
	* call.c (extend_ref_init_temps_1): Handle COMPOUND_EXPR trees.

2012-07-20  Jason Merrill  <jason@redhat.com>

	PR c++/54038
	* tree.c (build_cplus_array_type): Use build_cplus_array_type to build
	canonical array type rather than mess with its TYPE_*_VARIANT.

2012-07-19  Jason Merrill  <jason@redhat.com>

	PR c++/54026
	* typeck.c (cp_apply_type_quals_to_decl): Check COMPLETE_TYPE_P.

2012-07-18  Jason Merrill  <jason@redhat.com>

	* method.c (process_subob_fn): Make sure no_implicit_p is non-null
	before trying to store through it.

2012-07-17  Jason Merrill  <jason@redhat.com>

	PR c++/53995
	* decl.c (finish_enum_value_list): Only call
	insert_late_enum_def_into_classtype_sorted_fields in class scope.

2012-07-17  Jason Merrill  <jason@redhat.com>

	PR c++/53989
	* tree.c (build_cplus_array_type): Also add TYPE_CANONICAL
	to the list of variants.

2012-07-17  Jason Merrill  <jason@redhat.com>

	PR c++/53549
	* parser.c (cp_parser_class_head): Call xref_basetypes here.
	(cp_parser_class_specifier_1): Not here.
	* pt.c (tsubst_decl) [USING_DECL]: Check uses_template_parms
	as well as DECL_DEPENDENT_P.

2012-07-13  Jason Merrill  <jason@redhat.com>

	PR c++/53953
	* method.c (synthesized_method_walk): Initialize no_implicit_p sooner.

2012-07-10  Jason Merrill  <jason@redhat.com>

	DR 1402
	PR c++/53733
	* cp-tree.h (FNDECL_SUPPRESS_IMPLICIT_DECL): New.
	(struct lang_decl_fn): Add suppress_implicit_decl field.
	* method.c (implicitly_declare_fn): Check it.
	(process_subob_fn): Add no_implicit_p parm.
	(walk_field_subobs, synthesized_method_walk): Likewise.
	(maybe_explain_implicit_delete): Adjust.
	(explain_implicit_non_constexpr): Adjust.

	* method.c (synthesized_method_walk): Cleanups don't affect the EH
	spec either.

2012-07-02  Jason Merrill  <jason@redhat.com>

	PR c++/53816
	* class.c (resolves_to_fixed_type_p): Check uses_template_parms
	(current_function_decl) instead of processing_template_decl.

	PR c++/53821
	* semantics.c (maybe_add_lambda_conv_op): Don't set
	DECL_INTERFACE_KNOWN.

2012-06-27  Fabien Chêne  <fabien@gcc.gnu.org>

	PR c++/51214
	* cp-tree.h (insert_late_enum_def_into_classtype_sorted_fields):
	Declare.
	* class.c (insert_into_classtype_sorted_fields): New.
	(add_enum_fields_to_record_type): New.
	(count_fields): Adjust the comment.
	(add_fields_to_record_type): Likewise.
	(finish_struct_1): Move the code that inserts the fields for the
	sorted case, into insert_into_classtype_sorted_fields, and call
	it.
	(insert_late_enum_def_into_classtype_sorted_fields): Define.
	* decl.c (finish_enum_value_list): Call
	insert_late_enum_def_into_classtype_sorted_fields if a late enum
	definition is encountered.

2012-06-25  Jason Merrill  <jason@redhat.com>

	PR c++/53498
	PR c++/53305
	* pt.c (tsubst_pack_expansion): Copy before dummy tsubst.

	PR c++/52988
	* typeck.c (decay_conversion): Don't discard side-effects from
	expressions of nullptr_t.

	PR c++/53202
	* semantics.c (build_data_member_initialization): Always keep
	initializer for empty base.
	(cxx_eval_bare_aggregate): Discard it here.

2012-06-25  Jakub Jelinek  <jakub@redhat.com>

	PR c++/53594
	* class.c (check_bases_and_members): Avoid -Wuninitialized
	diagnostics for non-static const members or references if they
	use NSDMI.

2012-06-19  Jason Merrill  <jason@redhat.com>

	PR c++/53651
	* name-lookup.c (constructor_name_p): Don't try to look at the
	name of a DECLTYPE_TYPE.

	Reapply:
	PR c++/53137
	* pt.c (instantiate_class_template_1): Set LAMBDA_EXPR_THIS_CAPTURE.
	(instantiate_decl): Don't push_to_top_level for local class methods.
	(instantiate_class_template_1): Or for local classes.

	PR c++/53599
	* pt.c (lookup_template_class_1): Use ts_global.

2012-06-14  Richard Guenther  <rguenther@suse.de>

	Backport from mainline
	2012-06-11  Richard Guenther  <rguenther@suse.de>

	PR c++/53616
	* mangle.c (write_array_type): Use double-ints for array domain
	arithmetic.

2012-06-14  Richard Guenther  <rguenther@suse.de>

	Backport from mainline
	2012-06-06  Fabien Chêne  <fabien@gcc.gnu.org>

	PR c++/52841
	* parser.c (cp_parser_alias_declaration): Return earlier
	if an error occured.

2012-06-14  Release Manager

	* GCC 4.7.1 released.

2012-06-12  Jason Merrill  <jason@redhat.com>

	PR c++/53599
	Revert:
	PR c++/53137
	* pt.c (instantiate_class_template_1): Set LAMBDA_EXPR_THIS_CAPTURE.
	(instantiate_decl): Don't push_to_top_level for local class methods.
	(instantiate_class_template_1): Or for local classes.

2012-06-04  Paolo Carlini  <paolo.carlini@oracle.com>

	PR c++/53524
	* call.c (build_conditional_expr_1): Use OPT_Wenum_compare
	to control enumeral mismatch in conditional expression too.

2012-06-01  Jason Merrill  <jason@redhat.com>

	PR c++/52973
	* parser.c (cp_parser_class_head): Apply attributes here.
	* semantics.c (begin_class_definition): Not here.
	* cp-tree.h: Adjust.

	PR c++/52725
	* parser.c (cp_parser_binary_expression): Bail early if we're parsing
	tentatively and the LHS has a parse error.

2012-06-01  Jason Merrill  <jason@redhat.com>

	PR c++/53137
	* pt.c (instantiate_class_template_1): Set LAMBDA_EXPR_THIS_CAPTURE.
	(instantiate_decl): Don't push_to_top_level for local class methods.
	(instantiate_class_template_1): Or for local classes.

	PR c++/53484
	* pt.c (do_auto_deduction): Don't try to deduce from a
	type-dependent initializer.

2012-05-31  Jason Merrill  <jason@redhat.com>

	PR c++/53500
	PR c++/52905
	* call.c (joust): Handle comparing list and non-list ctors.

2012-05-30  Jason Merrill  <jason@redhat.com>

	PR c++/53356
	* tree.c (stabilize_init): Side effects make the init unstable.

2012-05-30  Jason Merrill  <jason@redhat.com>

	PR c++/53220
	* call.c (convert_like_real) [ck_list]: Take array address directly.
	* typeck.c (decay_conversion): Reject decay of an array compound
	literal.

2012-05-29  Paolo Carlini  <paolo.carlini@oracle.com>

	PR c++/53491
	* tree.c (stabilize_expr): Handle exp of void type.

2012-05-28  Paolo Carlini  <paolo.carlini@oracle.com>

	PR c++/53503
	* semantics.c (potential_constant_expression_1): Handle LTGT_EXPR.

2012-05-15  Alexandre Oliva  <aoliva@redhat.com>

	PR c++/53209
	* pt.c (tsubst_decl): Bail out if argvec is error_mark_node.

2012-05-10  Paolo Carlini  <paolo.carlini@oracle.com>

	PR c++/53301
	* decl.c (check_default_argument): Fix typo (POINTER_TYPE_P
	instead of TYPE_PTR_P) in zero-as-null-pointer-constant warning.

2012-05-03  Paolo Carlini  <paolo.carlini@oracle.com>

	PR c++/53186
	* call.c (build_over_call): Handle final member functions
	and class types.
	(build_new_method_call_1): Do not handle here.

2012-04-17  Paolo Carlini  <paolo.carlini@oracle.com>

	PR c++/53003
	* parser.c (cp_parser_member_declaration): Check that
	initializer_token_start is non null before dereferencing it.

2012-04-16  Jason Merrill  <jason@redhat.com>

	PR c++/38543
	* pt.c (determine_specialization): Instead of comparing the number
	of parms, check that tsubst gives the right answer.

	PR c++/50830
	* pt.c (convert_template_argument): Handle template template
	argument packs.

	PR c++/50303
	* pt.c (tsubst_pack_expansion): Use tsubst_expr for template
	template parameters.

2012-04-15  Jason Merrill  <jason@redhat.com>

	PR c++/52292
	PR c++/52380
	* pt.c (coerce_template_parms): Even if we aren't converting we
	want to expand argument packs.

2012-04-15  Fabien Chêne  <fabien@gcc.gnu.org>

	PR c++/52465
	* parser.c (cp_parser_class_name): Call strip_using_decl and
	return the target decl.
	* name-lookup.c (strip_using_decl): Returns NULL_TREE if the decl
	to be stripped is NULL_TREE.
	(qualify_lookup): Call strip_using_decl and perform some checks on
	the target decl.

2012-04-13  Jason Merrill  <jason@redhat.com>

	PR c++/52824
	* pt.c (any_pack_expanson_args_p): New.
	(coerce_template_parms): Use it.

2012-04-11  Jason Merrill  <jason@redhat.com>

	PR c++/52906
	* decl.c (check_tag_decl): Don't complain about attributes if we
	don't even have a type.

2012-04-05  Jason Merrill  <jason@redhat.com>

	PR c++/52596
	* tree.c (lvalue_kind): Treat a deferred access control SCOPE_REF
	as an lvalue.

2012-04-03  Jason Merrill  <jason@redhat.com>

	PR c++/52796
	* pt.c (tsubst_initializer_list): A pack expansion with no elements
	means value-initialization.

2012-03-29  Meador Inge  <meadori@codesourcery.com>

	PR c++/52672
	* semantics.c (cxx_fold_indirect_ref): Don't attempt to fold
	stripped child trees that are not pointer types.

2012-03-29  Paolo Carlini  <paolo.carlini@oracle.com>

	PR c++/52718
	* decl.c (check_default_argument): With -Wzero-as-null-pointer-constant
	warn for a zero as null pointer constant default argument.

2012-03-29  Jason Merrill  <jason@redhat.com>

	PR c++/52685
	* tree.c (copy_binfo): Handle BINFO_DEPENDENT_BASE_P.

2012-03-29  Jakub Jelinek  <jakub@redhat.com>

	PR c++/52759
	* decl.c (start_decl): Don't call maybe_apply_pragma_weak
	if processing_template_decl.

2012-03-29  Jason Merrill  <jason@redhat.com>

	PR c++/52743
	* call.c (compare_ics): Handle ck_aggr like ck_list.

2012-03-28  Jason Merrill  <jason@redhat.com>

	PR c++/52746
	* typeck.c (lookup_destructor): Clear BASELINK_QUALIFIED_P if
	we didn't get an explicit scope.
	* pt.c (tsubst_baselink): Likewise.

2012-03-22  Paolo Carlini  <paolo.carlini@oracle.com>

	PR c++/52487
	* class.c (check_field_decls): Call literal_type_p only
	on complete types.

2012-03-22  Jakub Jelinek  <jakub@redhat.com>

	PR c++/52671
	* decl.c (check_tag_decl): Only use CLASSTYPE_TEMPLATE_INSTANTIATION
	on CLASS_TYPE_P types.

2012-03-22  Jason Merrill  <jason@redhat.com>

	PR c++/52582
	* method.c (implicitly_declare_fn): Set DECL_EXTERNAL.

2012-03-22  Jakub Jelinek  <jakub@redhat.com>

	Backported from mainline
	2012-03-14  Jakub Jelinek  <jakub@redhat.com>

	PR c++/52521
	* parser.c (lookup_literal_operator): Return fn only if
	processed all arguments from args vector and argtypes is
	void_list_node.

2012-03-22  Release Manager

	* GCC 4.7.0 released.

2012-03-20  Jason Merrill  <jason@redhat.com>

	* mangle.c (write_type): Handle 'auto'.
	* init.c (build_new): Don't do auto deduction where it might
	affect template mangling.

2012-03-07  Jason Merrill  <jason@redhat.com>

	PR c++/52521
	* mangle.c (write_literal_operator_name): The length comes after the
	operator prefix.

2012-02-29  Jason Merrill  <jason@redhat.com>

	PR c++/51930
	* decl.c (check_tag_decl): Move warning for misplaced attributes here.
	(shadow_tag): From here.
	* parser.c (cp_parser_explicit_instantiation): Don't warn here.

2012-02-21  Jakub Jelinek  <jakub@redhat.com>

	PR c++/52312
	* typeck.c (check_literal_operator_args): Initialize *long_double_p
	and *long_long_unsigned_p even if processing_template_decl.

2012-02-16  Jason Merrill  <jason@redhat.com>

	PR c++/52248
	* decl.c (define_label): Use timevar_cond_start/stop.

2012-02-16  Fabien Chêne  <fabien@gcc.gnu.org>

	PR c++/52126
	* decl.c (xref_basetypes): call dependent_scope_p instead of
	dependent_type_p.

2012-02-16  Jason Merrill  <jason@redhat.com>

	PR c++/51415
	* error.c (dump_expr): Handle lambda closures specifically.

2012-02-14  Jason Merrill  <jason@redhat.com>

	* parser.c (cp_parser_explicit_instantiation): Give a warning
	for ignored attributes on explicit class instantiation.

2012-02-14  Jakub Jelinek  <jakub@redhat.com>

	PR c++/52247
	* pt.c (tsubst_copy_asm_operands): For LABEL_DECL values call
	lookup_label on label's name and set TREE_USED.

2012-02-14  Jason Merrill  <jason@redhat.com>

	PR c++/39055
	* decl.c (local_variable_p_walkfn): Don't check DECL_ARTIFICIAL.

2012-02-14  Jakub Jelinek  <jakub@redhat.com>

	PR c/52181
	* decl.c (duplicate_decls): If olddecl has bigger DECL_ALIGN than
	newdecl, copy DECL_ALIGN to newdecl and or DECL_USER_ALIGN bits.

2012-02-07  Jason Merrill  <jason@redhat.com>

	PR c++/51675
	* semantics.c (cx_check_missing_mem_inits): Handle unions.
	Fix constexpr default constructor logic.

	PR c++/52035
	* pt.c (tsubst): Strip uninstantiated typedef.

2012-02-06  Jason Merrill  <jason@redhat.com>

	PR c++/52088
	* cvt.c (build_expr_type_conversion): Check for template conversion.

2012-01-31  Jason Merrill  <jason@redhat.com>

	PR c++/52043
	* cp-tree.h (PACK_EXPANSION_LOCAL_P): New.
	* pt.c (make_pack_expansion, tsubst_initializer_list): Set it.
	(tsubst_pack_expansion): Check it.

2012-01-29  Paolo Carlini  <paolo.carlini@oracle.com>

	PR c++/51327
	* class.c (explain_non_literal_class): Correctly handle implicitly
	deleted constructors.

2012-01-27  Jakub Jelinek  <jakub@redhat.com>

	PR c++/51852
	* pt.c (tsubst_pack_expansion): Delete and restore
	local_specialization whenever need_local_specialization, not just
	when saved_local_specializations is non-NULL.

2012-01-26  Paolo Carlini  <paolo.carlini@oracle.com>

	PR c++/51370
	* error.c (dump_decl, [TEMPLATE_ID_EXPR]): Handle error_mark_node
	as TREE_OPERAND (t, 1).

2012-01-24  Jason Merrill  <jason@redhat.com>

	PR c++/51917
	* decl.c (xref_basetypes): Check VEC_length instead of VEC_space.

	PR c++/51973
	* tree.c (called_fns_equal): Check template args.
	(cp_tree_equal): Call it.

2012-01-24  Aldy Hernandez  <aldyh@redhat.com>
	    Patrick Marlier  <patrick.marlier@gmail.com>

	PR c++/51928
	* class.c (set_method_tm_attributes): Use TARGET_THUNK instead of
	thunk for set_one_vmethod_tm_attributes.

2012-01-24  Paolo Carlini  <paolo.carlini@oracle.com>

	PR c++/51223
	* call.c (build_over_call): Check for error_mark_node as
	TREE_VALUE when default arguments are processed.

2012-01-23  Jason Merrill  <jason@redhat.com>

	PR c++/51930
	* decl2.c (determine_visibility): Check for visibility attribute
	on template specialization.

2012-01-23  Paolo Carlini  <paolo.carlini@oracle.com>

	PR c++/51398
	* pt.c (parameter_of_template_p): Skip error_mark_node parameters.

2012-01-23  Jason Merrill  <jason@redhat.com>

	PR c++/51925
	* class.c (add_method): Set OVL_USED for using-decls.
	* tree.c (ovl_scope): New.
	* cp-tree.h: Declare it.
	* parser.c (cp_parser_template_name): Use it.
	* semantics.c (baselink_for_fns): Likewise.
	* name-lookup.c (set_inherited_value_binding_p): Likewise.

2012-01-20  Paolo Carlini  <paolo.carlini@oracle.com>

	PR c++/51402
	* pt.c (lookup_template_class_1): Check context returned by
	tsubst for error_mark_node.

2012-01-19  Kai Tietz  <ktietz@redhat.com>

	PR c++/51344
	* decl2.c (save_template_attributes): Use merge_attributes
	instead of chaining up via TREE_CHAIN.

2012-01-19  Jason Merrill  <jason@redhat.com>

	PR c++/51889
	* class.c (finish_struct): Call add_method here for function usings.
	* semantics.c (finish_member_declaration): Not here.

2012-01-18  Paolo Carlini  <paolo.carlini@oracle.com>

	PR c++/51225
	* typeck2.c (store_init_value): Within a template guard
	cxx_constant_value with require_potential_constant_expression.
	* pt.c (convert_nontype_argument): Likewise.

2012-01-16  Jakub Jelinek  <jakub@redhat.com>

	PR c++/51854
	* mangle.c (write_template_arg_literal): Handle complex.

2012-01-16  Jason Merrill  <jason@redhat.com>

	PR c++/51827
	* mangle.c (mangle_decl): Don't mangle uninstantiated templates.

	PR c++/51868
	* typeck.c (build_static_cast_1): Handle bit-fields properly.

2012-01-13  Ian Lance Taylor  <iant@google.com>

	PR c++/50012
	* typeck.c (enum_cast_to_int): New static function.
	(cp_build_binary_op): When handling warn_sign_compare, don't test
	for TREE_NO_WARNING.  Do call enum_cast_to_int.
	* call.c (avoid_sign_compare_warnings): Remove static function.
	(build_new_op_1): Don't call avoid_sign_compare_warnings.

2012-01-13  Steven Bosscher  <steven@gcc.gnu.org>

	* decl2.c: Do not include tree-mudflap.h
	* semantics.c: Likewise.

2012-01-13  Jason Merrill  <jason@redhat.com>

	PR c++/20681
	* semantics.c (finish_break_stmt): Avoid adding an unreachable
	BREAK_STMT.

	PR c++/51813
	* decl2.c (constrain_visibility): Clear DECL_VISIBILITY_SPECIFIED
	when reducing the visibility.

	PR c++/51620
	* class.c (build_vtbl_initializer): Use __cxa_deleted_virtual.

2012-01-12  Jason Merrill  <jason@redhat.com>

	PR c++/51714
	* pt.c (value_dependent_expression_p): Treat STMT_EXPR as
	value-dependent.

2012-01-13  Dodji Seketeli  <dodji@redhat.com>

	PR c++/51633
	* semantics.c (cp_parser_ctor_initializer_opt_and_function_body):
	Set the pointer to the last block of the constructor to the
	current statement.
	(build_constexpr_constructor_member_initializers): Get
	build_data_member_initialization a chance to deal with more
	statements before we choke.

2012-01-12  Jason Merrill  <jason@redhat.com>

	PR c++/48051
	* mangle.c (write_expression): Mangle BASELINK scope if
	BASELINK_QUALIFIED_P.
	* search.c (adjust_result_of_qualified_name_lookup): Set
	BASELINK_QUALIFIED_P.
	* tree.c (cp_tree_equal) [BASELINK]: Compare BASELINK_QUALIFIED_P.
	* parser.c (cp_parser_postfix_dot_deref_expression): Don't call
	adjust_result_of_qualified_name_lookup for non-qualified names.

	PR c++/51403
	* pt.c (unify): Handle error_mark_node.

2012-01-11  Jason Merrill  <jason@redhat.com>

	PR c++/51565
	* call.c (standard_conversion): For ptrmemfuncs, compare the
	static_fn_types.

	PR c++/51818
	* mangle.c (find_substitution): A type is only a substitution
	match if we're looking for a type.
	(write_nested_name): Use decl_mangling_context.

	* decl.c (decls_match): Assert that the arguments are decls.

	PR c++/51613
	* pt.c (resolve_overloaded_unification): Compare types with
	same_type_p, not decls_match.

2012-01-10  Jason Merrill  <jason@redhat.com>

	PR c++/51614
	* class.c (build_base_path): Diagnose ambiguous base.

	PR c++/51433
	* semantics.c (cxx_eval_call_expression): Always retry previously
	non-constant expressions.

2012-01-06  Jason Merrill  <jason@redhat.com>

	DR 686
	PR c++/47450
	* parser.c (cp_parser_new_expression): Set
	type_definition_forbidden_message.

	PR c++/6057
	PR c++/48051
	PR c++/50855
	PR c++/51322
	* mangle.c (write_expression): Support NEW_EXPR, DELETE_EXPR,
	THROW_EXPR, CONSTRUCTOR, OVERLOAD.  Fix PREINCREMENT_EXPR and
	PREDECREMENT_EXPR.
	(write_template_arg): Fix mangling of class-scope functions and
	argument packs.
	(mangle_decl): Update suggested -fabi-version argument.
	* operators.def: Add DOTSTAR_EXPR, REINTERPRET_CAST_EXPR,
	DYNAMIC_CAST_EXPR; correct CONST_CAST_EXPR, STATIC_CAST_EXPR.
	* tree.c (dependent_name): No longer static.
	* cp-tree.h: Declare it.
	* pt.c (unify): Defer handling of unconverted functions.

	* mangle.c (mangle_decl): Don't generate mangling aliases
	for maybe-in-charge [cd]tors.

	* error.c (dump_expr): Print type of CONSTRUCTOR.

2012-01-05  Dodji Seketeli  <dodji@redhat.com>

	PR c++/51541
	* parser.c (cp_parser_alias_declaration): Get out early upon
    	errors in the identifier or the attributes.

2012-01-04  Paolo Carlini  <paolo.carlini@oracle.com>

	PR c++/51064
	* pt.c (tsubst_copy_and_build): Maybe set TREE_NO_WARNING on
	the tree returned by build_x_binary_op.

2012-01-03  Paolo Carlini  <paolo.carlini@oracle.com>

	PR c++/51738
	* parser.c (cp_parser_postfix_open_square_expression): Handle
	postfix-expression [ braced-init-list ].

2012-01-03  Paolo Carlini  <paolo.carlini@oracle.com>

	PR c++/29273
	* rtti.c (build_dynamic_cast_1): In case of T a pointer type,
	call decay_conversion on v.

2012-01-03  Paolo Carlini  <paolo.carlini@oracle.com>

	PR c++/15867
	* decl.c (duplicate_decls): With -Wredundant-decls don't warn for
	declaration followed by specialization.

2012-01-03  Jakub Jelinek  <jakub@redhat.com>

	PR c++/51669
	* semantics.c (finish_omp_clauses): Call fold_build_cleanup_point_expr
	on OMP_CLAUSE_{IF,FINAL,NUM_THREADS,SCHEDULE_CHUNK}_EXPR.

2012-01-02  Jason Merrill  <jason@redhat.com>

	DR 1359
	PR c++/51675
	* method.c (walk_field_subobs): Don't check for uninitialized
	fields in a union.
	(synthesized_method_walk): Check here.

	DR 325
	PR c++/51666
	* parser.c (cp_parser_cache_defarg): Split out...
	(cp_parser_parameter_declaration): ...from here.
	(cp_parser_save_nsdmi): Use it.
	(cp_parser_cache_group): Remove CPP_COMMA support.

2012-01-02  Dodji Seketeli  <dodji@redhat.com>

	PR c++/51462
	* semantics.c (cx_check_missing_mem_inits): Don't assert in case
    	of error.

2012-01-02  Paolo Carlini  <paolo.carlini@oracle.com>

	PR c++/20140
	* typeck2.c (digest_init_r): Use copy_init when initializing
	an array of chars.

2012-01-01  Paolo Carlini  <paolo.carlini@oracle.com>

	PR c++/16603
	* decl.c (build_enumerator): Don't call perform_integral_promotions
	on the value.

2012-01-01  Paolo Carlini  <paolo.carlini@oracle.com>

	PR c++/51379
	* typeck.c (build_reinterpret_cast_1): Implement resolution of
	DR 799.

2012-01-01  Fabien Chêne  <fabien@gcc.gnu.org>

	* parser.c (cp_parser_using_declaration): Add a warning about
	deprecated access declarations when no errors were encountered
	while parsing the access declaration. Save the first token in
	order to emit the warning at the right place.

Copyright (C) 2012 Free Software Foundation, Inc.

Copying and distribution of this file, with or without modification,
are permitted in any medium without royalty provided the copyright
notice and this notice are preserved.<|MERGE_RESOLUTION|>--- conflicted
+++ resolved
@@ -1,6 +1,3 @@
-<<<<<<< HEAD
-2012-10-08  Jakub Jelinek  <jakub@redhat.com>
-=======
 2012-10-18  Paolo Carlini  <paolo.carlini@oracle.com>
 
 	PR c++/54501
@@ -2118,431 +2115,68 @@
 	division by zero warnings.
 
 2012-03-08  Paolo Carlini  <paolo.carlini@oracle.com>
->>>>>>> 747e4b8f
-
-	PR c++/54858
-	* tree.c (cp_tree_equal): Handle FIELD_DECL.
-
-2012-10-03  Jakub Jelinek  <jakub@redhat.com>
-
-	PR c++/54777
-	* semantics.c (cxx_eval_constant_expression) <case COMPOUND_EXPR>: If
-	not ignoring the second operand, pass the original second operand
-	and not one with stripped nops to cxx_eval_constant_expression.
-
-2012-09-20  Release Manager
-
-	* GCC 4.7.2 released.
-
-2012-09-14  Jason Merrill  <jason@redhat.com>
-
-	PR c++/53661
-	* typeck2.c (check_narrowing): Avoid false positives on conversion
-	from enumeral type.
-
-2012-09-13  Jason Merrill  <jason@redhat.com>
-
-	PR c++/53839
-	* semantics.c (cxx_eval_indirect_ref): If we aren't looking for an
-	address, make sure the value is constant.
-
-2012-09-13  Jason Merrill  <jason@redhat.com>
-
-	PR c++/54511
-	* pt.c (tsubst_decl) [VAR_DECL]: Handle DECL_ANON_UNION_VAR_P.
-
-2012-09-13  Jason Merrill  <jason@redhat.com>
-
-	PR c++/53836
-	* pt.c (value_dependent_expression_p): A TREE_LIST initializer must
-	be dependent.
-
-2012-09-10  Jason Merrill  <jason@redhat.com>
-
-	PR c++/54506
-	* decl.c (move_signature_fn_p): Split out from move_fn_p.
-	* method.c (process_subob_fn): Use it.
-	* cp-tree.h: Declare it.
-
-	PR c++/54341
-	PR c++/54253
-	* semantics.c (sort_constexpr_mem_initializers): New.
-	(build_constexpr_constructor_member_initializers): Use it.
-	(cx_check_missing_mem_inits): Skip artificial fields.
-	* init.c (expand_aggr_init_1): Don't zero out a class
-	with no data.
-
-	PR c++/54086
-	* decl.c (grokdeclarator): Allow const and constexpr together.
-
-2012-08-31  Ollie Wild  <aaw@google.com>
-
-	PR c++/54197
-	* call.c (extend_ref_init_temps_1): Handle COMPOUND_EXPR trees.
-
-2012-07-20  Jason Merrill  <jason@redhat.com>
-
-	PR c++/54038
-	* tree.c (build_cplus_array_type): Use build_cplus_array_type to build
-	canonical array type rather than mess with its TYPE_*_VARIANT.
-
-2012-07-19  Jason Merrill  <jason@redhat.com>
-
-	PR c++/54026
-	* typeck.c (cp_apply_type_quals_to_decl): Check COMPLETE_TYPE_P.
-
-2012-07-18  Jason Merrill  <jason@redhat.com>
-
-	* method.c (process_subob_fn): Make sure no_implicit_p is non-null
-	before trying to store through it.
-
-2012-07-17  Jason Merrill  <jason@redhat.com>
-
-	PR c++/53995
-	* decl.c (finish_enum_value_list): Only call
-	insert_late_enum_def_into_classtype_sorted_fields in class scope.
-
-2012-07-17  Jason Merrill  <jason@redhat.com>
-
-	PR c++/53989
-	* tree.c (build_cplus_array_type): Also add TYPE_CANONICAL
-	to the list of variants.
-
-2012-07-17  Jason Merrill  <jason@redhat.com>
-
-	PR c++/53549
-	* parser.c (cp_parser_class_head): Call xref_basetypes here.
-	(cp_parser_class_specifier_1): Not here.
-	* pt.c (tsubst_decl) [USING_DECL]: Check uses_template_parms
-	as well as DECL_DEPENDENT_P.
-
-2012-07-13  Jason Merrill  <jason@redhat.com>
-
-	PR c++/53953
-	* method.c (synthesized_method_walk): Initialize no_implicit_p sooner.
-
-2012-07-10  Jason Merrill  <jason@redhat.com>
-
-	DR 1402
-	PR c++/53733
-	* cp-tree.h (FNDECL_SUPPRESS_IMPLICIT_DECL): New.
-	(struct lang_decl_fn): Add suppress_implicit_decl field.
-	* method.c (implicitly_declare_fn): Check it.
-	(process_subob_fn): Add no_implicit_p parm.
-	(walk_field_subobs, synthesized_method_walk): Likewise.
-	(maybe_explain_implicit_delete): Adjust.
-	(explain_implicit_non_constexpr): Adjust.
-
-	* method.c (synthesized_method_walk): Cleanups don't affect the EH
-	spec either.
-
-2012-07-02  Jason Merrill  <jason@redhat.com>
-
-	PR c++/53816
-	* class.c (resolves_to_fixed_type_p): Check uses_template_parms
-	(current_function_decl) instead of processing_template_decl.
-
-	PR c++/53821
-	* semantics.c (maybe_add_lambda_conv_op): Don't set
-	DECL_INTERFACE_KNOWN.
-
-2012-06-27  Fabien Chêne  <fabien@gcc.gnu.org>
-
-	PR c++/51214
-	* cp-tree.h (insert_late_enum_def_into_classtype_sorted_fields):
-	Declare.
-	* class.c (insert_into_classtype_sorted_fields): New.
-	(add_enum_fields_to_record_type): New.
-	(count_fields): Adjust the comment.
-	(add_fields_to_record_type): Likewise.
-	(finish_struct_1): Move the code that inserts the fields for the
-	sorted case, into insert_into_classtype_sorted_fields, and call
-	it.
-	(insert_late_enum_def_into_classtype_sorted_fields): Define.
-	* decl.c (finish_enum_value_list): Call
-	insert_late_enum_def_into_classtype_sorted_fields if a late enum
-	definition is encountered.
-
-2012-06-25  Jason Merrill  <jason@redhat.com>
-
-	PR c++/53498
-	PR c++/53305
-	* pt.c (tsubst_pack_expansion): Copy before dummy tsubst.
-
-	PR c++/52988
-	* typeck.c (decay_conversion): Don't discard side-effects from
-	expressions of nullptr_t.
-
-	PR c++/53202
-	* semantics.c (build_data_member_initialization): Always keep
-	initializer for empty base.
-	(cxx_eval_bare_aggregate): Discard it here.
-
-2012-06-25  Jakub Jelinek  <jakub@redhat.com>
-
-	PR c++/53594
-	* class.c (check_bases_and_members): Avoid -Wuninitialized
-	diagnostics for non-static const members or references if they
-	use NSDMI.
-
-2012-06-19  Jason Merrill  <jason@redhat.com>
-
-	PR c++/53651
-	* name-lookup.c (constructor_name_p): Don't try to look at the
-	name of a DECLTYPE_TYPE.
-
-	Reapply:
-	PR c++/53137
-	* pt.c (instantiate_class_template_1): Set LAMBDA_EXPR_THIS_CAPTURE.
-	(instantiate_decl): Don't push_to_top_level for local class methods.
-	(instantiate_class_template_1): Or for local classes.
-
-	PR c++/53599
-	* pt.c (lookup_template_class_1): Use ts_global.
-
-2012-06-14  Richard Guenther  <rguenther@suse.de>
-
-	Backport from mainline
-	2012-06-11  Richard Guenther  <rguenther@suse.de>
-
-	PR c++/53616
-	* mangle.c (write_array_type): Use double-ints for array domain
-	arithmetic.
-
-2012-06-14  Richard Guenther  <rguenther@suse.de>
-
-	Backport from mainline
-	2012-06-06  Fabien Chêne  <fabien@gcc.gnu.org>
-
-	PR c++/52841
-	* parser.c (cp_parser_alias_declaration): Return earlier
-	if an error occured.
-
-2012-06-14  Release Manager
-
-	* GCC 4.7.1 released.
-
-2012-06-12  Jason Merrill  <jason@redhat.com>
-
-	PR c++/53599
-	Revert:
-	PR c++/53137
-	* pt.c (instantiate_class_template_1): Set LAMBDA_EXPR_THIS_CAPTURE.
-	(instantiate_decl): Don't push_to_top_level for local class methods.
-	(instantiate_class_template_1): Or for local classes.
-
-2012-06-04  Paolo Carlini  <paolo.carlini@oracle.com>
-
-	PR c++/53524
-	* call.c (build_conditional_expr_1): Use OPT_Wenum_compare
-	to control enumeral mismatch in conditional expression too.
-
-2012-06-01  Jason Merrill  <jason@redhat.com>
-
-	PR c++/52973
-	* parser.c (cp_parser_class_head): Apply attributes here.
-	* semantics.c (begin_class_definition): Not here.
-	* cp-tree.h: Adjust.
-
-	PR c++/52725
-	* parser.c (cp_parser_binary_expression): Bail early if we're parsing
-	tentatively and the LHS has a parse error.
-
-2012-06-01  Jason Merrill  <jason@redhat.com>
-
-	PR c++/53137
-	* pt.c (instantiate_class_template_1): Set LAMBDA_EXPR_THIS_CAPTURE.
-	(instantiate_decl): Don't push_to_top_level for local class methods.
-	(instantiate_class_template_1): Or for local classes.
-
-	PR c++/53484
-	* pt.c (do_auto_deduction): Don't try to deduce from a
-	type-dependent initializer.
-
-2012-05-31  Jason Merrill  <jason@redhat.com>
-
-	PR c++/53500
-	PR c++/52905
-	* call.c (joust): Handle comparing list and non-list ctors.
-
-2012-05-30  Jason Merrill  <jason@redhat.com>
-
-	PR c++/53356
-	* tree.c (stabilize_init): Side effects make the init unstable.
-
-2012-05-30  Jason Merrill  <jason@redhat.com>
-
-	PR c++/53220
-	* call.c (convert_like_real) [ck_list]: Take array address directly.
-	* typeck.c (decay_conversion): Reject decay of an array compound
-	literal.
-
-2012-05-29  Paolo Carlini  <paolo.carlini@oracle.com>
-
-	PR c++/53491
-	* tree.c (stabilize_expr): Handle exp of void type.
-
-2012-05-28  Paolo Carlini  <paolo.carlini@oracle.com>
-
-	PR c++/53503
-	* semantics.c (potential_constant_expression_1): Handle LTGT_EXPR.
-
-2012-05-15  Alexandre Oliva  <aoliva@redhat.com>
-
-	PR c++/53209
-	* pt.c (tsubst_decl): Bail out if argvec is error_mark_node.
-
-2012-05-10  Paolo Carlini  <paolo.carlini@oracle.com>
-
-	PR c++/53301
-	* decl.c (check_default_argument): Fix typo (POINTER_TYPE_P
-	instead of TYPE_PTR_P) in zero-as-null-pointer-constant warning.
-
-2012-05-03  Paolo Carlini  <paolo.carlini@oracle.com>
-
-	PR c++/53186
-	* call.c (build_over_call): Handle final member functions
-	and class types.
-	(build_new_method_call_1): Do not handle here.
-
-2012-04-17  Paolo Carlini  <paolo.carlini@oracle.com>
-
-	PR c++/53003
-	* parser.c (cp_parser_member_declaration): Check that
-	initializer_token_start is non null before dereferencing it.
-
-2012-04-16  Jason Merrill  <jason@redhat.com>
-
-	PR c++/38543
-	* pt.c (determine_specialization): Instead of comparing the number
-	of parms, check that tsubst gives the right answer.
-
-	PR c++/50830
-	* pt.c (convert_template_argument): Handle template template
-	argument packs.
-
-	PR c++/50303
-	* pt.c (tsubst_pack_expansion): Use tsubst_expr for template
-	template parameters.
-
-2012-04-15  Jason Merrill  <jason@redhat.com>
-
-	PR c++/52292
-	PR c++/52380
-	* pt.c (coerce_template_parms): Even if we aren't converting we
-	want to expand argument packs.
-
-2012-04-15  Fabien Chêne  <fabien@gcc.gnu.org>
-
-	PR c++/52465
-	* parser.c (cp_parser_class_name): Call strip_using_decl and
-	return the target decl.
-	* name-lookup.c (strip_using_decl): Returns NULL_TREE if the decl
-	to be stripped is NULL_TREE.
-	(qualify_lookup): Call strip_using_decl and perform some checks on
-	the target decl.
-
-2012-04-13  Jason Merrill  <jason@redhat.com>
-
-	PR c++/52824
-	* pt.c (any_pack_expanson_args_p): New.
-	(coerce_template_parms): Use it.
-
-2012-04-11  Jason Merrill  <jason@redhat.com>
-
-	PR c++/52906
-	* decl.c (check_tag_decl): Don't complain about attributes if we
-	don't even have a type.
-
-2012-04-05  Jason Merrill  <jason@redhat.com>
-
-	PR c++/52596
-	* tree.c (lvalue_kind): Treat a deferred access control SCOPE_REF
-	as an lvalue.
-
-2012-04-03  Jason Merrill  <jason@redhat.com>
-
-	PR c++/52796
-	* pt.c (tsubst_initializer_list): A pack expansion with no elements
-	means value-initialization.
-
-2012-03-29  Meador Inge  <meadori@codesourcery.com>
-
-	PR c++/52672
-	* semantics.c (cxx_fold_indirect_ref): Don't attempt to fold
-	stripped child trees that are not pointer types.
-
-2012-03-29  Paolo Carlini  <paolo.carlini@oracle.com>
-
-	PR c++/52718
-	* decl.c (check_default_argument): With -Wzero-as-null-pointer-constant
-	warn for a zero as null pointer constant default argument.
-
-2012-03-29  Jason Merrill  <jason@redhat.com>
-
-	PR c++/52685
-	* tree.c (copy_binfo): Handle BINFO_DEPENDENT_BASE_P.
-
-2012-03-29  Jakub Jelinek  <jakub@redhat.com>
-
-	PR c++/52759
-	* decl.c (start_decl): Don't call maybe_apply_pragma_weak
-	if processing_template_decl.
-
-2012-03-29  Jason Merrill  <jason@redhat.com>
-
-	PR c++/52743
-	* call.c (compare_ics): Handle ck_aggr like ck_list.
-
-2012-03-28  Jason Merrill  <jason@redhat.com>
-
-	PR c++/52746
-	* typeck.c (lookup_destructor): Clear BASELINK_QUALIFIED_P if
-	we didn't get an explicit scope.
-	* pt.c (tsubst_baselink): Likewise.
-
-2012-03-22  Paolo Carlini  <paolo.carlini@oracle.com>
-
-	PR c++/52487
-	* class.c (check_field_decls): Call literal_type_p only
-	on complete types.
-
-2012-03-22  Jakub Jelinek  <jakub@redhat.com>
-
-	PR c++/52671
-	* decl.c (check_tag_decl): Only use CLASSTYPE_TEMPLATE_INSTANTIATION
-	on CLASS_TYPE_P types.
-
-2012-03-22  Jason Merrill  <jason@redhat.com>
-
-	PR c++/52582
-	* method.c (implicitly_declare_fn): Set DECL_EXTERNAL.
-
-2012-03-22  Jakub Jelinek  <jakub@redhat.com>
-
-	Backported from mainline
-	2012-03-14  Jakub Jelinek  <jakub@redhat.com>
-
-	PR c++/52521
-	* parser.c (lookup_literal_operator): Return fn only if
-	processed all arguments from args vector and argtypes is
-	void_list_node.
-
-2012-03-22  Release Manager
-
-	* GCC 4.7.0 released.
-
-2012-03-20  Jason Merrill  <jason@redhat.com>
-
-	* mangle.c (write_type): Handle 'auto'.
-	* init.c (build_new): Don't do auto deduction where it might
-	affect template mangling.
+
+	* typeck.c (build_array_ref, cp_build_addr_expr_1, convert_ptrmem,
+	build_ptrmemfunc): Consistently forward the tsubst_flags_t
+	parameter.
+	* call.c (resolve_args): Likewise.
 
 2012-03-07  Jason Merrill  <jason@redhat.com>
 
 	PR c++/52521
 	* mangle.c (write_literal_operator_name): The length comes after the
 	operator prefix.
+
+2012-03-05  Jakub Jelinek  <jakub@redhat.com>
+
+	* pt.c (local_specializations): Change from htab_t into
+	struct pointer_map_t *.
+	(retrieve_local_specializations, register_local_specialization,
+	tsubst_pack_expansion, instantiate_decl): Adjust users.
+	(eq_local_specializations, hash_local_specialization): Remove.
+
+2012-03-05  Jason Merrill  <jason@redhat.com>
+
+	PR c++/51930
+	* decl2.c (determine_visibility): Correct calculation of class
+	args depth.
+	* decl.c (check_tag_decl): Adjust warning.
+
+	* method.c (synthesized_method_walk): Cleanups don't affect the EH
+	spec either.
+
+2012-03-03  Jason Merrill  <jason@redhat.com>
+
+	* init.c (perform_member_init): Cope with uninstantiated NSDMI.
+
+	Core 1270
+	* call.c (build_aggr_conv): Call reshape_init.
+	(convert_like_real): Likewise.
+	* typeck2.c (process_init_constructor): Clear TREE_CONSTANT if
+	not all constant.
+
+	* mangle.c (write_nested_name): Use decl_mangling_context.
+	(write_prefix, write_template_prefix): Likewise.
+
+	PR c++/36797
+	* mangle.c (write_expression): Improve diagnostic for TRAIT_EXPR.
+
+	* class.c (add_method): Always build an OVERLOAD for using-decls.
+	* search.c (lookup_member): Handle getting an OVERLOAD for a
+	single function.
+
+2012-03-02  Paolo Carlini  <paolo.carlini@oracle.com>
+
+	PR c++/51989
+	* typeck2.c (build_x_arrow): Take a tsubst_flags_t argument and
+	propagate it.
+	* cp-tree.h (build_x_arrow): Adjust prototype.
+	* pt.c (tsubst_copy_and_build): Adjust call.
+	* parser.c (cp_parser_postfix_dot_deref_expression): Likewise.
+
+2012-03-02  Paolo Carlini  <paolo.carlini@oracle.com>
+
+	* name-lookup.c (binding_to_template_parms_of_scope_p): Clean up.
 
 2012-02-29  Jason Merrill  <jason@redhat.com>
 
