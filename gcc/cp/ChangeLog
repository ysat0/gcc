<<<<<<< HEAD
=======
2011-02-23  Jakub Jelinek  <jakub@redhat.com>

	PR c++/47833
	* pt.c (struct pending_template): Add chain_next GTY option.
	* decl.c (struct named_label_use_entry): Likewise.

2011-02-22  Paolo Carlini  <paolo.carlini@oracle.com>

	PR c++/47242
	* semantics.c (build_lambda_object): Bail out if a field is
	error_mark_node.

2011-02-22  Dodji Seketeli  <dodji@redhat.com>

	PR c++/47666
	* class.c (dfs_declare_virt_assop_and_dtor)
	(declare_virt_assop_and_dtor): New static functions.
	(add_implicitly_declared_members): Use
	declare_virt_assop_and_dtor.

2011-02-21  Jason Merrill  <jason@redhat.com>

	PR c++/47207
	* decl2.c (decl_constant_var_p): A constexpr var needs an
	initializer to be constant.
	* semantics.c (cxx_eval_constant_expression): Complain about
	constexpr var used in its own initializer.
	* call.c (set_up_extended_ref_temp): Set
	DECL_INITIALIZED_BY_CONSTANT_EXPRESSION_P too.

2011-02-20  Jason Merrill  <jason@redhat.com>

	PR c++/47199
	* semantics.c (cxx_eval_call_expression): Call
	cxx_eval_constant_expression in trivial shortcut.

	PR c++/46831
	* call.c (convert_class_to_reference): Don't try to set up a
	second conv sequence for non-viable candidates.

	PR c++/47703
	* error.c (location_of): Handle non-tagged types.

	PR c++/46472
	* method.c (process_subob_fn): Instantiate constexpr templates.
	* optimize.c (maybe_clone_body): Propagate DECL_DECLARED_CONSTEXPR_P.

2011-02-20  Dodji Seketeli  <dodji@redhat.com>

	PR c++/46394
	* pt.c (tsubst_pack_expansion): do not use
	cp_tree_equal/same_type_p to detect an expansion of a parameter
	pack.

2011-02-19  Jason Merrill  <jason@redhat.com>

	PR c++/47503
	* semantics.c (cxx_eval_call_expression): Shortcut trivial copy.

2011-02-18  Paolo Carlini  <paolo.carlini@oracle.com>

	PR c++/47795
	* semantics.c (finish_non_static_data_member): Early return if
	object is error_mark_node.

2011-02-18  Dodji Seketeli  <dodji@redhat.com>

	PR c++/47208
	* pt.c (do_auto_deduction): Do not mention error_mark_node in
    	diagnostics.
	* semantics.c (finish_id_expression): Do not pass erroneous decl
    	to decl_constant_var_p.

2011-02-17  Jakub Jelinek  <jakub@redhat.com>

	PR c++/47783
	* cvt.c (convert_from_reference): Call mark_exp_read.

2011-02-11  Dodji Seketeli  <dodji@redhat.com>

	PR c++/47172
	* pt.c (finish_call_expr): Consider a call expression that has a
	dependent "this" pointer as being dependent.  Add comments.
	(dependent_type_p, type_dependent_expression_p): Update comments.

2011-02-16  Dodji Seketeli  <dodji@redhat.com>

	PR c++/47326
	* pt.c (tsubst_copy)<case SIZEOF_EXPR>: Ensure that even pack
    	expansion arguments are not evaluated.

2011-02-16  Jakub Jelinek  <jakub@redhat.com>

	PR c++/47704
	* cp-tree.h (ENUM_FIXED_UNDERLYING_TYPE_P): Use TYPE_LANG_FLAG_5
	instead of TYPE_LANG_FLAG_3.
	* pt.c (lookup_template_class): Copy over
	ENUM_FIXED_UNDERLYING_TYPE_P.

2011-02-15  Jason Merrill  <jason@redhat.com>

	PR c++/46807
	* method.c (synthesized_method_walk): Always exit early for
	trivial fn in C++98 mode.

2011-02-14  Jason Merrill  <jason@redhat.com>

	PR c++/47482
	* parser.c (cp_parser_enumerator_definition): Call
	fold_non_dependent_expr.

2011-02-09  Jason Merrill  <jason@redhat.com>

	* decl.c (cp_make_fname_decl): Set DECL_THIS_STATIC at toplevel.
	* semantics.c (finish_fname): Only return the name if we're in
	a function.

	* decl.c (build_enumerator): Don't perform integral promotions on
	non-integral constants.

	* cvt.c (convert_to_void): Handle null op1.

	* class.c (type_has_constexpr_default_constructor): Make sure the
	caller stripped an enclosing array.
	* init.c (perform_member_init): Strip arrays before calling it.

	PR c++/47511
	* semantics.c (potential_constant_expression_1): Handle TEMPLATE_DECL.

2011-02-03  Dodji Seketeli  <dodji@redhat.com>

	PR c++/47398
	* tree.c (cp_tree_equal)<TEMPLATE_PARM_INDEX>: Take the number of
	template parameters in account.

2011-02-03  Nathan Froyd  <froydnj@codesourcery.com>

	PR c++/46890
	* parser.c (cp_parser_class_specifier): Fix setting of
	want_semicolon.

>>>>>>> 67b73e13
2011-01-31  Jakub Jelinek  <jakub@redhat.com>

	PR c++/47416
	* semantics.c (build_data_member_initialization): Handle
	STATEMENT_LIST always instead of just for CLEANUP_BODY.

2011-01-31  Rainer Orth  <ro@CeBiTec.Uni-Bielefeld.DE>

	* g++spec.c (lang_specific_driver) [HAVE_LD_STATIC_DYNAMIC] Use
	LD_STATIC_OPTION, LD_DYNAMIC_OPTION.

2011-01-29  Dodji Seketeli  <dodji@redhat.com>

	PR c++/47311
	* cp-tree.h (fixup_template_parms): Declare.
	* pt.c (end_template_parm_list): Do not fixup template parms here.
	(fixup_template_parms): Remove static. Fix typo in the
	comments. Remove useless code statement.
	(fixup_template_parm): For a template template parameter, fixup
	its attributes before fixing up its type.
	* parser.c
	(cp_parser_template_declaration_after_export): After parsing
	template parameters fixup their types.

2011-01-26  Jakub Jelinek  <jakub@redhat.com>

	PR c++/47476
	* semantics.c (potential_constant_expression_1): Handle
	TRUTH_XOR_EXPR.

2011-01-26  Dave Korn  <dave.korn.cygwin@gmail.com>

	PR c++/43601
	* semantics.c (expand_or_defer_fn_1): Handle it.
	* decl2.c (decl_needed_p): Likewise.

2011-01-21  Jason Merrill  <jason@redhat.com>

	PR c++/47041
	* semantics.c (build_constexpr_constructor_member_initializers):
	Handle trivial copy.

2011-01-21  Jakub Jelinek  <jakub@redhat.com>

	PR c++/47388
	* semantics.c (begin_for_stmt): If -fno-for-scope, don't
	assume init must be NULL if scope is NULL.
	(begin_range_for_stmt): Likewise.

2011-01-21  Jason Merrill  <jason@redhat.com>

	PR c++/46552
	* semantics.c (cxx_eval_constant_expression): Handle OFFSET_REF.

	PR c++/46977
	* semantics.c (potential_constant_expression_1): Split out from
	potential_constant_expression.  Add want_rval parm.  Handle
	template expression forms.  Don't enforce restriction on address
	of automatic variable here.  Add a couple of diagnostics that
	had been missing.
	(require_potential_constant_expression): New entry point.
	(build_data_member_initialization, register_constexpr_fundef): Adjust.
	(maybe_constant_value): Check potential_constant_expression.
	* pt.c (fold_non_dependent_expr_sfinae): Likewise.
	* tree.c (build_vec_init_expr): Adjust.

2011-01-19  Jakub Jelinek  <jakub@redhat.com>

	PR c++/47303
	* decl2.c (finish_anon_union): Only call mangle_decl if TREE_STATIC
	or DECL_EXTERNAL.

2011-01-17  Jason Merrill  <jason@redhat.com>

	PR c++/47067
	* semantics.c (base_field_constructor_elt): New fn.
	(cxx_eval_bare_aggregate): Use it.
	(build_data_member_initialization): Leave COMPONENT_REF for
	vfield inits.

2011-01-14  Rodrigo Rivas Costa <rodrigorivascosta@gmail.com>

	* parser.c (cp_parser_range_for): Remove the "unused variable" warning
	workaround.

2011-01-15  Giovanni Funchal  <gafunchal@gmail.com>
	    Jonathan Wakely  <jwakely.gcc@gmail.com>

	PR c++/33558
	* decl.c (grokdeclarator): Reject mutable reference members.

2011-01-14  Jason Merrill  <jason@redhat.com>

	PR c++/47289
	* pt.c (coerce_template_parms): Fix error recovery.

	PR c++/46903
	* typeck2.c (check_narrowing): Only check arithmetic types.

	PR c++/46688
	* tree.c (build_vec_init_expr): Handle flexible array
	properly.

2011-01-13  Kai Tietz  <kai.tietz@onevision.com>

	PR c++/47213
	* cp-tree.h (CLASSTYPE_VISIBILITY): Use
	TYPE_MAIN_DECL instead of TYPE_NAME.
	(CLASSTYPE_VISIBILITY_SPECIFIED): Likewise.
	* decl2.c (determine_visibility): Add check
	of CLASS_TYPE_P for underlying_type.

2011-01-12  Rodrigo Rivas Costa <rodrigorivascosta@gmail.com>

	* cp-tree.h (begin_for_scope): New prototype.
	(begin_for_stmt): Update prototype.
	(begin_range_for_stmt): Update prototype.
	* init.c (build_vec_init): Update call to begin_for_stmt.
	* parser.c (cp_parser_for): New.
	(cp_parser_c_for): Add three new parameters.
	(cp_parser_range_for): Likewise. Most parsing code removed.
	(cp_parser_iteration_statement): Call cp_parser_for instead of
	cp_parser_c_for and cp_parser_range_for.
	(cp_parser_for_init_statement): Add new parameter and return type.
	(cp_parser_block_declaration): Update call to
	cp_parser_simple_declaration.
	(cp_parser_simple_declaration): Add new parameter.
	Update call to cp_parser_init_declarator.
	(cp_parser_init_declarator): Add new parameter.
	* pt.c (tsubst_expr): Update call to begin_for_stmt.
	* semantics.c (begin_for_scope): New.
	(begin_for_stmt): Add two new parameters.
	(begin_range_for_stmt): Likewise.

2011-01-12  Nicola Pero  <nicola.pero@meta-innovation.com>

	* parser.c (cp_parser_objc_at_property_declaration): Improved
	error message.

2011-01-11  Dodji Seketeli  <dodji@redhat.com>

	PR debug/46955
	* cp-lang.c (get_template_innermost_arguments_folded)
	(get_template_argument_pack_elems_folded)
	(template_arg_needs_folding, fold_cplus_constants): New static
	functions.
	(LANG_HOOKS_GET_INNERMOST_GENERIC_ARGS): Set this hook to
	get_template_innermost_arguments_folded.
	(LANG_HOOKS_GET_ARGUMENT_PACK_ELEMS): Set this hook to
	get_template_argument_pack_elems_folded.

2011-01-11  Jason Merrill  <jason@redhat.com>

	PR c++/46658
	* init.c (build_new_1): Handle value-init in templates differently.

	PR c++/45520
	* tree.c (maybe_dummy_object): Check current_class_ref against
	context, not current_class_type.

2011-01-08  Nicola Pero  <nicola.pero@meta-innovation.com>

	PR objc/47078
	* parser.c (cp_parser_objc_typename): If the type is unknown, for
	error recovery purposes behave as if it was not specified so that
	the default type is used.

2011-01-07  Jakub Jelinek  <jakub@redhat.com>

	PR c++/47022
	* pt.c (tsubst_copy_and_build): Use tsubst instead of tsubst_copy
	for the second build_x_va_arg argument.

2011-01-05  Tom Tromey  <tromey@redhat.com>

	* typeck.c (cp_build_addr_expr_1): Update call to lvalue_error.
	(lvalue_or_else): Likewise.

2011-01-01  Kai Tietz  <kai.tietz@onevision.com>

	PR target/38662
	* tree.c (cxx_type_hash_eq):
	Allow METHOD_TYPE, too.


Copyright (C) 2011 Free Software Foundation, Inc.

Copying and distribution of this file, with or without modification,
are permitted in any medium without royalty provided the copyright
notice and this notice are preserved.<|MERGE_RESOLUTION|>--- conflicted
+++ resolved
@@ -1,5 +1,3 @@
-<<<<<<< HEAD
-=======
 2011-02-23  Jakub Jelinek  <jakub@redhat.com>
 
 	PR c++/47833
@@ -141,7 +139,6 @@
 	* parser.c (cp_parser_class_specifier): Fix setting of
 	want_semicolon.
 
->>>>>>> 67b73e13
 2011-01-31  Jakub Jelinek  <jakub@redhat.com>
 
 	PR c++/47416
