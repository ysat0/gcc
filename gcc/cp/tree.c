/* Language-dependent node constructors for parse phase of GNU compiler.
   Copyright (C) 1987-2013 Free Software Foundation, Inc.
   Hacked by Michael Tiemann (tiemann@cygnus.com)

This file is part of GCC.

GCC is free software; you can redistribute it and/or modify
it under the terms of the GNU General Public License as published by
the Free Software Foundation; either version 3, or (at your option)
any later version.

GCC is distributed in the hope that it will be useful,
but WITHOUT ANY WARRANTY; without even the implied warranty of
MERCHANTABILITY or FITNESS FOR A PARTICULAR PURPOSE.  See the
GNU General Public License for more details.

You should have received a copy of the GNU General Public License
along with GCC; see the file COPYING3.  If not see
<http://www.gnu.org/licenses/>.  */

#include "config.h"
#include "system.h"
#include "coretypes.h"
#include "tm.h"
#include "tree.h"
#include "cp-tree.h"
#include "flags.h"
#include "tree-inline.h"
#include "debug.h"
#include "convert.h"
#include "cgraph.h"
#include "splay-tree.h"
#include "gimple.h" /* gimple_has_body_p */
#include "hash-table.h"

static tree bot_manip (tree *, int *, void *);
static tree bot_replace (tree *, int *, void *);
static int list_hash_eq (const void *, const void *);
static hashval_t list_hash_pieces (tree, tree, tree);
static hashval_t list_hash (const void *);
static tree build_target_expr (tree, tree, tsubst_flags_t);
static tree count_trees_r (tree *, int *, void *);
static tree verify_stmt_tree_r (tree *, int *, void *);
static tree build_local_temp (tree);

static tree handle_java_interface_attribute (tree *, tree, tree, int, bool *);
static tree handle_com_interface_attribute (tree *, tree, tree, int, bool *);
static tree handle_init_priority_attribute (tree *, tree, tree, int, bool *);
static tree handle_abi_tag_attribute (tree *, tree, tree, int, bool *);

/* If REF is an lvalue, returns the kind of lvalue that REF is.
   Otherwise, returns clk_none.  */

cp_lvalue_kind
lvalue_kind (const_tree ref)
{
  cp_lvalue_kind op1_lvalue_kind = clk_none;
  cp_lvalue_kind op2_lvalue_kind = clk_none;

  /* Expressions of reference type are sometimes wrapped in
     INDIRECT_REFs.  INDIRECT_REFs are just internal compiler
     representation, not part of the language, so we have to look
     through them.  */
  if (REFERENCE_REF_P (ref))
    return lvalue_kind (TREE_OPERAND (ref, 0));

  if (TREE_TYPE (ref)
      && TREE_CODE (TREE_TYPE (ref)) == REFERENCE_TYPE)
    {
      /* unnamed rvalue references are rvalues */
      if (TYPE_REF_IS_RVALUE (TREE_TYPE (ref))
	  && TREE_CODE (ref) != PARM_DECL
	  && TREE_CODE (ref) != VAR_DECL
	  && TREE_CODE (ref) != COMPONENT_REF
	  /* Functions are always lvalues.  */
	  && TREE_CODE (TREE_TYPE (TREE_TYPE (ref))) != FUNCTION_TYPE)
	return clk_rvalueref;

      /* lvalue references and named rvalue references are lvalues.  */
      return clk_ordinary;
    }

  if (ref == current_class_ptr)
    return clk_none;

  switch (TREE_CODE (ref))
    {
    case SAVE_EXPR:
      return clk_none;
      /* preincrements and predecrements are valid lvals, provided
	 what they refer to are valid lvals.  */
    case PREINCREMENT_EXPR:
    case PREDECREMENT_EXPR:
    case TRY_CATCH_EXPR:
    case WITH_CLEANUP_EXPR:
    case REALPART_EXPR:
    case IMAGPART_EXPR:
      return lvalue_kind (TREE_OPERAND (ref, 0));

    case COMPONENT_REF:
      op1_lvalue_kind = lvalue_kind (TREE_OPERAND (ref, 0));
      /* Look at the member designator.  */
      if (!op1_lvalue_kind)
	;
      else if (is_overloaded_fn (TREE_OPERAND (ref, 1)))
	/* The "field" can be a FUNCTION_DECL or an OVERLOAD in some
	   situations.  If we're seeing a COMPONENT_REF, it's a non-static
	   member, so it isn't an lvalue. */
	op1_lvalue_kind = clk_none;
      else if (TREE_CODE (TREE_OPERAND (ref, 1)) != FIELD_DECL)
	/* This can be IDENTIFIER_NODE in a template.  */;
      else if (DECL_C_BIT_FIELD (TREE_OPERAND (ref, 1)))
	{
	  /* Clear the ordinary bit.  If this object was a class
	     rvalue we want to preserve that information.  */
	  op1_lvalue_kind &= ~clk_ordinary;
	  /* The lvalue is for a bitfield.  */
	  op1_lvalue_kind |= clk_bitfield;
	}
      else if (DECL_PACKED (TREE_OPERAND (ref, 1)))
	op1_lvalue_kind |= clk_packed;

      return op1_lvalue_kind;

    case STRING_CST:
    case COMPOUND_LITERAL_EXPR:
      return clk_ordinary;

    case CONST_DECL:
      /* CONST_DECL without TREE_STATIC are enumeration values and
	 thus not lvalues.  With TREE_STATIC they are used by ObjC++
	 in objc_build_string_object and need to be considered as
	 lvalues.  */
      if (! TREE_STATIC (ref))
	return clk_none;
    case VAR_DECL:
      if (TREE_READONLY (ref) && ! TREE_STATIC (ref)
	  && DECL_LANG_SPECIFIC (ref)
	  && DECL_IN_AGGR_P (ref))
	return clk_none;
    case INDIRECT_REF:
    case ARROW_EXPR:
    case ARRAY_REF:
    case PARM_DECL:
    case RESULT_DECL:
      return clk_ordinary;

      /* A scope ref in a template, left as SCOPE_REF to support later
	 access checking.  */
    case SCOPE_REF:
      gcc_assert (!type_dependent_expression_p (CONST_CAST_TREE (ref)));
      {
	tree op = TREE_OPERAND (ref, 1);
	if (TREE_CODE (op) == FIELD_DECL)
	  return (DECL_C_BIT_FIELD (op) ? clk_bitfield : clk_ordinary);
	else
	  return lvalue_kind (op);
      }

    case MAX_EXPR:
    case MIN_EXPR:
      /* Disallow <? and >? as lvalues if either argument side-effects.  */
      if (TREE_SIDE_EFFECTS (TREE_OPERAND (ref, 0))
	  || TREE_SIDE_EFFECTS (TREE_OPERAND (ref, 1)))
	return clk_none;
      op1_lvalue_kind = lvalue_kind (TREE_OPERAND (ref, 0));
      op2_lvalue_kind = lvalue_kind (TREE_OPERAND (ref, 1));
      break;

    case COND_EXPR:
      op1_lvalue_kind = lvalue_kind (TREE_OPERAND (ref, 1)
				    ? TREE_OPERAND (ref, 1)
				    : TREE_OPERAND (ref, 0));
      op2_lvalue_kind = lvalue_kind (TREE_OPERAND (ref, 2));
      break;

    case MODIFY_EXPR:
    case TYPEID_EXPR:
      return clk_ordinary;

    case COMPOUND_EXPR:
      return lvalue_kind (TREE_OPERAND (ref, 1));

    case TARGET_EXPR:
      return clk_class;

    case VA_ARG_EXPR:
      return (CLASS_TYPE_P (TREE_TYPE (ref)) ? clk_class : clk_none);

    case CALL_EXPR:
      /* We can see calls outside of TARGET_EXPR in templates.  */
      if (CLASS_TYPE_P (TREE_TYPE (ref)))
	return clk_class;
      return clk_none;

    case FUNCTION_DECL:
      /* All functions (except non-static-member functions) are
	 lvalues.  */
      return (DECL_NONSTATIC_MEMBER_FUNCTION_P (ref)
	      ? clk_none : clk_ordinary);

    case BASELINK:
      /* We now represent a reference to a single static member function
	 with a BASELINK.  */
      /* This CONST_CAST is okay because BASELINK_FUNCTIONS returns
	 its argument unmodified and we assign it to a const_tree.  */
      return lvalue_kind (BASELINK_FUNCTIONS (CONST_CAST_TREE (ref)));

    case NON_DEPENDENT_EXPR:
      /* We just return clk_ordinary for NON_DEPENDENT_EXPR in C++98, but
	 in C++11 lvalues don't bind to rvalue references, so we need to
	 work harder to avoid bogus errors (c++/44870).  */
      if (cxx_dialect < cxx0x)
	return clk_ordinary;
      else
	return lvalue_kind (TREE_OPERAND (ref, 0));

    default:
      if (!TREE_TYPE (ref))
	return clk_none;
      if (CLASS_TYPE_P (TREE_TYPE (ref)))
	return clk_class;
      break;
    }

  /* If one operand is not an lvalue at all, then this expression is
     not an lvalue.  */
  if (!op1_lvalue_kind || !op2_lvalue_kind)
    return clk_none;

  /* Otherwise, it's an lvalue, and it has all the odd properties
     contributed by either operand.  */
  op1_lvalue_kind = op1_lvalue_kind | op2_lvalue_kind;
  /* It's not an ordinary lvalue if it involves any other kind.  */
  if ((op1_lvalue_kind & ~clk_ordinary) != clk_none)
    op1_lvalue_kind &= ~clk_ordinary;
  /* It can't be both a pseudo-lvalue and a non-addressable lvalue.
     A COND_EXPR of those should be wrapped in a TARGET_EXPR.  */
  if ((op1_lvalue_kind & (clk_rvalueref|clk_class))
      && (op1_lvalue_kind & (clk_bitfield|clk_packed)))
    op1_lvalue_kind = clk_none;
  return op1_lvalue_kind;
}

/* Returns the kind of lvalue that REF is, in the sense of
   [basic.lval].  This function should really be named lvalue_p; it
   computes the C++ definition of lvalue.  */

cp_lvalue_kind
real_lvalue_p (const_tree ref)
{
  cp_lvalue_kind kind = lvalue_kind (ref);
  if (kind & (clk_rvalueref|clk_class))
    return clk_none;
  else
    return kind;
}

/* This differs from real_lvalue_p in that class rvalues are considered
   lvalues.  */

bool
lvalue_p (const_tree ref)
{
  return (lvalue_kind (ref) != clk_none);
}

/* This differs from real_lvalue_p in that rvalues formed by dereferencing
   rvalue references are considered rvalues.  */

bool
lvalue_or_rvalue_with_address_p (const_tree ref)
{
  cp_lvalue_kind kind = lvalue_kind (ref);
  if (kind & clk_class)
    return false;
  else
    return (kind != clk_none);
}

/* Returns true if REF is an xvalue, false otherwise.  */

bool
xvalue_p (const_tree ref)
{
  return (lvalue_kind (ref) == clk_rvalueref);
}

/* Test whether DECL is a builtin that may appear in a
   constant-expression. */

bool
builtin_valid_in_constant_expr_p (const_tree decl)
{
  /* At present BUILT_IN_CONSTANT_P is the only builtin we're allowing
     in constant-expressions.  We may want to add other builtins later. */
  return DECL_IS_BUILTIN_CONSTANT_P (decl);
}

/* Build a TARGET_EXPR, initializing the DECL with the VALUE.  */

static tree
build_target_expr (tree decl, tree value, tsubst_flags_t complain)
{
  tree t;
  tree type = TREE_TYPE (decl);

#ifdef ENABLE_CHECKING
  gcc_assert (VOID_TYPE_P (TREE_TYPE (value))
	      || TREE_TYPE (decl) == TREE_TYPE (value)
	      /* On ARM ctors return 'this'.  */
	      || (TREE_CODE (TREE_TYPE (value)) == POINTER_TYPE
		  && TREE_CODE (value) == CALL_EXPR)
	      || useless_type_conversion_p (TREE_TYPE (decl),
					    TREE_TYPE (value)));
#endif

  t = cxx_maybe_build_cleanup (decl, complain);
  if (t == error_mark_node)
    return error_mark_node;
  t = build4 (TARGET_EXPR, type, decl, value, t, NULL_TREE);
  /* We always set TREE_SIDE_EFFECTS so that expand_expr does not
     ignore the TARGET_EXPR.  If there really turn out to be no
     side-effects, then the optimizer should be able to get rid of
     whatever code is generated anyhow.  */
  TREE_SIDE_EFFECTS (t) = 1;

  return t;
}

/* Return an undeclared local temporary of type TYPE for use in building a
   TARGET_EXPR.  */

static tree
build_local_temp (tree type)
{
  tree slot = build_decl (input_location,
			  VAR_DECL, NULL_TREE, type);
  DECL_ARTIFICIAL (slot) = 1;
  DECL_IGNORED_P (slot) = 1;
  DECL_CONTEXT (slot) = current_function_decl;
  layout_decl (slot, 0);
  return slot;
}

/* Set various status flags when building an AGGR_INIT_EXPR object T.  */

static void
process_aggr_init_operands (tree t)
{
  bool side_effects;

  side_effects = TREE_SIDE_EFFECTS (t);
  if (!side_effects)
    {
      int i, n;
      n = TREE_OPERAND_LENGTH (t);
      for (i = 1; i < n; i++)
	{
	  tree op = TREE_OPERAND (t, i);
	  if (op && TREE_SIDE_EFFECTS (op))
	    {
	      side_effects = 1;
	      break;
	    }
	}
    }
  TREE_SIDE_EFFECTS (t) = side_effects;
}

/* Build an AGGR_INIT_EXPR of class tcc_vl_exp with the indicated RETURN_TYPE,
   FN, and SLOT.  NARGS is the number of call arguments which are specified
   as a tree array ARGS.  */

static tree
build_aggr_init_array (tree return_type, tree fn, tree slot, int nargs,
		       tree *args)
{
  tree t;
  int i;

  t = build_vl_exp (AGGR_INIT_EXPR, nargs + 3);
  TREE_TYPE (t) = return_type;
  AGGR_INIT_EXPR_FN (t) = fn;
  AGGR_INIT_EXPR_SLOT (t) = slot;
  for (i = 0; i < nargs; i++)
    AGGR_INIT_EXPR_ARG (t, i) = args[i];
  process_aggr_init_operands (t);
  return t;
}

/* INIT is a CALL_EXPR or AGGR_INIT_EXPR which needs info about its
   target.  TYPE is the type to be initialized.

   Build an AGGR_INIT_EXPR to represent the initialization.  This function
   differs from build_cplus_new in that an AGGR_INIT_EXPR can only be used
   to initialize another object, whereas a TARGET_EXPR can either
   initialize another object or create its own temporary object, and as a
   result building up a TARGET_EXPR requires that the type's destructor be
   callable.  */

tree
<<<<<<< HEAD
build_aggr_init_expr (tree type, tree init,
		      tsubst_flags_t complain ATTRIBUTE_UNUSED)
=======
build_aggr_init_expr (tree type, tree init)
>>>>>>> bc75ee5f
{
  tree fn;
  tree slot;
  tree rval;
  int is_ctor;

<<<<<<< HEAD
=======
  /* Don't build AGGR_INIT_EXPR in a template.  */
  if (processing_template_decl)
    return init;

>>>>>>> bc75ee5f
  if (TREE_CODE (init) == CALL_EXPR)
    fn = CALL_EXPR_FN (init);
  else if (TREE_CODE (init) == AGGR_INIT_EXPR)
    fn = AGGR_INIT_EXPR_FN (init);
  else
    return convert (type, init);

  is_ctor = (TREE_CODE (fn) == ADDR_EXPR
	     && TREE_CODE (TREE_OPERAND (fn, 0)) == FUNCTION_DECL
	     && DECL_CONSTRUCTOR_P (TREE_OPERAND (fn, 0)));

  /* We split the CALL_EXPR into its function and its arguments here.
     Then, in expand_expr, we put them back together.  The reason for
     this is that this expression might be a default argument
     expression.  In that case, we need a new temporary every time the
     expression is used.  That's what break_out_target_exprs does; it
     replaces every AGGR_INIT_EXPR with a copy that uses a fresh
     temporary slot.  Then, expand_expr builds up a call-expression
     using the new slot.  */

  /* If we don't need to use a constructor to create an object of this
     type, don't mess with AGGR_INIT_EXPR.  */
  if (is_ctor || TREE_ADDRESSABLE (type))
    {
      slot = build_local_temp (type);

      if (TREE_CODE(init) == CALL_EXPR)
	rval = build_aggr_init_array (void_type_node, fn, slot,
				      call_expr_nargs (init),
				      CALL_EXPR_ARGP (init));
      else
	rval = build_aggr_init_array (void_type_node, fn, slot,
				      aggr_init_expr_nargs (init),
				      AGGR_INIT_EXPR_ARGP (init));
      TREE_SIDE_EFFECTS (rval) = 1;
      AGGR_INIT_VIA_CTOR_P (rval) = is_ctor;
      TREE_NOTHROW (rval) = TREE_NOTHROW (init);
    }
  else
    rval = init;

  return rval;
}

/* INIT is a CALL_EXPR or AGGR_INIT_EXPR which needs info about its
   target.  TYPE is the type that this initialization should appear to
   have.

   Build an encapsulation of the initialization to perform
   and return it so that it can be processed by language-independent
   and language-specific expression expanders.  */

tree
build_cplus_new (tree type, tree init, tsubst_flags_t complain)
{
  tree rval = build_aggr_init_expr (type, init);
  tree slot;

  /* Make sure that we're not trying to create an instance of an
     abstract class.  */
  if (abstract_virtuals_error_sfinae (NULL_TREE, type, complain))
    return error_mark_node;

  if (TREE_CODE (rval) == AGGR_INIT_EXPR)
    slot = AGGR_INIT_EXPR_SLOT (rval);
  else if (TREE_CODE (rval) == CALL_EXPR
	   || TREE_CODE (rval) == CONSTRUCTOR)
    slot = build_local_temp (type);
  else
    return rval;

  rval = build_target_expr (slot, rval, complain);

  if (rval != error_mark_node)
    TARGET_EXPR_IMPLICIT_P (rval) = 1;

  return rval;
}

/* Subroutine of build_vec_init_expr: Build up a single element
   intialization as a proxy for the full array initialization to get things
   marked as used and any appropriate diagnostics.

   Since we're deferring building the actual constructor calls until
   gimplification time, we need to build one now and throw it away so
   that the relevant constructor gets mark_used before cgraph decides
   what functions are needed.  Here we assume that init is either
   NULL_TREE, void_type_node (indicating value-initialization), or
   another array to copy.  */

static tree
build_vec_init_elt (tree type, tree init, tsubst_flags_t complain)
{
  tree inner_type = strip_array_types (type);
  vec<tree, va_gc> *argvec;

  if (integer_zerop (array_type_nelts_total (type))
      || !CLASS_TYPE_P (inner_type))
    /* No interesting initialization to do.  */
    return integer_zero_node;
  else if (init == void_type_node)
    return build_value_init (inner_type, complain);

  gcc_assert (init == NULL_TREE
	      || (same_type_ignoring_top_level_qualifiers_p
		  (type, TREE_TYPE (init))));

  argvec = make_tree_vector ();
  if (init)
    {
      tree init_type = strip_array_types (TREE_TYPE (init));
      tree dummy = build_dummy_object (init_type);
      if (!real_lvalue_p (init))
	dummy = move (dummy);
      argvec->quick_push (dummy);
    }
  init = build_special_member_call (NULL_TREE, complete_ctor_identifier,
				    &argvec, inner_type, LOOKUP_NORMAL,
				    complain);
  release_tree_vector (argvec);

  /* For a trivial constructor, build_over_call creates a TARGET_EXPR.  But
     we don't want one here because we aren't creating a temporary.  */
  if (TREE_CODE (init) == TARGET_EXPR)
    init = TARGET_EXPR_INITIAL (init);

  return init;
}

/* Return a TARGET_EXPR which expresses the initialization of an array to
   be named later, either default-initialization or copy-initialization
   from another array of the same type.  */

tree
build_vec_init_expr (tree type, tree init, tsubst_flags_t complain)
{
  tree slot;
  bool value_init = false;
  tree elt_init = build_vec_init_elt (type, init, complain);

  if (init == void_type_node)
    {
      value_init = true;
      init = NULL_TREE;
    }

  slot = build_local_temp (type);
  init = build2 (VEC_INIT_EXPR, type, slot, init);
  TREE_SIDE_EFFECTS (init) = true;
  SET_EXPR_LOCATION (init, input_location);

  if (cxx_dialect >= cxx0x
      && potential_constant_expression (elt_init))
    VEC_INIT_EXPR_IS_CONSTEXPR (init) = true;
  VEC_INIT_EXPR_VALUE_INIT (init) = value_init;

  return init;
}

/* Give a helpful diagnostic for a non-constexpr VEC_INIT_EXPR in a context
   that requires a constant expression.  */

void
diagnose_non_constexpr_vec_init (tree expr)
{
  tree type = TREE_TYPE (VEC_INIT_EXPR_SLOT (expr));
  tree init, elt_init;
  if (VEC_INIT_EXPR_VALUE_INIT (expr))
    init = void_type_node;
  else
    init = VEC_INIT_EXPR_INIT (expr);

  elt_init = build_vec_init_elt (type, init, tf_warning_or_error);
  require_potential_constant_expression (elt_init);
}

tree
build_array_copy (tree init)
{
  return build_vec_init_expr (TREE_TYPE (init), init, tf_warning_or_error);
}

/* Build a TARGET_EXPR using INIT to initialize a new temporary of the
   indicated TYPE.  */

tree
build_target_expr_with_type (tree init, tree type, tsubst_flags_t complain)
{
  gcc_assert (!VOID_TYPE_P (type));

  if (TREE_CODE (init) == TARGET_EXPR
      || init == error_mark_node)
    return init;
  else if (CLASS_TYPE_P (type) && type_has_nontrivial_copy_init (type)
	   && !VOID_TYPE_P (TREE_TYPE (init))
	   && TREE_CODE (init) != COND_EXPR
	   && TREE_CODE (init) != CONSTRUCTOR
	   && TREE_CODE (init) != VA_ARG_EXPR)
    /* We need to build up a copy constructor call.  A void initializer
       means we're being called from bot_manip.  COND_EXPR is a special
       case because we already have copies on the arms and we don't want
       another one here.  A CONSTRUCTOR is aggregate initialization, which
       is handled separately.  A VA_ARG_EXPR is magic creation of an
       aggregate; there's no additional work to be done.  */
    return force_rvalue (init, complain);

  return force_target_expr (type, init, complain);
}

/* Like the above function, but without the checking.  This function should
   only be used by code which is deliberately trying to subvert the type
   system, such as call_builtin_trap.  Or build_over_call, to avoid
   infinite recursion.  */

tree
force_target_expr (tree type, tree init, tsubst_flags_t complain)
{
  tree slot;

  gcc_assert (!VOID_TYPE_P (type));

  slot = build_local_temp (type);
  return build_target_expr (slot, init, complain);
}

/* Like build_target_expr_with_type, but use the type of INIT.  */

tree
get_target_expr_sfinae (tree init, tsubst_flags_t complain)
{
  if (TREE_CODE (init) == AGGR_INIT_EXPR)
    return build_target_expr (AGGR_INIT_EXPR_SLOT (init), init, complain);
  else if (TREE_CODE (init) == VEC_INIT_EXPR)
    return build_target_expr (VEC_INIT_EXPR_SLOT (init), init, complain);
  else
    return build_target_expr_with_type (init, TREE_TYPE (init), complain);
}

tree
get_target_expr (tree init)
{
  return get_target_expr_sfinae (init, tf_warning_or_error);
}

/* If EXPR is a bitfield reference, convert it to the declared type of
   the bitfield, and return the resulting expression.  Otherwise,
   return EXPR itself.  */

tree
convert_bitfield_to_declared_type (tree expr)
{
  tree bitfield_type;

  bitfield_type = is_bitfield_expr_with_lowered_type (expr);
  if (bitfield_type)
    expr = convert_to_integer (TYPE_MAIN_VARIANT (bitfield_type),
			       expr);
  return expr;
}

/* EXPR is being used in an rvalue context.  Return a version of EXPR
   that is marked as an rvalue.  */

tree
rvalue (tree expr)
{
  tree type;

  if (error_operand_p (expr))
    return expr;

  expr = mark_rvalue_use (expr);

  /* [basic.lval]

     Non-class rvalues always have cv-unqualified types.  */
  type = TREE_TYPE (expr);
  if (!CLASS_TYPE_P (type) && cv_qualified_p (type))
    type = cv_unqualified (type);

  /* We need to do this for rvalue refs as well to get the right answer
     from decltype; see c++/36628.  */
  if (!processing_template_decl && lvalue_or_rvalue_with_address_p (expr))
    expr = build1 (NON_LVALUE_EXPR, type, expr);
  else if (type != TREE_TYPE (expr))
    expr = build_nop (type, expr);

  return expr;
}


/* Hash an ARRAY_TYPE.  K is really of type `tree'.  */

static hashval_t
cplus_array_hash (const void* k)
{
  hashval_t hash;
  const_tree const t = (const_tree) k;

  hash = TYPE_UID (TREE_TYPE (t));
  if (TYPE_DOMAIN (t))
    hash ^= TYPE_UID (TYPE_DOMAIN (t));
  return hash;
}

typedef struct cplus_array_info {
  tree type;
  tree domain;
} cplus_array_info;

/* Compare two ARRAY_TYPEs.  K1 is really of type `tree', K2 is really
   of type `cplus_array_info*'. */

static int
cplus_array_compare (const void * k1, const void * k2)
{
  const_tree const t1 = (const_tree) k1;
  const cplus_array_info *const t2 = (const cplus_array_info*) k2;

  return (TREE_TYPE (t1) == t2->type && TYPE_DOMAIN (t1) == t2->domain);
}

/* Hash table containing dependent array types, which are unsuitable for
   the language-independent type hash table.  */
static GTY ((param_is (union tree_node))) htab_t cplus_array_htab;

/* Like build_array_type, but handle special C++ semantics.  */

tree
build_cplus_array_type (tree elt_type, tree index_type)
{
  tree t;
  bool needs_ctor, needs_dtor;

  if (elt_type == error_mark_node || index_type == error_mark_node)
    return error_mark_node;

  if (processing_template_decl
      && (dependent_type_p (elt_type)
	  || (index_type && !TREE_CONSTANT (TYPE_MAX_VALUE (index_type)))))
    {
      void **e;
      cplus_array_info cai;
      hashval_t hash;

      if (cplus_array_htab == NULL)
	cplus_array_htab = htab_create_ggc (61, &cplus_array_hash,
					    &cplus_array_compare, NULL);
      
      hash = TYPE_UID (elt_type);
      if (index_type)
	hash ^= TYPE_UID (index_type);
      cai.type = elt_type;
      cai.domain = index_type;

      e = htab_find_slot_with_hash (cplus_array_htab, &cai, hash, INSERT); 
      if (*e)
	/* We have found the type: we're done.  */
	return (tree) *e;
      else
	{
	  /* Build a new array type.  */
	  t = cxx_make_type (ARRAY_TYPE);
	  TREE_TYPE (t) = elt_type;
	  TYPE_DOMAIN (t) = index_type;

	  /* Store it in the hash table. */
	  *e = t;

	  /* Set the canonical type for this new node.  */
	  if (TYPE_STRUCTURAL_EQUALITY_P (elt_type)
	      || (index_type && TYPE_STRUCTURAL_EQUALITY_P (index_type)))
	    SET_TYPE_STRUCTURAL_EQUALITY (t);
	  else if (TYPE_CANONICAL (elt_type) != elt_type
		   || (index_type 
		       && TYPE_CANONICAL (index_type) != index_type))
	    TYPE_CANONICAL (t)
		= build_cplus_array_type 
		   (TYPE_CANONICAL (elt_type),
		    index_type ? TYPE_CANONICAL (index_type) : index_type);
	  else
	    TYPE_CANONICAL (t) = t;
	}
    }
  else
    {
      if (!TYPE_STRUCTURAL_EQUALITY_P (elt_type)
	  && !(index_type && TYPE_STRUCTURAL_EQUALITY_P (index_type))
	  && (TYPE_CANONICAL (elt_type) != elt_type
	      || (index_type && TYPE_CANONICAL (index_type) != index_type)))
	/* Make sure that the canonical type is on the appropriate
	   variants list.  */
	build_cplus_array_type
	  (TYPE_CANONICAL (elt_type),
	   index_type ? TYPE_CANONICAL (index_type) : index_type);
      t = build_array_type (elt_type, index_type);
    }

  /* Push these needs up so that initialization takes place
     more easily.  */
<<<<<<< HEAD
  needs_ctor
    = TYPE_NEEDS_CONSTRUCTING (TYPE_MAIN_VARIANT (elt_type));
  TYPE_NEEDS_CONSTRUCTING (t) = needs_ctor;
  needs_dtor
=======
  bool needs_ctor
    = TYPE_NEEDS_CONSTRUCTING (TYPE_MAIN_VARIANT (elt_type));
  TYPE_NEEDS_CONSTRUCTING (t) = needs_ctor;
  bool needs_dtor
>>>>>>> bc75ee5f
    = TYPE_HAS_NONTRIVIAL_DESTRUCTOR (TYPE_MAIN_VARIANT (elt_type));
  TYPE_HAS_NONTRIVIAL_DESTRUCTOR (t) = needs_dtor;

  /* We want TYPE_MAIN_VARIANT of an array to strip cv-quals from the
     element type as well, so fix it up if needed.  */
  if (elt_type != TYPE_MAIN_VARIANT (elt_type))
    {
      tree m = build_cplus_array_type (TYPE_MAIN_VARIANT (elt_type),
				       index_type);

      if (TYPE_MAIN_VARIANT (t) != m)
	{
	  if (COMPLETE_TYPE_P (t) && !COMPLETE_TYPE_P (m))
	    {
	      /* m was built before the element type was complete, so we
		 also need to copy the layout info from t.  */
	      tree size = TYPE_SIZE (t);
	      tree size_unit = TYPE_SIZE_UNIT (t);
	      unsigned int align = TYPE_ALIGN (t);
	      unsigned int user_align = TYPE_USER_ALIGN (t);
	      enum machine_mode mode = TYPE_MODE (t);
<<<<<<< HEAD
	      tree var;
	      for (var = m; var; var = TYPE_NEXT_VARIANT (var))
=======
	      for (tree var = m; var; var = TYPE_NEXT_VARIANT (var))
>>>>>>> bc75ee5f
		{
		  TYPE_SIZE (var) = size;
		  TYPE_SIZE_UNIT (var) = size_unit;
		  TYPE_ALIGN (var) = align;
		  TYPE_USER_ALIGN (var) = user_align;
		  SET_TYPE_MODE (var, mode);
		  TYPE_NEEDS_CONSTRUCTING (var) = needs_ctor;
		  TYPE_HAS_NONTRIVIAL_DESTRUCTOR (var) = needs_dtor;
		}
	    }

	  TYPE_MAIN_VARIANT (t) = m;
	  TYPE_NEXT_VARIANT (t) = TYPE_NEXT_VARIANT (m);
	  TYPE_NEXT_VARIANT (m) = t;
	}
    }

<<<<<<< HEAD
=======
  /* Avoid spurious warnings with VLAs (c++/54583).  */
  if (TYPE_SIZE (t) && EXPR_P (TYPE_SIZE (t)))
    TREE_NO_WARNING (TYPE_SIZE (t)) = 1;

>>>>>>> bc75ee5f
  return t;
}

/* Return an ARRAY_TYPE with element type ELT and length N.  */

tree
build_array_of_n_type (tree elt, int n)
{
  return build_cplus_array_type (elt, build_index_type (size_int (n - 1)));
}

/* Return a reference type node referring to TO_TYPE.  If RVAL is
   true, return an rvalue reference type, otherwise return an lvalue
   reference type.  If a type node exists, reuse it, otherwise create
   a new one.  */
tree
cp_build_reference_type (tree to_type, bool rval)
{
  tree lvalue_ref, t;
  lvalue_ref = build_reference_type (to_type);
  if (!rval)
    return lvalue_ref;

  /* This code to create rvalue reference types is based on and tied
     to the code creating lvalue reference types in the middle-end
     functions build_reference_type_for_mode and build_reference_type.

     It works by putting the rvalue reference type nodes after the
     lvalue reference nodes in the TYPE_NEXT_REF_TO linked list, so
     they will effectively be ignored by the middle end.  */

  for (t = lvalue_ref; (t = TYPE_NEXT_REF_TO (t)); )
    if (TYPE_REF_IS_RVALUE (t))
      return t;

  t = build_distinct_type_copy (lvalue_ref);

  TYPE_REF_IS_RVALUE (t) = true;
  TYPE_NEXT_REF_TO (t) = TYPE_NEXT_REF_TO (lvalue_ref);
  TYPE_NEXT_REF_TO (lvalue_ref) = t;

  if (TYPE_STRUCTURAL_EQUALITY_P (to_type))
    SET_TYPE_STRUCTURAL_EQUALITY (t);
  else if (TYPE_CANONICAL (to_type) != to_type)
    TYPE_CANONICAL (t) 
      = cp_build_reference_type (TYPE_CANONICAL (to_type), rval);
  else
    TYPE_CANONICAL (t) = t;

  layout_type (t);

  return t;

}

/* Returns EXPR cast to rvalue reference type, like std::move.  */

tree
move (tree expr)
{
  tree type = TREE_TYPE (expr);
  gcc_assert (TREE_CODE (type) != REFERENCE_TYPE);
  type = cp_build_reference_type (type, /*rval*/true);
  return build_static_cast (type, expr, tf_warning_or_error);
}

/* Used by the C++ front end to build qualified array types.  However,
   the C version of this function does not properly maintain canonical
   types (which are not used in C).  */
tree
c_build_qualified_type (tree type, int type_quals)
{
  return cp_build_qualified_type (type, type_quals);
}


/* Make a variant of TYPE, qualified with the TYPE_QUALS.  Handles
   arrays correctly.  In particular, if TYPE is an array of T's, and
   TYPE_QUALS is non-empty, returns an array of qualified T's.

   FLAGS determines how to deal with ill-formed qualifications. If
   tf_ignore_bad_quals is set, then bad qualifications are dropped
   (this is permitted if TYPE was introduced via a typedef or template
   type parameter). If bad qualifications are dropped and tf_warning
   is set, then a warning is issued for non-const qualifications.  If
   tf_ignore_bad_quals is not set and tf_error is not set, we
   return error_mark_node. Otherwise, we issue an error, and ignore
   the qualifications.

   Qualification of a reference type is valid when the reference came
   via a typedef or template type argument. [dcl.ref] No such
   dispensation is provided for qualifying a function type.  [dcl.fct]
   DR 295 queries this and the proposed resolution brings it into line
   with qualifying a reference.  We implement the DR.  We also behave
   in a similar manner for restricting non-pointer types.  */

tree
cp_build_qualified_type_real (tree type,
			      int type_quals,
			      tsubst_flags_t complain)
{
  tree result;
  int bad_quals = TYPE_UNQUALIFIED;

  if (type == error_mark_node)
    return type;

  if (type_quals == cp_type_quals (type))
    return type;

  if (TREE_CODE (type) == ARRAY_TYPE)
    {
      /* In C++, the qualification really applies to the array element
	 type.  Obtain the appropriately qualified element type.  */
      tree t;
      tree element_type
	= cp_build_qualified_type_real (TREE_TYPE (type),
					type_quals,
					complain);

      if (element_type == error_mark_node)
	return error_mark_node;

      /* See if we already have an identically qualified type.  Tests
	 should be equivalent to those in check_qualified_type.  */
      for (t = TYPE_MAIN_VARIANT (type); t; t = TYPE_NEXT_VARIANT (t))
	if (TREE_TYPE (t) == element_type
	    && TYPE_NAME (t) == TYPE_NAME (type)
	    && TYPE_CONTEXT (t) == TYPE_CONTEXT (type)
	    && attribute_list_equal (TYPE_ATTRIBUTES (t),
				     TYPE_ATTRIBUTES (type)))
	  break;

      if (!t)
	{
	  t = build_cplus_array_type (element_type, TYPE_DOMAIN (type));

	  /* Keep the typedef name.  */
	  if (TYPE_NAME (t) != TYPE_NAME (type))
	    {
	      t = build_variant_type_copy (t);
	      TYPE_NAME (t) = TYPE_NAME (type);
	    }
	}

      /* Even if we already had this variant, we update
	 TYPE_NEEDS_CONSTRUCTING and TYPE_HAS_NONTRIVIAL_DESTRUCTOR in case
	 they changed since the variant was originally created.

	 This seems hokey; if there is some way to use a previous
	 variant *without* coming through here,
	 TYPE_NEEDS_CONSTRUCTING will never be updated.  */
      TYPE_NEEDS_CONSTRUCTING (t)
	= TYPE_NEEDS_CONSTRUCTING (TYPE_MAIN_VARIANT (element_type));
      TYPE_HAS_NONTRIVIAL_DESTRUCTOR (t)
	= TYPE_HAS_NONTRIVIAL_DESTRUCTOR (TYPE_MAIN_VARIANT (element_type));
      return t;
    }
  else if (TYPE_PTRMEMFUNC_P (type))
    {
      /* For a pointer-to-member type, we can't just return a
	 cv-qualified version of the RECORD_TYPE.  If we do, we
	 haven't changed the field that contains the actual pointer to
	 a method, and so TYPE_PTRMEMFUNC_FN_TYPE will be wrong.  */
      tree t;

      t = TYPE_PTRMEMFUNC_FN_TYPE (type);
      t = cp_build_qualified_type_real (t, type_quals, complain);
      return build_ptrmemfunc_type (t);
    }
  else if (TREE_CODE (type) == TYPE_PACK_EXPANSION)
    {
      tree t = PACK_EXPANSION_PATTERN (type);

      t = cp_build_qualified_type_real (t, type_quals, complain);
      return make_pack_expansion (t);
    }

  /* A reference or method type shall not be cv-qualified.
     [dcl.ref], [dcl.fct].  This used to be an error, but as of DR 295
     (in CD1) we always ignore extra cv-quals on functions.  */
  if (type_quals & (TYPE_QUAL_CONST | TYPE_QUAL_VOLATILE)
      && (TREE_CODE (type) == REFERENCE_TYPE
	  || TREE_CODE (type) == FUNCTION_TYPE
	  || TREE_CODE (type) == METHOD_TYPE))
    {
      if (TREE_CODE (type) == REFERENCE_TYPE)
	bad_quals |= type_quals & (TYPE_QUAL_CONST | TYPE_QUAL_VOLATILE);
      type_quals &= ~(TYPE_QUAL_CONST | TYPE_QUAL_VOLATILE);
    }

  /* But preserve any function-cv-quals on a FUNCTION_TYPE.  */
  if (TREE_CODE (type) == FUNCTION_TYPE)
    type_quals |= type_memfn_quals (type);

  /* A restrict-qualified type must be a pointer (or reference)
     to object or incomplete type. */
  if ((type_quals & TYPE_QUAL_RESTRICT)
      && TREE_CODE (type) != TEMPLATE_TYPE_PARM
      && TREE_CODE (type) != TYPENAME_TYPE
      && !POINTER_TYPE_P (type))
    {
      bad_quals |= TYPE_QUAL_RESTRICT;
      type_quals &= ~TYPE_QUAL_RESTRICT;
    }

  if (bad_quals == TYPE_UNQUALIFIED
      || (complain & tf_ignore_bad_quals))
    /*OK*/;
  else if (!(complain & tf_error))
    return error_mark_node;
  else
    {
      tree bad_type = build_qualified_type (ptr_type_node, bad_quals);
      error ("%qV qualifiers cannot be applied to %qT",
	     bad_type, type);
    }

  /* Retrieve (or create) the appropriately qualified variant.  */
  result = build_qualified_type (type, type_quals);

  /* If this was a pointer-to-method type, and we just made a copy,
     then we need to unshare the record that holds the cached
     pointer-to-member-function type, because these will be distinct
     between the unqualified and qualified types.  */
  if (result != type
      && TREE_CODE (type) == POINTER_TYPE
      && TREE_CODE (TREE_TYPE (type)) == METHOD_TYPE
      && TYPE_LANG_SPECIFIC (result) == TYPE_LANG_SPECIFIC (type))
    TYPE_LANG_SPECIFIC (result) = NULL;

  /* We may also have ended up building a new copy of the canonical
     type of a pointer-to-method type, which could have the same
     sharing problem described above.  */
  if (TYPE_CANONICAL (result) != TYPE_CANONICAL (type)
      && TREE_CODE (type) == POINTER_TYPE
      && TREE_CODE (TREE_TYPE (type)) == METHOD_TYPE
      && (TYPE_LANG_SPECIFIC (TYPE_CANONICAL (result)) 
          == TYPE_LANG_SPECIFIC (TYPE_CANONICAL (type))))
    TYPE_LANG_SPECIFIC (TYPE_CANONICAL (result)) = NULL;

  return result;
}

/* Return TYPE with const and volatile removed.  */

tree
cv_unqualified (tree type)
{
  int quals;

  if (type == error_mark_node)
    return type;

  quals = cp_type_quals (type);
  quals &= ~(TYPE_QUAL_CONST|TYPE_QUAL_VOLATILE);
  return cp_build_qualified_type (type, quals);
}

/* Builds a qualified variant of T that is not a typedef variant.
   E.g. consider the following declarations:
     typedef const int ConstInt;
     typedef ConstInt* PtrConstInt;
   If T is PtrConstInt, this function returns a type representing
     const int*.
   In other words, if T is a typedef, the function returns the underlying type.
   The cv-qualification and attributes of the type returned match the
   input type.
   They will always be compatible types.
   The returned type is built so that all of its subtypes
   recursively have their typedefs stripped as well.

   This is different from just returning TYPE_CANONICAL (T)
   Because of several reasons:
    * If T is a type that needs structural equality
      its TYPE_CANONICAL (T) will be NULL.
    * TYPE_CANONICAL (T) desn't carry type attributes
      and loses template parameter names.   */

tree
strip_typedefs (tree t)
{
  tree result = NULL, type = NULL, t0 = NULL;

  if (!t || t == error_mark_node || t == TYPE_CANONICAL (t))
    return t;

  gcc_assert (TYPE_P (t));

  switch (TREE_CODE (t))
    {
    case POINTER_TYPE:
      type = strip_typedefs (TREE_TYPE (t));
      result = build_pointer_type (type);
      break;
    case REFERENCE_TYPE:
      type = strip_typedefs (TREE_TYPE (t));
      result = cp_build_reference_type (type, TYPE_REF_IS_RVALUE (t));
      break;
    case OFFSET_TYPE:
      t0 = strip_typedefs (TYPE_OFFSET_BASETYPE (t));
      type = strip_typedefs (TREE_TYPE (t));
      result = build_offset_type (t0, type);
      break;
    case RECORD_TYPE:
      if (TYPE_PTRMEMFUNC_P (t))
	{
	  t0 = strip_typedefs (TYPE_PTRMEMFUNC_FN_TYPE (t));
	  result = build_ptrmemfunc_type (t0);
	}
      break;
    case ARRAY_TYPE:
      type = strip_typedefs (TREE_TYPE (t));
      t0  = strip_typedefs (TYPE_DOMAIN (t));;
      result = build_cplus_array_type (type, t0);
      break;
    case FUNCTION_TYPE:
    case METHOD_TYPE:
      {
	tree arg_types = NULL, arg_node, arg_type;
	for (arg_node = TYPE_ARG_TYPES (t);
	     arg_node;
	     arg_node = TREE_CHAIN (arg_node))
	  {
	    if (arg_node == void_list_node)
	      break;
	    arg_type = strip_typedefs (TREE_VALUE (arg_node));
	    gcc_assert (arg_type);

	    arg_types =
	      tree_cons (TREE_PURPOSE (arg_node), arg_type, arg_types);
	  }

	if (arg_types)
	  arg_types = nreverse (arg_types);

	/* A list of parameters not ending with an ellipsis
	   must end with void_list_node.  */
	if (arg_node)
	  arg_types = chainon (arg_types, void_list_node);

	type = strip_typedefs (TREE_TYPE (t));
	if (TREE_CODE (t) == METHOD_TYPE)
	  {
	    tree class_type = TREE_TYPE (TREE_VALUE (arg_types));
	    gcc_assert (class_type);
	    result =
	      build_method_type_directly (class_type, type,
					  TREE_CHAIN (arg_types));
	  }
	else
	  {
	    result = build_function_type (type,
					  arg_types);
	    result = apply_memfn_quals (result, type_memfn_quals (t));
	  }

	if (TYPE_RAISES_EXCEPTIONS (t))
	  result = build_exception_variant (result,
					    TYPE_RAISES_EXCEPTIONS (t));
      }
      break;
    case TYPENAME_TYPE:
      {
	tree fullname = TYPENAME_TYPE_FULLNAME (t);
	if (TREE_CODE (fullname) == TEMPLATE_ID_EXPR
	    && TREE_OPERAND (fullname, 1))
	  {
	    tree args = TREE_OPERAND (fullname, 1);
	    tree new_args = copy_node (args);
	    bool changed = false;
	    int i;
	    for (i = 0; i < TREE_VEC_LENGTH (args); ++i)
	      {
		tree arg = TREE_VEC_ELT (args, i);
		tree strip_arg;
		if (TYPE_P (arg))
		  strip_arg = strip_typedefs (arg);
		else
		  strip_arg = strip_typedefs_expr (arg);
		TREE_VEC_ELT (new_args, i) = strip_arg;
		if (strip_arg != arg)
		  changed = true;
	      }
	    if (changed)
	      fullname = lookup_template_function (TREE_OPERAND (fullname, 0),
						   new_args);
	    else
	      ggc_free (new_args);
	  }
	result = make_typename_type (strip_typedefs (TYPE_CONTEXT (t)),
				     fullname, typename_type, tf_none);
      }
      break;
    case DECLTYPE_TYPE:
      result = strip_typedefs_expr (DECLTYPE_TYPE_EXPR (t));
      if (result == DECLTYPE_TYPE_EXPR (t))
	return t;
      else
	result = (finish_decltype_type
		  (result,
		   DECLTYPE_TYPE_ID_EXPR_OR_MEMBER_ACCESS_P (t),
		   tf_none));
      break;
    case DECLTYPE_TYPE:
      result = strip_typedefs_expr (DECLTYPE_TYPE_EXPR (t));
      if (result == DECLTYPE_TYPE_EXPR (t))
	return t;
      else
	result = (finish_decltype_type
		  (result,
		   DECLTYPE_TYPE_ID_EXPR_OR_MEMBER_ACCESS_P (t),
		   tf_none));
      break;
    default:
      break;
    }

  if (!result)
      result = TYPE_MAIN_VARIANT (t);
  if (TYPE_USER_ALIGN (t) != TYPE_USER_ALIGN (result)
      || TYPE_ALIGN (t) != TYPE_ALIGN (result))
    {
      gcc_assert (TYPE_USER_ALIGN (t));
      if (TYPE_ALIGN (t) == TYPE_ALIGN (result))
	result = build_variant_type_copy (result);
      else
	result = build_aligned_type (result, TYPE_ALIGN (t));
      TYPE_USER_ALIGN (result) = true;
    }
  if (TYPE_ATTRIBUTES (t))
    result = cp_build_type_attribute_variant (result, TYPE_ATTRIBUTES (t));
  return cp_build_qualified_type (result, cp_type_quals (t));
}

/* Like strip_typedefs above, but works on expressions, so that in

   template<class T> struct A
   {
     typedef T TT;
     B<sizeof(TT)> b;
   };

   sizeof(TT) is replaced by sizeof(T).  */

tree
strip_typedefs_expr (tree t)
{
  unsigned i,n;
  tree r, type, *ops;
  enum tree_code code;

  if (t == NULL_TREE || t == error_mark_node)
    return t;

  if (DECL_P (t) || CONSTANT_CLASS_P (t))
    return t;

  /* Some expressions have type operands, so let's handle types here rather
     than check TYPE_P in multiple places below.  */
  if (TYPE_P (t))
    return strip_typedefs (t);

  code = TREE_CODE (t);
  switch (code)
    {
    case IDENTIFIER_NODE:
    case TEMPLATE_PARM_INDEX:
    case OVERLOAD:
    case BASELINK:
    case ARGUMENT_PACK_SELECT:
      return t;

    case TRAIT_EXPR:
      {
	tree type1 = strip_typedefs (TRAIT_EXPR_TYPE1 (t));
	tree type2 = strip_typedefs (TRAIT_EXPR_TYPE2 (t));
	if (type1 == TRAIT_EXPR_TYPE1 (t)
	    && type2 == TRAIT_EXPR_TYPE2 (t))
	  return t;
	r = copy_node (t);
	TRAIT_EXPR_TYPE1 (t) = type1;
	TRAIT_EXPR_TYPE2 (t) = type2;
	return r;
      }

    case TREE_LIST:
      {
<<<<<<< HEAD
	VEC(tree,gc) *vec = make_tree_vector ();
=======
	vec<tree, va_gc> *vec = make_tree_vector ();
>>>>>>> bc75ee5f
	bool changed = false;
	tree it;
	for (it = t; it; it = TREE_CHAIN (it))
	  {
	    tree val = strip_typedefs_expr (TREE_VALUE (t));
<<<<<<< HEAD
	    VEC_safe_push (tree, gc, vec, val);
=======
	    vec_safe_push (vec, val);
>>>>>>> bc75ee5f
	    if (val != TREE_VALUE (t))
	      changed = true;
	    gcc_assert (TREE_PURPOSE (it) == NULL_TREE);
	  }
	if (changed)
	  {
	    r = NULL_TREE;
<<<<<<< HEAD
	    FOR_EACH_VEC_ELT_REVERSE (tree, vec, i, it)
=======
	    FOR_EACH_VEC_ELT_REVERSE (*vec, i, it)
>>>>>>> bc75ee5f
	      r = tree_cons (NULL_TREE, it, r);
	  }
	else
	  r = t;
	release_tree_vector (vec);
	return r;
      }

    case TREE_VEC:
      {
	bool changed = false;
<<<<<<< HEAD
	VEC(tree,gc)* vec = make_tree_vector ();
	n = TREE_VEC_LENGTH (t);
	VEC_reserve (tree, gc, vec, n);
	for (i = 0; i < n; ++i)
	  {
	    tree op = strip_typedefs_expr (TREE_VEC_ELT (t, i));
	    VEC_quick_push (tree, vec, op);
=======
	vec<tree, va_gc> *vec = make_tree_vector ();
	n = TREE_VEC_LENGTH (t);
	vec_safe_reserve (vec, n);
	for (i = 0; i < n; ++i)
	  {
	    tree op = strip_typedefs_expr (TREE_VEC_ELT (t, i));
	    vec->quick_push (op);
>>>>>>> bc75ee5f
	    if (op != TREE_VEC_ELT (t, i))
	      changed = true;
	  }
	if (changed)
	  {
	    r = copy_node (t);
	    for (i = 0; i < n; ++i)
<<<<<<< HEAD
	      TREE_VEC_ELT (r, i) = VEC_index (tree, vec, i);
=======
	      TREE_VEC_ELT (r, i) = (*vec)[i];
>>>>>>> bc75ee5f
	    SET_NON_DEFAULT_TEMPLATE_ARGS_COUNT
	      (r, GET_NON_DEFAULT_TEMPLATE_ARGS_COUNT (t));
	  }
	else
	  r = t;
	release_tree_vector (vec);
	return r;
      }

    case CONSTRUCTOR:
      {
	bool changed = false;
<<<<<<< HEAD
	VEC(constructor_elt,gc) *vec
	  = VEC_copy (constructor_elt, gc, CONSTRUCTOR_ELTS (t));
=======
	vec<constructor_elt, va_gc> *vec
	  = vec_safe_copy (CONSTRUCTOR_ELTS (t));
>>>>>>> bc75ee5f
	n = CONSTRUCTOR_NELTS (t);
	type = strip_typedefs (TREE_TYPE (t));
	for (i = 0; i < n; ++i)
	  {
<<<<<<< HEAD
	    constructor_elt *e = VEC_index (constructor_elt, vec, i);
=======
	    constructor_elt *e = &(*vec)[i];
>>>>>>> bc75ee5f
	    tree op = strip_typedefs_expr (e->value);
	    if (op != e->value)
	      {
		changed = true;
		e->value = op;
	      }
	    gcc_checking_assert (e->index == strip_typedefs_expr (e->index));
	  }

	if (!changed && type == TREE_TYPE (t))
	  {
<<<<<<< HEAD
	    VEC_free (constructor_elt, gc, vec);
=======
	    vec_free (vec);
>>>>>>> bc75ee5f
	    return t;
	  }
	else
	  {
	    r = copy_node (t);
	    TREE_TYPE (r) = type;
	    CONSTRUCTOR_ELTS (r) = vec;
	    return r;
	  }
      }

    case LAMBDA_EXPR:
      gcc_unreachable ();

    default:
      break;
    }

  gcc_assert (EXPR_P (t));

  n = TREE_OPERAND_LENGTH (t);
  ops = XALLOCAVEC (tree, n);
  type = TREE_TYPE (t);

  switch (code)
    {
    CASE_CONVERT:
    case IMPLICIT_CONV_EXPR:
    case DYNAMIC_CAST_EXPR:
    case STATIC_CAST_EXPR:
    case CONST_CAST_EXPR:
    case REINTERPRET_CAST_EXPR:
    case CAST_EXPR:
    case NEW_EXPR:
      type = strip_typedefs (type);
      /* fallthrough */

    default:
      for (i = 0; i < n; ++i)
	ops[i] = strip_typedefs_expr (TREE_OPERAND (t, i));
      break;
    }

  /* If nothing changed, return t.  */
  for (i = 0; i < n; ++i)
    if (ops[i] != TREE_OPERAND (t, i))
      break;
  if (i == n && type == TREE_TYPE (t))
    return t;

  r = copy_node (t);
  TREE_TYPE (r) = type;
  for (i = 0; i < n; ++i)
    TREE_OPERAND (r, i) = ops[i];
  return r;
}

/* Makes a copy of BINFO and TYPE, which is to be inherited into a
   graph dominated by T.  If BINFO is NULL, TYPE is a dependent base,
   and we do a shallow copy.  If BINFO is non-NULL, we do a deep copy.
   VIRT indicates whether TYPE is inherited virtually or not.
   IGO_PREV points at the previous binfo of the inheritance graph
   order chain.  The newly copied binfo's TREE_CHAIN forms this
   ordering.

   The CLASSTYPE_VBASECLASSES vector of T is constructed in the
   correct order. That is in the order the bases themselves should be
   constructed in.

   The BINFO_INHERITANCE of a virtual base class points to the binfo
   of the most derived type. ??? We could probably change this so that
   BINFO_INHERITANCE becomes synonymous with BINFO_PRIMARY, and hence
   remove a field.  They currently can only differ for primary virtual
   virtual bases.  */

tree
copy_binfo (tree binfo, tree type, tree t, tree *igo_prev, int virt)
{
  tree new_binfo;

  if (virt)
    {
      /* See if we've already made this virtual base.  */
      new_binfo = binfo_for_vbase (type, t);
      if (new_binfo)
	return new_binfo;
    }

  new_binfo = make_tree_binfo (binfo ? BINFO_N_BASE_BINFOS (binfo) : 0);
  BINFO_TYPE (new_binfo) = type;

  /* Chain it into the inheritance graph.  */
  TREE_CHAIN (*igo_prev) = new_binfo;
  *igo_prev = new_binfo;

  if (binfo && !BINFO_DEPENDENT_BASE_P (binfo))
    {
      int ix;
      tree base_binfo;

      gcc_assert (SAME_BINFO_TYPE_P (BINFO_TYPE (binfo), type));

      BINFO_OFFSET (new_binfo) = BINFO_OFFSET (binfo);
      BINFO_VIRTUALS (new_binfo) = BINFO_VIRTUALS (binfo);

      /* We do not need to copy the accesses, as they are read only.  */
      BINFO_BASE_ACCESSES (new_binfo) = BINFO_BASE_ACCESSES (binfo);

      /* Recursively copy base binfos of BINFO.  */
      for (ix = 0; BINFO_BASE_ITERATE (binfo, ix, base_binfo); ix++)
	{
	  tree new_base_binfo;
	  new_base_binfo = copy_binfo (base_binfo, BINFO_TYPE (base_binfo),
				       t, igo_prev,
				       BINFO_VIRTUAL_P (base_binfo));

	  if (!BINFO_INHERITANCE_CHAIN (new_base_binfo))
	    BINFO_INHERITANCE_CHAIN (new_base_binfo) = new_binfo;
	  BINFO_BASE_APPEND (new_binfo, new_base_binfo);
	}
    }
  else
    BINFO_DEPENDENT_BASE_P (new_binfo) = 1;

  if (virt)
    {
      /* Push it onto the list after any virtual bases it contains
	 will have been pushed.  */
      CLASSTYPE_VBASECLASSES (t)->quick_push (new_binfo);
      BINFO_VIRTUAL_P (new_binfo) = 1;
      BINFO_INHERITANCE_CHAIN (new_binfo) = TYPE_BINFO (t);
    }

  return new_binfo;
}

/* Hashing of lists so that we don't make duplicates.
   The entry point is `list_hash_canon'.  */

/* Now here is the hash table.  When recording a list, it is added
   to the slot whose index is the hash code mod the table size.
   Note that the hash table is used for several kinds of lists.
   While all these live in the same table, they are completely independent,
   and the hash code is computed differently for each of these.  */

static GTY ((param_is (union tree_node))) htab_t list_hash_table;

struct list_proxy
{
  tree purpose;
  tree value;
  tree chain;
};

/* Compare ENTRY (an entry in the hash table) with DATA (a list_proxy
   for a node we are thinking about adding).  */

static int
list_hash_eq (const void* entry, const void* data)
{
  const_tree const t = (const_tree) entry;
  const struct list_proxy *const proxy = (const struct list_proxy *) data;

  return (TREE_VALUE (t) == proxy->value
	  && TREE_PURPOSE (t) == proxy->purpose
	  && TREE_CHAIN (t) == proxy->chain);
}

/* Compute a hash code for a list (chain of TREE_LIST nodes
   with goodies in the TREE_PURPOSE, TREE_VALUE, and bits of the
   TREE_COMMON slots), by adding the hash codes of the individual entries.  */

static hashval_t
list_hash_pieces (tree purpose, tree value, tree chain)
{
  hashval_t hashcode = 0;

  if (chain)
    hashcode += TREE_HASH (chain);

  if (value)
    hashcode += TREE_HASH (value);
  else
    hashcode += 1007;
  if (purpose)
    hashcode += TREE_HASH (purpose);
  else
    hashcode += 1009;
  return hashcode;
}

/* Hash an already existing TREE_LIST.  */

static hashval_t
list_hash (const void* p)
{
  const_tree const t = (const_tree) p;
  return list_hash_pieces (TREE_PURPOSE (t),
			   TREE_VALUE (t),
			   TREE_CHAIN (t));
}

/* Given list components PURPOSE, VALUE, AND CHAIN, return the canonical
   object for an identical list if one already exists.  Otherwise, build a
   new one, and record it as the canonical object.  */

tree
hash_tree_cons (tree purpose, tree value, tree chain)
{
  int hashcode = 0;
  void **slot;
  struct list_proxy proxy;

  /* Hash the list node.  */
  hashcode = list_hash_pieces (purpose, value, chain);
  /* Create a proxy for the TREE_LIST we would like to create.  We
     don't actually create it so as to avoid creating garbage.  */
  proxy.purpose = purpose;
  proxy.value = value;
  proxy.chain = chain;
  /* See if it is already in the table.  */
  slot = htab_find_slot_with_hash (list_hash_table, &proxy, hashcode,
				   INSERT);
  /* If not, create a new node.  */
  if (!*slot)
    *slot = tree_cons (purpose, value, chain);
  return (tree) *slot;
}

/* Constructor for hashed lists.  */

tree
hash_tree_chain (tree value, tree chain)
{
  return hash_tree_cons (NULL_TREE, value, chain);
}

void
debug_binfo (tree elem)
{
  HOST_WIDE_INT n;
  tree virtuals;

  fprintf (stderr, "type \"%s\", offset = " HOST_WIDE_INT_PRINT_DEC
	   "\nvtable type:\n",
	   TYPE_NAME_STRING (BINFO_TYPE (elem)),
	   TREE_INT_CST_LOW (BINFO_OFFSET (elem)));
  debug_tree (BINFO_TYPE (elem));
  if (BINFO_VTABLE (elem))
    fprintf (stderr, "vtable decl \"%s\"\n",
	     IDENTIFIER_POINTER (DECL_NAME (get_vtbl_decl_for_binfo (elem))));
  else
    fprintf (stderr, "no vtable decl yet\n");
  fprintf (stderr, "virtuals:\n");
  virtuals = BINFO_VIRTUALS (elem);
  n = 0;

  while (virtuals)
    {
      tree fndecl = TREE_VALUE (virtuals);
      fprintf (stderr, "%s [%ld =? %ld]\n",
	       IDENTIFIER_POINTER (DECL_ASSEMBLER_NAME (fndecl)),
	       (long) n, (long) TREE_INT_CST_LOW (DECL_VINDEX (fndecl)));
      ++n;
      virtuals = TREE_CHAIN (virtuals);
    }
}

/* Build a representation for the qualified name SCOPE::NAME.  TYPE is
   the type of the result expression, if known, or NULL_TREE if the
   resulting expression is type-dependent.  If TEMPLATE_P is true,
   NAME is known to be a template because the user explicitly used the
   "template" keyword after the "::".

   All SCOPE_REFs should be built by use of this function.  */

tree
build_qualified_name (tree type, tree scope, tree name, bool template_p)
{
  tree t;
  if (type == error_mark_node
      || scope == error_mark_node
      || name == error_mark_node)
    return error_mark_node;
  t = build2 (SCOPE_REF, type, scope, name);
  QUALIFIED_NAME_IS_TEMPLATE (t) = template_p;
  PTRMEM_OK_P (t) = true;
  if (type)
    t = convert_from_reference (t);
  return t;
}

/* Returns nonzero if X is an expression for a (possibly overloaded)
   function.  If "f" is a function or function template, "f", "c->f",
   "c.f", "C::f", and "f<int>" will all be considered possibly
   overloaded functions.  Returns 2 if the function is actually
   overloaded, i.e., if it is impossible to know the type of the
   function without performing overload resolution.  */
 
int
is_overloaded_fn (tree x)
{
  /* A baselink is also considered an overloaded function.  */
  if (TREE_CODE (x) == OFFSET_REF
      || TREE_CODE (x) == COMPONENT_REF)
    x = TREE_OPERAND (x, 1);
  if (BASELINK_P (x))
    x = BASELINK_FUNCTIONS (x);
  if (TREE_CODE (x) == TEMPLATE_ID_EXPR)
    x = TREE_OPERAND (x, 0);
  if (DECL_FUNCTION_TEMPLATE_P (OVL_CURRENT (x))
      || (TREE_CODE (x) == OVERLOAD && OVL_CHAIN (x)))
    return 2;
  return  (TREE_CODE (x) == FUNCTION_DECL
	   || TREE_CODE (x) == OVERLOAD);
}

/* X is the CALL_EXPR_FN of a CALL_EXPR.  If X represents a dependent name
   (14.6.2), return the IDENTIFIER_NODE for that name.  Otherwise, return
   NULL_TREE.  */

tree
dependent_name (tree x)
{
  if (TREE_CODE (x) == IDENTIFIER_NODE)
    return x;
  if (TREE_CODE (x) != COMPONENT_REF
      && TREE_CODE (x) != OFFSET_REF
      && TREE_CODE (x) != BASELINK
      && is_overloaded_fn (x))
    return DECL_NAME (get_first_fn (x));
  return NULL_TREE;
}

/* Returns true iff X is an expression for an overloaded function
   whose type cannot be known without performing overload
   resolution.  */

bool
really_overloaded_fn (tree x)
{
  return is_overloaded_fn (x) == 2;
}

tree
get_fns (tree from)
{
  gcc_assert (is_overloaded_fn (from));
  /* A baselink is also considered an overloaded function.  */
  if (TREE_CODE (from) == OFFSET_REF
      || TREE_CODE (from) == COMPONENT_REF)
    from = TREE_OPERAND (from, 1);
  if (BASELINK_P (from))
    from = BASELINK_FUNCTIONS (from);
  if (TREE_CODE (from) == TEMPLATE_ID_EXPR)
    from = TREE_OPERAND (from, 0);
  return from;
}

tree
get_first_fn (tree from)
{
  return OVL_CURRENT (get_fns (from));
}

/* Return a new OVL node, concatenating it with the old one.  */

tree
ovl_cons (tree decl, tree chain)
{
  tree result = make_node (OVERLOAD);
  TREE_TYPE (result) = unknown_type_node;
  OVL_FUNCTION (result) = decl;
  TREE_CHAIN (result) = chain;

  return result;
}

/* Build a new overloaded function. If this is the first one,
   just return it; otherwise, ovl_cons the _DECLs */

tree
build_overload (tree decl, tree chain)
{
  if (! chain && TREE_CODE (decl) != TEMPLATE_DECL)
    return decl;
  return ovl_cons (decl, chain);
}

/* Return the scope where the overloaded functions OVL were found.  */

tree
ovl_scope (tree ovl)
{
  if (TREE_CODE (ovl) == OFFSET_REF
      || TREE_CODE (ovl) == COMPONENT_REF)
    ovl = TREE_OPERAND (ovl, 1);
  if (TREE_CODE (ovl) == BASELINK)
    return BINFO_TYPE (BASELINK_BINFO (ovl));
  if (TREE_CODE (ovl) == TEMPLATE_ID_EXPR)
    ovl = TREE_OPERAND (ovl, 0);
  /* Skip using-declarations.  */
  while (TREE_CODE (ovl) == OVERLOAD && OVL_USED (ovl) && OVL_CHAIN (ovl))
    ovl = OVL_CHAIN (ovl);
  return CP_DECL_CONTEXT (OVL_CURRENT (ovl));
}

/* Return TRUE if FN is a non-static member function, FALSE otherwise.
   This function looks into BASELINK and OVERLOAD nodes.  */

bool
non_static_member_function_p (tree fn)
{
  if (fn == NULL_TREE)
    return false;

  if (is_overloaded_fn (fn))
    fn = get_first_fn (fn);

  return (DECL_P (fn)
	  && DECL_NONSTATIC_MEMBER_FUNCTION_P (fn));
}


#define PRINT_RING_SIZE 4

static const char *
cxx_printable_name_internal (tree decl, int v, bool translate)
{
  static unsigned int uid_ring[PRINT_RING_SIZE];
  static char *print_ring[PRINT_RING_SIZE];
  static bool trans_ring[PRINT_RING_SIZE];
  static int ring_counter;
  int i;

  /* Only cache functions.  */
  if (v < 2
      || TREE_CODE (decl) != FUNCTION_DECL
      || DECL_LANG_SPECIFIC (decl) == 0)
    return lang_decl_name (decl, v, translate);

  /* See if this print name is lying around.  */
  for (i = 0; i < PRINT_RING_SIZE; i++)
    if (uid_ring[i] == DECL_UID (decl) && translate == trans_ring[i])
      /* yes, so return it.  */
      return print_ring[i];

  if (++ring_counter == PRINT_RING_SIZE)
    ring_counter = 0;

  if (current_function_decl != NULL_TREE)
    {
      /* There may be both translated and untranslated versions of the
	 name cached.  */
      for (i = 0; i < 2; i++)
	{
	  if (uid_ring[ring_counter] == DECL_UID (current_function_decl))
	    ring_counter += 1;
	  if (ring_counter == PRINT_RING_SIZE)
	    ring_counter = 0;
	}
      gcc_assert (uid_ring[ring_counter] != DECL_UID (current_function_decl));
    }

  free (print_ring[ring_counter]);

  print_ring[ring_counter] = xstrdup (lang_decl_name (decl, v, translate));
  uid_ring[ring_counter] = DECL_UID (decl);
  trans_ring[ring_counter] = translate;
  return print_ring[ring_counter];
}

const char *
cxx_printable_name (tree decl, int v)
{
  return cxx_printable_name_internal (decl, v, false);
}

const char *
cxx_printable_name_translate (tree decl, int v)
{
  return cxx_printable_name_internal (decl, v, true);
}

/* Build the FUNCTION_TYPE or METHOD_TYPE which may throw exceptions
   listed in RAISES.  */

tree
build_exception_variant (tree type, tree raises)
{
  tree v;
  int type_quals;

  if (comp_except_specs (raises, TYPE_RAISES_EXCEPTIONS (type), ce_exact))
    return type;

  type_quals = TYPE_QUALS (type);
  for (v = TYPE_MAIN_VARIANT (type); v; v = TYPE_NEXT_VARIANT (v))
    if (check_qualified_type (v, type, type_quals)
	&& comp_except_specs (raises, TYPE_RAISES_EXCEPTIONS (v), ce_exact))
      return v;

  /* Need to build a new variant.  */
  v = build_variant_type_copy (type);
  TYPE_RAISES_EXCEPTIONS (v) = raises;
  return v;
}

/* Given a TEMPLATE_TEMPLATE_PARM node T, create a new
   BOUND_TEMPLATE_TEMPLATE_PARM bound with NEWARGS as its template
   arguments.  */

tree
bind_template_template_parm (tree t, tree newargs)
{
  tree decl = TYPE_NAME (t);
  tree t2;

  t2 = cxx_make_type (BOUND_TEMPLATE_TEMPLATE_PARM);
  decl = build_decl (input_location,
		     TYPE_DECL, DECL_NAME (decl), NULL_TREE);

  /* These nodes have to be created to reflect new TYPE_DECL and template
     arguments.  */
  TEMPLATE_TYPE_PARM_INDEX (t2) = copy_node (TEMPLATE_TYPE_PARM_INDEX (t));
  TEMPLATE_PARM_DECL (TEMPLATE_TYPE_PARM_INDEX (t2)) = decl;
  TEMPLATE_TEMPLATE_PARM_TEMPLATE_INFO (t2)
    = build_template_info (TEMPLATE_TEMPLATE_PARM_TEMPLATE_DECL (t), newargs);

  TREE_TYPE (decl) = t2;
  TYPE_NAME (t2) = decl;
  TYPE_STUB_DECL (t2) = decl;
  TYPE_SIZE (t2) = 0;
  SET_TYPE_STRUCTURAL_EQUALITY (t2);

  return t2;
}

/* Called from count_trees via walk_tree.  */

static tree
count_trees_r (tree *tp, int *walk_subtrees, void *data)
{
  ++*((int *) data);

  if (TYPE_P (*tp))
    *walk_subtrees = 0;

  return NULL_TREE;
}

/* Debugging function for measuring the rough complexity of a tree
   representation.  */

int
count_trees (tree t)
{
  int n_trees = 0;
  cp_walk_tree_without_duplicates (&t, count_trees_r, &n_trees);
  return n_trees;
}

/* Called from verify_stmt_tree via walk_tree.  */

static tree
verify_stmt_tree_r (tree* tp, int * /*walk_subtrees*/, void* data)
{
  tree t = *tp;
  hash_table <pointer_hash <tree_node> > *statements
      = static_cast <hash_table <pointer_hash <tree_node> > *> (data);
  tree_node **slot;

  if (!STATEMENT_CODE_P (TREE_CODE (t)))
    return NULL_TREE;

  /* If this statement is already present in the hash table, then
     there is a circularity in the statement tree.  */
  gcc_assert (!statements->find (t));

  slot = statements->find_slot (t, INSERT);
  *slot = t;

  return NULL_TREE;
}

/* Debugging function to check that the statement T has not been
   corrupted.  For now, this function simply checks that T contains no
   circularities.  */

void
verify_stmt_tree (tree t)
{
  hash_table <pointer_hash <tree_node> > statements;
  statements.create (37);
  cp_walk_tree (&t, verify_stmt_tree_r, &statements, NULL);
  statements.dispose ();
}

/* Check if the type T depends on a type with no linkage and if so, return
   it.  If RELAXED_P then do not consider a class type declared within
   a vague-linkage function to have no linkage.  */

tree
no_linkage_check (tree t, bool relaxed_p)
{
  tree r;

  /* There's no point in checking linkage on template functions; we
     can't know their complete types.  */
  if (processing_template_decl)
    return NULL_TREE;

  switch (TREE_CODE (t))
    {
    case RECORD_TYPE:
      if (TYPE_PTRMEMFUNC_P (t))
	goto ptrmem;
      /* Lambda types that don't have mangling scope have no linkage.  We
	 check CLASSTYPE_LAMBDA_EXPR here rather than LAMBDA_TYPE_P because
	 when we get here from pushtag none of the lambda information is
	 set up yet, so we want to assume that the lambda has linkage and
	 fix it up later if not.  */
      if (CLASSTYPE_LAMBDA_EXPR (t)
	  && LAMBDA_TYPE_EXTRA_SCOPE (t) == NULL_TREE)
	return t;
      /* Fall through.  */
    case UNION_TYPE:
      if (!CLASS_TYPE_P (t))
	return NULL_TREE;
      /* Fall through.  */
    case ENUMERAL_TYPE:
      /* Only treat anonymous types as having no linkage if they're at
	 namespace scope.  This is core issue 966.  */
      if (TYPE_ANONYMOUS_P (t) && TYPE_NAMESPACE_SCOPE_P (t))
	return t;

      for (r = CP_TYPE_CONTEXT (t); ; )
	{
	  /* If we're a nested type of a !TREE_PUBLIC class, we might not
	     have linkage, or we might just be in an anonymous namespace.
	     If we're in a TREE_PUBLIC class, we have linkage.  */
	  if (TYPE_P (r) && !TREE_PUBLIC (TYPE_NAME (r)))
	    return no_linkage_check (TYPE_CONTEXT (t), relaxed_p);
	  else if (TREE_CODE (r) == FUNCTION_DECL)
	    {
	      if (!relaxed_p || !vague_linkage_p (r))
		return t;
	      else
		r = CP_DECL_CONTEXT (r);
	    }
	  else
	    break;
	}

      return NULL_TREE;

    case ARRAY_TYPE:
    case POINTER_TYPE:
    case REFERENCE_TYPE:
      return no_linkage_check (TREE_TYPE (t), relaxed_p);

    case OFFSET_TYPE:
    ptrmem:
      r = no_linkage_check (TYPE_PTRMEM_POINTED_TO_TYPE (t),
			    relaxed_p);
      if (r)
	return r;
      return no_linkage_check (TYPE_PTRMEM_CLASS_TYPE (t), relaxed_p);

    case METHOD_TYPE:
      r = no_linkage_check (TYPE_METHOD_BASETYPE (t), relaxed_p);
      if (r)
	return r;
      /* Fall through.  */
    case FUNCTION_TYPE:
      {
	tree parm;
	for (parm = TYPE_ARG_TYPES (t);
	     parm && parm != void_list_node;
	     parm = TREE_CHAIN (parm))
	  {
	    r = no_linkage_check (TREE_VALUE (parm), relaxed_p);
	    if (r)
	      return r;
	  }
	return no_linkage_check (TREE_TYPE (t), relaxed_p);
      }

    default:
      return NULL_TREE;
    }
}

extern int depth_reached;

void
cxx_print_statistics (void)
{
  print_search_statistics ();
  print_class_statistics ();
  print_template_statistics ();
  if (GATHER_STATISTICS)
    fprintf (stderr, "maximum template instantiation depth reached: %d\n",
	     depth_reached);
}

/* Return, as an INTEGER_CST node, the number of elements for TYPE
   (which is an ARRAY_TYPE).  This counts only elements of the top
   array.  */

tree
array_type_nelts_top (tree type)
{
  return fold_build2_loc (input_location,
		      PLUS_EXPR, sizetype,
		      array_type_nelts (type),
		      size_one_node);
}

/* Return, as an INTEGER_CST node, the number of elements for TYPE
   (which is an ARRAY_TYPE).  This one is a recursive count of all
   ARRAY_TYPEs that are clumped together.  */

tree
array_type_nelts_total (tree type)
{
  tree sz = array_type_nelts_top (type);
  type = TREE_TYPE (type);
  while (TREE_CODE (type) == ARRAY_TYPE)
    {
      tree n = array_type_nelts_top (type);
      sz = fold_build2_loc (input_location,
			MULT_EXPR, sizetype, sz, n);
      type = TREE_TYPE (type);
    }
  return sz;
}

/* Called from break_out_target_exprs via mapcar.  */

static tree
bot_manip (tree* tp, int* walk_subtrees, void* data)
{
  splay_tree target_remap = ((splay_tree) data);
  tree t = *tp;

  if (!TYPE_P (t) && TREE_CONSTANT (t) && !TREE_SIDE_EFFECTS (t))
    {
      /* There can't be any TARGET_EXPRs or their slot variables below this
	 point.  But we must make a copy, in case subsequent processing
	 alters any part of it.  For example, during gimplification a cast
	 of the form (T) &X::f (where "f" is a member function) will lead
	 to replacing the PTRMEM_CST for &X::f with a VAR_DECL.  */
      *walk_subtrees = 0;
      *tp = unshare_expr (t);
      return NULL_TREE;
    }
  if (TREE_CODE (t) == TARGET_EXPR)
    {
      tree u;

      if (TREE_CODE (TREE_OPERAND (t, 1)) == AGGR_INIT_EXPR)
	{
	  u = build_cplus_new (TREE_TYPE (t), TREE_OPERAND (t, 1),
			       tf_warning_or_error);
	  if (AGGR_INIT_ZERO_FIRST (TREE_OPERAND (t, 1)))
	    AGGR_INIT_ZERO_FIRST (TREE_OPERAND (u, 1)) = true;
	}
      else
	u = build_target_expr_with_type (TREE_OPERAND (t, 1), TREE_TYPE (t),
					 tf_warning_or_error);

      TARGET_EXPR_IMPLICIT_P (u) = TARGET_EXPR_IMPLICIT_P (t);
      TARGET_EXPR_LIST_INIT_P (u) = TARGET_EXPR_LIST_INIT_P (t);
      TARGET_EXPR_DIRECT_INIT_P (u) = TARGET_EXPR_DIRECT_INIT_P (t);

      /* Map the old variable to the new one.  */
      splay_tree_insert (target_remap,
			 (splay_tree_key) TREE_OPERAND (t, 0),
			 (splay_tree_value) TREE_OPERAND (u, 0));

      TREE_OPERAND (u, 1) = break_out_target_exprs (TREE_OPERAND (u, 1));

      /* Replace the old expression with the new version.  */
      *tp = u;
      /* We don't have to go below this point; the recursive call to
	 break_out_target_exprs will have handled anything below this
	 point.  */
      *walk_subtrees = 0;
      return NULL_TREE;
    }

  /* Make a copy of this node.  */
  t = copy_tree_r (tp, walk_subtrees, NULL);
  if (TREE_CODE (*tp) == CALL_EXPR)
    set_flags_from_callee (*tp);
  return t;
}

/* Replace all remapped VAR_DECLs in T with their new equivalents.
   DATA is really a splay-tree mapping old variables to new
   variables.  */

static tree
bot_replace (tree* t, int* /*walk_subtrees*/, void* data)
{
  splay_tree target_remap = ((splay_tree) data);

  if (TREE_CODE (*t) == VAR_DECL)
    {
      splay_tree_node n = splay_tree_lookup (target_remap,
					     (splay_tree_key) *t);
      if (n)
	*t = (tree) n->value;
    }
  else if (TREE_CODE (*t) == PARM_DECL
	   && DECL_NAME (*t) == this_identifier)
    {
      /* In an NSDMI we need to replace the 'this' parameter we used for
	 parsing with the real one for this function.  */
      *t = current_class_ptr;
    }
  else if (TREE_CODE (*t) == CONVERT_EXPR
	   && CONVERT_EXPR_VBASE_PATH (*t))
    {
      /* In an NSDMI build_base_path defers building conversions to virtual
	 bases, and we handle it here.  */
      tree basetype = TYPE_MAIN_VARIANT (TREE_TYPE (TREE_TYPE (*t)));
      vec<tree, va_gc> *vbases = CLASSTYPE_VBASECLASSES (current_class_type);
      int i; tree binfo;
      FOR_EACH_VEC_SAFE_ELT (vbases, i, binfo)
	if (BINFO_TYPE (binfo) == basetype)
	  break;
      *t = build_base_path (PLUS_EXPR, TREE_OPERAND (*t, 0), binfo, true,
			    tf_warning_or_error);
    }

  return NULL_TREE;
}

/* When we parse a default argument expression, we may create
   temporary variables via TARGET_EXPRs.  When we actually use the
   default-argument expression, we make a copy of the expression
   and replace the temporaries with appropriate local versions.  */

tree
break_out_target_exprs (tree t)
{
  static int target_remap_count;
  static splay_tree target_remap;

  if (!target_remap_count++)
    target_remap = splay_tree_new (splay_tree_compare_pointers,
				   /*splay_tree_delete_key_fn=*/NULL,
				   /*splay_tree_delete_value_fn=*/NULL);
  cp_walk_tree (&t, bot_manip, target_remap, NULL);
  cp_walk_tree (&t, bot_replace, target_remap, NULL);

  if (!--target_remap_count)
    {
      splay_tree_delete (target_remap);
      target_remap = NULL;
    }

  return t;
}

/* Similar to `build_nt', but for template definitions of dependent
   expressions  */

tree
build_min_nt_loc (location_t loc, enum tree_code code, ...)
{
  tree t;
  int length;
  int i;
  va_list p;

  gcc_assert (TREE_CODE_CLASS (code) != tcc_vl_exp);

  va_start (p, code);

  t = make_node (code);
  SET_EXPR_LOCATION (t, loc);
  length = TREE_CODE_LENGTH (code);

  for (i = 0; i < length; i++)
    {
      tree x = va_arg (p, tree);
      TREE_OPERAND (t, i) = x;
    }

  va_end (p);
  return t;
}


/* Similar to `build', but for template definitions.  */

tree
build_min (enum tree_code code, tree tt, ...)
{
  tree t;
  int length;
  int i;
  va_list p;

  gcc_assert (TREE_CODE_CLASS (code) != tcc_vl_exp);

  va_start (p, tt);

  t = make_node (code);
  length = TREE_CODE_LENGTH (code);
  TREE_TYPE (t) = tt;

  for (i = 0; i < length; i++)
    {
      tree x = va_arg (p, tree);
      TREE_OPERAND (t, i) = x;
      if (x && !TYPE_P (x) && TREE_SIDE_EFFECTS (x))
	TREE_SIDE_EFFECTS (t) = 1;
    }

  va_end (p);
  return t;
}

/* Similar to `build', but for template definitions of non-dependent
   expressions. NON_DEP is the non-dependent expression that has been
   built.  */

tree
build_min_non_dep (enum tree_code code, tree non_dep, ...)
{
  tree t;
  int length;
  int i;
  va_list p;

  gcc_assert (TREE_CODE_CLASS (code) != tcc_vl_exp);

  va_start (p, non_dep);

  if (REFERENCE_REF_P (non_dep))
    non_dep = TREE_OPERAND (non_dep, 0);

  t = make_node (code);
  length = TREE_CODE_LENGTH (code);
  TREE_TYPE (t) = TREE_TYPE (non_dep);
  TREE_SIDE_EFFECTS (t) = TREE_SIDE_EFFECTS (non_dep);

  for (i = 0; i < length; i++)
    {
      tree x = va_arg (p, tree);
      TREE_OPERAND (t, i) = x;
    }

  if (code == COMPOUND_EXPR && TREE_CODE (non_dep) != COMPOUND_EXPR)
    /* This should not be considered a COMPOUND_EXPR, because it
       resolves to an overload.  */
    COMPOUND_EXPR_OVERLOADED (t) = 1;

  va_end (p);
  return convert_from_reference (t);
}

/* Similar to `build_nt_call_vec', but for template definitions of
   non-dependent expressions. NON_DEP is the non-dependent expression
   that has been built.  */

tree
build_min_non_dep_call_vec (tree non_dep, tree fn, vec<tree, va_gc> *argvec)
{
  tree t = build_nt_call_vec (fn, argvec);
  if (REFERENCE_REF_P (non_dep))
    non_dep = TREE_OPERAND (non_dep, 0);
  TREE_TYPE (t) = TREE_TYPE (non_dep);
  TREE_SIDE_EFFECTS (t) = TREE_SIDE_EFFECTS (non_dep);
  return convert_from_reference (t);
}

tree
get_type_decl (tree t)
{
  if (TREE_CODE (t) == TYPE_DECL)
    return t;
  if (TYPE_P (t))
    return TYPE_STUB_DECL (t);
  gcc_assert (t == error_mark_node);
  return t;
}

/* Returns the namespace that contains DECL, whether directly or
   indirectly.  */

tree
decl_namespace_context (tree decl)
{
  while (1)
    {
      if (TREE_CODE (decl) == NAMESPACE_DECL)
	return decl;
      else if (TYPE_P (decl))
	decl = CP_DECL_CONTEXT (TYPE_MAIN_DECL (decl));
      else
	decl = CP_DECL_CONTEXT (decl);
    }
}

/* Returns true if decl is within an anonymous namespace, however deeply
   nested, or false otherwise.  */

bool
decl_anon_ns_mem_p (const_tree decl)
{
  while (1)
    {
      if (decl == NULL_TREE || decl == error_mark_node)
	return false;
      if (TREE_CODE (decl) == NAMESPACE_DECL
	  && DECL_NAME (decl) == NULL_TREE)
	return true;
      /* Classes and namespaces inside anonymous namespaces have
         TREE_PUBLIC == 0, so we can shortcut the search.  */
      else if (TYPE_P (decl))
	return (TREE_PUBLIC (TYPE_MAIN_DECL (decl)) == 0);
      else if (TREE_CODE (decl) == NAMESPACE_DECL)
	return (TREE_PUBLIC (decl) == 0);
      else
	decl = DECL_CONTEXT (decl);
    }
}

/* Subroutine of cp_tree_equal: t1 and t2 are the CALL_EXPR_FNs of two
   CALL_EXPRS.  Return whether they are equivalent.  */

static bool
called_fns_equal (tree t1, tree t2)
{
  /* Core 1321: dependent names are equivalent even if the overload sets
     are different.  But do compare explicit template arguments.  */
  tree name1 = dependent_name (t1);
  tree name2 = dependent_name (t2);
  if (name1 || name2)
    {
      tree targs1 = NULL_TREE, targs2 = NULL_TREE;

      if (name1 != name2)
	return false;

      if (TREE_CODE (t1) == TEMPLATE_ID_EXPR)
	targs1 = TREE_OPERAND (t1, 1);
      if (TREE_CODE (t2) == TEMPLATE_ID_EXPR)
	targs2 = TREE_OPERAND (t2, 1);
      return cp_tree_equal (targs1, targs2);
    }
  else
    return cp_tree_equal (t1, t2);
}

/* Return truthvalue of whether T1 is the same tree structure as T2.
   Return 1 if they are the same. Return 0 if they are different.  */

bool
cp_tree_equal (tree t1, tree t2)
{
  enum tree_code code1, code2;

  if (t1 == t2)
    return true;
  if (!t1 || !t2)
    return false;

  for (code1 = TREE_CODE (t1);
       CONVERT_EXPR_CODE_P (code1)
	 || code1 == NON_LVALUE_EXPR;
       code1 = TREE_CODE (t1))
    t1 = TREE_OPERAND (t1, 0);
  for (code2 = TREE_CODE (t2);
       CONVERT_EXPR_CODE_P (code2)
	 || code1 == NON_LVALUE_EXPR;
       code2 = TREE_CODE (t2))
    t2 = TREE_OPERAND (t2, 0);

  /* They might have become equal now.  */
  if (t1 == t2)
    return true;

  if (code1 != code2)
    return false;

  switch (code1)
    {
    case INTEGER_CST:
      return TREE_INT_CST_LOW (t1) == TREE_INT_CST_LOW (t2)
	&& TREE_INT_CST_HIGH (t1) == TREE_INT_CST_HIGH (t2);

    case REAL_CST:
      return REAL_VALUES_EQUAL (TREE_REAL_CST (t1), TREE_REAL_CST (t2));

    case STRING_CST:
      return TREE_STRING_LENGTH (t1) == TREE_STRING_LENGTH (t2)
	&& !memcmp (TREE_STRING_POINTER (t1), TREE_STRING_POINTER (t2),
		    TREE_STRING_LENGTH (t1));

    case FIXED_CST:
      return FIXED_VALUES_IDENTICAL (TREE_FIXED_CST (t1),
				     TREE_FIXED_CST (t2));

    case COMPLEX_CST:
      return cp_tree_equal (TREE_REALPART (t1), TREE_REALPART (t2))
	&& cp_tree_equal (TREE_IMAGPART (t1), TREE_IMAGPART (t2));

    case VECTOR_CST:
      return operand_equal_p (t1, t2, OEP_ONLY_CONST);

    case CONSTRUCTOR:
      /* We need to do this when determining whether or not two
	 non-type pointer to member function template arguments
	 are the same.  */
      if (!same_type_p (TREE_TYPE (t1), TREE_TYPE (t2))
	  || CONSTRUCTOR_NELTS (t1) != CONSTRUCTOR_NELTS (t2))
	return false;
      {
	tree field, value;
	unsigned int i;
	FOR_EACH_CONSTRUCTOR_ELT (CONSTRUCTOR_ELTS (t1), i, field, value)
	  {
	    constructor_elt *elt2 = CONSTRUCTOR_ELT (t2, i);
	    if (!cp_tree_equal (field, elt2->index)
		|| !cp_tree_equal (value, elt2->value))
	      return false;
	  }
      }
      return true;

    case TREE_LIST:
      if (!cp_tree_equal (TREE_PURPOSE (t1), TREE_PURPOSE (t2)))
	return false;
      if (!cp_tree_equal (TREE_VALUE (t1), TREE_VALUE (t2)))
	return false;
      return cp_tree_equal (TREE_CHAIN (t1), TREE_CHAIN (t2));

    case SAVE_EXPR:
      return cp_tree_equal (TREE_OPERAND (t1, 0), TREE_OPERAND (t2, 0));

    case CALL_EXPR:
      {
	tree arg1, arg2;
	call_expr_arg_iterator iter1, iter2;
	if (!called_fns_equal (CALL_EXPR_FN (t1), CALL_EXPR_FN (t2)))
	  return false;
	for (arg1 = first_call_expr_arg (t1, &iter1),
	       arg2 = first_call_expr_arg (t2, &iter2);
	     arg1 && arg2;
	     arg1 = next_call_expr_arg (&iter1),
	       arg2 = next_call_expr_arg (&iter2))
	  if (!cp_tree_equal (arg1, arg2))
	    return false;
	if (arg1 || arg2)
	  return false;
	return true;
      }

    case TARGET_EXPR:
      {
	tree o1 = TREE_OPERAND (t1, 0);
	tree o2 = TREE_OPERAND (t2, 0);

	/* Special case: if either target is an unallocated VAR_DECL,
	   it means that it's going to be unified with whatever the
	   TARGET_EXPR is really supposed to initialize, so treat it
	   as being equivalent to anything.  */
	if (TREE_CODE (o1) == VAR_DECL && DECL_NAME (o1) == NULL_TREE
	    && !DECL_RTL_SET_P (o1))
	  /*Nop*/;
	else if (TREE_CODE (o2) == VAR_DECL && DECL_NAME (o2) == NULL_TREE
		 && !DECL_RTL_SET_P (o2))
	  /*Nop*/;
	else if (!cp_tree_equal (o1, o2))
	  return false;

	return cp_tree_equal (TREE_OPERAND (t1, 1), TREE_OPERAND (t2, 1));
      }

    case WITH_CLEANUP_EXPR:
      if (!cp_tree_equal (TREE_OPERAND (t1, 0), TREE_OPERAND (t2, 0)))
	return false;
      return cp_tree_equal (TREE_OPERAND (t1, 1), TREE_OPERAND (t1, 1));

    case COMPONENT_REF:
      if (TREE_OPERAND (t1, 1) != TREE_OPERAND (t2, 1))
	return false;
      return cp_tree_equal (TREE_OPERAND (t1, 0), TREE_OPERAND (t2, 0));

    case PARM_DECL:
      /* For comparing uses of parameters in late-specified return types
	 with an out-of-class definition of the function, but can also come
	 up for expressions that involve 'this' in a member function
	 template.  */

      if (comparing_specializations)
	/* When comparing hash table entries, only an exact match is
	   good enough; we don't want to replace 'this' with the
	   version from another function.  */
	return false;

      if (same_type_p (TREE_TYPE (t1), TREE_TYPE (t2)))
	{
	  if (DECL_ARTIFICIAL (t1) ^ DECL_ARTIFICIAL (t2))
	    return false;
	  if (DECL_ARTIFICIAL (t1)
	      || (DECL_PARM_LEVEL (t1) == DECL_PARM_LEVEL (t2)
		  && DECL_PARM_INDEX (t1) == DECL_PARM_INDEX (t2)))
	    return true;
	}
      return false;

    case VAR_DECL:
    case CONST_DECL:
    case FIELD_DECL:
    case FUNCTION_DECL:
    case TEMPLATE_DECL:
    case IDENTIFIER_NODE:
    case SSA_NAME:
      return false;

    case BASELINK:
      return (BASELINK_BINFO (t1) == BASELINK_BINFO (t2)
	      && BASELINK_ACCESS_BINFO (t1) == BASELINK_ACCESS_BINFO (t2)
	      && BASELINK_QUALIFIED_P (t1) == BASELINK_QUALIFIED_P (t2)
	      && cp_tree_equal (BASELINK_FUNCTIONS (t1),
				BASELINK_FUNCTIONS (t2)));

    case TEMPLATE_PARM_INDEX:
      return (TEMPLATE_PARM_IDX (t1) == TEMPLATE_PARM_IDX (t2)
	      && TEMPLATE_PARM_LEVEL (t1) == TEMPLATE_PARM_LEVEL (t2)
	      && (TEMPLATE_PARM_PARAMETER_PACK (t1)
		  == TEMPLATE_PARM_PARAMETER_PACK (t2))
	      && same_type_p (TREE_TYPE (TEMPLATE_PARM_DECL (t1)),
			      TREE_TYPE (TEMPLATE_PARM_DECL (t2))));

    case TEMPLATE_ID_EXPR:
      return (cp_tree_equal (TREE_OPERAND (t1, 0), TREE_OPERAND (t2, 0))
	      && cp_tree_equal (TREE_OPERAND (t1, 1), TREE_OPERAND (t2, 1)));

    case TREE_VEC:
      {
	unsigned ix;
	if (TREE_VEC_LENGTH (t1) != TREE_VEC_LENGTH (t2))
	  return false;
	for (ix = TREE_VEC_LENGTH (t1); ix--;)
	  if (!cp_tree_equal (TREE_VEC_ELT (t1, ix),
			      TREE_VEC_ELT (t2, ix)))
	    return false;
	return true;
      }

    case SIZEOF_EXPR:
    case ALIGNOF_EXPR:
      {
	tree o1 = TREE_OPERAND (t1, 0);
	tree o2 = TREE_OPERAND (t2, 0);

	if (code1 == SIZEOF_EXPR)
	  {
	    if (SIZEOF_EXPR_TYPE_P (t1))
	      o1 = TREE_TYPE (o1);
	    if (SIZEOF_EXPR_TYPE_P (t2))
	      o2 = TREE_TYPE (o2);
	  }
	if (TREE_CODE (o1) != TREE_CODE (o2))
	  return false;
	if (TYPE_P (o1))
	  return same_type_p (o1, o2);
	else
	  return cp_tree_equal (o1, o2);
      }

    case MODOP_EXPR:
      {
	tree t1_op1, t2_op1;

	if (!cp_tree_equal (TREE_OPERAND (t1, 0), TREE_OPERAND (t2, 0)))
	  return false;

	t1_op1 = TREE_OPERAND (t1, 1);
	t2_op1 = TREE_OPERAND (t2, 1);
	if (TREE_CODE (t1_op1) != TREE_CODE (t2_op1))
	  return false;

	return cp_tree_equal (TREE_OPERAND (t1, 2), TREE_OPERAND (t2, 2));
      }

    case PTRMEM_CST:
      /* Two pointer-to-members are the same if they point to the same
	 field or function in the same class.  */
      if (PTRMEM_CST_MEMBER (t1) != PTRMEM_CST_MEMBER (t2))
	return false;

      return same_type_p (PTRMEM_CST_CLASS (t1), PTRMEM_CST_CLASS (t2));

    case OVERLOAD:
      if (OVL_FUNCTION (t1) != OVL_FUNCTION (t2))
	return false;
      return cp_tree_equal (OVL_CHAIN (t1), OVL_CHAIN (t2));

    case TRAIT_EXPR:
      if (TRAIT_EXPR_KIND (t1) != TRAIT_EXPR_KIND (t2))
	return false;
      return same_type_p (TRAIT_EXPR_TYPE1 (t1), TRAIT_EXPR_TYPE1 (t2))
	&& same_type_p (TRAIT_EXPR_TYPE2 (t1), TRAIT_EXPR_TYPE2 (t2));

    case CAST_EXPR:
    case STATIC_CAST_EXPR:
    case REINTERPRET_CAST_EXPR:
    case CONST_CAST_EXPR:
    case DYNAMIC_CAST_EXPR:
    case IMPLICIT_CONV_EXPR:
    case NEW_EXPR:
      if (!same_type_p (TREE_TYPE (t1), TREE_TYPE (t2)))
	return false;
      /* Now compare operands as usual.  */
      break;

    case DEFERRED_NOEXCEPT:
      return (cp_tree_equal (DEFERRED_NOEXCEPT_PATTERN (t1),
			     DEFERRED_NOEXCEPT_PATTERN (t2))
	      && comp_template_args (DEFERRED_NOEXCEPT_ARGS (t1),
				     DEFERRED_NOEXCEPT_ARGS (t2)));
      break;

    default:
      break;
    }

  switch (TREE_CODE_CLASS (code1))
    {
    case tcc_unary:
    case tcc_binary:
    case tcc_comparison:
    case tcc_expression:
    case tcc_vl_exp:
    case tcc_reference:
    case tcc_statement:
      {
	int i, n;

	n = cp_tree_operand_length (t1);
	if (TREE_CODE_CLASS (code1) == tcc_vl_exp
	    && n != TREE_OPERAND_LENGTH (t2))
	  return false;

	for (i = 0; i < n; ++i)
	  if (!cp_tree_equal (TREE_OPERAND (t1, i), TREE_OPERAND (t2, i)))
	    return false;

	return true;
      }

    case tcc_type:
      return same_type_p (t1, t2);
    default:
      gcc_unreachable ();
    }
  /* We can get here with --disable-checking.  */
  return false;
}

/* The type of ARG when used as an lvalue.  */

tree
lvalue_type (tree arg)
{
  tree type = TREE_TYPE (arg);
  return type;
}

/* The type of ARG for printing error messages; denote lvalues with
   reference types.  */

tree
error_type (tree arg)
{
  tree type = TREE_TYPE (arg);

  if (TREE_CODE (type) == ARRAY_TYPE)
    ;
  else if (TREE_CODE (type) == ERROR_MARK)
    ;
  else if (real_lvalue_p (arg))
    type = build_reference_type (lvalue_type (arg));
  else if (MAYBE_CLASS_TYPE_P (type))
    type = lvalue_type (arg);

  return type;
}

/* Does FUNCTION use a variable-length argument list?  */

int
varargs_function_p (const_tree function)
{
  return stdarg_p (TREE_TYPE (function));
}

/* Returns 1 if decl is a member of a class.  */

int
member_p (const_tree decl)
{
  const_tree const ctx = DECL_CONTEXT (decl);
  return (ctx && TYPE_P (ctx));
}

/* Create a placeholder for member access where we don't actually have an
   object that the access is against.  */

tree
build_dummy_object (tree type)
{
  tree decl = build1 (NOP_EXPR, build_pointer_type (type), void_zero_node);
  return cp_build_indirect_ref (decl, RO_NULL, tf_warning_or_error);
}

/* We've gotten a reference to a member of TYPE.  Return *this if appropriate,
   or a dummy object otherwise.  If BINFOP is non-0, it is filled with the
   binfo path from current_class_type to TYPE, or 0.  */

tree
maybe_dummy_object (tree type, tree* binfop)
{
  tree decl, context;
  tree binfo;
  tree current = current_nonlambda_class_type ();

  if (current
      && (binfo = lookup_base (current, type, ba_any, NULL,
			       tf_warning_or_error)))
    context = current;
  else
    {
      /* Reference from a nested class member function.  */
      context = type;
      binfo = TYPE_BINFO (type);
    }

  if (binfop)
    *binfop = binfo;

  if (current_class_ref
      /* current_class_ref might not correspond to current_class_type if
	 we're in tsubst_default_argument or a lambda-declarator; in either
	 case, we want to use current_class_ref if it matches CONTEXT.  */
      && (same_type_ignoring_top_level_qualifiers_p
	  (TREE_TYPE (current_class_ref), context)))
    decl = current_class_ref;
  else if (current != current_class_type
	   && context == nonlambda_method_basetype ())
    /* In a lambda, need to go through 'this' capture.  */
    decl = (build_x_indirect_ref
	    (input_location, (lambda_expr_this_capture
			      (CLASSTYPE_LAMBDA_EXPR (current_class_type))),
	     RO_NULL, tf_warning_or_error));
  else
    decl = build_dummy_object (context);

  return decl;
}

/* Returns 1 if OB is a placeholder object, or a pointer to one.  */

int
is_dummy_object (const_tree ob)
{
  if (TREE_CODE (ob) == INDIRECT_REF)
    ob = TREE_OPERAND (ob, 0);
  return (TREE_CODE (ob) == NOP_EXPR
	  && TREE_OPERAND (ob, 0) == void_zero_node);
}

/* Returns 1 iff type T is something we want to treat as a scalar type for
   the purpose of deciding whether it is trivial/POD/standard-layout.  */

bool
scalarish_type_p (const_tree t)
{
  if (t == error_mark_node)
    return 1;

  return (SCALAR_TYPE_P (t)
	  || TREE_CODE (t) == VECTOR_TYPE);
}

/* Returns true iff T requires non-trivial default initialization.  */

bool
type_has_nontrivial_default_init (const_tree t)
{
  t = strip_array_types (CONST_CAST_TREE (t));

  if (CLASS_TYPE_P (t))
    return TYPE_HAS_COMPLEX_DFLT (t);
  else
    return 0;
}

/* Returns true iff copying an object of type T (including via move
   constructor) is non-trivial.  That is, T has no non-trivial copy
   constructors and no non-trivial move constructors.  */

bool
type_has_nontrivial_copy_init (const_tree t)
{
  t = strip_array_types (CONST_CAST_TREE (t));

  if (CLASS_TYPE_P (t))
    {
      gcc_assert (COMPLETE_TYPE_P (t));
      return ((TYPE_HAS_COPY_CTOR (t)
	       && TYPE_HAS_COMPLEX_COPY_CTOR (t))
	      || TYPE_HAS_COMPLEX_MOVE_CTOR (t));
    }
  else
    return 0;
}

/* Returns 1 iff type T is a trivially copyable type, as defined in
   [basic.types] and [class].  */

bool
trivially_copyable_p (const_tree t)
{
  t = strip_array_types (CONST_CAST_TREE (t));

  if (CLASS_TYPE_P (t))
    return ((!TYPE_HAS_COPY_CTOR (t)
	     || !TYPE_HAS_COMPLEX_COPY_CTOR (t))
	    && !TYPE_HAS_COMPLEX_MOVE_CTOR (t)
	    && (!TYPE_HAS_COPY_ASSIGN (t)
		|| !TYPE_HAS_COMPLEX_COPY_ASSIGN (t))
	    && !TYPE_HAS_COMPLEX_MOVE_ASSIGN (t)
	    && TYPE_HAS_TRIVIAL_DESTRUCTOR (t));
  else
    return scalarish_type_p (t);
}

/* Returns 1 iff type T is a trivial type, as defined in [basic.types] and
   [class].  */

bool
trivial_type_p (const_tree t)
{
  t = strip_array_types (CONST_CAST_TREE (t));

  if (CLASS_TYPE_P (t))
    return (TYPE_HAS_TRIVIAL_DFLT (t)
	    && trivially_copyable_p (t));
  else
    return scalarish_type_p (t);
}

/* Returns 1 iff type T is a POD type, as defined in [basic.types].  */

bool
pod_type_p (const_tree t)
{
  /* This CONST_CAST is okay because strip_array_types returns its
     argument unmodified and we assign it to a const_tree.  */
  t = strip_array_types (CONST_CAST_TREE(t));

  if (!CLASS_TYPE_P (t))
    return scalarish_type_p (t);
  else if (cxx_dialect > cxx98)
    /* [class]/10: A POD struct is a class that is both a trivial class and a
       standard-layout class, and has no non-static data members of type
       non-POD struct, non-POD union (or array of such types).

       We don't need to check individual members because if a member is
       non-std-layout or non-trivial, the class will be too.  */
    return (std_layout_type_p (t) && trivial_type_p (t));
  else
    /* The C++98 definition of POD is different.  */
    return !CLASSTYPE_NON_LAYOUT_POD_P (t);
}

/* Returns true iff T is POD for the purpose of layout, as defined in the
   C++ ABI.  */

bool
layout_pod_type_p (const_tree t)
{
  t = strip_array_types (CONST_CAST_TREE (t));

  if (CLASS_TYPE_P (t))
    return !CLASSTYPE_NON_LAYOUT_POD_P (t);
  else
    return scalarish_type_p (t);
}

/* Returns true iff T is a standard-layout type, as defined in
   [basic.types].  */

bool
std_layout_type_p (const_tree t)
{
  t = strip_array_types (CONST_CAST_TREE (t));

  if (CLASS_TYPE_P (t))
    return !CLASSTYPE_NON_STD_LAYOUT (t);
  else
    return scalarish_type_p (t);
}

/* Nonzero iff type T is a class template implicit specialization.  */

bool
class_tmpl_impl_spec_p (const_tree t)
{
  return CLASS_TYPE_P (t) && CLASSTYPE_TEMPLATE_INSTANTIATION (t);
}

/* Returns 1 iff zero initialization of type T means actually storing
   zeros in it.  */

int
zero_init_p (const_tree t)
{
  /* This CONST_CAST is okay because strip_array_types returns its
     argument unmodified and we assign it to a const_tree.  */
  t = strip_array_types (CONST_CAST_TREE(t));

  if (t == error_mark_node)
    return 1;

  /* NULL pointers to data members are initialized with -1.  */
  if (TYPE_PTRDATAMEM_P (t))
    return 0;

  /* Classes that contain types that can't be zero-initialized, cannot
     be zero-initialized themselves.  */
  if (CLASS_TYPE_P (t) && CLASSTYPE_NON_ZERO_INIT_P (t))
    return 0;

  return 1;
}

/* Table of valid C++ attributes.  */
const struct attribute_spec cxx_attribute_table[] =
{
  /* { name, min_len, max_len, decl_req, type_req, fn_type_req, handler,
       affects_type_identity } */
  { "java_interface", 0, 0, false, false, false,
    handle_java_interface_attribute, false },
  { "com_interface",  0, 0, false, false, false,
    handle_com_interface_attribute, false },
  { "init_priority",  1, 1, true,  false, false,
    handle_init_priority_attribute, false },
  { "abi_tag", 1, -1, false, false, false,
    handle_abi_tag_attribute, true },
  { NULL,	      0, 0, false, false, false, NULL, false }
};

/* Handle a "java_interface" attribute; arguments as in
   struct attribute_spec.handler.  */
static tree
handle_java_interface_attribute (tree* node,
				 tree name,
				 tree /*args*/,
				 int flags,
				 bool* no_add_attrs)
{
  if (DECL_P (*node)
      || !CLASS_TYPE_P (*node)
      || !TYPE_FOR_JAVA (*node))
    {
      error ("%qE attribute can only be applied to Java class definitions",
	     name);
      *no_add_attrs = true;
      return NULL_TREE;
    }
  if (!(flags & (int) ATTR_FLAG_TYPE_IN_PLACE))
    *node = build_variant_type_copy (*node);
  TYPE_JAVA_INTERFACE (*node) = 1;

  return NULL_TREE;
}

/* Handle a "com_interface" attribute; arguments as in
   struct attribute_spec.handler.  */
static tree
handle_com_interface_attribute (tree* node,
				tree name,
				tree /*args*/,
				int /*flags*/,
				bool* no_add_attrs)
{
  static int warned;

  *no_add_attrs = true;

  if (DECL_P (*node)
      || !CLASS_TYPE_P (*node)
      || *node != TYPE_MAIN_VARIANT (*node))
    {
      warning (OPT_Wattributes, "%qE attribute can only be applied "
	       "to class definitions", name);
      return NULL_TREE;
    }

  if (!warned++)
    warning (0, "%qE is obsolete; g++ vtables are now COM-compatible by default",
	     name);

  return NULL_TREE;
}

/* Handle an "init_priority" attribute; arguments as in
   struct attribute_spec.handler.  */
static tree
handle_init_priority_attribute (tree* node,
				tree name,
				tree args,
				int /*flags*/,
				bool* no_add_attrs)
{
  tree initp_expr = TREE_VALUE (args);
  tree decl = *node;
  tree type = TREE_TYPE (decl);
  int pri;

  STRIP_NOPS (initp_expr);

  if (!initp_expr || TREE_CODE (initp_expr) != INTEGER_CST)
    {
      error ("requested init_priority is not an integer constant");
      *no_add_attrs = true;
      return NULL_TREE;
    }

  pri = TREE_INT_CST_LOW (initp_expr);

  type = strip_array_types (type);

  if (decl == NULL_TREE
      || TREE_CODE (decl) != VAR_DECL
      || !TREE_STATIC (decl)
      || DECL_EXTERNAL (decl)
      || (TREE_CODE (type) != RECORD_TYPE
	  && TREE_CODE (type) != UNION_TYPE)
      /* Static objects in functions are initialized the
	 first time control passes through that
	 function. This is not precise enough to pin down an
	 init_priority value, so don't allow it.  */
      || current_function_decl)
    {
      error ("can only use %qE attribute on file-scope definitions "
	     "of objects of class type", name);
      *no_add_attrs = true;
      return NULL_TREE;
    }

  if (pri > MAX_INIT_PRIORITY || pri <= 0)
    {
      error ("requested init_priority is out of range");
      *no_add_attrs = true;
      return NULL_TREE;
    }

  /* Check for init_priorities that are reserved for
     language and runtime support implementations.*/
  if (pri <= MAX_RESERVED_INIT_PRIORITY)
    {
      warning
	(0, "requested init_priority is reserved for internal use");
    }

  if (SUPPORTS_INIT_PRIORITY)
    {
      SET_DECL_INIT_PRIORITY (decl, pri);
      DECL_HAS_INIT_PRIORITY_P (decl) = 1;
      return NULL_TREE;
    }
  else
    {
      error ("%qE attribute is not supported on this platform", name);
      *no_add_attrs = true;
      return NULL_TREE;
    }
}

/* DECL is being redeclared; the old declaration had the abi tags in OLD,
   and the new one has the tags in NEW_.  Give an error if there are tags
   in NEW_ that weren't in OLD.  */

bool
check_abi_tag_redeclaration (const_tree decl, const_tree old, const_tree new_)
{
  if (old && TREE_CODE (TREE_VALUE (old)) == TREE_LIST)
    old = TREE_VALUE (old);
  if (new_ && TREE_CODE (TREE_VALUE (new_)) == TREE_LIST)
    new_ = TREE_VALUE (new_);
  bool err = false;
  for (const_tree t = new_; t; t = TREE_CHAIN (t))
    {
      tree str = TREE_VALUE (t);
      for (const_tree in = old; in; in = TREE_CHAIN (in))
	{
	  tree ostr = TREE_VALUE (in);
	  if (cp_tree_equal (str, ostr))
	    goto found;
	}
      error ("redeclaration of %qD adds abi tag %E", decl, str);
      err = true;
    found:;
    }
  if (err)
    {
      inform (DECL_SOURCE_LOCATION (decl), "previous declaration here");
      return false;
    }
  return true;
}

/* Handle an "abi_tag" attribute; arguments as in
   struct attribute_spec.handler.  */

static tree
handle_abi_tag_attribute (tree* node, tree name, tree args,
			  int flags, bool* no_add_attrs)
{
  if (TYPE_P (*node))
    {
      if (!TAGGED_TYPE_P (*node))
	{
	  error ("%qE attribute applied to non-class, non-enum type %qT",
		 name, *node);
	  goto fail;
	}
      else if (!(flags & (int)ATTR_FLAG_TYPE_IN_PLACE))
	{
	  error ("%qE attribute applied to %qT after its definition",
		 name, *node);
	  goto fail;
	}

      tree attributes = TYPE_ATTRIBUTES (*node);
      tree decl = TYPE_NAME (*node);

      /* Make sure all declarations have the same abi tags.  */
      if (DECL_SOURCE_LOCATION (decl) != input_location)
	{
	  if (!check_abi_tag_redeclaration (decl,
					    lookup_attribute ("abi_tag",
							      attributes),
					    args))
	    goto fail;
	}
    }
  else
    {
      if (TREE_CODE (*node) != FUNCTION_DECL)
	{
	  error ("%qE attribute applied to non-function %qD", name, *node);
	  goto fail;
	}
      else if (DECL_LANGUAGE (*node) == lang_c)
	{
	  error ("%qE attribute applied to extern \"C\" function %qD",
		 name, *node);
	  goto fail;
	}
    }

  return NULL_TREE;

 fail:
  *no_add_attrs = true;
  return NULL_TREE;
}

/* Return a new PTRMEM_CST of the indicated TYPE.  The MEMBER is the
   thing pointed to by the constant.  */

tree
make_ptrmem_cst (tree type, tree member)
{
  tree ptrmem_cst = make_node (PTRMEM_CST);
  TREE_TYPE (ptrmem_cst) = type;
  PTRMEM_CST_MEMBER (ptrmem_cst) = member;
  return ptrmem_cst;
}

/* Build a variant of TYPE that has the indicated ATTRIBUTES.  May
   return an existing type if an appropriate type already exists.  */

tree
cp_build_type_attribute_variant (tree type, tree attributes)
{
  tree new_type;

  new_type = build_type_attribute_variant (type, attributes);
  if (TREE_CODE (new_type) == FUNCTION_TYPE
      || TREE_CODE (new_type) == METHOD_TYPE)
    new_type = build_exception_variant (new_type,
					TYPE_RAISES_EXCEPTIONS (type));

  /* Making a new main variant of a class type is broken.  */
  gcc_assert (!CLASS_TYPE_P (type) || new_type == type);
    
  return new_type;
}

/* Return TRUE if TYPE1 and TYPE2 are identical for type hashing purposes.
   Called only after doing all language independent checks.  Only
   to check TYPE_RAISES_EXCEPTIONS for FUNCTION_TYPE, the rest is already
   compared in type_hash_eq.  */

bool
cxx_type_hash_eq (const_tree typea, const_tree typeb)
{
  gcc_assert (TREE_CODE (typea) == FUNCTION_TYPE
	      || TREE_CODE (typea) == METHOD_TYPE);

  return comp_except_specs (TYPE_RAISES_EXCEPTIONS (typea),
			    TYPE_RAISES_EXCEPTIONS (typeb), ce_exact);
}

/* Apply FUNC to all language-specific sub-trees of TP in a pre-order
   traversal.  Called from walk_tree.  */

tree
cp_walk_subtrees (tree *tp, int *walk_subtrees_p, walk_tree_fn func,
		  void *data, struct pointer_set_t *pset)
{
  enum tree_code code = TREE_CODE (*tp);
  tree result;

#define WALK_SUBTREE(NODE)				\
  do							\
    {							\
      result = cp_walk_tree (&(NODE), func, data, pset);	\
      if (result) goto out;				\
    }							\
  while (0)

  /* Not one of the easy cases.  We must explicitly go through the
     children.  */
  result = NULL_TREE;
  switch (code)
    {
    case DEFAULT_ARG:
    case TEMPLATE_TEMPLATE_PARM:
    case BOUND_TEMPLATE_TEMPLATE_PARM:
    case UNBOUND_CLASS_TEMPLATE:
    case TEMPLATE_PARM_INDEX:
    case TEMPLATE_TYPE_PARM:
    case TYPENAME_TYPE:
    case TYPEOF_TYPE:
    case UNDERLYING_TYPE:
      /* None of these have subtrees other than those already walked
	 above.  */
      *walk_subtrees_p = 0;
      break;

    case BASELINK:
      WALK_SUBTREE (BASELINK_FUNCTIONS (*tp));
      *walk_subtrees_p = 0;
      break;

    case PTRMEM_CST:
      WALK_SUBTREE (TREE_TYPE (*tp));
      *walk_subtrees_p = 0;
      break;

    case TREE_LIST:
      WALK_SUBTREE (TREE_PURPOSE (*tp));
      break;

    case OVERLOAD:
      WALK_SUBTREE (OVL_FUNCTION (*tp));
      WALK_SUBTREE (OVL_CHAIN (*tp));
      *walk_subtrees_p = 0;
      break;

    case USING_DECL:
      WALK_SUBTREE (DECL_NAME (*tp));
      WALK_SUBTREE (USING_DECL_SCOPE (*tp));
      WALK_SUBTREE (USING_DECL_DECLS (*tp));
      *walk_subtrees_p = 0;
      break;

    case RECORD_TYPE:
      if (TYPE_PTRMEMFUNC_P (*tp))
	WALK_SUBTREE (TYPE_PTRMEMFUNC_FN_TYPE (*tp));
      break;

    case TYPE_ARGUMENT_PACK:
    case NONTYPE_ARGUMENT_PACK:
      {
        tree args = ARGUMENT_PACK_ARGS (*tp);
        int i, len = TREE_VEC_LENGTH (args);
        for (i = 0; i < len; i++)
          WALK_SUBTREE (TREE_VEC_ELT (args, i));
      }
      break;

    case TYPE_PACK_EXPANSION:
      WALK_SUBTREE (TREE_TYPE (*tp));
      WALK_SUBTREE (PACK_EXPANSION_EXTRA_ARGS (*tp));
      *walk_subtrees_p = 0;
      break;
      
    case EXPR_PACK_EXPANSION:
      WALK_SUBTREE (TREE_OPERAND (*tp, 0));
      WALK_SUBTREE (PACK_EXPANSION_EXTRA_ARGS (*tp));
      *walk_subtrees_p = 0;
      break;

    case CAST_EXPR:
    case REINTERPRET_CAST_EXPR:
    case STATIC_CAST_EXPR:
    case CONST_CAST_EXPR:
    case DYNAMIC_CAST_EXPR:
    case IMPLICIT_CONV_EXPR:
      if (TREE_TYPE (*tp))
	WALK_SUBTREE (TREE_TYPE (*tp));

      {
        int i;
        for (i = 0; i < TREE_CODE_LENGTH (TREE_CODE (*tp)); ++i)
	  WALK_SUBTREE (TREE_OPERAND (*tp, i));
      }
      *walk_subtrees_p = 0;
      break;

    case TRAIT_EXPR:
      WALK_SUBTREE (TRAIT_EXPR_TYPE1 (*tp));
      WALK_SUBTREE (TRAIT_EXPR_TYPE2 (*tp));
      *walk_subtrees_p = 0;
      break;

    case DECLTYPE_TYPE:
      WALK_SUBTREE (DECLTYPE_TYPE_EXPR (*tp));
      *walk_subtrees_p = 0;
      break;
 

    default:
      return NULL_TREE;
    }

  /* We didn't find what we were looking for.  */
 out:
  return result;

#undef WALK_SUBTREE
}

/* Like save_expr, but for C++.  */

tree
cp_save_expr (tree expr)
{
  /* There is no reason to create a SAVE_EXPR within a template; if
     needed, we can create the SAVE_EXPR when instantiating the
     template.  Furthermore, the middle-end cannot handle C++-specific
     tree codes.  */
  if (processing_template_decl)
    return expr;
  return save_expr (expr);
}

/* Initialize tree.c.  */

void
init_tree (void)
{
  list_hash_table = htab_create_ggc (31, list_hash, list_hash_eq, NULL);
}

/* Returns the kind of special function that DECL (a FUNCTION_DECL)
   is.  Note that sfk_none is zero, so this function can be used as a
   predicate to test whether or not DECL is a special function.  */

special_function_kind
special_function_p (const_tree decl)
{
  /* Rather than doing all this stuff with magic names, we should
     probably have a field of type `special_function_kind' in
     DECL_LANG_SPECIFIC.  */
  if (DECL_INHERITED_CTOR_BASE (decl))
    return sfk_inheriting_constructor;
  if (DECL_COPY_CONSTRUCTOR_P (decl))
    return sfk_copy_constructor;
  if (DECL_MOVE_CONSTRUCTOR_P (decl))
    return sfk_move_constructor;
  if (DECL_CONSTRUCTOR_P (decl))
    return sfk_constructor;
  if (DECL_OVERLOADED_OPERATOR_P (decl) == NOP_EXPR)
    {
      if (copy_fn_p (decl))
	return sfk_copy_assignment;
      if (move_fn_p (decl))
	return sfk_move_assignment;
    }
  if (DECL_MAYBE_IN_CHARGE_DESTRUCTOR_P (decl))
    return sfk_destructor;
  if (DECL_COMPLETE_DESTRUCTOR_P (decl))
    return sfk_complete_destructor;
  if (DECL_BASE_DESTRUCTOR_P (decl))
    return sfk_base_destructor;
  if (DECL_DELETING_DESTRUCTOR_P (decl))
    return sfk_deleting_destructor;
  if (DECL_CONV_FN_P (decl))
    return sfk_conversion;

  return sfk_none;
}

/* Returns nonzero if TYPE is a character type, including wchar_t.  */

int
char_type_p (tree type)
{
  return (same_type_p (type, char_type_node)
	  || same_type_p (type, unsigned_char_type_node)
	  || same_type_p (type, signed_char_type_node)
	  || same_type_p (type, char16_type_node)
	  || same_type_p (type, char32_type_node)
	  || same_type_p (type, wchar_type_node));
}

/* Returns the kind of linkage associated with the indicated DECL.  Th
   value returned is as specified by the language standard; it is
   independent of implementation details regarding template
   instantiation, etc.  For example, it is possible that a declaration
   to which this function assigns external linkage would not show up
   as a global symbol when you run `nm' on the resulting object file.  */

linkage_kind
decl_linkage (tree decl)
{
  /* This function doesn't attempt to calculate the linkage from first
     principles as given in [basic.link].  Instead, it makes use of
     the fact that we have already set TREE_PUBLIC appropriately, and
     then handles a few special cases.  Ideally, we would calculate
     linkage first, and then transform that into a concrete
     implementation.  */

  /* Things that don't have names have no linkage.  */
  if (!DECL_NAME (decl))
    return lk_none;

  /* Fields have no linkage.  */
  if (TREE_CODE (decl) == FIELD_DECL)
    return lk_none;

  /* Things that are TREE_PUBLIC have external linkage.  */
  if (TREE_PUBLIC (decl))
    return lk_external;

  if (TREE_CODE (decl) == NAMESPACE_DECL)
    return lk_external;

  /* Linkage of a CONST_DECL depends on the linkage of the enumeration
     type.  */
  if (TREE_CODE (decl) == CONST_DECL)
    return decl_linkage (TYPE_NAME (DECL_CONTEXT (decl)));

  /* Some things that are not TREE_PUBLIC have external linkage, too.
     For example, on targets that don't have weak symbols, we make all
     template instantiations have internal linkage (in the object
     file), but the symbols should still be treated as having external
     linkage from the point of view of the language.  */
  if ((TREE_CODE (decl) == FUNCTION_DECL
       || TREE_CODE (decl) == VAR_DECL)
      && DECL_COMDAT (decl))
    return lk_external;

  /* Things in local scope do not have linkage, if they don't have
     TREE_PUBLIC set.  */
  if (decl_function_context (decl))
    return lk_none;

  /* Members of the anonymous namespace also have TREE_PUBLIC unset, but
     are considered to have external linkage for language purposes.  DECLs
     really meant to have internal linkage have DECL_THIS_STATIC set.  */
  if (TREE_CODE (decl) == TYPE_DECL)
    return lk_external;
  if (TREE_CODE (decl) == VAR_DECL || TREE_CODE (decl) == FUNCTION_DECL)
    {
      if (!DECL_THIS_STATIC (decl))
	return lk_external;

      /* Static data members and static member functions from classes
	 in anonymous namespace also don't have TREE_PUBLIC set.  */
      if (DECL_CLASS_CONTEXT (decl))
	return lk_external;
    }

  /* Everything else has internal linkage.  */
  return lk_internal;
}

/* Returns the storage duration of the object or reference associated with
   the indicated DECL, which should be a VAR_DECL or PARM_DECL.  */

duration_kind
decl_storage_duration (tree decl)
{
  if (TREE_CODE (decl) == PARM_DECL)
    return dk_auto;
  if (TREE_CODE (decl) == FUNCTION_DECL)
    return dk_static;
  gcc_assert (TREE_CODE (decl) == VAR_DECL);
  if (!TREE_STATIC (decl)
      && !DECL_EXTERNAL (decl))
    return dk_auto;
  if (DECL_THREAD_LOCAL_P (decl))
    return dk_thread;
  return dk_static;
}

/* EXP is an expression that we want to pre-evaluate.  Returns (in
   *INITP) an expression that will perform the pre-evaluation.  The
   value returned by this function is a side-effect free expression
   equivalent to the pre-evaluated expression.  Callers must ensure
   that *INITP is evaluated before EXP.  */

tree
stabilize_expr (tree exp, tree* initp)
{
  tree init_expr;

  if (!TREE_SIDE_EFFECTS (exp))
    init_expr = NULL_TREE;
  else if (VOID_TYPE_P (TREE_TYPE (exp)))
    {
      init_expr = exp;
      exp = void_zero_node;
    }
  /* There are no expressions with REFERENCE_TYPE, but there can be call
     arguments with such a type; just treat it as a pointer.  */
  else if (TREE_CODE (TREE_TYPE (exp)) == REFERENCE_TYPE
	   || SCALAR_TYPE_P (TREE_TYPE (exp))
	   || !lvalue_or_rvalue_with_address_p (exp))
    {
      init_expr = get_target_expr (exp);
      exp = TARGET_EXPR_SLOT (init_expr);
    }
  else
    {
      bool xval = !real_lvalue_p (exp);
      exp = cp_build_addr_expr (exp, tf_warning_or_error);
      init_expr = get_target_expr (exp);
      exp = TARGET_EXPR_SLOT (init_expr);
      exp = cp_build_indirect_ref (exp, RO_NULL, tf_warning_or_error);
      if (xval)
	exp = move (exp);
    }
  *initp = init_expr;

  gcc_assert (!TREE_SIDE_EFFECTS (exp));
  return exp;
}

/* Add NEW_EXPR, an expression whose value we don't care about, after the
   similar expression ORIG.  */

tree
add_stmt_to_compound (tree orig, tree new_expr)
{
  if (!new_expr || !TREE_SIDE_EFFECTS (new_expr))
    return orig;
  if (!orig || !TREE_SIDE_EFFECTS (orig))
    return new_expr;
  return build2 (COMPOUND_EXPR, void_type_node, orig, new_expr);
}

/* Like stabilize_expr, but for a call whose arguments we want to
   pre-evaluate.  CALL is modified in place to use the pre-evaluated
   arguments, while, upon return, *INITP contains an expression to
   compute the arguments.  */

void
stabilize_call (tree call, tree *initp)
{
  tree inits = NULL_TREE;
  int i;
  int nargs = call_expr_nargs (call);

  if (call == error_mark_node || processing_template_decl)
    {
      *initp = NULL_TREE;
      return;
    }

  gcc_assert (TREE_CODE (call) == CALL_EXPR);

  for (i = 0; i < nargs; i++)
    {
      tree init;
      CALL_EXPR_ARG (call, i) =
	stabilize_expr (CALL_EXPR_ARG (call, i), &init);
      inits = add_stmt_to_compound (inits, init);
    }

  *initp = inits;
}

/* Like stabilize_expr, but for an AGGR_INIT_EXPR whose arguments we want
   to pre-evaluate.  CALL is modified in place to use the pre-evaluated
   arguments, while, upon return, *INITP contains an expression to
   compute the arguments.  */

static void
stabilize_aggr_init (tree call, tree *initp)
{
  tree inits = NULL_TREE;
  int i;
  int nargs = aggr_init_expr_nargs (call);

  if (call == error_mark_node)
    return;

  gcc_assert (TREE_CODE (call) == AGGR_INIT_EXPR);

  for (i = 0; i < nargs; i++)
    {
      tree init;
      AGGR_INIT_EXPR_ARG (call, i) =
	stabilize_expr (AGGR_INIT_EXPR_ARG (call, i), &init);
      inits = add_stmt_to_compound (inits, init);
    }

  *initp = inits;
}

/* Like stabilize_expr, but for an initialization.  

   If the initialization is for an object of class type, this function
   takes care not to introduce additional temporaries.

   Returns TRUE iff the expression was successfully pre-evaluated,
   i.e., if INIT is now side-effect free, except for, possibly, a
   single call to a constructor.  */

bool
stabilize_init (tree init, tree *initp)
{
  tree t = init;

  *initp = NULL_TREE;

  if (t == error_mark_node || processing_template_decl)
    return true;

  if (TREE_CODE (t) == INIT_EXPR)
    t = TREE_OPERAND (t, 1);
  if (TREE_CODE (t) == TARGET_EXPR)
    t = TARGET_EXPR_INITIAL (t);

  /* If the RHS can be stabilized without breaking copy elision, stabilize
     it.  We specifically don't stabilize class prvalues here because that
     would mean an extra copy, but they might be stabilized below.  */
  if (TREE_CODE (init) == INIT_EXPR
      && TREE_CODE (t) != CONSTRUCTOR
      && TREE_CODE (t) != AGGR_INIT_EXPR
      && (SCALAR_TYPE_P (TREE_TYPE (t))
	  || lvalue_or_rvalue_with_address_p (t)))
    {
      TREE_OPERAND (init, 1) = stabilize_expr (t, initp);
      return true;
    }

  if (TREE_CODE (t) == COMPOUND_EXPR
      && TREE_CODE (init) == INIT_EXPR)
    {
      tree last = expr_last (t);
      /* Handle stabilizing the EMPTY_CLASS_EXPR pattern.  */
      if (!TREE_SIDE_EFFECTS (last))
	{
	  *initp = t;
	  TREE_OPERAND (init, 1) = last;
	  return true;
	}
    }

  if (TREE_CODE (t) == CONSTRUCTOR)
    {
      /* Aggregate initialization: stabilize each of the field
	 initializers.  */
      unsigned i;
      constructor_elt *ce;
      bool good = true;
      vec<constructor_elt, va_gc> *v = CONSTRUCTOR_ELTS (t);
      for (i = 0; vec_safe_iterate (v, i, &ce); ++i)
	{
	  tree type = TREE_TYPE (ce->value);
	  tree subinit;
	  if (TREE_CODE (type) == REFERENCE_TYPE
	      || SCALAR_TYPE_P (type))
	    ce->value = stabilize_expr (ce->value, &subinit);
	  else if (!stabilize_init (ce->value, &subinit))
	    good = false;
	  *initp = add_stmt_to_compound (*initp, subinit);
	}
      return good;
    }

  if (TREE_CODE (t) == CALL_EXPR)
    {
      stabilize_call (t, initp);
      return true;
    }

  if (TREE_CODE (t) == AGGR_INIT_EXPR)
    {
      stabilize_aggr_init (t, initp);
      return true;
    }

  /* The initialization is being performed via a bitwise copy -- and
     the item copied may have side effects.  */
  return !TREE_SIDE_EFFECTS (init);
}

/* Like "fold", but should be used whenever we might be processing the
   body of a template.  */

tree
fold_if_not_in_template (tree expr)
{
  /* In the body of a template, there is never any need to call
     "fold".  We will call fold later when actually instantiating the
     template.  Integral constant expressions in templates will be
     evaluated via fold_non_dependent_expr, as necessary.  */
  if (processing_template_decl)
    return expr;

  /* Fold C++ front-end specific tree codes.  */
  if (TREE_CODE (expr) == UNARY_PLUS_EXPR)
    return fold_convert (TREE_TYPE (expr), TREE_OPERAND (expr, 0));

  return fold (expr);
}

/* Returns true if a cast to TYPE may appear in an integral constant
   expression.  */

bool
cast_valid_in_integral_constant_expression_p (tree type)
{
  return (INTEGRAL_OR_ENUMERATION_TYPE_P (type)
	  || cxx_dialect >= cxx0x
	  || dependent_type_p (type)
	  || type == error_mark_node);
}

/* Return true if we need to fix linkage information of DECL.  */

static bool
cp_fix_function_decl_p (tree decl)
{
  /* Skip if DECL is not externally visible.  */
  if (!TREE_PUBLIC (decl))
    return false;

  /* We need to fix DECL if it a appears to be exported but with no
     function body.  Thunks do not have CFGs and we may need to
     handle them specially later.   */
  if (!gimple_has_body_p (decl)
      && !DECL_THUNK_P (decl)
      && !DECL_EXTERNAL (decl))
    {
      struct cgraph_node *node = cgraph_get_node (decl);

      /* Don't fix same_body aliases.  Although they don't have their own
	 CFG, they share it with what they alias to.  */
      if (!node || !node->alias
	  || !vec_safe_length (node->symbol.ref_list.references))
	return true;
    }

  return false;
}

/* Clean the C++ specific parts of the tree T. */

void
cp_free_lang_data (tree t)
{
  if (TREE_CODE (t) == METHOD_TYPE
      || TREE_CODE (t) == FUNCTION_TYPE)
    {
      /* Default args are not interesting anymore.  */
      tree argtypes = TYPE_ARG_TYPES (t);
      while (argtypes)
        {
	  TREE_PURPOSE (argtypes) = 0;
	  argtypes = TREE_CHAIN (argtypes);
	}
    }
  else if (TREE_CODE (t) == FUNCTION_DECL
	   && cp_fix_function_decl_p (t))
    {
      /* If T is used in this translation unit at all,  the definition
	 must exist somewhere else since we have decided to not emit it
	 in this TU.  So make it an external reference.  */
      DECL_EXTERNAL (t) = 1;
      TREE_STATIC (t) = 0;
    }
  if (TREE_CODE (t) == NAMESPACE_DECL)
    {
      /* The list of users of a namespace isn't useful for the middle-end
	 or debug generators.  */
      DECL_NAMESPACE_USERS (t) = NULL_TREE;
      /* Neither do we need the leftover chaining of namespaces
         from the binding level.  */
      DECL_CHAIN (t) = NULL_TREE;
    }
}

/* Stub for c-common.  Please keep in sync with c-decl.c.
   FIXME: If address space support is target specific, then this
   should be a C target hook.  But currently this is not possible,
   because this function is called via REGISTER_TARGET_PRAGMAS.  */
void
c_register_addr_space (const char * /*word*/, addr_space_t /*as*/)
{
}

/* Return the number of operands in T that we care about for things like
   mangling.  */

int
cp_tree_operand_length (const_tree t)
{
  enum tree_code code = TREE_CODE (t);

  switch (code)
    {
    case PREINCREMENT_EXPR:
    case PREDECREMENT_EXPR:
    case POSTINCREMENT_EXPR:
    case POSTDECREMENT_EXPR:
      return 1;

    case ARRAY_REF:
      return 2;

    case EXPR_PACK_EXPANSION:
      return 1;

    default:
      return TREE_OPERAND_LENGTH (t);
    }
}

#if defined ENABLE_TREE_CHECKING && (GCC_VERSION >= 2007)
/* Complain that some language-specific thing hanging off a tree
   node has been accessed improperly.  */

void
lang_check_failed (const char* file, int line, const char* function)
{
  internal_error ("lang_* check: failed in %s, at %s:%d",
		  function, trim_filename (file), line);
}
#endif /* ENABLE_TREE_CHECKING */

#include "gt-cp-tree.h"<|MERGE_RESOLUTION|>--- conflicted
+++ resolved
@@ -400,25 +400,17 @@
    callable.  */
 
 tree
-<<<<<<< HEAD
-build_aggr_init_expr (tree type, tree init,
-		      tsubst_flags_t complain ATTRIBUTE_UNUSED)
-=======
 build_aggr_init_expr (tree type, tree init)
->>>>>>> bc75ee5f
 {
   tree fn;
   tree slot;
   tree rval;
   int is_ctor;
 
-<<<<<<< HEAD
-=======
   /* Don't build AGGR_INIT_EXPR in a template.  */
   if (processing_template_decl)
     return init;
 
->>>>>>> bc75ee5f
   if (TREE_CODE (init) == CALL_EXPR)
     fn = CALL_EXPR_FN (init);
   else if (TREE_CODE (init) == AGGR_INIT_EXPR)
@@ -820,17 +812,10 @@
 
   /* Push these needs up so that initialization takes place
      more easily.  */
-<<<<<<< HEAD
-  needs_ctor
-    = TYPE_NEEDS_CONSTRUCTING (TYPE_MAIN_VARIANT (elt_type));
-  TYPE_NEEDS_CONSTRUCTING (t) = needs_ctor;
-  needs_dtor
-=======
   bool needs_ctor
     = TYPE_NEEDS_CONSTRUCTING (TYPE_MAIN_VARIANT (elt_type));
   TYPE_NEEDS_CONSTRUCTING (t) = needs_ctor;
   bool needs_dtor
->>>>>>> bc75ee5f
     = TYPE_HAS_NONTRIVIAL_DESTRUCTOR (TYPE_MAIN_VARIANT (elt_type));
   TYPE_HAS_NONTRIVIAL_DESTRUCTOR (t) = needs_dtor;
 
@@ -852,12 +837,7 @@
 	      unsigned int align = TYPE_ALIGN (t);
 	      unsigned int user_align = TYPE_USER_ALIGN (t);
 	      enum machine_mode mode = TYPE_MODE (t);
-<<<<<<< HEAD
-	      tree var;
-	      for (var = m; var; var = TYPE_NEXT_VARIANT (var))
-=======
 	      for (tree var = m; var; var = TYPE_NEXT_VARIANT (var))
->>>>>>> bc75ee5f
 		{
 		  TYPE_SIZE (var) = size;
 		  TYPE_SIZE_UNIT (var) = size_unit;
@@ -875,13 +855,10 @@
 	}
     }
 
-<<<<<<< HEAD
-=======
   /* Avoid spurious warnings with VLAs (c++/54583).  */
   if (TYPE_SIZE (t) && EXPR_P (TYPE_SIZE (t)))
     TREE_NO_WARNING (TYPE_SIZE (t)) = 1;
 
->>>>>>> bc75ee5f
   return t;
 }
 
@@ -1371,21 +1348,13 @@
 
     case TREE_LIST:
       {
-<<<<<<< HEAD
-	VEC(tree,gc) *vec = make_tree_vector ();
-=======
 	vec<tree, va_gc> *vec = make_tree_vector ();
->>>>>>> bc75ee5f
 	bool changed = false;
 	tree it;
 	for (it = t; it; it = TREE_CHAIN (it))
 	  {
 	    tree val = strip_typedefs_expr (TREE_VALUE (t));
-<<<<<<< HEAD
-	    VEC_safe_push (tree, gc, vec, val);
-=======
 	    vec_safe_push (vec, val);
->>>>>>> bc75ee5f
 	    if (val != TREE_VALUE (t))
 	      changed = true;
 	    gcc_assert (TREE_PURPOSE (it) == NULL_TREE);
@@ -1393,11 +1362,7 @@
 	if (changed)
 	  {
 	    r = NULL_TREE;
-<<<<<<< HEAD
-	    FOR_EACH_VEC_ELT_REVERSE (tree, vec, i, it)
-=======
 	    FOR_EACH_VEC_ELT_REVERSE (*vec, i, it)
->>>>>>> bc75ee5f
 	      r = tree_cons (NULL_TREE, it, r);
 	  }
 	else
@@ -1409,15 +1374,6 @@
     case TREE_VEC:
       {
 	bool changed = false;
-<<<<<<< HEAD
-	VEC(tree,gc)* vec = make_tree_vector ();
-	n = TREE_VEC_LENGTH (t);
-	VEC_reserve (tree, gc, vec, n);
-	for (i = 0; i < n; ++i)
-	  {
-	    tree op = strip_typedefs_expr (TREE_VEC_ELT (t, i));
-	    VEC_quick_push (tree, vec, op);
-=======
 	vec<tree, va_gc> *vec = make_tree_vector ();
 	n = TREE_VEC_LENGTH (t);
 	vec_safe_reserve (vec, n);
@@ -1425,7 +1381,6 @@
 	  {
 	    tree op = strip_typedefs_expr (TREE_VEC_ELT (t, i));
 	    vec->quick_push (op);
->>>>>>> bc75ee5f
 	    if (op != TREE_VEC_ELT (t, i))
 	      changed = true;
 	  }
@@ -1433,11 +1388,7 @@
 	  {
 	    r = copy_node (t);
 	    for (i = 0; i < n; ++i)
-<<<<<<< HEAD
-	      TREE_VEC_ELT (r, i) = VEC_index (tree, vec, i);
-=======
 	      TREE_VEC_ELT (r, i) = (*vec)[i];
->>>>>>> bc75ee5f
 	    SET_NON_DEFAULT_TEMPLATE_ARGS_COUNT
 	      (r, GET_NON_DEFAULT_TEMPLATE_ARGS_COUNT (t));
 	  }
@@ -1450,22 +1401,13 @@
     case CONSTRUCTOR:
       {
 	bool changed = false;
-<<<<<<< HEAD
-	VEC(constructor_elt,gc) *vec
-	  = VEC_copy (constructor_elt, gc, CONSTRUCTOR_ELTS (t));
-=======
 	vec<constructor_elt, va_gc> *vec
 	  = vec_safe_copy (CONSTRUCTOR_ELTS (t));
->>>>>>> bc75ee5f
 	n = CONSTRUCTOR_NELTS (t);
 	type = strip_typedefs (TREE_TYPE (t));
 	for (i = 0; i < n; ++i)
 	  {
-<<<<<<< HEAD
-	    constructor_elt *e = VEC_index (constructor_elt, vec, i);
-=======
 	    constructor_elt *e = &(*vec)[i];
->>>>>>> bc75ee5f
 	    tree op = strip_typedefs_expr (e->value);
 	    if (op != e->value)
 	      {
@@ -1477,11 +1419,7 @@
 
 	if (!changed && type == TREE_TYPE (t))
 	  {
-<<<<<<< HEAD
-	    VEC_free (constructor_elt, gc, vec);
-=======
 	    vec_free (vec);
->>>>>>> bc75ee5f
 	    return t;
 	  }
 	else
