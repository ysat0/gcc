--- conflicted
+++ resolved
@@ -3281,13 +3281,8 @@
 			 tree function, vec<tree, va_gc> *params,
 			 vec<tree, va_gc> * /*origtypes*/)
 {
-<<<<<<< HEAD
-  VEC(tree,gc) *orig_params = params;
+  vec<tree, va_gc> *orig_params = params;
   tree ret = cp_build_function_call_vec (function, &params, CILK_CALL_NORMAL,
-=======
-  vec<tree, va_gc> *orig_params = params;
-  tree ret = cp_build_function_call_vec (function, &params,
->>>>>>> 43850f7a
 					 tf_warning_or_error);
 
   /* cp_build_function_call_vec can reallocate PARAMS by adding
@@ -3309,13 +3304,8 @@
 
   vec = make_tree_vector ();
   for (; params != NULL_TREE; params = TREE_CHAIN (params))
-<<<<<<< HEAD
-    VEC_safe_push (tree, gc, vec, TREE_VALUE (params));
+    vec_safe_push (vec, TREE_VALUE (params));
   ret = cp_build_function_call_vec (function, &vec, spawning, complain);
-=======
-    vec_safe_push (vec, TREE_VALUE (params));
-  ret = cp_build_function_call_vec (function, &vec, complain);
->>>>>>> 43850f7a
   release_tree_vector (vec);
   return ret;
 }
@@ -3345,12 +3335,8 @@
    PARAMS.  */
 
 tree
-<<<<<<< HEAD
-cp_build_function_call_vec (tree function, VEC(tree,gc) **params,
+cp_build_function_call_vec (tree function, vec<tree, va_gc> **params,
 			    enum call_context spawning,
-=======
-cp_build_function_call_vec (tree function, vec<tree, va_gc> **params,
->>>>>>> 43850f7a
 			    tsubst_flags_t complain)
 {
   tree fntype, fndecl;
