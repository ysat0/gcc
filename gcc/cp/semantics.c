/* Perform the semantic phase of parsing, i.e., the process of
   building tree structure, checking semantic consistency, and
   building RTL.  These routines are used both during actual parsing
   and during the instantiation of template functions.

   Copyright (C) 1998-2013 Free Software Foundation, Inc.
   Written by Mark Mitchell (mmitchell@usa.net) based on code found
   formerly in parse.y and pt.c.

   This file is part of GCC.

   GCC is free software; you can redistribute it and/or modify it
   under the terms of the GNU General Public License as published by
   the Free Software Foundation; either version 3, or (at your option)
   any later version.

   GCC is distributed in the hope that it will be useful, but
   WITHOUT ANY WARRANTY; without even the implied warranty of
   MERCHANTABILITY or FITNESS FOR A PARTICULAR PURPOSE.  See the GNU
   General Public License for more details.

You should have received a copy of the GNU General Public License
along with GCC; see the file COPYING3.  If not see
<http://www.gnu.org/licenses/>.  */

#include "config.h"
#include "system.h"
#include "coretypes.h"
#include "tm.h"
#include "tree.h"
#include "cp-tree.h"
#include "c-family/c-common.h"
#include "c-family/c-objc.h"
#include "tree-inline.h"
#include "intl.h"
#include "toplev.h"
#include "flags.h"
#include "timevar.h"
#include "diagnostic.h"
#include "cgraph.h"
#include "tree-iterator.h"
#include "vec.h"
#include "target.h"
#include "gimple.h"
#include "bitmap.h"
#include "hash-table.h"

static bool verify_constant (tree, bool, bool *, bool *);
#define VERIFY_CONSTANT(X)						\
do {									\
  if (verify_constant ((X), allow_non_constant, non_constant_p, overflow_p)) \
    return t;								\
 } while (0)

/* There routines provide a modular interface to perform many parsing
   operations.  They may therefore be used during actual parsing, or
   during template instantiation, which may be regarded as a
   degenerate form of parsing.  */

static tree maybe_convert_cond (tree);
static tree finalize_nrv_r (tree *, int *, void *);
static tree capture_decltype (tree);


/* Deferred Access Checking Overview
   ---------------------------------

   Most C++ expressions and declarations require access checking
   to be performed during parsing.  However, in several cases,
   this has to be treated differently.

   For member declarations, access checking has to be deferred
   until more information about the declaration is known.  For
   example:

     class A {
	 typedef int X;
       public:
	 X f();
     };

     A::X A::f();
     A::X g();

   When we are parsing the function return type `A::X', we don't
   really know if this is allowed until we parse the function name.

   Furthermore, some contexts require that access checking is
   never performed at all.  These include class heads, and template
   instantiations.

   Typical use of access checking functions is described here:

   1. When we enter a context that requires certain access checking
      mode, the function `push_deferring_access_checks' is called with
      DEFERRING argument specifying the desired mode.  Access checking
      may be performed immediately (dk_no_deferred), deferred
      (dk_deferred), or not performed (dk_no_check).

   2. When a declaration such as a type, or a variable, is encountered,
      the function `perform_or_defer_access_check' is called.  It
      maintains a vector of all deferred checks.

   3. The global `current_class_type' or `current_function_decl' is then
      setup by the parser.  `enforce_access' relies on these information
      to check access.

   4. Upon exiting the context mentioned in step 1,
      `perform_deferred_access_checks' is called to check all declaration
      stored in the vector. `pop_deferring_access_checks' is then
      called to restore the previous access checking mode.

      In case of parsing error, we simply call `pop_deferring_access_checks'
      without `perform_deferred_access_checks'.  */

typedef struct GTY(()) deferred_access {
  /* A vector representing name-lookups for which we have deferred
     checking access controls.  We cannot check the accessibility of
     names used in a decl-specifier-seq until we know what is being
     declared because code like:

       class A {
	 class B {};
	 B* f();
       }

       A::B* A::f() { return 0; }

     is valid, even though `A::B' is not generally accessible.  */
  vec<deferred_access_check, va_gc> * GTY(()) deferred_access_checks;

  /* The current mode of access checks.  */
  enum deferring_kind deferring_access_checks_kind;

} deferred_access;

/* Data for deferred access checking.  */
static GTY(()) vec<deferred_access, va_gc> *deferred_access_stack;
static GTY(()) unsigned deferred_access_no_check;

/* Save the current deferred access states and start deferred
   access checking iff DEFER_P is true.  */

void
push_deferring_access_checks (deferring_kind deferring)
{
  /* For context like template instantiation, access checking
     disabling applies to all nested context.  */
  if (deferred_access_no_check || deferring == dk_no_check)
    deferred_access_no_check++;
  else
    {
      deferred_access e = {NULL, deferring};
      vec_safe_push (deferred_access_stack, e);
    }
}

/* Resume deferring access checks again after we stopped doing
   this previously.  */

void
resume_deferring_access_checks (void)
{
  if (!deferred_access_no_check)
    deferred_access_stack->last().deferring_access_checks_kind = dk_deferred;
}

/* Stop deferring access checks.  */

void
stop_deferring_access_checks (void)
{
  if (!deferred_access_no_check)
    deferred_access_stack->last().deferring_access_checks_kind = dk_no_deferred;
}

/* Discard the current deferred access checks and restore the
   previous states.  */

void
pop_deferring_access_checks (void)
{
  if (deferred_access_no_check)
    deferred_access_no_check--;
  else
    deferred_access_stack->pop ();
}

/* Returns a TREE_LIST representing the deferred checks.
   The TREE_PURPOSE of each node is the type through which the
   access occurred; the TREE_VALUE is the declaration named.
   */

vec<deferred_access_check, va_gc> *
get_deferred_access_checks (void)
{
  if (deferred_access_no_check)
    return NULL;
  else
    return (deferred_access_stack->last().deferred_access_checks);
}

/* Take current deferred checks and combine with the
   previous states if we also defer checks previously.
   Otherwise perform checks now.  */

void
pop_to_parent_deferring_access_checks (void)
{
  if (deferred_access_no_check)
    deferred_access_no_check--;
  else
    {
      vec<deferred_access_check, va_gc> *checks;
      deferred_access *ptr;

      checks = (deferred_access_stack->last ().deferred_access_checks);

      deferred_access_stack->pop ();
      ptr = &deferred_access_stack->last ();
      if (ptr->deferring_access_checks_kind == dk_no_deferred)
	{
	  /* Check access.  */
	  perform_access_checks (checks, tf_warning_or_error);
	}
      else
	{
	  /* Merge with parent.  */
	  int i, j;
	  deferred_access_check *chk, *probe;

	  FOR_EACH_VEC_SAFE_ELT (checks, i, chk)
	    {
	      FOR_EACH_VEC_SAFE_ELT (ptr->deferred_access_checks, j, probe)
		{
		  if (probe->binfo == chk->binfo &&
		      probe->decl == chk->decl &&
		      probe->diag_decl == chk->diag_decl)
		    goto found;
		}
	      /* Insert into parent's checks.  */
	      vec_safe_push (ptr->deferred_access_checks, *chk);
	    found:;
	    }
	}
    }
}

/* Perform the access checks in CHECKS.  The TREE_PURPOSE of each node
   is the BINFO indicating the qualifying scope used to access the
   DECL node stored in the TREE_VALUE of the node.  If CHECKS is empty
   or we aren't in SFINAE context or all the checks succeed return TRUE,
   otherwise FALSE.  */

bool
perform_access_checks (vec<deferred_access_check, va_gc> *checks,
		       tsubst_flags_t complain)
{
  int i;
  deferred_access_check *chk;
  location_t loc = input_location;
  bool ok = true;

  if (!checks)
    return true;

  FOR_EACH_VEC_SAFE_ELT (checks, i, chk)
    {
      input_location = chk->loc;
      ok &= enforce_access (chk->binfo, chk->decl, chk->diag_decl, complain);
    }

  input_location = loc;
  return (complain & tf_error) ? true : ok;
}

/* Perform the deferred access checks.

   After performing the checks, we still have to keep the list
   `deferred_access_stack->deferred_access_checks' since we may want
   to check access for them again later in a different context.
   For example:

     class A {
       typedef int X;
       static X a;
     };
     A::X A::a, x;	// No error for `A::a', error for `x'

   We have to perform deferred access of `A::X', first with `A::a',
   next with `x'.  Return value like perform_access_checks above.  */

bool
perform_deferred_access_checks (tsubst_flags_t complain)
{
  return perform_access_checks (get_deferred_access_checks (), complain);
}

/* Defer checking the accessibility of DECL, when looked up in
   BINFO. DIAG_DECL is the declaration to use to print diagnostics.
   Return value like perform_access_checks above.  */

bool
perform_or_defer_access_check (tree binfo, tree decl, tree diag_decl,
			       tsubst_flags_t complain)
{
  int i;
  deferred_access *ptr;
  deferred_access_check *chk;


  /* Exit if we are in a context that no access checking is performed.
     */
  if (deferred_access_no_check)
    return true;

  gcc_assert (TREE_CODE (binfo) == TREE_BINFO);

  ptr = &deferred_access_stack->last ();

  /* If we are not supposed to defer access checks, just check now.  */
  if (ptr->deferring_access_checks_kind == dk_no_deferred)
    {
      bool ok = enforce_access (binfo, decl, diag_decl, complain);
      return (complain & tf_error) ? true : ok;
    }

  /* See if we are already going to perform this check.  */
  FOR_EACH_VEC_SAFE_ELT (ptr->deferred_access_checks, i, chk)
    {
      if (chk->decl == decl && chk->binfo == binfo &&
	  chk->diag_decl == diag_decl)
	{
	  return true;
	}
    }
  /* If not, record the check.  */
  deferred_access_check new_access = {binfo, decl, diag_decl, input_location};
  vec_safe_push (ptr->deferred_access_checks, new_access);

  return true;
}

/* Returns nonzero if the current statement is a full expression,
   i.e. temporaries created during that statement should be destroyed
   at the end of the statement.  */

int
stmts_are_full_exprs_p (void)
{
  return current_stmt_tree ()->stmts_are_full_exprs_p;
}

/* T is a statement.  Add it to the statement-tree.  This is the C++
   version.  The C/ObjC frontends have a slightly different version of
   this function.  */

tree
add_stmt (tree t)
{
  enum tree_code code = TREE_CODE (t);

  if (EXPR_P (t) && code != LABEL_EXPR)
    {
      if (!EXPR_HAS_LOCATION (t))
	SET_EXPR_LOCATION (t, input_location);

      /* When we expand a statement-tree, we must know whether or not the
	 statements are full-expressions.  We record that fact here.  */
      STMT_IS_FULL_EXPR_P (t) = stmts_are_full_exprs_p ();
    }

  /* Add T to the statement-tree.  Non-side-effect statements need to be
     recorded during statement expressions.  */
  gcc_checking_assert (!stmt_list_stack->is_empty ());
  append_to_statement_list_force (t, &cur_stmt_list);

  return t;
}

/* Returns the stmt_tree to which statements are currently being added.  */

stmt_tree
current_stmt_tree (void)
{
  return (cfun
	  ? &cfun->language->base.x_stmt_tree
	  : &scope_chain->x_stmt_tree);
}

/* If statements are full expressions, wrap STMT in a CLEANUP_POINT_EXPR.  */

static tree
maybe_cleanup_point_expr (tree expr)
{
  if (!processing_template_decl && stmts_are_full_exprs_p ())
    expr = fold_build_cleanup_point_expr (TREE_TYPE (expr), expr);
  return expr;
}

/* Like maybe_cleanup_point_expr except have the type of the new expression be
   void so we don't need to create a temporary variable to hold the inner
   expression.  The reason why we do this is because the original type might be
   an aggregate and we cannot create a temporary variable for that type.  */

tree
maybe_cleanup_point_expr_void (tree expr)
{
  if (!processing_template_decl && stmts_are_full_exprs_p ())
    expr = fold_build_cleanup_point_expr (void_type_node, expr);
  return expr;
}



/* Create a declaration statement for the declaration given by the DECL.  */

void
add_decl_expr (tree decl)
{
  tree r = build_stmt (input_location, DECL_EXPR, decl);
  if (DECL_INITIAL (decl)
      || (DECL_SIZE (decl) && TREE_SIDE_EFFECTS (DECL_SIZE (decl))))
    r = maybe_cleanup_point_expr_void (r);
  add_stmt (r);
}

/* Finish a scope.  */

tree
do_poplevel (tree stmt_list)
{
  tree block = NULL;

  if (stmts_are_full_exprs_p ())
    block = poplevel (kept_level_p (), 1, 0);

  stmt_list = pop_stmt_list (stmt_list);

  if (!processing_template_decl)
    {
      stmt_list = c_build_bind_expr (input_location, block, stmt_list);
      /* ??? See c_end_compound_stmt re statement expressions.  */
    }

  return stmt_list;
}

/* Begin a new scope.  */

static tree
do_pushlevel (scope_kind sk)
{
  tree ret = push_stmt_list ();
  if (stmts_are_full_exprs_p ())
    begin_scope (sk, NULL);
  return ret;
}

/* Queue a cleanup.  CLEANUP is an expression/statement to be executed
   when the current scope is exited.  EH_ONLY is true when this is not
   meant to apply to normal control flow transfer.  */

void
push_cleanup (tree decl, tree cleanup, bool eh_only)
{
  tree stmt = build_stmt (input_location, CLEANUP_STMT, NULL, cleanup, decl);
  CLEANUP_EH_ONLY (stmt) = eh_only;
  add_stmt (stmt);
  CLEANUP_BODY (stmt) = push_stmt_list ();
}

/* Begin a conditional that might contain a declaration.  When generating
   normal code, we want the declaration to appear before the statement
   containing the conditional.  When generating template code, we want the
   conditional to be rendered as the raw DECL_EXPR.  */

static void
begin_cond (tree *cond_p)
{
  if (processing_template_decl)
    *cond_p = push_stmt_list ();
}

/* Finish such a conditional.  */

static void
finish_cond (tree *cond_p, tree expr)
{
  if (processing_template_decl)
    {
      tree cond = pop_stmt_list (*cond_p);

      if (expr == NULL_TREE)
	/* Empty condition in 'for'.  */
	gcc_assert (empty_expr_stmt_p (cond));
      else if (check_for_bare_parameter_packs (expr))
        expr = error_mark_node;
      else if (!empty_expr_stmt_p (cond))
	expr = build2 (COMPOUND_EXPR, TREE_TYPE (expr), cond, expr);
    }
  *cond_p = expr;
}

/* If *COND_P specifies a conditional with a declaration, transform the
   loop such that
	    while (A x = 42) { }
	    for (; A x = 42;) { }
   becomes
	    while (true) { A x = 42; if (!x) break; }
	    for (;;) { A x = 42; if (!x) break; }
   The statement list for BODY will be empty if the conditional did
   not declare anything.  */

static void
simplify_loop_decl_cond (tree *cond_p, tree body)
{
  tree cond, if_stmt;

  if (!TREE_SIDE_EFFECTS (body))
    return;

  cond = *cond_p;
  *cond_p = boolean_true_node;

  if_stmt = begin_if_stmt ();
  cond = cp_build_unary_op (TRUTH_NOT_EXPR, cond, 0, tf_warning_or_error);
  finish_if_stmt_cond (cond, if_stmt);
  finish_break_stmt ();
  finish_then_clause (if_stmt);
  finish_if_stmt (if_stmt);
}

/* Finish a goto-statement.  */

tree
finish_goto_stmt (tree destination)
{
  if (TREE_CODE (destination) == IDENTIFIER_NODE)
    destination = lookup_label (destination);

  /* We warn about unused labels with -Wunused.  That means we have to
     mark the used labels as used.  */
  if (TREE_CODE (destination) == LABEL_DECL)
    TREE_USED (destination) = 1;
  else
    {
      destination = mark_rvalue_use (destination);
      if (!processing_template_decl)
	{
	  destination = cp_convert (ptr_type_node, destination,
				    tf_warning_or_error);
	  if (error_operand_p (destination))
	    return NULL_TREE;
	  destination
	    = fold_build_cleanup_point_expr (TREE_TYPE (destination),
					     destination);
	}
    }

  check_goto (destination);

  return add_stmt (build_stmt (input_location, GOTO_EXPR, destination));
}

/* COND is the condition-expression for an if, while, etc.,
   statement.  Convert it to a boolean value, if appropriate.
   In addition, verify sequence points if -Wsequence-point is enabled.  */

static tree
maybe_convert_cond (tree cond)
{
  /* Empty conditions remain empty.  */
  if (!cond)
    return NULL_TREE;

  /* Wait until we instantiate templates before doing conversion.  */
  if (processing_template_decl)
    return cond;

  if (warn_sequence_point)
    verify_sequence_points (cond);

  /* Do the conversion.  */
  cond = convert_from_reference (cond);

  if (TREE_CODE (cond) == MODIFY_EXPR
      && !TREE_NO_WARNING (cond)
      && warn_parentheses)
    {
      warning (OPT_Wparentheses,
	       "suggest parentheses around assignment used as truth value");
      TREE_NO_WARNING (cond) = 1;
    }

  return condition_conversion (cond);
}

/* Finish an expression-statement, whose EXPRESSION is as indicated.  */

tree
finish_expr_stmt (tree expr)
{
  tree r = NULL_TREE;

  if (expr != NULL_TREE)
    {
      if (!processing_template_decl)
	{
	  if (warn_sequence_point)
	    verify_sequence_points (expr);
	  expr = convert_to_void (expr, ICV_STATEMENT, tf_warning_or_error);
	}
      else if (!type_dependent_expression_p (expr))
	convert_to_void (build_non_dependent_expr (expr), ICV_STATEMENT, 
                         tf_warning_or_error);

      if (check_for_bare_parameter_packs (expr))
        expr = error_mark_node;

      /* Simplification of inner statement expressions, compound exprs,
	 etc can result in us already having an EXPR_STMT.  */
      if (TREE_CODE (expr) != CLEANUP_POINT_EXPR)
	{
	  if (TREE_CODE (expr) != EXPR_STMT)
	    expr = build_stmt (input_location, EXPR_STMT, expr);
	  expr = maybe_cleanup_point_expr_void (expr);
	}

      r = add_stmt (expr);
    }

  finish_stmt ();

  return r;
}


/* Begin an if-statement.  Returns a newly created IF_STMT if
   appropriate.  */

tree
begin_if_stmt (void)
{
  tree r, scope;
  scope = do_pushlevel (sk_cond);
  r = build_stmt (input_location, IF_STMT, NULL_TREE,
		  NULL_TREE, NULL_TREE, scope);
  begin_cond (&IF_COND (r));
  return r;
}

/* Process the COND of an if-statement, which may be given by
   IF_STMT.  */

void
finish_if_stmt_cond (tree cond, tree if_stmt)
{
  finish_cond (&IF_COND (if_stmt), maybe_convert_cond (cond));
  add_stmt (if_stmt);
  THEN_CLAUSE (if_stmt) = push_stmt_list ();
}

/* Finish the then-clause of an if-statement, which may be given by
   IF_STMT.  */

tree
finish_then_clause (tree if_stmt)
{
  THEN_CLAUSE (if_stmt) = pop_stmt_list (THEN_CLAUSE (if_stmt));
  return if_stmt;
}

/* Begin the else-clause of an if-statement.  */

void
begin_else_clause (tree if_stmt)
{
  ELSE_CLAUSE (if_stmt) = push_stmt_list ();
}

/* Finish the else-clause of an if-statement, which may be given by
   IF_STMT.  */

void
finish_else_clause (tree if_stmt)
{
  ELSE_CLAUSE (if_stmt) = pop_stmt_list (ELSE_CLAUSE (if_stmt));
}

/* Finish an if-statement.  */

void
finish_if_stmt (tree if_stmt)
{
  tree scope = IF_SCOPE (if_stmt);
  IF_SCOPE (if_stmt) = NULL;
  add_stmt (do_poplevel (scope));
  finish_stmt ();
}

/* Begin a while-statement.  Returns a newly created WHILE_STMT if
   appropriate.  */

tree
begin_while_stmt (void)
{
  tree r;
  r = build_stmt (input_location, WHILE_STMT, NULL_TREE, NULL_TREE);
  add_stmt (r);
  WHILE_BODY (r) = do_pushlevel (sk_block);
  begin_cond (&WHILE_COND (r));
  return r;
}

/* Process the COND of a while-statement, which may be given by
   WHILE_STMT.  */

void
finish_while_stmt_cond (tree cond, tree while_stmt)
{
  finish_cond (&WHILE_COND (while_stmt), maybe_convert_cond (cond));
  simplify_loop_decl_cond (&WHILE_COND (while_stmt), WHILE_BODY (while_stmt));
}

/* Finish a while-statement, which may be given by WHILE_STMT.  */

void
finish_while_stmt (tree while_stmt)
{
  WHILE_BODY (while_stmt) = do_poplevel (WHILE_BODY (while_stmt));
  finish_stmt ();
}

/* Begin a do-statement.  Returns a newly created DO_STMT if
   appropriate.  */

tree
begin_do_stmt (void)
{
  tree r = build_stmt (input_location, DO_STMT, NULL_TREE, NULL_TREE);
  add_stmt (r);
  DO_BODY (r) = push_stmt_list ();
  return r;
}

/* Finish the body of a do-statement, which may be given by DO_STMT.  */

void
finish_do_body (tree do_stmt)
{
  tree body = DO_BODY (do_stmt) = pop_stmt_list (DO_BODY (do_stmt));

  if (TREE_CODE (body) == STATEMENT_LIST && STATEMENT_LIST_TAIL (body))
    body = STATEMENT_LIST_TAIL (body)->stmt;

  if (IS_EMPTY_STMT (body))
    warning (OPT_Wempty_body,
            "suggest explicit braces around empty body in %<do%> statement");
}

/* Finish a do-statement, which may be given by DO_STMT, and whose
   COND is as indicated.  */

void
finish_do_stmt (tree cond, tree do_stmt)
{
  cond = maybe_convert_cond (cond);
  DO_COND (do_stmt) = cond;
  finish_stmt ();
}

/* Finish a return-statement.  The EXPRESSION returned, if any, is as
   indicated.  */

tree
finish_return_stmt (tree expr)
{
  tree r;
  bool no_warning;

  expr = check_return_expr (expr, &no_warning);

  if (flag_openmp && !check_omp_return ())
    return error_mark_node;
  if (!processing_template_decl)
    {
      if (warn_sequence_point)
	verify_sequence_points (expr);
      
      if (DECL_DESTRUCTOR_P (current_function_decl)
	  || (DECL_CONSTRUCTOR_P (current_function_decl)
	      && targetm.cxx.cdtor_returns_this ()))
	{
	  /* Similarly, all destructors must run destructors for
	     base-classes before returning.  So, all returns in a
	     destructor get sent to the DTOR_LABEL; finish_function emits
	     code to return a value there.  */
	  return finish_goto_stmt (cdtor_label);
	}
    }

  r = build_stmt (input_location, RETURN_EXPR, expr);
  TREE_NO_WARNING (r) |= no_warning;
  r = maybe_cleanup_point_expr_void (r);
  r = add_stmt (r);
  finish_stmt ();

  return r;
}

/* Begin the scope of a for-statement or a range-for-statement.
   Both the returned trees are to be used in a call to
   begin_for_stmt or begin_range_for_stmt.  */

tree
begin_for_scope (tree *init)
{
  tree scope = NULL_TREE;
  if (flag_new_for_scope > 0)
    scope = do_pushlevel (sk_for);

  if (processing_template_decl)
    *init = push_stmt_list ();
  else
    *init = NULL_TREE;

  return scope;
}

/* Begin a for-statement.  Returns a new FOR_STMT.
   SCOPE and INIT should be the return of begin_for_scope,
   or both NULL_TREE  */

tree
begin_for_stmt (tree scope, tree init)
{
  tree r;

  r = build_stmt (input_location, FOR_STMT, NULL_TREE, NULL_TREE,
		  NULL_TREE, NULL_TREE, NULL_TREE);

  if (scope == NULL_TREE)
    {
      gcc_assert (!init || !(flag_new_for_scope > 0));
      if (!init)
	scope = begin_for_scope (&init);
    }
  FOR_INIT_STMT (r) = init;
  FOR_SCOPE (r) = scope;

  return r;
}

/* Finish the for-init-statement of a for-statement, which may be
   given by FOR_STMT.  */

void
finish_for_init_stmt (tree for_stmt)
{
  if (processing_template_decl)
    FOR_INIT_STMT (for_stmt) = pop_stmt_list (FOR_INIT_STMT (for_stmt));
  add_stmt (for_stmt);
  FOR_BODY (for_stmt) = do_pushlevel (sk_block);
  begin_cond (&FOR_COND (for_stmt));
}

/* Finish the COND of a for-statement, which may be given by
   FOR_STMT.  */

void
finish_for_cond (tree cond, tree for_stmt)
{
  finish_cond (&FOR_COND (for_stmt), maybe_convert_cond (cond));
  simplify_loop_decl_cond (&FOR_COND (for_stmt), FOR_BODY (for_stmt));
}

/* Finish the increment-EXPRESSION in a for-statement, which may be
   given by FOR_STMT.  */

void
finish_for_expr (tree expr, tree for_stmt)
{
  if (!expr)
    return;
  /* If EXPR is an overloaded function, issue an error; there is no
     context available to use to perform overload resolution.  */
  if (type_unknown_p (expr))
    {
      cxx_incomplete_type_error (expr, TREE_TYPE (expr));
      expr = error_mark_node;
    }
  if (!processing_template_decl)
    {
      if (warn_sequence_point)
	verify_sequence_points (expr);
      expr = convert_to_void (expr, ICV_THIRD_IN_FOR,
                              tf_warning_or_error);
    }
  else if (!type_dependent_expression_p (expr))
    convert_to_void (build_non_dependent_expr (expr), ICV_THIRD_IN_FOR,
                     tf_warning_or_error);
  expr = maybe_cleanup_point_expr_void (expr);
  if (check_for_bare_parameter_packs (expr))
    expr = error_mark_node;
  FOR_EXPR (for_stmt) = expr;
}

/* Finish the body of a for-statement, which may be given by
   FOR_STMT.  The increment-EXPR for the loop must be
   provided.
   It can also finish RANGE_FOR_STMT. */

void
finish_for_stmt (tree for_stmt)
{
  if (TREE_CODE (for_stmt) == RANGE_FOR_STMT)
    RANGE_FOR_BODY (for_stmt) = do_poplevel (RANGE_FOR_BODY (for_stmt));
  else
    FOR_BODY (for_stmt) = do_poplevel (FOR_BODY (for_stmt));

  /* Pop the scope for the body of the loop.  */
  if (flag_new_for_scope > 0)
    {
      tree scope;
      tree *scope_ptr = (TREE_CODE (for_stmt) == RANGE_FOR_STMT
			 ? &RANGE_FOR_SCOPE (for_stmt)
			 : &FOR_SCOPE (for_stmt));
      scope = *scope_ptr;
      *scope_ptr = NULL;
      add_stmt (do_poplevel (scope));
    }

  finish_stmt ();
}

/* Begin a range-for-statement.  Returns a new RANGE_FOR_STMT.
   SCOPE and INIT should be the return of begin_for_scope,
   or both NULL_TREE  .
   To finish it call finish_for_stmt(). */

tree
begin_range_for_stmt (tree scope, tree init)
{
  tree r;

  r = build_stmt (input_location, RANGE_FOR_STMT,
		  NULL_TREE, NULL_TREE, NULL_TREE, NULL_TREE);

  if (scope == NULL_TREE)
    {
      gcc_assert (!init || !(flag_new_for_scope > 0));
      if (!init)
	scope = begin_for_scope (&init);
    }

  /* RANGE_FOR_STMTs do not use nor save the init tree, so we
     pop it now.  */
  if (init)
    pop_stmt_list (init);
  RANGE_FOR_SCOPE (r) = scope;

  return r;
}

/* Finish the head of a range-based for statement, which may
   be given by RANGE_FOR_STMT. DECL must be the declaration
   and EXPR must be the loop expression. */

void
finish_range_for_decl (tree range_for_stmt, tree decl, tree expr)
{
  RANGE_FOR_DECL (range_for_stmt) = decl;
  RANGE_FOR_EXPR (range_for_stmt) = expr;
  add_stmt (range_for_stmt);
  RANGE_FOR_BODY (range_for_stmt) = do_pushlevel (sk_block);
}

/* Finish a break-statement.  */

tree
finish_break_stmt (void)
{
  /* In switch statements break is sometimes stylistically used after
     a return statement.  This can lead to spurious warnings about
     control reaching the end of a non-void function when it is
     inlined.  Note that we are calling block_may_fallthru with
     language specific tree nodes; this works because
     block_may_fallthru returns true when given something it does not
     understand.  */
  if (!block_may_fallthru (cur_stmt_list))
    return void_zero_node;
  return add_stmt (build_stmt (input_location, BREAK_STMT));
}

/* Finish a continue-statement.  */

tree
finish_continue_stmt (void)
{
  return add_stmt (build_stmt (input_location, CONTINUE_STMT));
}

/* Begin a switch-statement.  Returns a new SWITCH_STMT if
   appropriate.  */

tree
begin_switch_stmt (void)
{
  tree r, scope;

  scope = do_pushlevel (sk_cond);
  r = build_stmt (input_location, SWITCH_STMT, NULL_TREE, NULL_TREE, NULL_TREE, scope);

  begin_cond (&SWITCH_STMT_COND (r));

  return r;
}

/* Finish the cond of a switch-statement.  */

void
finish_switch_cond (tree cond, tree switch_stmt)
{
  tree orig_type = NULL;
  if (!processing_template_decl)
    {
      /* Convert the condition to an integer or enumeration type.  */
      cond = build_expr_type_conversion (WANT_INT | WANT_ENUM, cond, true);
      if (cond == NULL_TREE)
	{
	  error ("switch quantity not an integer");
	  cond = error_mark_node;
	}
      orig_type = TREE_TYPE (cond);
      if (cond != error_mark_node)
	{
	  /* [stmt.switch]

	     Integral promotions are performed.  */
	  cond = perform_integral_promotions (cond);
	  cond = maybe_cleanup_point_expr (cond);
	}
    }
  if (check_for_bare_parameter_packs (cond))
    cond = error_mark_node;
  else if (!processing_template_decl && warn_sequence_point)
    verify_sequence_points (cond);

  finish_cond (&SWITCH_STMT_COND (switch_stmt), cond);
  SWITCH_STMT_TYPE (switch_stmt) = orig_type;
  add_stmt (switch_stmt);
  push_switch (switch_stmt);
  SWITCH_STMT_BODY (switch_stmt) = push_stmt_list ();
}

/* Finish the body of a switch-statement, which may be given by
   SWITCH_STMT.  The COND to switch on is indicated.  */

void
finish_switch_stmt (tree switch_stmt)
{
  tree scope;

  SWITCH_STMT_BODY (switch_stmt) =
    pop_stmt_list (SWITCH_STMT_BODY (switch_stmt));
  pop_switch ();
  finish_stmt ();

  scope = SWITCH_STMT_SCOPE (switch_stmt);
  SWITCH_STMT_SCOPE (switch_stmt) = NULL;
  add_stmt (do_poplevel (scope));
}

/* Begin a try-block.  Returns a newly-created TRY_BLOCK if
   appropriate.  */

tree
begin_try_block (void)
{
  tree r = build_stmt (input_location, TRY_BLOCK, NULL_TREE, NULL_TREE);
  add_stmt (r);
  TRY_STMTS (r) = push_stmt_list ();
  return r;
}

/* Likewise, for a function-try-block.  The block returned in
   *COMPOUND_STMT is an artificial outer scope, containing the
   function-try-block.  */

tree
begin_function_try_block (tree *compound_stmt)
{
  tree r;
  /* This outer scope does not exist in the C++ standard, but we need
     a place to put __FUNCTION__ and similar variables.  */
  *compound_stmt = begin_compound_stmt (0);
  r = begin_try_block ();
  FN_TRY_BLOCK_P (r) = 1;
  return r;
}

/* Finish a try-block, which may be given by TRY_BLOCK.  */

void
finish_try_block (tree try_block)
{
  TRY_STMTS (try_block) = pop_stmt_list (TRY_STMTS (try_block));
  TRY_HANDLERS (try_block) = push_stmt_list ();
}

/* Finish the body of a cleanup try-block, which may be given by
   TRY_BLOCK.  */

void
finish_cleanup_try_block (tree try_block)
{
  TRY_STMTS (try_block) = pop_stmt_list (TRY_STMTS (try_block));
}

/* Finish an implicitly generated try-block, with a cleanup is given
   by CLEANUP.  */

void
finish_cleanup (tree cleanup, tree try_block)
{
  TRY_HANDLERS (try_block) = cleanup;
  CLEANUP_P (try_block) = 1;
}

/* Likewise, for a function-try-block.  */

void
finish_function_try_block (tree try_block)
{
  finish_try_block (try_block);
  /* FIXME : something queer about CTOR_INITIALIZER somehow following
     the try block, but moving it inside.  */
  in_function_try_handler = 1;
}

/* Finish a handler-sequence for a try-block, which may be given by
   TRY_BLOCK.  */

void
finish_handler_sequence (tree try_block)
{
  TRY_HANDLERS (try_block) = pop_stmt_list (TRY_HANDLERS (try_block));
  check_handlers (TRY_HANDLERS (try_block));
}

/* Finish the handler-seq for a function-try-block, given by
   TRY_BLOCK.  COMPOUND_STMT is the outer block created by
   begin_function_try_block.  */

void
finish_function_handler_sequence (tree try_block, tree compound_stmt)
{
  in_function_try_handler = 0;
  finish_handler_sequence (try_block);
  finish_compound_stmt (compound_stmt);
}

/* Begin a handler.  Returns a HANDLER if appropriate.  */

tree
begin_handler (void)
{
  tree r;

  r = build_stmt (input_location, HANDLER, NULL_TREE, NULL_TREE);
  add_stmt (r);

  /* Create a binding level for the eh_info and the exception object
     cleanup.  */
  HANDLER_BODY (r) = do_pushlevel (sk_catch);

  return r;
}

/* Finish the handler-parameters for a handler, which may be given by
   HANDLER.  DECL is the declaration for the catch parameter, or NULL
   if this is a `catch (...)' clause.  */

void
finish_handler_parms (tree decl, tree handler)
{
  tree type = NULL_TREE;
  if (processing_template_decl)
    {
      if (decl)
	{
	  decl = pushdecl (decl);
	  decl = push_template_decl (decl);
	  HANDLER_PARMS (handler) = decl;
	  type = TREE_TYPE (decl);
	}
    }
  else
    type = expand_start_catch_block (decl);
  HANDLER_TYPE (handler) = type;
  if (!processing_template_decl && type)
    mark_used (eh_type_info (type));
}

/* Finish a handler, which may be given by HANDLER.  The BLOCKs are
   the return value from the matching call to finish_handler_parms.  */

void
finish_handler (tree handler)
{
  if (!processing_template_decl)
    expand_end_catch_block ();
  HANDLER_BODY (handler) = do_poplevel (HANDLER_BODY (handler));
}

/* Begin a compound statement.  FLAGS contains some bits that control the
   behavior and context.  If BCS_NO_SCOPE is set, the compound statement
   does not define a scope.  If BCS_FN_BODY is set, this is the outermost
   block of a function.  If BCS_TRY_BLOCK is set, this is the block
   created on behalf of a TRY statement.  Returns a token to be passed to
   finish_compound_stmt.  */

tree
begin_compound_stmt (unsigned int flags)
{
  tree r;

  if (flags & BCS_NO_SCOPE)
    {
      r = push_stmt_list ();
      STATEMENT_LIST_NO_SCOPE (r) = 1;

      /* Normally, we try hard to keep the BLOCK for a statement-expression.
	 But, if it's a statement-expression with a scopeless block, there's
	 nothing to keep, and we don't want to accidentally keep a block
	 *inside* the scopeless block.  */
      keep_next_level (false);
    }
  else
    r = do_pushlevel (flags & BCS_TRY_BLOCK ? sk_try : sk_block);

  /* When processing a template, we need to remember where the braces were,
     so that we can set up identical scopes when instantiating the template
     later.  BIND_EXPR is a handy candidate for this.
     Note that do_poplevel won't create a BIND_EXPR itself here (and thus
     result in nested BIND_EXPRs), since we don't build BLOCK nodes when
     processing templates.  */
  if (processing_template_decl)
    {
      r = build3 (BIND_EXPR, NULL, NULL, r, NULL);
      BIND_EXPR_TRY_BLOCK (r) = (flags & BCS_TRY_BLOCK) != 0;
      BIND_EXPR_BODY_BLOCK (r) = (flags & BCS_FN_BODY) != 0;
      TREE_SIDE_EFFECTS (r) = 1;
    }

  return r;
}

/* Finish a compound-statement, which is given by STMT.  */

void
finish_compound_stmt (tree stmt)
{
  if (TREE_CODE (stmt) == BIND_EXPR)
    {
      tree body = do_poplevel (BIND_EXPR_BODY (stmt));
      /* If the STATEMENT_LIST is empty and this BIND_EXPR isn't special,
	 discard the BIND_EXPR so it can be merged with the containing
	 STATEMENT_LIST.  */
      if (TREE_CODE (body) == STATEMENT_LIST
	  && STATEMENT_LIST_HEAD (body) == NULL
	  && !BIND_EXPR_BODY_BLOCK (stmt)
	  && !BIND_EXPR_TRY_BLOCK (stmt))
	stmt = body;
      else
	BIND_EXPR_BODY (stmt) = body;
    }
  else if (STATEMENT_LIST_NO_SCOPE (stmt))
    stmt = pop_stmt_list (stmt);
  else
    {
      /* Destroy any ObjC "super" receivers that may have been
	 created.  */
      objc_clear_super_receiver ();

      stmt = do_poplevel (stmt);
    }

  /* ??? See c_end_compound_stmt wrt statement expressions.  */
  add_stmt (stmt);
  finish_stmt ();
}

/* Finish an asm-statement, whose components are a STRING, some
   OUTPUT_OPERANDS, some INPUT_OPERANDS, some CLOBBERS and some
   LABELS.  Also note whether the asm-statement should be
   considered volatile.  */

tree
finish_asm_stmt (int volatile_p, tree string, tree output_operands,
		 tree input_operands, tree clobbers, tree labels)
{
  tree r;
  tree t;
  int ninputs = list_length (input_operands);
  int noutputs = list_length (output_operands);

  if (!processing_template_decl)
    {
      const char *constraint;
      const char **oconstraints;
      bool allows_mem, allows_reg, is_inout;
      tree operand;
      int i;

      oconstraints = XALLOCAVEC (const char *, noutputs);

      string = resolve_asm_operand_names (string, output_operands,
					  input_operands, labels);

      for (i = 0, t = output_operands; t; t = TREE_CHAIN (t), ++i)
	{
	  operand = TREE_VALUE (t);

	  /* ??? Really, this should not be here.  Users should be using a
	     proper lvalue, dammit.  But there's a long history of using
	     casts in the output operands.  In cases like longlong.h, this
	     becomes a primitive form of typechecking -- if the cast can be
	     removed, then the output operand had a type of the proper width;
	     otherwise we'll get an error.  Gross, but ...  */
	  STRIP_NOPS (operand);

	  operand = mark_lvalue_use (operand);

	  if (!lvalue_or_else (operand, lv_asm, tf_warning_or_error))
	    operand = error_mark_node;

	  if (operand != error_mark_node
	      && (TREE_READONLY (operand)
		  || CP_TYPE_CONST_P (TREE_TYPE (operand))
		  /* Functions are not modifiable, even though they are
		     lvalues.  */
		  || TREE_CODE (TREE_TYPE (operand)) == FUNCTION_TYPE
		  || TREE_CODE (TREE_TYPE (operand)) == METHOD_TYPE
		  /* If it's an aggregate and any field is const, then it is
		     effectively const.  */
		  || (CLASS_TYPE_P (TREE_TYPE (operand))
		      && C_TYPE_FIELDS_READONLY (TREE_TYPE (operand)))))
	    cxx_readonly_error (operand, lv_asm);

	  constraint = TREE_STRING_POINTER (TREE_VALUE (TREE_PURPOSE (t)));
	  oconstraints[i] = constraint;

	  if (parse_output_constraint (&constraint, i, ninputs, noutputs,
				       &allows_mem, &allows_reg, &is_inout))
	    {
	      /* If the operand is going to end up in memory,
		 mark it addressable.  */
	      if (!allows_reg && !cxx_mark_addressable (operand))
		operand = error_mark_node;
	    }
	  else
	    operand = error_mark_node;

	  TREE_VALUE (t) = operand;
	}

      for (i = 0, t = input_operands; t; ++i, t = TREE_CHAIN (t))
	{
	  constraint = TREE_STRING_POINTER (TREE_VALUE (TREE_PURPOSE (t)));
	  bool constraint_parsed
	    = parse_input_constraint (&constraint, i, ninputs, noutputs, 0,   
				      oconstraints, &allows_mem, &allows_reg);
	  /* If the operand is going to end up in memory, don't call
	     decay_conversion.  */
	  if (constraint_parsed && !allows_reg && allows_mem)
	    operand = mark_lvalue_use (TREE_VALUE (t));
	  else
	    operand = decay_conversion (TREE_VALUE (t), tf_warning_or_error);

	  /* If the type of the operand hasn't been determined (e.g.,
	     because it involves an overloaded function), then issue
	     an error message.  There's no context available to
	     resolve the overloading.  */
	  if (TREE_TYPE (operand) == unknown_type_node)
	    {
	      error ("type of asm operand %qE could not be determined",
		     TREE_VALUE (t));
	      operand = error_mark_node;
	    }

	  if (constraint_parsed)
	    {
	      /* If the operand is going to end up in memory,
		 mark it addressable.  */
	      if (!allows_reg && allows_mem)
		{
		  /* Strip the nops as we allow this case.  FIXME, this really
		     should be rejected or made deprecated.  */
		  STRIP_NOPS (operand);
		  if (!cxx_mark_addressable (operand))
		    operand = error_mark_node;
		}
	    }
	  else
	    operand = error_mark_node;

	  TREE_VALUE (t) = operand;
	}
    }

  r = build_stmt (input_location, ASM_EXPR, string,
		  output_operands, input_operands,
		  clobbers, labels);
  ASM_VOLATILE_P (r) = volatile_p || noutputs == 0;
  r = maybe_cleanup_point_expr_void (r);
  return add_stmt (r);
}

/* Finish a label with the indicated NAME.  Returns the new label.  */

tree
finish_label_stmt (tree name)
{
  tree decl = define_label (input_location, name);

  if (decl == error_mark_node)
    return error_mark_node;

  add_stmt (build_stmt (input_location, LABEL_EXPR, decl));

  return decl;
}

/* Finish a series of declarations for local labels.  G++ allows users
   to declare "local" labels, i.e., labels with scope.  This extension
   is useful when writing code involving statement-expressions.  */

void
finish_label_decl (tree name)
{
  if (!at_function_scope_p ())
    {
      error ("__label__ declarations are only allowed in function scopes");
      return;
    }

  add_decl_expr (declare_local_label (name));
}

/* When DECL goes out of scope, make sure that CLEANUP is executed.  */

void
finish_decl_cleanup (tree decl, tree cleanup)
{
  push_cleanup (decl, cleanup, false);
}

/* If the current scope exits with an exception, run CLEANUP.  */

void
finish_eh_cleanup (tree cleanup)
{
  push_cleanup (NULL, cleanup, true);
}

/* The MEM_INITS is a list of mem-initializers, in reverse of the
   order they were written by the user.  Each node is as for
   emit_mem_initializers.  */

void
finish_mem_initializers (tree mem_inits)
{
  /* Reorder the MEM_INITS so that they are in the order they appeared
     in the source program.  */
  mem_inits = nreverse (mem_inits);

  if (processing_template_decl)
    {
      tree mem;

      for (mem = mem_inits; mem; mem = TREE_CHAIN (mem))
        {
          /* If the TREE_PURPOSE is a TYPE_PACK_EXPANSION, skip the
             check for bare parameter packs in the TREE_VALUE, because
             any parameter packs in the TREE_VALUE have already been
             bound as part of the TREE_PURPOSE.  See
             make_pack_expansion for more information.  */
          if (TREE_CODE (TREE_PURPOSE (mem)) != TYPE_PACK_EXPANSION
              && check_for_bare_parameter_packs (TREE_VALUE (mem)))
            TREE_VALUE (mem) = error_mark_node;
        }

      add_stmt (build_min_nt_loc (UNKNOWN_LOCATION,
				  CTOR_INITIALIZER, mem_inits));
    }
  else
    emit_mem_initializers (mem_inits);
}

/* Finish a parenthesized expression EXPR.  */

tree
finish_parenthesized_expr (tree expr)
{
  if (EXPR_P (expr))
    /* This inhibits warnings in c_common_truthvalue_conversion.  */
    TREE_NO_WARNING (expr) = 1;

  if (TREE_CODE (expr) == OFFSET_REF
      || TREE_CODE (expr) == SCOPE_REF)
    /* [expr.unary.op]/3 The qualified id of a pointer-to-member must not be
       enclosed in parentheses.  */
    PTRMEM_OK_P (expr) = 0;

  if (TREE_CODE (expr) == STRING_CST)
    PAREN_STRING_LITERAL_P (expr) = 1;

  return expr;
}

/* Finish a reference to a non-static data member (DECL) that is not
   preceded by `.' or `->'.  */

tree
finish_non_static_data_member (tree decl, tree object, tree qualifying_scope)
{
  gcc_assert (TREE_CODE (decl) == FIELD_DECL);

  if (!object)
    {
      tree scope = qualifying_scope;
      if (scope == NULL_TREE)
	scope = context_for_name_lookup (decl);
      object = maybe_dummy_object (scope, NULL);
    }

  if (object == error_mark_node)
    return error_mark_node;

  /* DR 613: Can use non-static data members without an associated
     object in sizeof/decltype/alignof.  */
  if (is_dummy_object (object) && cp_unevaluated_operand == 0
      && (!processing_template_decl || !current_class_ref))
    {
      if (current_function_decl
	  && DECL_STATIC_FUNCTION_P (current_function_decl))
	error ("invalid use of member %q+D in static member function", decl);
      else
	error ("invalid use of non-static data member %q+D", decl);
      error ("from this location");

      return error_mark_node;
    }

  if (current_class_ptr)
    TREE_USED (current_class_ptr) = 1;
  if (processing_template_decl && !qualifying_scope)
    {
      tree type = TREE_TYPE (decl);

      if (TREE_CODE (type) == REFERENCE_TYPE)
	/* Quals on the object don't matter.  */;
      else
	{
	  /* Set the cv qualifiers.  */
	  int quals = (current_class_ref
		       ? cp_type_quals (TREE_TYPE (current_class_ref))
		       : TYPE_UNQUALIFIED);

	  if (DECL_MUTABLE_P (decl))
	    quals &= ~TYPE_QUAL_CONST;

	  quals |= cp_type_quals (TREE_TYPE (decl));
	  type = cp_build_qualified_type (type, quals);
	}

      return (convert_from_reference
	      (build_min (COMPONENT_REF, type, object, decl, NULL_TREE)));
    }
  /* If PROCESSING_TEMPLATE_DECL is nonzero here, then
     QUALIFYING_SCOPE is also non-null.  Wrap this in a SCOPE_REF
     for now.  */
  else if (processing_template_decl)
    return build_qualified_name (TREE_TYPE (decl),
				 qualifying_scope,
				 decl,
				 /*template_p=*/false);
  else
    {
      tree access_type = TREE_TYPE (object);

      perform_or_defer_access_check (TYPE_BINFO (access_type), decl,
				     decl, tf_warning_or_error);

      /* If the data member was named `C::M', convert `*this' to `C'
	 first.  */
      if (qualifying_scope)
	{
	  tree binfo = NULL_TREE;
	  object = build_scoped_ref (object, qualifying_scope,
				     &binfo);
	}

      return build_class_member_access_expr (object, decl,
					     /*access_path=*/NULL_TREE,
					     /*preserve_reference=*/false,
					     tf_warning_or_error);
    }
}

/* If we are currently parsing a template and we encountered a typedef
   TYPEDEF_DECL that is being accessed though CONTEXT, this function
   adds the typedef to a list tied to the current template.
   At template instantiation time, that list is walked and access check
   performed for each typedef.
   LOCATION is the location of the usage point of TYPEDEF_DECL.  */

void
add_typedef_to_current_template_for_access_check (tree typedef_decl,
                                                  tree context,
						  location_t location)
{
    tree template_info = NULL;
    tree cs = current_scope ();

    if (!is_typedef_decl (typedef_decl)
	|| !context
	|| !CLASS_TYPE_P (context)
	|| !cs)
      return;

    if (CLASS_TYPE_P (cs) || TREE_CODE (cs) == FUNCTION_DECL)
      template_info = get_template_info (cs);

    if (template_info
	&& TI_TEMPLATE (template_info)
	&& !currently_open_class (context))
      append_type_to_template_for_access_check (cs, typedef_decl,
						context, location);
}

/* DECL was the declaration to which a qualified-id resolved.  Issue
   an error message if it is not accessible.  If OBJECT_TYPE is
   non-NULL, we have just seen `x->' or `x.' and OBJECT_TYPE is the
   type of `*x', or `x', respectively.  If the DECL was named as
   `A::B' then NESTED_NAME_SPECIFIER is `A'.  */

void
check_accessibility_of_qualified_id (tree decl,
				     tree object_type,
				     tree nested_name_specifier)
{
  tree scope;
  tree qualifying_type = NULL_TREE;

  /* If we are parsing a template declaration and if decl is a typedef,
     add it to a list tied to the template.
     At template instantiation time, that list will be walked and
     access check performed.  */
  add_typedef_to_current_template_for_access_check (decl,
						    nested_name_specifier
						    ? nested_name_specifier
						    : DECL_CONTEXT (decl),
						    input_location);

  /* If we're not checking, return immediately.  */
  if (deferred_access_no_check)
    return;

  /* Determine the SCOPE of DECL.  */
  scope = context_for_name_lookup (decl);
  /* If the SCOPE is not a type, then DECL is not a member.  */
  if (!TYPE_P (scope))
    return;
  /* Compute the scope through which DECL is being accessed.  */
  if (object_type
      /* OBJECT_TYPE might not be a class type; consider:

	   class A { typedef int I; };
	   I *p;
	   p->A::I::~I();

	 In this case, we will have "A::I" as the DECL, but "I" as the
	 OBJECT_TYPE.  */
      && CLASS_TYPE_P (object_type)
      && DERIVED_FROM_P (scope, object_type))
    /* If we are processing a `->' or `.' expression, use the type of the
       left-hand side.  */
    qualifying_type = object_type;
  else if (nested_name_specifier)
    {
      /* If the reference is to a non-static member of the
	 current class, treat it as if it were referenced through
	 `this'.  */
      if (DECL_NONSTATIC_MEMBER_P (decl)
	  && current_class_ptr
	  && DERIVED_FROM_P (scope, current_class_type))
	qualifying_type = current_class_type;
      /* Otherwise, use the type indicated by the
	 nested-name-specifier.  */
      else
	qualifying_type = nested_name_specifier;
    }
  else
    /* Otherwise, the name must be from the current class or one of
       its bases.  */
    qualifying_type = currently_open_derived_class (scope);

  if (qualifying_type 
      /* It is possible for qualifying type to be a TEMPLATE_TYPE_PARM
	 or similar in a default argument value.  */
      && CLASS_TYPE_P (qualifying_type)
      && !dependent_type_p (qualifying_type))
    perform_or_defer_access_check (TYPE_BINFO (qualifying_type), decl,
				   decl, tf_warning_or_error);
}

/* EXPR is the result of a qualified-id.  The QUALIFYING_CLASS was the
   class named to the left of the "::" operator.  DONE is true if this
   expression is a complete postfix-expression; it is false if this
   expression is followed by '->', '[', '(', etc.  ADDRESS_P is true
   iff this expression is the operand of '&'.  TEMPLATE_P is true iff
   the qualified-id was of the form "A::template B".  TEMPLATE_ARG_P
   is true iff this qualified name appears as a template argument.  */

tree
finish_qualified_id_expr (tree qualifying_class,
			  tree expr,
			  bool done,
			  bool address_p,
			  bool template_p,
			  bool template_arg_p)
{
  gcc_assert (TYPE_P (qualifying_class));

  if (error_operand_p (expr))
    return error_mark_node;

  if (DECL_P (expr) || BASELINK_P (expr))
    mark_used (expr);

  if (template_p)
    check_template_keyword (expr);

  /* If EXPR occurs as the operand of '&', use special handling that
     permits a pointer-to-member.  */
  if (address_p && done)
    {
      if (TREE_CODE (expr) == SCOPE_REF)
	expr = TREE_OPERAND (expr, 1);
      expr = build_offset_ref (qualifying_class, expr,
			       /*address_p=*/true);
      return expr;
    }

  /* Within the scope of a class, turn references to non-static
     members into expression of the form "this->...".  */
  if (template_arg_p)
    /* But, within a template argument, we do not want make the
       transformation, as there is no "this" pointer.  */
    ;
  else if (TREE_CODE (expr) == FIELD_DECL)
    {
      push_deferring_access_checks (dk_no_check);
      expr = finish_non_static_data_member (expr, NULL_TREE,
					    qualifying_class);
      pop_deferring_access_checks ();
    }
  else if (BASELINK_P (expr) && !processing_template_decl)
    {
      tree ob;

      /* See if any of the functions are non-static members.  */
      /* If so, the expression may be relative to 'this'.  */
      if (!shared_member_p (expr)
	  && (ob = maybe_dummy_object (qualifying_class, NULL),
	      !is_dummy_object (ob)))
	expr = (build_class_member_access_expr
		(ob,
		 expr,
		 BASELINK_ACCESS_BINFO (expr),
		 /*preserve_reference=*/false,
		 tf_warning_or_error));
      else if (done)
	/* The expression is a qualified name whose address is not
	   being taken.  */
	expr = build_offset_ref (qualifying_class, expr, /*address_p=*/false);
    }
  else if (BASELINK_P (expr))
    ;
  else
    {
      /* In a template, return a SCOPE_REF for most qualified-ids
	 so that we can check access at instantiation time.  But if
	 we're looking at a member of the current instantiation, we
	 know we have access and building up the SCOPE_REF confuses
	 non-type template argument handling.  */
      if (processing_template_decl
	  && !currently_open_class (qualifying_class))
	expr = build_qualified_name (TREE_TYPE (expr),
				     qualifying_class, expr,
				     template_p);

      expr = convert_from_reference (expr);
    }

  return expr;
}

/* Begin a statement-expression.  The value returned must be passed to
   finish_stmt_expr.  */

tree
begin_stmt_expr (void)
{
  return push_stmt_list ();
}

/* Process the final expression of a statement expression. EXPR can be
   NULL, if the final expression is empty.  Return a STATEMENT_LIST
   containing all the statements in the statement-expression, or
   ERROR_MARK_NODE if there was an error.  */

tree
finish_stmt_expr_expr (tree expr, tree stmt_expr)
{
  if (error_operand_p (expr))
    {
      /* The type of the statement-expression is the type of the last
         expression.  */
      TREE_TYPE (stmt_expr) = error_mark_node;
      return error_mark_node;
    }

  /* If the last statement does not have "void" type, then the value
     of the last statement is the value of the entire expression.  */
  if (expr)
    {
      tree type = TREE_TYPE (expr);

      if (processing_template_decl)
	{
	  expr = build_stmt (input_location, EXPR_STMT, expr);
	  expr = add_stmt (expr);
	  /* Mark the last statement so that we can recognize it as such at
	     template-instantiation time.  */
	  EXPR_STMT_STMT_EXPR_RESULT (expr) = 1;
	}
      else if (VOID_TYPE_P (type))
	{
	  /* Just treat this like an ordinary statement.  */
	  expr = finish_expr_stmt (expr);
	}
      else
	{
	  /* It actually has a value we need to deal with.  First, force it
	     to be an rvalue so that we won't need to build up a copy
	     constructor call later when we try to assign it to something.  */
	  expr = force_rvalue (expr, tf_warning_or_error);
	  if (error_operand_p (expr))
	    return error_mark_node;

	  /* Update for array-to-pointer decay.  */
	  type = TREE_TYPE (expr);

	  /* Wrap it in a CLEANUP_POINT_EXPR and add it to the list like a
	     normal statement, but don't convert to void or actually add
	     the EXPR_STMT.  */
	  if (TREE_CODE (expr) != CLEANUP_POINT_EXPR)
	    expr = maybe_cleanup_point_expr (expr);
	  add_stmt (expr);
	}

      /* The type of the statement-expression is the type of the last
	 expression.  */
      TREE_TYPE (stmt_expr) = type;
    }

  return stmt_expr;
}

/* Finish a statement-expression.  EXPR should be the value returned
   by the previous begin_stmt_expr.  Returns an expression
   representing the statement-expression.  */

tree
finish_stmt_expr (tree stmt_expr, bool has_no_scope)
{
  tree type;
  tree result;

  if (error_operand_p (stmt_expr))
    {
      pop_stmt_list (stmt_expr);
      return error_mark_node;
    }

  gcc_assert (TREE_CODE (stmt_expr) == STATEMENT_LIST);

  type = TREE_TYPE (stmt_expr);
  result = pop_stmt_list (stmt_expr);
  TREE_TYPE (result) = type;

  if (processing_template_decl)
    {
      result = build_min (STMT_EXPR, type, result);
      TREE_SIDE_EFFECTS (result) = 1;
      STMT_EXPR_NO_SCOPE (result) = has_no_scope;
    }
  else if (CLASS_TYPE_P (type))
    {
      /* Wrap the statement-expression in a TARGET_EXPR so that the
	 temporary object created by the final expression is destroyed at
	 the end of the full-expression containing the
	 statement-expression.  */
      result = force_target_expr (type, result, tf_warning_or_error);
    }

  return result;
}

/* Returns the expression which provides the value of STMT_EXPR.  */

tree
stmt_expr_value_expr (tree stmt_expr)
{
  tree t = STMT_EXPR_STMT (stmt_expr);

  if (TREE_CODE (t) == BIND_EXPR)
    t = BIND_EXPR_BODY (t);

  if (TREE_CODE (t) == STATEMENT_LIST && STATEMENT_LIST_TAIL (t))
    t = STATEMENT_LIST_TAIL (t)->stmt;

  if (TREE_CODE (t) == EXPR_STMT)
    t = EXPR_STMT_EXPR (t);

  return t;
}

/* Return TRUE iff EXPR_STMT is an empty list of
   expression statements.  */

bool
empty_expr_stmt_p (tree expr_stmt)
{
  tree body = NULL_TREE;

  if (expr_stmt == void_zero_node)
    return true;

  if (expr_stmt)
    {
      if (TREE_CODE (expr_stmt) == EXPR_STMT)
	body = EXPR_STMT_EXPR (expr_stmt);
      else if (TREE_CODE (expr_stmt) == STATEMENT_LIST)
	body = expr_stmt;
    }

  if (body)
    {
      if (TREE_CODE (body) == STATEMENT_LIST)
	return tsi_end_p (tsi_start (body));
      else
	return empty_expr_stmt_p (body);
    }
  return false;
}

/* Perform Koenig lookup.  FN is the postfix-expression representing
   the function (or functions) to call; ARGS are the arguments to the
   call; if INCLUDE_STD then the `std' namespace is automatically
   considered an associated namespace (used in range-based for loops).
   Returns the functions to be considered by overload resolution.  */

tree
perform_koenig_lookup (tree fn, vec<tree, va_gc> *args, bool include_std,
		       tsubst_flags_t complain)
{
  tree identifier = NULL_TREE;
  tree functions = NULL_TREE;
  tree tmpl_args = NULL_TREE;
  bool template_id = false;

  if (TREE_CODE (fn) == TEMPLATE_ID_EXPR)
    {
      /* Use a separate flag to handle null args.  */
      template_id = true;
      tmpl_args = TREE_OPERAND (fn, 1);
      fn = TREE_OPERAND (fn, 0);
    }

  /* Find the name of the overloaded function.  */
  if (TREE_CODE (fn) == IDENTIFIER_NODE)
    identifier = fn;
  else if (is_overloaded_fn (fn))
    {
      functions = fn;
      identifier = DECL_NAME (get_first_fn (functions));
    }
  else if (DECL_P (fn))
    {
      functions = fn;
      identifier = DECL_NAME (fn);
    }

  /* A call to a namespace-scope function using an unqualified name.

     Do Koenig lookup -- unless any of the arguments are
     type-dependent.  */
  if (!any_type_dependent_arguments_p (args)
      && !any_dependent_template_arguments_p (tmpl_args))
    {
      fn = lookup_arg_dependent (identifier, functions, args, include_std);
      if (!fn)
	{
	  /* The unqualified name could not be resolved.  */
	  if (complain)
	    fn = unqualified_fn_lookup_error (identifier);
	  else
	    fn = identifier;
	}
    }

  if (fn && template_id)
    fn = build2 (TEMPLATE_ID_EXPR, unknown_type_node, fn, tmpl_args);
  
  return fn;
}

/* Generate an expression for `FN (ARGS)'.  This may change the
   contents of ARGS.

   If DISALLOW_VIRTUAL is true, the call to FN will be not generated
   as a virtual call, even if FN is virtual.  (This flag is set when
   encountering an expression where the function name is explicitly
   qualified.  For example a call to `X::f' never generates a virtual
   call.)

   Returns code for the call.  */

tree
finish_call_expr (tree fn, vec<tree, va_gc> **args, bool disallow_virtual,
		  bool koenig_p, tsubst_flags_t complain)
{
  tree result;
  tree orig_fn;
  vec<tree, va_gc> *orig_args = NULL;

  if (fn == error_mark_node)
    return error_mark_node;

  gcc_assert (!TYPE_P (fn));

  orig_fn = fn;

  if (processing_template_decl)
    {
      /* If the call expression is dependent, build a CALL_EXPR node
	 with no type; type_dependent_expression_p recognizes
	 expressions with no type as being dependent.  */
      if (type_dependent_expression_p (fn)
	  || any_type_dependent_arguments_p (*args)
	  /* For a non-static member function that doesn't have an
	     explicit object argument, we need to specifically
	     test the type dependency of the "this" pointer because it
	     is not included in *ARGS even though it is considered to
	     be part of the list of arguments.  Note that this is
	     related to CWG issues 515 and 1005.  */
	  || (TREE_CODE (fn) != COMPONENT_REF
	      && non_static_member_function_p (fn)
	      && current_class_ref
	      && type_dependent_expression_p (current_class_ref)))
	{
	  result = build_nt_call_vec (fn, *args);
	  SET_EXPR_LOCATION (result, EXPR_LOC_OR_HERE (fn));
	  KOENIG_LOOKUP_P (result) = koenig_p;
	  if (cfun)
	    {
	      do
		{
		  tree fndecl = OVL_CURRENT (fn);
		  if (TREE_CODE (fndecl) != FUNCTION_DECL
		      || !TREE_THIS_VOLATILE (fndecl))
		    break;
		  fn = OVL_NEXT (fn);
		}
	      while (fn);
	      if (!fn)
		current_function_returns_abnormally = 1;
	    }
	  return result;
	}
      orig_args = make_tree_vector_copy (*args);
      if (!BASELINK_P (fn)
	  && TREE_CODE (fn) != PSEUDO_DTOR_EXPR
	  && TREE_TYPE (fn) != unknown_type_node)
	fn = build_non_dependent_expr (fn);
      make_args_non_dependent (*args);
    }

  if (TREE_CODE (fn) == COMPONENT_REF)
    {
      tree member = TREE_OPERAND (fn, 1);
      if (BASELINK_P (member))
	{
	  tree object = TREE_OPERAND (fn, 0);
	  return build_new_method_call (object, member,
					args, NULL_TREE,
                                        (disallow_virtual
                                         ? LOOKUP_NORMAL | LOOKUP_NONVIRTUAL
					 : LOOKUP_NORMAL),
					/*fn_p=*/NULL,
					complain);
	}
    }

  if (is_overloaded_fn (fn))
    fn = baselink_for_fns (fn);

  result = NULL_TREE;
  if (BASELINK_P (fn))
    {
      tree object;

      /* A call to a member function.  From [over.call.func]:

	   If the keyword this is in scope and refers to the class of
	   that member function, or a derived class thereof, then the
	   function call is transformed into a qualified function call
	   using (*this) as the postfix-expression to the left of the
	   . operator.... [Otherwise] a contrived object of type T
	   becomes the implied object argument.

	In this situation:

	  struct A { void f(); };
	  struct B : public A {};
	  struct C : public A { void g() { B::f(); }};

	"the class of that member function" refers to `A'.  But 11.2
	[class.access.base] says that we need to convert 'this' to B* as
	part of the access, so we pass 'B' to maybe_dummy_object.  */

      object = maybe_dummy_object (BINFO_TYPE (BASELINK_ACCESS_BINFO (fn)),
				   NULL);

      if (processing_template_decl)
	{
	  if (type_dependent_expression_p (object))
	    {
	      tree ret = build_nt_call_vec (orig_fn, orig_args);
	      release_tree_vector (orig_args);
	      return ret;
	    }
	  object = build_non_dependent_expr (object);
	}

      result = build_new_method_call (object, fn, args, NULL_TREE,
				      (disallow_virtual
				       ? LOOKUP_NORMAL|LOOKUP_NONVIRTUAL
				       : LOOKUP_NORMAL),
				      /*fn_p=*/NULL,
				      complain);
    }
  else if (is_overloaded_fn (fn))
    {
      /* If the function is an overloaded builtin, resolve it.  */
      if (TREE_CODE (fn) == FUNCTION_DECL
	  && (DECL_BUILT_IN_CLASS (fn) == BUILT_IN_NORMAL
	      || DECL_BUILT_IN_CLASS (fn) == BUILT_IN_MD))
	result = resolve_overloaded_builtin (input_location, fn, *args);

      if (!result)
	{
	  if (warn_sizeof_pointer_memaccess
	      && !vec_safe_is_empty (*args)
	      && !processing_template_decl)
	    {
	      location_t sizeof_arg_loc[3];
	      tree sizeof_arg[3];
	      unsigned int i;
	      for (i = 0; i < 3; i++)
		{
		  tree t;

		  sizeof_arg_loc[i] = UNKNOWN_LOCATION;
		  sizeof_arg[i] = NULL_TREE;
		  if (i >= (*args)->length ())
		    continue;
		  t = (**args)[i];
		  if (TREE_CODE (t) != SIZEOF_EXPR)
		    continue;
		  if (SIZEOF_EXPR_TYPE_P (t))
		    sizeof_arg[i] = TREE_TYPE (TREE_OPERAND (t, 0));
		  else
		    sizeof_arg[i] = TREE_OPERAND (t, 0);
		  sizeof_arg_loc[i] = EXPR_LOCATION (t);
		}
	      sizeof_pointer_memaccess_warning
		(sizeof_arg_loc, fn, *args,
		 sizeof_arg, same_type_ignoring_top_level_qualifiers_p);
	    }

	  /* A call to a namespace-scope function.  */
	  result = build_new_function_call (fn, args, koenig_p, complain);
	}
    }
  else if (TREE_CODE (fn) == PSEUDO_DTOR_EXPR)
    {
      if (!vec_safe_is_empty (*args))
	error ("arguments to destructor are not allowed");
      /* Mark the pseudo-destructor call as having side-effects so
	 that we do not issue warnings about its use.  */
      result = build1 (NOP_EXPR,
		       void_type_node,
		       TREE_OPERAND (fn, 0));
      TREE_SIDE_EFFECTS (result) = 1;
    }
  else if (CLASS_TYPE_P (TREE_TYPE (fn)))
    /* If the "function" is really an object of class type, it might
       have an overloaded `operator ()'.  */
    result = build_op_call (fn, args, complain);

  if (!result)
    /* A call where the function is unknown.  */
    result = cp_build_function_call_vec (fn, args, complain);

  if (processing_template_decl && result != error_mark_node)
    {
      if (TREE_CODE (result) == INDIRECT_REF)
	result = TREE_OPERAND (result, 0);
      result = build_call_vec (TREE_TYPE (result), orig_fn, orig_args);
      SET_EXPR_LOCATION (result, input_location);
      KOENIG_LOOKUP_P (result) = koenig_p;
      release_tree_vector (orig_args);
      result = convert_from_reference (result);
    }

  if (koenig_p)
    {
      /* Free garbage OVERLOADs from arg-dependent lookup.  */
      tree next = NULL_TREE;
      for (fn = orig_fn;
	   fn && TREE_CODE (fn) == OVERLOAD && OVL_ARG_DEPENDENT (fn);
	   fn = next)
	{
	  if (processing_template_decl)
	    /* In a template, we'll re-use them at instantiation time.  */
	    OVL_ARG_DEPENDENT (fn) = false;
	  else
	    {
	      next = OVL_CHAIN (fn);
	      ggc_free (fn);
	    }
	}
    }

  return result;
}

/* Finish a call to a postfix increment or decrement or EXPR.  (Which
   is indicated by CODE, which should be POSTINCREMENT_EXPR or
   POSTDECREMENT_EXPR.)  */

tree
finish_increment_expr (tree expr, enum tree_code code)
{
  return build_x_unary_op (input_location, code, expr, tf_warning_or_error);
}

/* Finish a use of `this'.  Returns an expression for `this'.  */

tree
finish_this_expr (void)
{
  tree result;

  if (current_class_ptr)
    {
      tree type = TREE_TYPE (current_class_ref);

      /* In a lambda expression, 'this' refers to the captured 'this'.  */
      if (LAMBDA_TYPE_P (type))
        result = lambda_expr_this_capture (CLASSTYPE_LAMBDA_EXPR (type));
      else
        result = current_class_ptr;

    }
  else if (current_function_decl
	   && DECL_STATIC_FUNCTION_P (current_function_decl))
    {
      error ("%<this%> is unavailable for static member functions");
      result = error_mark_node;
    }
  else
    {
      if (current_function_decl)
	error ("invalid use of %<this%> in non-member function");
      else
	error ("invalid use of %<this%> at top level");
      result = error_mark_node;
    }

  return result;
}

/* Finish a pseudo-destructor expression.  If SCOPE is NULL, the
   expression was of the form `OBJECT.~DESTRUCTOR' where DESTRUCTOR is
   the TYPE for the type given.  If SCOPE is non-NULL, the expression
   was of the form `OBJECT.SCOPE::~DESTRUCTOR'.  */

tree
finish_pseudo_destructor_expr (tree object, tree scope, tree destructor)
{
  if (object == error_mark_node || destructor == error_mark_node)
    return error_mark_node;

  gcc_assert (TYPE_P (destructor));

  if (!processing_template_decl)
    {
      if (scope == error_mark_node)
	{
	  error ("invalid qualifying scope in pseudo-destructor name");
	  return error_mark_node;
	}
      if (scope && TYPE_P (scope) && !check_dtor_name (scope, destructor))
	{
	  error ("qualified type %qT does not match destructor name ~%qT",
		 scope, destructor);
	  return error_mark_node;
	}


      /* [expr.pseudo] says both:

	   The type designated by the pseudo-destructor-name shall be
	   the same as the object type.

	 and:

	   The cv-unqualified versions of the object type and of the
	   type designated by the pseudo-destructor-name shall be the
	   same type.

	 We implement the more generous second sentence, since that is
	 what most other compilers do.  */
      if (!same_type_ignoring_top_level_qualifiers_p (TREE_TYPE (object),
						      destructor))
	{
	  error ("%qE is not of type %qT", object, destructor);
	  return error_mark_node;
	}
    }

  return build3 (PSEUDO_DTOR_EXPR, void_type_node, object, scope, destructor);
}

/* Finish an expression of the form CODE EXPR.  */

tree
finish_unary_op_expr (location_t loc, enum tree_code code, tree expr)
{
  tree result = build_x_unary_op (loc, code, expr, tf_warning_or_error);
  if (TREE_OVERFLOW_P (result) && !TREE_OVERFLOW_P (expr))
    overflow_warning (input_location, result);

  return result;
}

/* Finish a compound-literal expression.  TYPE is the type to which
   the CONSTRUCTOR in COMPOUND_LITERAL is being cast.  */

tree
finish_compound_literal (tree type, tree compound_literal,
			 tsubst_flags_t complain)
{
  if (type == error_mark_node)
    return error_mark_node;

  if (TREE_CODE (type) == REFERENCE_TYPE)
    {
      compound_literal
	= finish_compound_literal (TREE_TYPE (type), compound_literal,
				   complain);
      return cp_build_c_cast (type, compound_literal, complain);
    }

  if (!TYPE_OBJ_P (type))
    {
      if (complain & tf_error)
	error ("compound literal of non-object type %qT", type);
      return error_mark_node;
    }

  if (processing_template_decl)
    {
      TREE_TYPE (compound_literal) = type;
      /* Mark the expression as a compound literal.  */
      TREE_HAS_CONSTRUCTOR (compound_literal) = 1;
      return compound_literal;
    }

  type = complete_type (type);

  if (TYPE_NON_AGGREGATE_CLASS (type))
    {
      /* Trying to deal with a CONSTRUCTOR instead of a TREE_LIST
	 everywhere that deals with function arguments would be a pain, so
	 just wrap it in a TREE_LIST.  The parser set a flag so we know
	 that it came from T{} rather than T({}).  */
      CONSTRUCTOR_IS_DIRECT_INIT (compound_literal) = 1;
      compound_literal = build_tree_list (NULL_TREE, compound_literal);
      return build_functional_cast (type, compound_literal, complain);
    }

  if (TREE_CODE (type) == ARRAY_TYPE
      && check_array_initializer (NULL_TREE, type, compound_literal))
    return error_mark_node;
  compound_literal = reshape_init (type, compound_literal, complain);
  if (SCALAR_TYPE_P (type)
      && !BRACE_ENCLOSED_INITIALIZER_P (compound_literal)
      && (complain & tf_warning_or_error))
    check_narrowing (type, compound_literal);
  if (TREE_CODE (type) == ARRAY_TYPE
      && TYPE_DOMAIN (type) == NULL_TREE)
    {
      cp_complete_array_type_or_error (&type, compound_literal,
				       false, complain);
      if (type == error_mark_node)
	return error_mark_node;
    }
  compound_literal = digest_init (type, compound_literal, complain);
  if (TREE_CODE (compound_literal) == CONSTRUCTOR)
    TREE_HAS_CONSTRUCTOR (compound_literal) = true;
  /* Put static/constant array temporaries in static variables, but always
     represent class temporaries with TARGET_EXPR so we elide copies.  */
  if ((!at_function_scope_p () || CP_TYPE_CONST_P (type))
      && TREE_CODE (type) == ARRAY_TYPE
      && !TYPE_HAS_NONTRIVIAL_DESTRUCTOR (type)
      && initializer_constant_valid_p (compound_literal, type))
    {
      tree decl = create_temporary_var (type);
      DECL_INITIAL (decl) = compound_literal;
      TREE_STATIC (decl) = 1;
      if (literal_type_p (type) && CP_TYPE_CONST_NON_VOLATILE_P (type))
	{
	  /* 5.19 says that a constant expression can include an
	     lvalue-rvalue conversion applied to "a glvalue of literal type
	     that refers to a non-volatile temporary object initialized
	     with a constant expression".  Rather than try to communicate
	     that this VAR_DECL is a temporary, just mark it constexpr.  */
	  DECL_DECLARED_CONSTEXPR_P (decl) = true;
	  DECL_INITIALIZED_BY_CONSTANT_EXPRESSION_P (decl) = true;
	  TREE_CONSTANT (decl) = true;
	}
      cp_apply_type_quals_to_decl (cp_type_quals (type), decl);
      decl = pushdecl_top_level (decl);
      DECL_NAME (decl) = make_anon_name ();
      SET_DECL_ASSEMBLER_NAME (decl, DECL_NAME (decl));
      return decl;
    }
  else
    return get_target_expr_sfinae (compound_literal, complain);
}

/* Return the declaration for the function-name variable indicated by
   ID.  */

tree
finish_fname (tree id)
{
  tree decl;

  decl = fname_decl (input_location, C_RID_CODE (id), id);
  if (processing_template_decl && current_function_decl)
    decl = DECL_NAME (decl);
  return decl;
}

/* Finish a translation unit.  */

void
finish_translation_unit (void)
{
  /* In case there were missing closebraces,
     get us back to the global binding level.  */
  pop_everything ();
  while (current_namespace != global_namespace)
    pop_namespace ();

  /* Do file scope __FUNCTION__ et al.  */
  finish_fname_decls ();
}

/* Finish a template type parameter, specified as AGGR IDENTIFIER.
   Returns the parameter.  */

tree
finish_template_type_parm (tree aggr, tree identifier)
{
  if (aggr != class_type_node)
    {
      permerror (input_location, "template type parameters must use the keyword %<class%> or %<typename%>");
      aggr = class_type_node;
    }

  return build_tree_list (aggr, identifier);
}

/* Finish a template template parameter, specified as AGGR IDENTIFIER.
   Returns the parameter.  */

tree
finish_template_template_parm (tree aggr, tree identifier)
{
  tree decl = build_decl (input_location,
			  TYPE_DECL, identifier, NULL_TREE);
  tree tmpl = build_lang_decl (TEMPLATE_DECL, identifier, NULL_TREE);
  DECL_TEMPLATE_PARMS (tmpl) = current_template_parms;
  DECL_TEMPLATE_RESULT (tmpl) = decl;
  DECL_ARTIFICIAL (decl) = 1;
  end_template_decl ();

  gcc_assert (DECL_TEMPLATE_PARMS (tmpl));

  check_default_tmpl_args (decl, DECL_TEMPLATE_PARMS (tmpl), 
			   /*is_primary=*/true, /*is_partial=*/false,
			   /*is_friend=*/0);

  return finish_template_type_parm (aggr, tmpl);
}

/* ARGUMENT is the default-argument value for a template template
   parameter.  If ARGUMENT is invalid, issue error messages and return
   the ERROR_MARK_NODE.  Otherwise, ARGUMENT itself is returned.  */

tree
check_template_template_default_arg (tree argument)
{
  if (TREE_CODE (argument) != TEMPLATE_DECL
      && TREE_CODE (argument) != TEMPLATE_TEMPLATE_PARM
      && TREE_CODE (argument) != UNBOUND_CLASS_TEMPLATE)
    {
      if (TREE_CODE (argument) == TYPE_DECL)
	error ("invalid use of type %qT as a default value for a template "
	       "template-parameter", TREE_TYPE (argument));
      else
	error ("invalid default argument for a template template parameter");
      return error_mark_node;
    }

  return argument;
}

/* Begin a class definition, as indicated by T.  */

tree
begin_class_definition (tree t)
{
  if (error_operand_p (t) || error_operand_p (TYPE_MAIN_DECL (t)))
    return error_mark_node;

  if (processing_template_parmlist)
    {
      error ("definition of %q#T inside template parameter list", t);
      return error_mark_node;
    }

  /* According to the C++ ABI, decimal classes defined in ISO/IEC TR 24733
     are passed the same as decimal scalar types.  */
  if (TREE_CODE (t) == RECORD_TYPE
      && !processing_template_decl)
    {
      tree ns = TYPE_CONTEXT (t);
      if (ns && TREE_CODE (ns) == NAMESPACE_DECL
	  && DECL_CONTEXT (ns) == std_node
	  && DECL_NAME (ns)
	  && !strcmp (IDENTIFIER_POINTER (DECL_NAME (ns)), "decimal"))
	{
	  const char *n = TYPE_NAME_STRING (t);
	  if ((strcmp (n, "decimal32") == 0)
	      || (strcmp (n, "decimal64") == 0)
	      || (strcmp (n, "decimal128") == 0))
	    TYPE_TRANSPARENT_AGGR (t) = 1;
	}
    }

  /* A non-implicit typename comes from code like:

       template <typename T> struct A {
	 template <typename U> struct A<T>::B ...

     This is erroneous.  */
  else if (TREE_CODE (t) == TYPENAME_TYPE)
    {
      error ("invalid definition of qualified type %qT", t);
      t = error_mark_node;
    }

  if (t == error_mark_node || ! MAYBE_CLASS_TYPE_P (t))
    {
      t = make_class_type (RECORD_TYPE);
      pushtag (make_anon_name (), t, /*tag_scope=*/ts_current);
    }

  if (TYPE_BEING_DEFINED (t))
    {
      t = make_class_type (TREE_CODE (t));
      pushtag (TYPE_IDENTIFIER (t), t, /*tag_scope=*/ts_current);
    }
  maybe_process_partial_specialization (t);
  pushclass (t);
  TYPE_BEING_DEFINED (t) = 1;

  if (flag_pack_struct)
    {
      tree v;
      TYPE_PACKED (t) = 1;
      /* Even though the type is being defined for the first time
	 here, there might have been a forward declaration, so there
	 might be cv-qualified variants of T.  */
      for (v = TYPE_NEXT_VARIANT (t); v; v = TYPE_NEXT_VARIANT (v))
	TYPE_PACKED (v) = 1;
    }
  /* Reset the interface data, at the earliest possible
     moment, as it might have been set via a class foo;
     before.  */
  if (! TYPE_ANONYMOUS_P (t))
    {
      struct c_fileinfo *finfo = get_fileinfo (input_filename);
      CLASSTYPE_INTERFACE_ONLY (t) = finfo->interface_only;
      SET_CLASSTYPE_INTERFACE_UNKNOWN_X
	(t, finfo->interface_unknown);
    }
  reset_specialization();

  /* Make a declaration for this class in its own scope.  */
  build_self_reference ();

  return t;
}

/* Finish the member declaration given by DECL.  */

void
finish_member_declaration (tree decl)
{
  if (decl == error_mark_node || decl == NULL_TREE)
    return;

  if (decl == void_type_node)
    /* The COMPONENT was a friend, not a member, and so there's
       nothing for us to do.  */
    return;

  /* We should see only one DECL at a time.  */
  gcc_assert (DECL_CHAIN (decl) == NULL_TREE);

  /* Set up access control for DECL.  */
  TREE_PRIVATE (decl)
    = (current_access_specifier == access_private_node);
  TREE_PROTECTED (decl)
    = (current_access_specifier == access_protected_node);
  if (TREE_CODE (decl) == TEMPLATE_DECL)
    {
      TREE_PRIVATE (DECL_TEMPLATE_RESULT (decl)) = TREE_PRIVATE (decl);
      TREE_PROTECTED (DECL_TEMPLATE_RESULT (decl)) = TREE_PROTECTED (decl);
    }

  /* Mark the DECL as a member of the current class, unless it's
     a member of an enumeration.  */
  if (TREE_CODE (decl) != CONST_DECL)
    DECL_CONTEXT (decl) = current_class_type;

  /* Check for bare parameter packs in the member variable declaration.  */
  if (TREE_CODE (decl) == FIELD_DECL)
    {
      if (check_for_bare_parameter_packs (TREE_TYPE (decl)))
        TREE_TYPE (decl) = error_mark_node;
      if (check_for_bare_parameter_packs (DECL_ATTRIBUTES (decl)))
        DECL_ATTRIBUTES (decl) = NULL_TREE;
    }

  /* [dcl.link]

     A C language linkage is ignored for the names of class members
     and the member function type of class member functions.  */
  if (DECL_LANG_SPECIFIC (decl) && DECL_LANGUAGE (decl) == lang_c)
    SET_DECL_LANGUAGE (decl, lang_cplusplus);

  /* Put functions on the TYPE_METHODS list and everything else on the
     TYPE_FIELDS list.  Note that these are built up in reverse order.
     We reverse them (to obtain declaration order) in finish_struct.  */
  if (TREE_CODE (decl) == FUNCTION_DECL
      || DECL_FUNCTION_TEMPLATE_P (decl))
    {
      /* We also need to add this function to the
	 CLASSTYPE_METHOD_VEC.  */
      if (add_method (current_class_type, decl, NULL_TREE))
	{
	  DECL_CHAIN (decl) = TYPE_METHODS (current_class_type);
	  TYPE_METHODS (current_class_type) = decl;

	  maybe_add_class_template_decl_list (current_class_type, decl,
					      /*friend_p=*/0);
	}
    }
  /* Enter the DECL into the scope of the class.  */
  else if (pushdecl_class_level (decl))
    {
      if (TREE_CODE (decl) == USING_DECL)
	{
	  /* For now, ignore class-scope USING_DECLS, so that
	     debugging backends do not see them. */
	  DECL_IGNORED_P (decl) = 1;
	}

      /* All TYPE_DECLs go at the end of TYPE_FIELDS.  Ordinary fields
	 go at the beginning.  The reason is that lookup_field_1
	 searches the list in order, and we want a field name to
	 override a type name so that the "struct stat hack" will
	 work.  In particular:

	   struct S { enum E { }; int E } s;
	   s.E = 3;

	 is valid.  In addition, the FIELD_DECLs must be maintained in
	 declaration order so that class layout works as expected.
	 However, we don't need that order until class layout, so we
	 save a little time by putting FIELD_DECLs on in reverse order
	 here, and then reversing them in finish_struct_1.  (We could
	 also keep a pointer to the correct insertion points in the
	 list.)  */

      if (TREE_CODE (decl) == TYPE_DECL)
	TYPE_FIELDS (current_class_type)
	  = chainon (TYPE_FIELDS (current_class_type), decl);
      else
	{
	  DECL_CHAIN (decl) = TYPE_FIELDS (current_class_type);
	  TYPE_FIELDS (current_class_type) = decl;
	}

      maybe_add_class_template_decl_list (current_class_type, decl,
					  /*friend_p=*/0);
    }

  if (pch_file)
    note_decl_for_pch (decl);
}

/* DECL has been declared while we are building a PCH file.  Perform
   actions that we might normally undertake lazily, but which can be
   performed now so that they do not have to be performed in
   translation units which include the PCH file.  */

void
note_decl_for_pch (tree decl)
{
  gcc_assert (pch_file);

  /* There's a good chance that we'll have to mangle names at some
     point, even if only for emission in debugging information.  */
  if ((TREE_CODE (decl) == VAR_DECL
       || TREE_CODE (decl) == FUNCTION_DECL)
      && !processing_template_decl)
    mangle_decl (decl);
}

/* Finish processing a complete template declaration.  The PARMS are
   the template parameters.  */

void
finish_template_decl (tree parms)
{
  if (parms)
    end_template_decl ();
  else
    end_specialization ();
}

/* Finish processing a template-id (which names a type) of the form
   NAME < ARGS >.  Return the TYPE_DECL for the type named by the
   template-id.  If ENTERING_SCOPE is nonzero we are about to enter
   the scope of template-id indicated.  */

tree
finish_template_type (tree name, tree args, int entering_scope)
{
  tree type;

  type = lookup_template_class (name, args,
				NULL_TREE, NULL_TREE, entering_scope,
				tf_warning_or_error | tf_user);
  if (type == error_mark_node)
    return type;
  else if (CLASS_TYPE_P (type) && !alias_type_or_template_p (type))
    return TYPE_STUB_DECL (type);
  else
    return TYPE_NAME (type);
}

/* Finish processing a BASE_CLASS with the indicated ACCESS_SPECIFIER.
   Return a TREE_LIST containing the ACCESS_SPECIFIER and the
   BASE_CLASS, or NULL_TREE if an error occurred.  The
   ACCESS_SPECIFIER is one of
   access_{default,public,protected_private}_node.  For a virtual base
   we set TREE_TYPE.  */

tree
finish_base_specifier (tree base, tree access, bool virtual_p)
{
  tree result;

  if (base == error_mark_node)
    {
      error ("invalid base-class specification");
      result = NULL_TREE;
    }
  else if (! MAYBE_CLASS_TYPE_P (base))
    {
      error ("%qT is not a class type", base);
      result = NULL_TREE;
    }
  else
    {
      if (cp_type_quals (base) != 0)
	{
	  /* DR 484: Can a base-specifier name a cv-qualified
	     class type?  */
	  base = TYPE_MAIN_VARIANT (base);
	}
      result = build_tree_list (access, base);
      if (virtual_p)
	TREE_TYPE (result) = integer_type_node;
    }

  return result;
}

/* If FNS is a member function, a set of member functions, or a
   template-id referring to one or more member functions, return a
   BASELINK for FNS, incorporating the current access context.
   Otherwise, return FNS unchanged.  */

tree
baselink_for_fns (tree fns)
{
  tree scope;
  tree cl;

  if (BASELINK_P (fns) 
      || error_operand_p (fns))
    return fns;

  scope = ovl_scope (fns);
  if (!CLASS_TYPE_P (scope))
    return fns;

  cl = currently_open_derived_class (scope);
  if (!cl)
    cl = scope;
  cl = TYPE_BINFO (cl);
  return build_baselink (cl, cl, fns, /*optype=*/NULL_TREE);
}

/* Returns true iff DECL is a variable from a function outside
   the current one.  */

static bool
outer_var_p (tree decl)
{
  return ((TREE_CODE (decl) == VAR_DECL || TREE_CODE (decl) == PARM_DECL)
	  && DECL_FUNCTION_SCOPE_P (decl)
	  && DECL_CONTEXT (decl) != current_function_decl);
}

/* As above, but also checks that DECL is automatic.  */

static bool
outer_automatic_var_p (tree decl)
{
  return (outer_var_p (decl)
	  && !TREE_STATIC (decl));
}

/* ID_EXPRESSION is a representation of parsed, but unprocessed,
   id-expression.  (See cp_parser_id_expression for details.)  SCOPE,
   if non-NULL, is the type or namespace used to explicitly qualify
   ID_EXPRESSION.  DECL is the entity to which that name has been
   resolved.

   *CONSTANT_EXPRESSION_P is true if we are presently parsing a
   constant-expression.  In that case, *NON_CONSTANT_EXPRESSION_P will
   be set to true if this expression isn't permitted in a
   constant-expression, but it is otherwise not set by this function.
   *ALLOW_NON_CONSTANT_EXPRESSION_P is true if we are parsing a
   constant-expression, but a non-constant expression is also
   permissible.

   DONE is true if this expression is a complete postfix-expression;
   it is false if this expression is followed by '->', '[', '(', etc.
   ADDRESS_P is true iff this expression is the operand of '&'.
   TEMPLATE_P is true iff the qualified-id was of the form
   "A::template B".  TEMPLATE_ARG_P is true iff this qualified name
   appears as a template argument.

   If an error occurs, and it is the kind of error that might cause
   the parser to abort a tentative parse, *ERROR_MSG is filled in.  It
   is the caller's responsibility to issue the message.  *ERROR_MSG
   will be a string with static storage duration, so the caller need
   not "free" it.

   Return an expression for the entity, after issuing appropriate
   diagnostics.  This function is also responsible for transforming a
   reference to a non-static member into a COMPONENT_REF that makes
   the use of "this" explicit.

   Upon return, *IDK will be filled in appropriately.  */
tree
finish_id_expression (tree id_expression,
		      tree decl,
		      tree scope,
		      cp_id_kind *idk,
		      bool integral_constant_expression_p,
		      bool allow_non_integral_constant_expression_p,
		      bool *non_integral_constant_expression_p,
		      bool template_p,
		      bool done,
		      bool address_p,
		      bool template_arg_p,
		      const char **error_msg,
		      location_t location)
{
  decl = strip_using_decl (decl);

  /* Initialize the output parameters.  */
  *idk = CP_ID_KIND_NONE;
  *error_msg = NULL;

  if (id_expression == error_mark_node)
    return error_mark_node;
  /* If we have a template-id, then no further lookup is
     required.  If the template-id was for a template-class, we
     will sometimes have a TYPE_DECL at this point.  */
  else if (TREE_CODE (decl) == TEMPLATE_ID_EXPR
	   || TREE_CODE (decl) == TYPE_DECL)
    ;
  /* Look up the name.  */
  else
    {
      if (decl == error_mark_node)
	{
	  /* Name lookup failed.  */
	  if (scope
	      && (!TYPE_P (scope)
		  || (!dependent_type_p (scope)
		      && !(TREE_CODE (id_expression) == IDENTIFIER_NODE
			   && IDENTIFIER_TYPENAME_P (id_expression)
			   && dependent_type_p (TREE_TYPE (id_expression))))))
	    {
	      /* If the qualifying type is non-dependent (and the name
		 does not name a conversion operator to a dependent
		 type), issue an error.  */
	      qualified_name_lookup_error (scope, id_expression, decl, location);
	      return error_mark_node;
	    }
	  else if (!scope)
	    {
	      /* It may be resolved via Koenig lookup.  */
	      *idk = CP_ID_KIND_UNQUALIFIED;
	      return id_expression;
	    }
	  else
	    decl = id_expression;
	}
      /* If DECL is a variable that would be out of scope under
	 ANSI/ISO rules, but in scope in the ARM, name lookup
	 will succeed.  Issue a diagnostic here.  */
      else
	decl = check_for_out_of_scope_variable (decl);

      /* Remember that the name was used in the definition of
	 the current class so that we can check later to see if
	 the meaning would have been different after the class
	 was entirely defined.  */
      if (!scope && decl != error_mark_node
	  && TREE_CODE (id_expression) == IDENTIFIER_NODE)
	maybe_note_name_used_in_class (id_expression, decl);

      /* Disallow uses of local variables from containing functions, except
	 within lambda-expressions.  */
      if (!outer_var_p (decl)
	  /* It's not a use (3.2) if we're in an unevaluated context.  */
	  || cp_unevaluated_operand)
	/* OK.  */;
      else if (TREE_STATIC (decl))
	{
	  if (processing_template_decl)
	    /* For a use of an outer static var, return the identifier so
	       that we'll look it up again in the instantiation.  */
	    return id_expression;
	}
      else
	{
	  tree context = DECL_CONTEXT (decl);
	  tree containing_function = current_function_decl;
	  tree lambda_stack = NULL_TREE;
	  tree lambda_expr = NULL_TREE;
	  tree initializer = convert_from_reference (decl);

	  /* Mark it as used now even if the use is ill-formed.  */
	  mark_used (decl);

	  /* Core issue 696: "[At the July 2009 meeting] the CWG expressed
	     support for an approach in which a reference to a local
	     [constant] automatic variable in a nested class or lambda body
	     would enter the expression as an rvalue, which would reduce
	     the complexity of the problem"

	     FIXME update for final resolution of core issue 696.  */
	  if (decl_constant_var_p (decl))
	    {
	      if (processing_template_decl)
		/* In a template, the constant value may not be in a usable
		   form, so look it up again at instantiation time.  */
		return id_expression;
	      else
		return integral_constant_value (decl);
	    }

	  /* If we are in a lambda function, we can move out until we hit
	     1. the context,
	     2. a non-lambda function, or
	     3. a non-default capturing lambda function.  */
	  while (context != containing_function
		 && LAMBDA_FUNCTION_P (containing_function))
	    {
	      lambda_expr = CLASSTYPE_LAMBDA_EXPR
		(DECL_CONTEXT (containing_function));

	      if (LAMBDA_EXPR_DEFAULT_CAPTURE_MODE (lambda_expr)
		  == CPLD_NONE)
		break;

	      lambda_stack = tree_cons (NULL_TREE,
					lambda_expr,
					lambda_stack);

	      containing_function
		= decl_function_context (containing_function);
	    }

	  if (context == containing_function)
	    {
	      decl = add_default_capture (lambda_stack,
					  /*id=*/DECL_NAME (decl),
					  initializer);
	    }
	  else if (lambda_expr)
	    {
	      error ("%qD is not captured", decl);
	      return error_mark_node;
	    }
	  else
	    {
	      error (TREE_CODE (decl) == VAR_DECL
		     ? G_("use of local variable with automatic storage from containing function")
		     : G_("use of parameter from containing function"));
	      error ("  %q+#D declared here", decl);
	      return error_mark_node;
	    }
	}

      /* Also disallow uses of function parameters outside the function
	 body, except inside an unevaluated context (i.e. decltype).  */
      if (TREE_CODE (decl) == PARM_DECL
	  && DECL_CONTEXT (decl) == NULL_TREE
	  && !cp_unevaluated_operand)
	{
	  error ("use of parameter %qD outside function body", decl);
	  return error_mark_node;
	}
    }

  /* If we didn't find anything, or what we found was a type,
     then this wasn't really an id-expression.  */
  if (TREE_CODE (decl) == TEMPLATE_DECL
      && !DECL_FUNCTION_TEMPLATE_P (decl))
    {
      *error_msg = "missing template arguments";
      return error_mark_node;
    }
  else if (TREE_CODE (decl) == TYPE_DECL
	   || TREE_CODE (decl) == NAMESPACE_DECL)
    {
      *error_msg = "expected primary-expression";
      return error_mark_node;
    }

  /* If the name resolved to a template parameter, there is no
     need to look it up again later.  */
  if ((TREE_CODE (decl) == CONST_DECL && DECL_TEMPLATE_PARM_P (decl))
      || TREE_CODE (decl) == TEMPLATE_PARM_INDEX)
    {
      tree r;

      *idk = CP_ID_KIND_NONE;
      if (TREE_CODE (decl) == TEMPLATE_PARM_INDEX)
	decl = TEMPLATE_PARM_DECL (decl);
      r = convert_from_reference (DECL_INITIAL (decl));

      if (integral_constant_expression_p
	  && !dependent_type_p (TREE_TYPE (decl))
	  && !(INTEGRAL_OR_ENUMERATION_TYPE_P (TREE_TYPE (r))))
	{
	  if (!allow_non_integral_constant_expression_p)
	    error ("template parameter %qD of type %qT is not allowed in "
		   "an integral constant expression because it is not of "
		   "integral or enumeration type", decl, TREE_TYPE (decl));
	  *non_integral_constant_expression_p = true;
	}
      return r;
    }
  else
    {
      bool dependent_p;

      /* If the declaration was explicitly qualified indicate
	 that.  The semantics of `A::f(3)' are different than
	 `f(3)' if `f' is virtual.  */
      *idk = (scope
	      ? CP_ID_KIND_QUALIFIED
	      : (TREE_CODE (decl) == TEMPLATE_ID_EXPR
		 ? CP_ID_KIND_TEMPLATE_ID
		 : CP_ID_KIND_UNQUALIFIED));


      /* [temp.dep.expr]

	 An id-expression is type-dependent if it contains an
	 identifier that was declared with a dependent type.

	 The standard is not very specific about an id-expression that
	 names a set of overloaded functions.  What if some of them
	 have dependent types and some of them do not?  Presumably,
	 such a name should be treated as a dependent name.  */
      /* Assume the name is not dependent.  */
      dependent_p = false;
      if (!processing_template_decl)
	/* No names are dependent outside a template.  */
	;
      else if (TREE_CODE (decl) == CONST_DECL)
	/* We don't want to treat enumerators as dependent.  */
	;
      /* A template-id where the name of the template was not resolved
	 is definitely dependent.  */
      else if (TREE_CODE (decl) == TEMPLATE_ID_EXPR
	       && (TREE_CODE (TREE_OPERAND (decl, 0))
		   == IDENTIFIER_NODE))
	dependent_p = true;
      /* For anything except an overloaded function, just check its
	 type.  */
      else if (!is_overloaded_fn (decl))
	dependent_p
	  = dependent_type_p (TREE_TYPE (decl));
      /* For a set of overloaded functions, check each of the
	 functions.  */
      else
	{
	  tree fns = decl;

	  if (BASELINK_P (fns))
	    fns = BASELINK_FUNCTIONS (fns);

	  /* For a template-id, check to see if the template
	     arguments are dependent.  */
	  if (TREE_CODE (fns) == TEMPLATE_ID_EXPR)
	    {
	      tree args = TREE_OPERAND (fns, 1);
	      dependent_p = any_dependent_template_arguments_p (args);
	      /* The functions are those referred to by the
		 template-id.  */
	      fns = TREE_OPERAND (fns, 0);
	    }

	  /* If there are no dependent template arguments, go through
	     the overloaded functions.  */
	  while (fns && !dependent_p)
	    {
	      tree fn = OVL_CURRENT (fns);

	      /* Member functions of dependent classes are
		 dependent.  */
	      if (TREE_CODE (fn) == FUNCTION_DECL
		  && type_dependent_expression_p (fn))
		dependent_p = true;
	      else if (TREE_CODE (fn) == TEMPLATE_DECL
		       && dependent_template_p (fn))
		dependent_p = true;

	      fns = OVL_NEXT (fns);
	    }
	}

      /* If the name was dependent on a template parameter, we will
	 resolve the name at instantiation time.  */
      if (dependent_p)
	{
	  /* Create a SCOPE_REF for qualified names, if the scope is
	     dependent.  */
	  if (scope)
	    {
	      if (TYPE_P (scope))
		{
		  if (address_p && done)
		    decl = finish_qualified_id_expr (scope, decl,
						     done, address_p,
						     template_p,
						     template_arg_p);
		  else
		    {
		      tree type = NULL_TREE;
		      if (DECL_P (decl) && !dependent_scope_p (scope))
			type = TREE_TYPE (decl);
		      decl = build_qualified_name (type,
						   scope,
						   id_expression,
						   template_p);
		    }
		}
	      if (TREE_TYPE (decl))
		decl = convert_from_reference (decl);
	      return decl;
	    }
	  /* A TEMPLATE_ID already contains all the information we
	     need.  */
	  if (TREE_CODE (id_expression) == TEMPLATE_ID_EXPR)
	    return id_expression;
	  *idk = CP_ID_KIND_UNQUALIFIED_DEPENDENT;
	  /* If we found a variable, then name lookup during the
	     instantiation will always resolve to the same VAR_DECL
	     (or an instantiation thereof).  */
	  if (TREE_CODE (decl) == VAR_DECL
	      || TREE_CODE (decl) == PARM_DECL)
	    {
	      mark_used (decl);
	      return convert_from_reference (decl);
	    }
	  /* The same is true for FIELD_DECL, but we also need to
	     make sure that the syntax is correct.  */
	  else if (TREE_CODE (decl) == FIELD_DECL)
	    {
	      /* Since SCOPE is NULL here, this is an unqualified name.
		 Access checking has been performed during name lookup
		 already.  Turn off checking to avoid duplicate errors.  */
	      push_deferring_access_checks (dk_no_check);
	      decl = finish_non_static_data_member
		       (decl, NULL_TREE,
			/*qualifying_scope=*/NULL_TREE);
	      pop_deferring_access_checks ();
	      return decl;
	    }
	  return id_expression;
	}

      if (TREE_CODE (decl) == NAMESPACE_DECL)
	{
	  error ("use of namespace %qD as expression", decl);
	  return error_mark_node;
	}
      else if (DECL_CLASS_TEMPLATE_P (decl))
	{
	  error ("use of class template %qT as expression", decl);
	  return error_mark_node;
	}
      else if (TREE_CODE (decl) == TREE_LIST)
	{
	  /* Ambiguous reference to base members.  */
	  error ("request for member %qD is ambiguous in "
		 "multiple inheritance lattice", id_expression);
	  print_candidates (decl);
	  return error_mark_node;
	}

      /* Mark variable-like entities as used.  Functions are similarly
	 marked either below or after overload resolution.  */
      if ((TREE_CODE (decl) == VAR_DECL
	   || TREE_CODE (decl) == PARM_DECL
	   || TREE_CODE (decl) == CONST_DECL
	   || TREE_CODE (decl) == RESULT_DECL)
	  && !mark_used (decl))
	return error_mark_node;

      /* Only certain kinds of names are allowed in constant
	 expression.  Template parameters have already
	 been handled above.  */
      if (! error_operand_p (decl)
	  && integral_constant_expression_p
	  && ! decl_constant_var_p (decl)
	  && TREE_CODE (decl) != CONST_DECL
	  && ! builtin_valid_in_constant_expr_p (decl))
	{
	  if (!allow_non_integral_constant_expression_p)
	    {
	      error ("%qD cannot appear in a constant-expression", decl);
	      return error_mark_node;
	    }
	  *non_integral_constant_expression_p = true;
	}

      tree wrap;
      if (TREE_CODE (decl) == VAR_DECL
	  && !cp_unevaluated_operand
	  && DECL_THREAD_LOCAL_P (decl)
	  && (wrap = get_tls_wrapper_fn (decl)))
	{
	  /* Replace an evaluated use of the thread_local variable with
	     a call to its wrapper.  */
	  decl = build_cxx_call (wrap, 0, NULL, tf_warning_or_error);
	}
      else if (scope)
	{
	  decl = (adjust_result_of_qualified_name_lookup
		  (decl, scope, current_nonlambda_class_type()));

	  if (TREE_CODE (decl) == FUNCTION_DECL)
	    mark_used (decl);

	  if (TYPE_P (scope))
	    decl = finish_qualified_id_expr (scope,
					     decl,
					     done,
					     address_p,
					     template_p,
					     template_arg_p);
	  else
	    decl = convert_from_reference (decl);
	}
      else if (TREE_CODE (decl) == FIELD_DECL)
	{
	  /* Since SCOPE is NULL here, this is an unqualified name.
	     Access checking has been performed during name lookup
	     already.  Turn off checking to avoid duplicate errors.  */
	  push_deferring_access_checks (dk_no_check);
	  decl = finish_non_static_data_member (decl, NULL_TREE,
						/*qualifying_scope=*/NULL_TREE);
	  pop_deferring_access_checks ();
	}
      else if (is_overloaded_fn (decl))
	{
	  tree first_fn;

	  first_fn = get_first_fn (decl);
	  if (TREE_CODE (first_fn) == TEMPLATE_DECL)
	    first_fn = DECL_TEMPLATE_RESULT (first_fn);

	  if (!really_overloaded_fn (decl)
	      && !mark_used (first_fn))
	    return error_mark_node;

	  if (!template_arg_p
	      && TREE_CODE (first_fn) == FUNCTION_DECL
	      && DECL_FUNCTION_MEMBER_P (first_fn)
	      && !shared_member_p (decl))
	    {
	      /* A set of member functions.  */
	      decl = maybe_dummy_object (DECL_CONTEXT (first_fn), 0);
	      return finish_class_member_access_expr (decl, id_expression,
						      /*template_p=*/false,
						      tf_warning_or_error);
	    }

	  decl = baselink_for_fns (decl);
	}
      else
	{
	  if (DECL_P (decl) && DECL_NONLOCAL (decl)
	      && DECL_CLASS_SCOPE_P (decl))
	    {
	      tree context = context_for_name_lookup (decl); 
	      if (context != current_class_type)
		{
		  tree path = currently_open_derived_class (context);
		  perform_or_defer_access_check (TYPE_BINFO (path),
						 decl, decl,
						 tf_warning_or_error);
		}
	    }

	  decl = convert_from_reference (decl);
	}
    }

  if (TREE_DEPRECATED (decl))
    warn_deprecated_use (decl, NULL_TREE);

  return decl;
}

/* Implement the __typeof keyword: Return the type of EXPR, suitable for
   use as a type-specifier.  */

tree
finish_typeof (tree expr)
{
  tree type;

  if (type_dependent_expression_p (expr))
    {
      type = cxx_make_type (TYPEOF_TYPE);
      TYPEOF_TYPE_EXPR (type) = expr;
      SET_TYPE_STRUCTURAL_EQUALITY (type);

      return type;
    }

  expr = mark_type_use (expr);

  type = unlowered_expr_type (expr);

  if (!type || type == unknown_type_node)
    {
      error ("type of %qE is unknown", expr);
      return error_mark_node;
    }

  return type;
}

/* Implement the __underlying_type keyword: Return the underlying
   type of TYPE, suitable for use as a type-specifier.  */

tree
finish_underlying_type (tree type)
{
  tree underlying_type;

  if (processing_template_decl)
    {
      underlying_type = cxx_make_type (UNDERLYING_TYPE);
      UNDERLYING_TYPE_TYPE (underlying_type) = type;
      SET_TYPE_STRUCTURAL_EQUALITY (underlying_type);

      return underlying_type;
    }

  complete_type (type);

  if (TREE_CODE (type) != ENUMERAL_TYPE)
    {
      error ("%qT is not an enumeration type", type);
      return error_mark_node;
    }

  underlying_type = ENUM_UNDERLYING_TYPE (type);

  /* Fixup necessary in this case because ENUM_UNDERLYING_TYPE
     includes TYPE_MIN_VALUE and TYPE_MAX_VALUE information.
     See finish_enum_value_list for details.  */
  if (!ENUM_FIXED_UNDERLYING_TYPE_P (type))
    underlying_type
      = c_common_type_for_mode (TYPE_MODE (underlying_type),
				TYPE_UNSIGNED (underlying_type));

  return underlying_type;
}

/* Implement the __direct_bases keyword: Return the direct base classes
   of type */

tree
calculate_direct_bases (tree type)
{
  vec<tree, va_gc> *vector = make_tree_vector();
  tree bases_vec = NULL_TREE;
  vec<tree, va_gc> *base_binfos;
  tree binfo;
  unsigned i;

  complete_type (type);

  if (!NON_UNION_CLASS_TYPE_P (type))
    return make_tree_vec (0);

  base_binfos = BINFO_BASE_BINFOS (TYPE_BINFO (type));

  /* Virtual bases are initialized first */
  for (i = 0; base_binfos->iterate (i, &binfo); i++)
    {
      if (BINFO_VIRTUAL_P (binfo))
       {
         vec_safe_push (vector, binfo);
       }
    }

  /* Now non-virtuals */
  for (i = 0; base_binfos->iterate (i, &binfo); i++)
    {
      if (!BINFO_VIRTUAL_P (binfo))
       {
         vec_safe_push (vector, binfo);
       }
    }


  bases_vec = make_tree_vec (vector->length ());

  for (i = 0; i < vector->length (); ++i)
    {
      TREE_VEC_ELT (bases_vec, i) = BINFO_TYPE ((*vector)[i]);
    }
  return bases_vec;
}

/* Implement the __bases keyword: Return the base classes
   of type */

/* Find morally non-virtual base classes by walking binfo hierarchy */
/* Virtual base classes are handled separately in finish_bases */

static tree
dfs_calculate_bases_pre (tree binfo, void * /*data_*/)
{
  /* Don't walk bases of virtual bases */
  return BINFO_VIRTUAL_P (binfo) ? dfs_skip_bases : NULL_TREE;
}

static tree
dfs_calculate_bases_post (tree binfo, void *data_)
{
  vec<tree, va_gc> **data = ((vec<tree, va_gc> **) data_);
  if (!BINFO_VIRTUAL_P (binfo))
    {
      vec_safe_push (*data, BINFO_TYPE (binfo));
    }
  return NULL_TREE;
}

/* Calculates the morally non-virtual base classes of a class */
static vec<tree, va_gc> *
calculate_bases_helper (tree type)
{
  vec<tree, va_gc> *vector = make_tree_vector();

  /* Now add non-virtual base classes in order of construction */
  dfs_walk_all (TYPE_BINFO (type),
                dfs_calculate_bases_pre, dfs_calculate_bases_post, &vector);
  return vector;
}

tree
calculate_bases (tree type)
{
  vec<tree, va_gc> *vector = make_tree_vector();
  tree bases_vec = NULL_TREE;
  unsigned i;
  vec<tree, va_gc> *vbases;
  vec<tree, va_gc> *nonvbases;
  tree binfo;

  complete_type (type);

  if (!NON_UNION_CLASS_TYPE_P (type))
    return make_tree_vec (0);

  /* First go through virtual base classes */
  for (vbases = CLASSTYPE_VBASECLASSES (type), i = 0;
       vec_safe_iterate (vbases, i, &binfo); i++)
    {
      vec<tree, va_gc> *vbase_bases;
      vbase_bases = calculate_bases_helper (BINFO_TYPE (binfo));
      vec_safe_splice (vector, vbase_bases);
      release_tree_vector (vbase_bases);
    }

  /* Now for the non-virtual bases */
  nonvbases = calculate_bases_helper (type);
  vec_safe_splice (vector, nonvbases);
  release_tree_vector (nonvbases);

  /* Last element is entire class, so don't copy */
  bases_vec = make_tree_vec (vector->length () - 1);

  for (i = 0; i < vector->length () - 1; ++i)
    {
      TREE_VEC_ELT (bases_vec, i) = (*vector)[i];
    }
  release_tree_vector (vector);
  return bases_vec;
}

tree
finish_bases (tree type, bool direct)
{
  tree bases = NULL_TREE;

  if (!processing_template_decl)
    {
      /* Parameter packs can only be used in templates */
      error ("Parameter pack __bases only valid in template declaration");
      return error_mark_node;
    }

  bases = cxx_make_type (BASES);
  BASES_TYPE (bases) = type;
  BASES_DIRECT (bases) = direct;
  SET_TYPE_STRUCTURAL_EQUALITY (bases);

  return bases;
}

/* Perform C++-specific checks for __builtin_offsetof before calling
   fold_offsetof.  */

tree
finish_offsetof (tree expr)
{
  if (TREE_CODE (expr) == PSEUDO_DTOR_EXPR)
    {
      error ("cannot apply %<offsetof%> to destructor %<~%T%>",
	      TREE_OPERAND (expr, 2));
      return error_mark_node;
    }
  if (TREE_CODE (TREE_TYPE (expr)) == FUNCTION_TYPE
      || TREE_CODE (TREE_TYPE (expr)) == METHOD_TYPE
      || TREE_TYPE (expr) == unknown_type_node)
    {
      if (TREE_CODE (expr) == COMPONENT_REF
	  || TREE_CODE (expr) == COMPOUND_EXPR)
	expr = TREE_OPERAND (expr, 1);
      error ("cannot apply %<offsetof%> to member function %qD", expr);
      return error_mark_node;
    }
  if (REFERENCE_REF_P (expr))
    expr = TREE_OPERAND (expr, 0);
  if (TREE_CODE (expr) == COMPONENT_REF)
    {
      tree object = TREE_OPERAND (expr, 0);
      if (!complete_type_or_else (TREE_TYPE (object), object))
	return error_mark_node;
    }
  return fold_offsetof (expr);
}

/* Replace the AGGR_INIT_EXPR at *TP with an equivalent CALL_EXPR.  This
   function is broken out from the above for the benefit of the tree-ssa
   project.  */

void
simplify_aggr_init_expr (tree *tp)
{
  tree aggr_init_expr = *tp;

  /* Form an appropriate CALL_EXPR.  */
  tree fn = AGGR_INIT_EXPR_FN (aggr_init_expr);
  tree slot = AGGR_INIT_EXPR_SLOT (aggr_init_expr);
  tree type = TREE_TYPE (slot);

  tree call_expr;
  enum style_t { ctor, arg, pcc } style;

  if (AGGR_INIT_VIA_CTOR_P (aggr_init_expr))
    style = ctor;
#ifdef PCC_STATIC_STRUCT_RETURN
  else if (1)
    style = pcc;
#endif
  else
    {
      gcc_assert (TREE_ADDRESSABLE (type));
      style = arg;
    }

  call_expr = build_call_array_loc (input_location,
				    TREE_TYPE (TREE_TYPE (TREE_TYPE (fn))),
				    fn,
				    aggr_init_expr_nargs (aggr_init_expr),
				    AGGR_INIT_EXPR_ARGP (aggr_init_expr));
  TREE_NOTHROW (call_expr) = TREE_NOTHROW (aggr_init_expr);

  if (style == ctor)
    {
      /* Replace the first argument to the ctor with the address of the
	 slot.  */
      cxx_mark_addressable (slot);
      CALL_EXPR_ARG (call_expr, 0) =
	build1 (ADDR_EXPR, build_pointer_type (type), slot);
    }
  else if (style == arg)
    {
      /* Just mark it addressable here, and leave the rest to
	 expand_call{,_inline}.  */
      cxx_mark_addressable (slot);
      CALL_EXPR_RETURN_SLOT_OPT (call_expr) = true;
      call_expr = build2 (INIT_EXPR, TREE_TYPE (call_expr), slot, call_expr);
    }
  else if (style == pcc)
    {
      /* If we're using the non-reentrant PCC calling convention, then we
	 need to copy the returned value out of the static buffer into the
	 SLOT.  */
      push_deferring_access_checks (dk_no_check);
      call_expr = build_aggr_init (slot, call_expr,
				   DIRECT_BIND | LOOKUP_ONLYCONVERTING,
                                   tf_warning_or_error);
      pop_deferring_access_checks ();
      call_expr = build2 (COMPOUND_EXPR, TREE_TYPE (slot), call_expr, slot);
    }

  if (AGGR_INIT_ZERO_FIRST (aggr_init_expr))
    {
      tree init = build_zero_init (type, NULL_TREE,
				   /*static_storage_p=*/false);
      init = build2 (INIT_EXPR, void_type_node, slot, init);
      call_expr = build2 (COMPOUND_EXPR, TREE_TYPE (call_expr),
			  init, call_expr);
    }

  *tp = call_expr;
}

/* Emit all thunks to FN that should be emitted when FN is emitted.  */

void
emit_associated_thunks (tree fn)
{
  /* When we use vcall offsets, we emit thunks with the virtual
     functions to which they thunk. The whole point of vcall offsets
     is so that you can know statically the entire set of thunks that
     will ever be needed for a given virtual function, thereby
     enabling you to output all the thunks with the function itself.  */
  if (DECL_VIRTUAL_P (fn)
      /* Do not emit thunks for extern template instantiations.  */
      && ! DECL_REALLY_EXTERN (fn))
    {
      tree thunk;

      for (thunk = DECL_THUNKS (fn); thunk; thunk = DECL_CHAIN (thunk))
	{
	  if (!THUNK_ALIAS (thunk))
	    {
	      use_thunk (thunk, /*emit_p=*/1);
	      if (DECL_RESULT_THUNK_P (thunk))
		{
		  tree probe;

		  for (probe = DECL_THUNKS (thunk);
		       probe; probe = DECL_CHAIN (probe))
		    use_thunk (probe, /*emit_p=*/1);
		}
	    }
	  else
	    gcc_assert (!DECL_THUNKS (thunk));
	}
    }
}

/* Returns true iff FUN is an instantiation of a constexpr function
   template.  */

static inline bool
is_instantiation_of_constexpr (tree fun)
{
  return (DECL_TEMPLOID_INSTANTIATION (fun)
	  && DECL_DECLARED_CONSTEXPR_P (DECL_TEMPLATE_RESULT
					(DECL_TI_TEMPLATE (fun))));
}

/* Generate RTL for FN.  */

bool
expand_or_defer_fn_1 (tree fn)
{
  /* When the parser calls us after finishing the body of a template
     function, we don't really want to expand the body.  */
  if (processing_template_decl)
    {
      /* Normally, collection only occurs in rest_of_compilation.  So,
	 if we don't collect here, we never collect junk generated
	 during the processing of templates until we hit a
	 non-template function.  It's not safe to do this inside a
	 nested class, though, as the parser may have local state that
	 is not a GC root.  */
      if (!function_depth)
	ggc_collect ();
      return false;
    }

  gcc_assert (DECL_SAVED_TREE (fn));

  /* If this is a constructor or destructor body, we have to clone
     it.  */
  if (maybe_clone_body (fn))
    {
      /* We don't want to process FN again, so pretend we've written
	 it out, even though we haven't.  */
      TREE_ASM_WRITTEN (fn) = 1;
      /* If this is an instantiation of a constexpr function, keep
	 DECL_SAVED_TREE for explain_invalid_constexpr_fn.  */
      if (!is_instantiation_of_constexpr (fn))
	DECL_SAVED_TREE (fn) = NULL_TREE;
      return false;
    }

  /* We make a decision about linkage for these functions at the end
     of the compilation.  Until that point, we do not want the back
     end to output them -- but we do want it to see the bodies of
     these functions so that it can inline them as appropriate.  */
  if (DECL_DECLARED_INLINE_P (fn) || DECL_IMPLICIT_INSTANTIATION (fn))
    {
      if (DECL_INTERFACE_KNOWN (fn))
	/* We've already made a decision as to how this function will
	   be handled.  */;
      else if (!at_eof)
	{
	  DECL_EXTERNAL (fn) = 1;
	  DECL_NOT_REALLY_EXTERN (fn) = 1;
	  note_vague_linkage_fn (fn);
	  /* A non-template inline function with external linkage will
	     always be COMDAT.  As we must eventually determine the
	     linkage of all functions, and as that causes writes to
	     the data mapped in from the PCH file, it's advantageous
	     to mark the functions at this point.  */
	  if (!DECL_IMPLICIT_INSTANTIATION (fn))
	    {
	      /* This function must have external linkage, as
		 otherwise DECL_INTERFACE_KNOWN would have been
		 set.  */
	      gcc_assert (TREE_PUBLIC (fn));
	      comdat_linkage (fn);
	      DECL_INTERFACE_KNOWN (fn) = 1;
	    }
	}
      else
	import_export_decl (fn);

      /* If the user wants us to keep all inline functions, then mark
	 this function as needed so that finish_file will make sure to
	 output it later.  Similarly, all dllexport'd functions must
	 be emitted; there may be callers in other DLLs.  */
      if ((flag_keep_inline_functions
	   && DECL_DECLARED_INLINE_P (fn)
	   && !DECL_REALLY_EXTERN (fn))
	  || (flag_keep_inline_dllexport
	      && lookup_attribute ("dllexport", DECL_ATTRIBUTES (fn))))
	{
	  mark_needed (fn);
	  DECL_EXTERNAL (fn) = 0;
	}
    }

  /* There's no reason to do any of the work here if we're only doing
     semantic analysis; this code just generates RTL.  */
  if (flag_syntax_only)
    return false;

  return true;
}

void
expand_or_defer_fn (tree fn)
{
  if (expand_or_defer_fn_1 (fn))
    {
      function_depth++;

      /* Expand or defer, at the whim of the compilation unit manager.  */
      cgraph_finalize_function (fn, function_depth > 1);
      emit_associated_thunks (fn);

      function_depth--;
    }
}

struct nrv_data
{
  tree var;
  tree result;
  hash_table <pointer_hash <tree_node> > visited;
};

/* Helper function for walk_tree, used by finalize_nrv below.  */

static tree
finalize_nrv_r (tree* tp, int* walk_subtrees, void* data)
{
  struct nrv_data *dp = (struct nrv_data *)data;
  tree_node **slot;

  /* No need to walk into types.  There wouldn't be any need to walk into
     non-statements, except that we have to consider STMT_EXPRs.  */
  if (TYPE_P (*tp))
    *walk_subtrees = 0;
  /* Change all returns to just refer to the RESULT_DECL; this is a nop,
     but differs from using NULL_TREE in that it indicates that we care
     about the value of the RESULT_DECL.  */
  else if (TREE_CODE (*tp) == RETURN_EXPR)
    TREE_OPERAND (*tp, 0) = dp->result;
  /* Change all cleanups for the NRV to only run when an exception is
     thrown.  */
  else if (TREE_CODE (*tp) == CLEANUP_STMT
	   && CLEANUP_DECL (*tp) == dp->var)
    CLEANUP_EH_ONLY (*tp) = 1;
  /* Replace the DECL_EXPR for the NRV with an initialization of the
     RESULT_DECL, if needed.  */
  else if (TREE_CODE (*tp) == DECL_EXPR
	   && DECL_EXPR_DECL (*tp) == dp->var)
    {
      tree init;
      if (DECL_INITIAL (dp->var)
	  && DECL_INITIAL (dp->var) != error_mark_node)
	init = build2 (INIT_EXPR, void_type_node, dp->result,
		       DECL_INITIAL (dp->var));
      else
	init = build_empty_stmt (EXPR_LOCATION (*tp));
      DECL_INITIAL (dp->var) = NULL_TREE;
      SET_EXPR_LOCATION (init, EXPR_LOCATION (*tp));
      *tp = init;
    }
  /* And replace all uses of the NRV with the RESULT_DECL.  */
  else if (*tp == dp->var)
    *tp = dp->result;

  /* Avoid walking into the same tree more than once.  Unfortunately, we
     can't just use walk_tree_without duplicates because it would only call
     us for the first occurrence of dp->var in the function body.  */
  slot = dp->visited.find_slot (*tp, INSERT);
  if (*slot)
    *walk_subtrees = 0;
  else
    *slot = *tp;

  /* Keep iterating.  */
  return NULL_TREE;
}

/* Called from finish_function to implement the named return value
   optimization by overriding all the RETURN_EXPRs and pertinent
   CLEANUP_STMTs and replacing all occurrences of VAR with RESULT, the
   RESULT_DECL for the function.  */

void
finalize_nrv (tree *tp, tree var, tree result)
{
  struct nrv_data data;

  /* Copy name from VAR to RESULT.  */
  DECL_NAME (result) = DECL_NAME (var);
  /* Don't forget that we take its address.  */
  TREE_ADDRESSABLE (result) = TREE_ADDRESSABLE (var);
  /* Finally set DECL_VALUE_EXPR to avoid assigning
     a stack slot at -O0 for the original var and debug info
     uses RESULT location for VAR.  */
  SET_DECL_VALUE_EXPR (var, result);
  DECL_HAS_VALUE_EXPR_P (var) = 1;

  data.var = var;
  data.result = result;
  data.visited.create (37);
  cp_walk_tree (tp, finalize_nrv_r, &data, 0);
  data.visited.dispose ();
}

/* Create CP_OMP_CLAUSE_INFO for clause C.  Returns true if it is invalid.  */

bool
cxx_omp_create_clause_info (tree c, tree type, bool need_default_ctor,
			    bool need_copy_ctor, bool need_copy_assignment)
{
  int save_errorcount = errorcount;
  tree info, t;

  /* Always allocate 3 elements for simplicity.  These are the
     function decls for the ctor, dtor, and assignment op.
     This layout is known to the three lang hooks,
     cxx_omp_clause_default_init, cxx_omp_clause_copy_init,
     and cxx_omp_clause_assign_op.  */
  info = make_tree_vec (3);
  CP_OMP_CLAUSE_INFO (c) = info;

  if (need_default_ctor || need_copy_ctor)
    {
      if (need_default_ctor)
	t = get_default_ctor (type);
      else
	t = get_copy_ctor (type, tf_warning_or_error);

      if (t && !trivial_fn_p (t))
	TREE_VEC_ELT (info, 0) = t;
    }

  if ((need_default_ctor || need_copy_ctor)
      && TYPE_HAS_NONTRIVIAL_DESTRUCTOR (type))
    TREE_VEC_ELT (info, 1) = get_dtor (type, tf_warning_or_error);

  if (need_copy_assignment)
    {
      t = get_copy_assign (type);

      if (t && !trivial_fn_p (t))
	TREE_VEC_ELT (info, 2) = t;
    }

  return errorcount != save_errorcount;
}

/* For all elements of CLAUSES, validate them vs OpenMP constraints.
   Remove any elements from the list that are invalid.  */

tree
finish_omp_clauses (tree clauses)
{
  bitmap_head generic_head, firstprivate_head, lastprivate_head;
  tree c, t, *pc = &clauses;
  const char *name;

  bitmap_obstack_initialize (NULL);
  bitmap_initialize (&generic_head, &bitmap_default_obstack);
  bitmap_initialize (&firstprivate_head, &bitmap_default_obstack);
  bitmap_initialize (&lastprivate_head, &bitmap_default_obstack);

  for (pc = &clauses, c = clauses; c ; c = *pc)
    {
      bool remove = false;

      switch (OMP_CLAUSE_CODE (c))
	{
	case OMP_CLAUSE_SHARED:
	  name = "shared";
	  goto check_dup_generic;
	case OMP_CLAUSE_PRIVATE:
	  name = "private";
	  goto check_dup_generic;
	case OMP_CLAUSE_REDUCTION:
	  name = "reduction";
	  goto check_dup_generic;
	case OMP_CLAUSE_COPYPRIVATE:
	  name = "copyprivate";
	  goto check_dup_generic;
	case OMP_CLAUSE_COPYIN:
	  name = "copyin";
	  goto check_dup_generic;
	check_dup_generic:
	  t = OMP_CLAUSE_DECL (c);
	  if (TREE_CODE (t) != VAR_DECL && TREE_CODE (t) != PARM_DECL)
	    {
	      if (processing_template_decl)
		break;
	      if (DECL_P (t))
		error ("%qD is not a variable in clause %qs", t, name);
	      else
		error ("%qE is not a variable in clause %qs", t, name);
	      remove = true;
	    }
	  else if (bitmap_bit_p (&generic_head, DECL_UID (t))
		   || bitmap_bit_p (&firstprivate_head, DECL_UID (t))
		   || bitmap_bit_p (&lastprivate_head, DECL_UID (t)))
	    {
	      error ("%qD appears more than once in data clauses", t);
	      remove = true;
	    }
	  else
	    bitmap_set_bit (&generic_head, DECL_UID (t));
	  break;

	case OMP_CLAUSE_FIRSTPRIVATE:
	  t = OMP_CLAUSE_DECL (c);
	  if (TREE_CODE (t) != VAR_DECL && TREE_CODE (t) != PARM_DECL)
	    {
	      if (processing_template_decl)
		break;
	      if (DECL_P (t))
		error ("%qD is not a variable in clause %<firstprivate%>", t);
	      else
		error ("%qE is not a variable in clause %<firstprivate%>", t);
	      remove = true;
	    }
	  else if (bitmap_bit_p (&generic_head, DECL_UID (t))
		   || bitmap_bit_p (&firstprivate_head, DECL_UID (t)))
	    {
	      error ("%qD appears more than once in data clauses", t);
	      remove = true;
	    }
	  else
	    bitmap_set_bit (&firstprivate_head, DECL_UID (t));
	  break;

	case OMP_CLAUSE_LASTPRIVATE:
	  t = OMP_CLAUSE_DECL (c);
	  if (TREE_CODE (t) != VAR_DECL && TREE_CODE (t) != PARM_DECL)
	    {
	      if (processing_template_decl)
		break;
	      if (DECL_P (t))
		error ("%qD is not a variable in clause %<lastprivate%>", t);
	      else
		error ("%qE is not a variable in clause %<lastprivate%>", t);
	      remove = true;
	    }
	  else if (bitmap_bit_p (&generic_head, DECL_UID (t))
		   || bitmap_bit_p (&lastprivate_head, DECL_UID (t)))
	    {
	      error ("%qD appears more than once in data clauses", t);
	      remove = true;
	    }
	  else
	    bitmap_set_bit (&lastprivate_head, DECL_UID (t));
	  break;

	case OMP_CLAUSE_IF:
	  t = OMP_CLAUSE_IF_EXPR (c);
	  t = maybe_convert_cond (t);
	  if (t == error_mark_node)
	    remove = true;
	  else if (!processing_template_decl)
	    t = fold_build_cleanup_point_expr (TREE_TYPE (t), t);
	  OMP_CLAUSE_IF_EXPR (c) = t;
	  break;

	case OMP_CLAUSE_FINAL:
	  t = OMP_CLAUSE_FINAL_EXPR (c);
	  t = maybe_convert_cond (t);
	  if (t == error_mark_node)
	    remove = true;
	  else if (!processing_template_decl)
	    t = fold_build_cleanup_point_expr (TREE_TYPE (t), t);
	  OMP_CLAUSE_FINAL_EXPR (c) = t;
	  break;

	case OMP_CLAUSE_NUM_THREADS:
	  t = OMP_CLAUSE_NUM_THREADS_EXPR (c);
	  if (t == error_mark_node)
	    remove = true;
	  else if (!type_dependent_expression_p (t)
		   && !INTEGRAL_TYPE_P (TREE_TYPE (t)))
	    {
	      error ("num_threads expression must be integral");
	      remove = true;
	    }
	  else
	    {
	      t = mark_rvalue_use (t);
	      if (!processing_template_decl)
		t = fold_build_cleanup_point_expr (TREE_TYPE (t), t);
	      OMP_CLAUSE_NUM_THREADS_EXPR (c) = t;
	    }
	  break;

	case OMP_CLAUSE_SCHEDULE:
	  t = OMP_CLAUSE_SCHEDULE_CHUNK_EXPR (c);
	  if (t == NULL)
	    ;
	  else if (t == error_mark_node)
	    remove = true;
	  else if (!type_dependent_expression_p (t)
		   && !INTEGRAL_TYPE_P (TREE_TYPE (t)))
	    {
	      error ("schedule chunk size expression must be integral");
	      remove = true;
	    }
	  else
	    {
	      t = mark_rvalue_use (t);
	      if (!processing_template_decl)
		t = fold_build_cleanup_point_expr (TREE_TYPE (t), t);
	      OMP_CLAUSE_SCHEDULE_CHUNK_EXPR (c) = t;
	    }
	  break;

	case OMP_CLAUSE_NOWAIT:
	case OMP_CLAUSE_ORDERED:
	case OMP_CLAUSE_DEFAULT:
	case OMP_CLAUSE_UNTIED:
	case OMP_CLAUSE_COLLAPSE:
	case OMP_CLAUSE_MERGEABLE:
	  break;

	default:
	  gcc_unreachable ();
	}

      if (remove)
	*pc = OMP_CLAUSE_CHAIN (c);
      else
	pc = &OMP_CLAUSE_CHAIN (c);
    }

  for (pc = &clauses, c = clauses; c ; c = *pc)
    {
      enum omp_clause_code c_kind = OMP_CLAUSE_CODE (c);
      bool remove = false;
      bool need_complete_non_reference = false;
      bool need_default_ctor = false;
      bool need_copy_ctor = false;
      bool need_copy_assignment = false;
      bool need_implicitly_determined = false;
      tree type, inner_type;

      switch (c_kind)
	{
	case OMP_CLAUSE_SHARED:
	  name = "shared";
	  need_implicitly_determined = true;
	  break;
	case OMP_CLAUSE_PRIVATE:
	  name = "private";
	  need_complete_non_reference = true;
	  need_default_ctor = true;
	  need_implicitly_determined = true;
	  break;
	case OMP_CLAUSE_FIRSTPRIVATE:
	  name = "firstprivate";
	  need_complete_non_reference = true;
	  need_copy_ctor = true;
	  need_implicitly_determined = true;
	  break;
	case OMP_CLAUSE_LASTPRIVATE:
	  name = "lastprivate";
	  need_complete_non_reference = true;
	  need_copy_assignment = true;
	  need_implicitly_determined = true;
	  break;
	case OMP_CLAUSE_REDUCTION:
	  name = "reduction";
	  need_implicitly_determined = true;
	  break;
	case OMP_CLAUSE_COPYPRIVATE:
	  name = "copyprivate";
	  need_copy_assignment = true;
	  break;
	case OMP_CLAUSE_COPYIN:
	  name = "copyin";
	  need_copy_assignment = true;
	  break;
	default:
	  pc = &OMP_CLAUSE_CHAIN (c);
	  continue;
	}

      t = OMP_CLAUSE_DECL (c);
      if (processing_template_decl
	  && TREE_CODE (t) != VAR_DECL && TREE_CODE (t) != PARM_DECL)
	{
	  pc = &OMP_CLAUSE_CHAIN (c);
	  continue;
	}

      switch (c_kind)
	{
	case OMP_CLAUSE_LASTPRIVATE:
	  if (!bitmap_bit_p (&firstprivate_head, DECL_UID (t)))
	    need_default_ctor = true;
	  break;

	case OMP_CLAUSE_REDUCTION:
	  if (AGGREGATE_TYPE_P (TREE_TYPE (t))
	      || POINTER_TYPE_P (TREE_TYPE (t)))
	    {
	      error ("%qE has invalid type for %<reduction%>", t);
	      remove = true;
	    }
	  else if (FLOAT_TYPE_P (TREE_TYPE (t)))
	    {
	      enum tree_code r_code = OMP_CLAUSE_REDUCTION_CODE (c);
	      switch (r_code)
		{
		case PLUS_EXPR:
		case MULT_EXPR:
		case MINUS_EXPR:
		case MIN_EXPR:
		case MAX_EXPR:
		  break;
		default:
		  error ("%qE has invalid type for %<reduction(%s)%>",
			 t, operator_name_info[r_code].name);
		  remove = true;
		}
	    }
	  break;

	case OMP_CLAUSE_COPYIN:
	  if (TREE_CODE (t) != VAR_DECL || !DECL_THREAD_LOCAL_P (t))
	    {
	      error ("%qE must be %<threadprivate%> for %<copyin%>", t);
	      remove = true;
	    }
	  break;

	default:
	  break;
	}

      if (need_complete_non_reference || need_copy_assignment)
	{
	  t = require_complete_type (t);
	  if (t == error_mark_node)
	    remove = true;
	  else if (TREE_CODE (TREE_TYPE (t)) == REFERENCE_TYPE
		   && need_complete_non_reference)
	    {
	      error ("%qE has reference type for %qs", t, name);
	      remove = true;
	    }
	}
      if (need_implicitly_determined)
	{
	  const char *share_name = NULL;

	  if (TREE_CODE (t) == VAR_DECL && DECL_THREAD_LOCAL_P (t))
	    share_name = "threadprivate";
	  else switch (cxx_omp_predetermined_sharing (t))
	    {
	    case OMP_CLAUSE_DEFAULT_UNSPECIFIED:
	      break;
	    case OMP_CLAUSE_DEFAULT_SHARED:
	      /* const vars may be specified in firstprivate clause.  */
	      if (OMP_CLAUSE_CODE (c) == OMP_CLAUSE_FIRSTPRIVATE
		  && cxx_omp_const_qual_no_mutable (t))
		break;
	      share_name = "shared";
	      break;
	    case OMP_CLAUSE_DEFAULT_PRIVATE:
	      share_name = "private";
	      break;
	    default:
	      gcc_unreachable ();
	    }
	  if (share_name)
	    {
	      error ("%qE is predetermined %qs for %qs",
		     t, share_name, name);
	      remove = true;
	    }
	}

      /* We're interested in the base element, not arrays.  */
      inner_type = type = TREE_TYPE (t);
      while (TREE_CODE (inner_type) == ARRAY_TYPE)
	inner_type = TREE_TYPE (inner_type);

      /* Check for special function availability by building a call to one.
	 Save the results, because later we won't be in the right context
	 for making these queries.  */
      if (CLASS_TYPE_P (inner_type)
	  && COMPLETE_TYPE_P (inner_type)
	  && (need_default_ctor || need_copy_ctor || need_copy_assignment)
	  && !type_dependent_expression_p (t)
	  && cxx_omp_create_clause_info (c, inner_type, need_default_ctor,
					 need_copy_ctor, need_copy_assignment))
	remove = true;

      if (remove)
	*pc = OMP_CLAUSE_CHAIN (c);
      else
	pc = &OMP_CLAUSE_CHAIN (c);
    }

  bitmap_obstack_release (NULL);
  return clauses;
}

/* For all variables in the tree_list VARS, mark them as thread local.  */

void
finish_omp_threadprivate (tree vars)
{
  tree t;

  /* Mark every variable in VARS to be assigned thread local storage.  */
  for (t = vars; t; t = TREE_CHAIN (t))
    {
      tree v = TREE_PURPOSE (t);

      if (error_operand_p (v))
	;
      else if (TREE_CODE (v) != VAR_DECL)
	error ("%<threadprivate%> %qD is not file, namespace "
	       "or block scope variable", v);
      /* If V had already been marked threadprivate, it doesn't matter
	 whether it had been used prior to this point.  */
      else if (TREE_USED (v)
	  && (DECL_LANG_SPECIFIC (v) == NULL
	      || !CP_DECL_THREADPRIVATE_P (v)))
	error ("%qE declared %<threadprivate%> after first use", v);
      else if (! TREE_STATIC (v) && ! DECL_EXTERNAL (v))
	error ("automatic variable %qE cannot be %<threadprivate%>", v);
      else if (! COMPLETE_TYPE_P (complete_type (TREE_TYPE (v))))
	error ("%<threadprivate%> %qE has incomplete type", v);
      else if (TREE_STATIC (v) && TYPE_P (CP_DECL_CONTEXT (v))
	       && CP_DECL_CONTEXT (v) != current_class_type)
	error ("%<threadprivate%> %qE directive not "
	       "in %qT definition", v, CP_DECL_CONTEXT (v));
      else
	{
	  /* Allocate a LANG_SPECIFIC structure for V, if needed.  */
	  if (DECL_LANG_SPECIFIC (v) == NULL)
	    {
	      retrofit_lang_decl (v);

	      /* Make sure that DECL_DISCRIMINATOR_P continues to be true
		 after the allocation of the lang_decl structure.  */
	      if (DECL_DISCRIMINATOR_P (v))
		DECL_LANG_SPECIFIC (v)->u.base.u2sel = 1;
	    }

	  if (! DECL_THREAD_LOCAL_P (v))
	    {
	      DECL_TLS_MODEL (v) = decl_default_tls_model (v);
	      /* If rtl has been already set for this var, call
		 make_decl_rtl once again, so that encode_section_info
		 has a chance to look at the new decl flags.  */
	      if (DECL_RTL_SET_P (v))
		make_decl_rtl (v);
	    }
	  CP_DECL_THREADPRIVATE_P (v) = 1;
	}
    }
}

/* Build an OpenMP structured block.  */

tree
begin_omp_structured_block (void)
{
  return do_pushlevel (sk_omp);
}

tree
finish_omp_structured_block (tree block)
{
  return do_poplevel (block);
}

/* Similarly, except force the retention of the BLOCK.  */

tree
begin_omp_parallel (void)
{
  keep_next_level (true);
  return begin_omp_structured_block ();
}

tree
finish_omp_parallel (tree clauses, tree body)
{
  tree stmt;

  body = finish_omp_structured_block (body);

  stmt = make_node (OMP_PARALLEL);
  TREE_TYPE (stmt) = void_type_node;
  OMP_PARALLEL_CLAUSES (stmt) = clauses;
  OMP_PARALLEL_BODY (stmt) = body;

  return add_stmt (stmt);
}

tree
begin_omp_task (void)
{
  keep_next_level (true);
  return begin_omp_structured_block ();
}

tree
finish_omp_task (tree clauses, tree body)
{
  tree stmt;

  body = finish_omp_structured_block (body);

  stmt = make_node (OMP_TASK);
  TREE_TYPE (stmt) = void_type_node;
  OMP_TASK_CLAUSES (stmt) = clauses;
  OMP_TASK_BODY (stmt) = body;

  return add_stmt (stmt);
}

/* Helper function for finish_omp_for.  Convert Ith random access iterator
   into integral iterator.  Return FALSE if successful.  */

static bool
handle_omp_for_class_iterator (int i, location_t locus, tree declv, tree initv,
			       tree condv, tree incrv, tree *body,
			       tree *pre_body, tree clauses)
{
  tree diff, iter_init, iter_incr = NULL, last;
  tree incr_var = NULL, orig_pre_body, orig_body, c;
  tree decl = TREE_VEC_ELT (declv, i);
  tree init = TREE_VEC_ELT (initv, i);
  tree cond = TREE_VEC_ELT (condv, i);
  tree incr = TREE_VEC_ELT (incrv, i);
  tree iter = decl;
  location_t elocus = locus;

  if (init && EXPR_HAS_LOCATION (init))
    elocus = EXPR_LOCATION (init);

  switch (TREE_CODE (cond))
    {
    case GT_EXPR:
    case GE_EXPR:
    case LT_EXPR:
    case LE_EXPR:
      if (TREE_OPERAND (cond, 1) == iter)
	cond = build2 (swap_tree_comparison (TREE_CODE (cond)),
		       TREE_TYPE (cond), iter, TREE_OPERAND (cond, 0));
      if (TREE_OPERAND (cond, 0) != iter)
	cond = error_mark_node;
      else
	{
	  tree tem = build_x_binary_op (EXPR_LOCATION (cond),
					TREE_CODE (cond),
					iter, ERROR_MARK,
					TREE_OPERAND (cond, 1), ERROR_MARK,
					NULL, tf_warning_or_error);
	  if (error_operand_p (tem))
	    return true;
	}
      break;
    default:
      cond = error_mark_node;
      break;
    }
  if (cond == error_mark_node)
    {
      error_at (elocus, "invalid controlling predicate");
      return true;
    }
  diff = build_x_binary_op (elocus, MINUS_EXPR, TREE_OPERAND (cond, 1),
			    ERROR_MARK, iter, ERROR_MARK, NULL,
			    tf_warning_or_error);
  if (error_operand_p (diff))
    return true;
  if (TREE_CODE (TREE_TYPE (diff)) != INTEGER_TYPE)
    {
      error_at (elocus, "difference between %qE and %qD does not have integer type",
		TREE_OPERAND (cond, 1), iter);
      return true;
    }

  switch (TREE_CODE (incr))
    {
    case PREINCREMENT_EXPR:
    case PREDECREMENT_EXPR:
    case POSTINCREMENT_EXPR:
    case POSTDECREMENT_EXPR:
      if (TREE_OPERAND (incr, 0) != iter)
	{
	  incr = error_mark_node;
	  break;
	}
      iter_incr = build_x_unary_op (EXPR_LOCATION (incr),
				    TREE_CODE (incr), iter,
				    tf_warning_or_error);
      if (error_operand_p (iter_incr))
	return true;
      else if (TREE_CODE (incr) == PREINCREMENT_EXPR
	       || TREE_CODE (incr) == POSTINCREMENT_EXPR)
	incr = integer_one_node;
      else
	incr = integer_minus_one_node;
      break;
    case MODIFY_EXPR:
      if (TREE_OPERAND (incr, 0) != iter)
	incr = error_mark_node;
      else if (TREE_CODE (TREE_OPERAND (incr, 1)) == PLUS_EXPR
	       || TREE_CODE (TREE_OPERAND (incr, 1)) == MINUS_EXPR)
	{
	  tree rhs = TREE_OPERAND (incr, 1);
	  if (TREE_OPERAND (rhs, 0) == iter)
	    {
	      if (TREE_CODE (TREE_TYPE (TREE_OPERAND (rhs, 1)))
		  != INTEGER_TYPE)
		incr = error_mark_node;
	      else
		{
		  iter_incr = build_x_modify_expr (EXPR_LOCATION (rhs),
						   iter, TREE_CODE (rhs),
						   TREE_OPERAND (rhs, 1),
						   tf_warning_or_error);
		  if (error_operand_p (iter_incr))
		    return true;
		  incr = TREE_OPERAND (rhs, 1);
		  incr = cp_convert (TREE_TYPE (diff), incr,
				     tf_warning_or_error);
		  if (TREE_CODE (rhs) == MINUS_EXPR)
		    {
		      incr = build1 (NEGATE_EXPR, TREE_TYPE (diff), incr);
		      incr = fold_if_not_in_template (incr);
		    }
		  if (TREE_CODE (incr) != INTEGER_CST
		      && (TREE_CODE (incr) != NOP_EXPR
			  || (TREE_CODE (TREE_OPERAND (incr, 0))
			      != INTEGER_CST)))
		    iter_incr = NULL;
		}
	    }
	  else if (TREE_OPERAND (rhs, 1) == iter)
	    {
	      if (TREE_CODE (TREE_TYPE (TREE_OPERAND (rhs, 0))) != INTEGER_TYPE
		  || TREE_CODE (rhs) != PLUS_EXPR)
		incr = error_mark_node;
	      else
		{
		  iter_incr = build_x_binary_op (EXPR_LOCATION (rhs),
						 PLUS_EXPR,
						 TREE_OPERAND (rhs, 0),
						 ERROR_MARK, iter,
						 ERROR_MARK, NULL,
						 tf_warning_or_error);
		  if (error_operand_p (iter_incr))
		    return true;
		  iter_incr = build_x_modify_expr (EXPR_LOCATION (rhs),
						   iter, NOP_EXPR,
						   iter_incr,
						   tf_warning_or_error);
		  if (error_operand_p (iter_incr))
		    return true;
		  incr = TREE_OPERAND (rhs, 0);
		  iter_incr = NULL;
		}
	    }
	  else
	    incr = error_mark_node;
	}
      else
	incr = error_mark_node;
      break;
    default:
      incr = error_mark_node;
      break;
    }

  if (incr == error_mark_node)
    {
      error_at (elocus, "invalid increment expression");
      return true;
    }

  incr = cp_convert (TREE_TYPE (diff), incr, tf_warning_or_error);
  for (c = clauses; c ; c = OMP_CLAUSE_CHAIN (c))
    if (OMP_CLAUSE_CODE (c) == OMP_CLAUSE_LASTPRIVATE
	&& OMP_CLAUSE_DECL (c) == iter)
      break;

  decl = create_temporary_var (TREE_TYPE (diff));
  pushdecl (decl);
  add_decl_expr (decl);
  last = create_temporary_var (TREE_TYPE (diff));
  pushdecl (last);
  add_decl_expr (last);
  if (c && iter_incr == NULL)
    {
      incr_var = create_temporary_var (TREE_TYPE (diff));
      pushdecl (incr_var);
      add_decl_expr (incr_var);
    }
  gcc_assert (stmts_are_full_exprs_p ());

  orig_pre_body = *pre_body;
  *pre_body = push_stmt_list ();
  if (orig_pre_body)
    add_stmt (orig_pre_body);
  if (init != NULL)
    finish_expr_stmt (build_x_modify_expr (elocus,
					   iter, NOP_EXPR, init,
					   tf_warning_or_error));
  init = build_int_cst (TREE_TYPE (diff), 0);
  if (c && iter_incr == NULL)
    {
      finish_expr_stmt (build_x_modify_expr (elocus,
					     incr_var, NOP_EXPR,
					     incr, tf_warning_or_error));
      incr = incr_var;
      iter_incr = build_x_modify_expr (elocus,
				       iter, PLUS_EXPR, incr,
				       tf_warning_or_error);
    }
  finish_expr_stmt (build_x_modify_expr (elocus,
					 last, NOP_EXPR, init,
					 tf_warning_or_error));
  *pre_body = pop_stmt_list (*pre_body);

  cond = cp_build_binary_op (elocus,
			     TREE_CODE (cond), decl, diff,
			     tf_warning_or_error);
  incr = build_modify_expr (elocus, decl, NULL_TREE, PLUS_EXPR,
			    elocus, incr, NULL_TREE);

  orig_body = *body;
  *body = push_stmt_list ();
  iter_init = build2 (MINUS_EXPR, TREE_TYPE (diff), decl, last);
  iter_init = build_x_modify_expr (elocus,
				   iter, PLUS_EXPR, iter_init,
				   tf_warning_or_error);
  iter_init = build1 (NOP_EXPR, void_type_node, iter_init);
  finish_expr_stmt (iter_init);
  finish_expr_stmt (build_x_modify_expr (elocus,
					 last, NOP_EXPR, decl,
					 tf_warning_or_error));
  add_stmt (orig_body);
  *body = pop_stmt_list (*body);

  if (c)
    {
      OMP_CLAUSE_LASTPRIVATE_STMT (c) = push_stmt_list ();
      finish_expr_stmt (iter_incr);
      OMP_CLAUSE_LASTPRIVATE_STMT (c)
	= pop_stmt_list (OMP_CLAUSE_LASTPRIVATE_STMT (c));
    }

  TREE_VEC_ELT (declv, i) = decl;
  TREE_VEC_ELT (initv, i) = init;
  TREE_VEC_ELT (condv, i) = cond;
  TREE_VEC_ELT (incrv, i) = incr;

  return false;
}

/* Build and validate an OMP_FOR statement.  CLAUSES, BODY, COND, INCR
   are directly for their associated operands in the statement.  DECL
   and INIT are a combo; if DECL is NULL then INIT ought to be a
   MODIFY_EXPR, and the DECL should be extracted.  PRE_BODY are
   optional statements that need to go before the loop into its
   sk_omp scope.  */

tree
finish_omp_for (location_t locus, tree declv, tree initv, tree condv,
		tree incrv, tree body, tree pre_body, tree clauses)
{
  tree omp_for = NULL, orig_incr = NULL;
  tree decl, init, cond, incr;
  location_t elocus;
  int i;

  gcc_assert (TREE_VEC_LENGTH (declv) == TREE_VEC_LENGTH (initv));
  gcc_assert (TREE_VEC_LENGTH (declv) == TREE_VEC_LENGTH (condv));
  gcc_assert (TREE_VEC_LENGTH (declv) == TREE_VEC_LENGTH (incrv));
  for (i = 0; i < TREE_VEC_LENGTH (declv); i++)
    {
      decl = TREE_VEC_ELT (declv, i);
      init = TREE_VEC_ELT (initv, i);
      cond = TREE_VEC_ELT (condv, i);
      incr = TREE_VEC_ELT (incrv, i);
      elocus = locus;

      if (decl == NULL)
	{
	  if (init != NULL)
	    switch (TREE_CODE (init))
	      {
	      case MODIFY_EXPR:
		decl = TREE_OPERAND (init, 0);
		init = TREE_OPERAND (init, 1);
		break;
	      case MODOP_EXPR:
		if (TREE_CODE (TREE_OPERAND (init, 1)) == NOP_EXPR)
		  {
		    decl = TREE_OPERAND (init, 0);
		    init = TREE_OPERAND (init, 2);
		  }
		break;
	      default:
		break;
	      }

	  if (decl == NULL)
	    {
	      error_at (locus,
			"expected iteration declaration or initialization");
	      return NULL;
	    }
	}

      if (init && EXPR_HAS_LOCATION (init))
	elocus = EXPR_LOCATION (init);

      if (cond == NULL)
	{
	  error_at (elocus, "missing controlling predicate");
	  return NULL;
	}

      if (incr == NULL)
	{
	  error_at (elocus, "missing increment expression");
	  return NULL;
	}

      TREE_VEC_ELT (declv, i) = decl;
      TREE_VEC_ELT (initv, i) = init;
    }

  if (dependent_omp_for_p (declv, initv, condv, incrv))
    {
      tree stmt;

      stmt = make_node (OMP_FOR);

      for (i = 0; i < TREE_VEC_LENGTH (declv); i++)
	{
	  /* This is really just a place-holder.  We'll be decomposing this
	     again and going through the cp_build_modify_expr path below when
	     we instantiate the thing.  */
	  TREE_VEC_ELT (initv, i)
	    = build2 (MODIFY_EXPR, void_type_node, TREE_VEC_ELT (declv, i),
		      TREE_VEC_ELT (initv, i));
	}

      TREE_TYPE (stmt) = void_type_node;
      OMP_FOR_INIT (stmt) = initv;
      OMP_FOR_COND (stmt) = condv;
      OMP_FOR_INCR (stmt) = incrv;
      OMP_FOR_BODY (stmt) = body;
      OMP_FOR_PRE_BODY (stmt) = pre_body;
      OMP_FOR_CLAUSES (stmt) = clauses;

      SET_EXPR_LOCATION (stmt, locus);
      return add_stmt (stmt);
    }

  if (processing_template_decl)
    orig_incr = make_tree_vec (TREE_VEC_LENGTH (incrv));

  for (i = 0; i < TREE_VEC_LENGTH (declv); )
    {
      decl = TREE_VEC_ELT (declv, i);
      init = TREE_VEC_ELT (initv, i);
      cond = TREE_VEC_ELT (condv, i);
      incr = TREE_VEC_ELT (incrv, i);
      if (orig_incr)
	TREE_VEC_ELT (orig_incr, i) = incr;
      elocus = locus;

      if (init && EXPR_HAS_LOCATION (init))
	elocus = EXPR_LOCATION (init);

      if (!DECL_P (decl))
	{
	  error_at (elocus, "expected iteration declaration or initialization");
	  return NULL;
	}

      if (incr && TREE_CODE (incr) == MODOP_EXPR)
	{
	  if (orig_incr)
	    TREE_VEC_ELT (orig_incr, i) = incr;
	  incr = cp_build_modify_expr (TREE_OPERAND (incr, 0),
				       TREE_CODE (TREE_OPERAND (incr, 1)),
				       TREE_OPERAND (incr, 2),
				       tf_warning_or_error);
	}

      if (CLASS_TYPE_P (TREE_TYPE (decl)))
	{
	  if (handle_omp_for_class_iterator (i, locus, declv, initv, condv,
					     incrv, &body, &pre_body, clauses))
	    return NULL;
	  continue;
	}

      if (!INTEGRAL_TYPE_P (TREE_TYPE (decl))
	  && TREE_CODE (TREE_TYPE (decl)) != POINTER_TYPE)
	{
	  error_at (elocus, "invalid type for iteration variable %qE", decl);
	  return NULL;
	}

      if (!processing_template_decl)
	{
	  init = fold_build_cleanup_point_expr (TREE_TYPE (init), init);
	  init = cp_build_modify_expr (decl, NOP_EXPR, init, tf_warning_or_error);
	}
      else
	init = build2 (MODIFY_EXPR, void_type_node, decl, init);
      if (cond
	  && TREE_SIDE_EFFECTS (cond)
	  && COMPARISON_CLASS_P (cond)
	  && !processing_template_decl)
	{
	  tree t = TREE_OPERAND (cond, 0);
	  if (TREE_SIDE_EFFECTS (t)
	      && t != decl
	      && (TREE_CODE (t) != NOP_EXPR
		  || TREE_OPERAND (t, 0) != decl))
	    TREE_OPERAND (cond, 0)
	      = fold_build_cleanup_point_expr (TREE_TYPE (t), t);

	  t = TREE_OPERAND (cond, 1);
	  if (TREE_SIDE_EFFECTS (t)
	      && t != decl
	      && (TREE_CODE (t) != NOP_EXPR
		  || TREE_OPERAND (t, 0) != decl))
	    TREE_OPERAND (cond, 1)
	      = fold_build_cleanup_point_expr (TREE_TYPE (t), t);
	}
      if (decl == error_mark_node || init == error_mark_node)
	return NULL;

      TREE_VEC_ELT (declv, i) = decl;
      TREE_VEC_ELT (initv, i) = init;
      TREE_VEC_ELT (condv, i) = cond;
      TREE_VEC_ELT (incrv, i) = incr;
      i++;
    }

  if (IS_EMPTY_STMT (pre_body))
    pre_body = NULL;

  omp_for = c_finish_omp_for (locus, declv, initv, condv, incrv,
			      body, pre_body);

  if (omp_for == NULL)
    return NULL;

  for (i = 0; i < TREE_VEC_LENGTH (OMP_FOR_INCR (omp_for)); i++)
    {
      decl = TREE_OPERAND (TREE_VEC_ELT (OMP_FOR_INIT (omp_for), i), 0);
      incr = TREE_VEC_ELT (OMP_FOR_INCR (omp_for), i);

      if (TREE_CODE (incr) != MODIFY_EXPR)
	continue;

      if (TREE_SIDE_EFFECTS (TREE_OPERAND (incr, 1))
	  && BINARY_CLASS_P (TREE_OPERAND (incr, 1))
	  && !processing_template_decl)
	{
	  tree t = TREE_OPERAND (TREE_OPERAND (incr, 1), 0);
	  if (TREE_SIDE_EFFECTS (t)
	      && t != decl
	      && (TREE_CODE (t) != NOP_EXPR
		  || TREE_OPERAND (t, 0) != decl))
	    TREE_OPERAND (TREE_OPERAND (incr, 1), 0)
	      = fold_build_cleanup_point_expr (TREE_TYPE (t), t);

	  t = TREE_OPERAND (TREE_OPERAND (incr, 1), 1);
	  if (TREE_SIDE_EFFECTS (t)
	      && t != decl
	      && (TREE_CODE (t) != NOP_EXPR
		  || TREE_OPERAND (t, 0) != decl))
	    TREE_OPERAND (TREE_OPERAND (incr, 1), 1)
	      = fold_build_cleanup_point_expr (TREE_TYPE (t), t);
	}

      if (orig_incr)
	TREE_VEC_ELT (OMP_FOR_INCR (omp_for), i) = TREE_VEC_ELT (orig_incr, i);
    }
  if (omp_for != NULL)
    OMP_FOR_CLAUSES (omp_for) = clauses;
  return omp_for;
}

void
finish_omp_atomic (enum tree_code code, enum tree_code opcode, tree lhs,
		   tree rhs, tree v, tree lhs1, tree rhs1)
{
  tree orig_lhs;
  tree orig_rhs;
  tree orig_v;
  tree orig_lhs1;
  tree orig_rhs1;
  bool dependent_p;
  tree stmt;

  orig_lhs = lhs;
  orig_rhs = rhs;
  orig_v = v;
  orig_lhs1 = lhs1;
  orig_rhs1 = rhs1;
  dependent_p = false;
  stmt = NULL_TREE;

  /* Even in a template, we can detect invalid uses of the atomic
     pragma if neither LHS nor RHS is type-dependent.  */
  if (processing_template_decl)
    {
      dependent_p = (type_dependent_expression_p (lhs)
		     || (rhs && type_dependent_expression_p (rhs))
		     || (v && type_dependent_expression_p (v))
		     || (lhs1 && type_dependent_expression_p (lhs1))
		     || (rhs1 && type_dependent_expression_p (rhs1)));
      if (!dependent_p)
	{
	  lhs = build_non_dependent_expr (lhs);
	  if (rhs)
	    rhs = build_non_dependent_expr (rhs);
	  if (v)
	    v = build_non_dependent_expr (v);
	  if (lhs1)
	    lhs1 = build_non_dependent_expr (lhs1);
	  if (rhs1)
	    rhs1 = build_non_dependent_expr (rhs1);
	}
    }
  if (!dependent_p)
    {
      stmt = c_finish_omp_atomic (input_location, code, opcode, lhs, rhs,
				  v, lhs1, rhs1);
      if (stmt == error_mark_node)
	return;
    }
  if (processing_template_decl)
    {
      if (code == OMP_ATOMIC_READ)
	{
	  stmt = build_min_nt_loc (EXPR_LOCATION (orig_lhs),
				   OMP_ATOMIC_READ, orig_lhs);
	  stmt = build2 (MODIFY_EXPR, void_type_node, orig_v, stmt);
	}
      else
	{
	  if (opcode == NOP_EXPR)
	    stmt = build2 (MODIFY_EXPR, void_type_node, orig_lhs, orig_rhs);
	  else 
	    stmt = build2 (opcode, void_type_node, orig_lhs, orig_rhs);
	  if (orig_rhs1)
	    stmt = build_min_nt_loc (EXPR_LOCATION (orig_rhs1),
				     COMPOUND_EXPR, orig_rhs1, stmt);
	  if (code != OMP_ATOMIC)
	    {
	      stmt = build_min_nt_loc (EXPR_LOCATION (orig_lhs1),
				       code, orig_lhs1, stmt);
	      stmt = build2 (MODIFY_EXPR, void_type_node, orig_v, stmt);
	    }
	}
      stmt = build2 (OMP_ATOMIC, void_type_node, integer_zero_node, stmt);
    }
  add_stmt (stmt);
}

void
finish_omp_barrier (void)
{
  tree fn = builtin_decl_explicit (BUILT_IN_GOMP_BARRIER);
  vec<tree, va_gc> *vec = make_tree_vector ();
  tree stmt = finish_call_expr (fn, &vec, false, false, tf_warning_or_error);
  release_tree_vector (vec);
  finish_expr_stmt (stmt);
}

void
finish_omp_flush (void)
{
  tree fn = builtin_decl_explicit (BUILT_IN_SYNC_SYNCHRONIZE);
  vec<tree, va_gc> *vec = make_tree_vector ();
  tree stmt = finish_call_expr (fn, &vec, false, false, tf_warning_or_error);
  release_tree_vector (vec);
  finish_expr_stmt (stmt);
}

void
finish_omp_taskwait (void)
{
  tree fn = builtin_decl_explicit (BUILT_IN_GOMP_TASKWAIT);
  vec<tree, va_gc> *vec = make_tree_vector ();
  tree stmt = finish_call_expr (fn, &vec, false, false, tf_warning_or_error);
  release_tree_vector (vec);
  finish_expr_stmt (stmt);
}

void
finish_omp_taskyield (void)
{
  tree fn = builtin_decl_explicit (BUILT_IN_GOMP_TASKYIELD);
  vec<tree, va_gc> *vec = make_tree_vector ();
  tree stmt = finish_call_expr (fn, &vec, false, false, tf_warning_or_error);
  release_tree_vector (vec);
  finish_expr_stmt (stmt);
}

/* Begin a __transaction_atomic or __transaction_relaxed statement.
   If PCOMPOUND is non-null, this is for a function-transaction-block, and we
   should create an extra compound stmt.  */

tree
begin_transaction_stmt (location_t loc, tree *pcompound, int flags)
{
  tree r;

  if (pcompound)
    *pcompound = begin_compound_stmt (0);

  r = build_stmt (loc, TRANSACTION_EXPR, NULL_TREE);

  /* Only add the statement to the function if support enabled.  */
  if (flag_tm)
    add_stmt (r);
  else
    error_at (loc, ((flags & TM_STMT_ATTR_RELAXED) != 0
		    ? G_("%<__transaction_relaxed%> without "
			 "transactional memory support enabled")
		    : G_("%<__transaction_atomic%> without "
			 "transactional memory support enabled")));

  TRANSACTION_EXPR_BODY (r) = push_stmt_list ();
  return r;
}

/* End a __transaction_atomic or __transaction_relaxed statement.
   If COMPOUND_STMT is non-null, this is for a function-transaction-block,
   and we should end the compound.  If NOEX is non-NULL, we wrap the body in
   a MUST_NOT_THROW_EXPR with NOEX as condition.  */

void
finish_transaction_stmt (tree stmt, tree compound_stmt, int flags, tree noex)
{
  TRANSACTION_EXPR_BODY (stmt) = pop_stmt_list (TRANSACTION_EXPR_BODY (stmt));
  TRANSACTION_EXPR_OUTER (stmt) = (flags & TM_STMT_ATTR_OUTER) != 0;
  TRANSACTION_EXPR_RELAXED (stmt) = (flags & TM_STMT_ATTR_RELAXED) != 0;
  TRANSACTION_EXPR_IS_STMT (stmt) = 1;

  /* noexcept specifications are not allowed for function transactions.  */
  gcc_assert (!(noex && compound_stmt));
  if (noex)
    {
      tree body = build_must_not_throw_expr (TRANSACTION_EXPR_BODY (stmt),
					     noex);
      SET_EXPR_LOCATION (body, EXPR_LOCATION (TRANSACTION_EXPR_BODY (stmt)));
      TREE_SIDE_EFFECTS (body) = 1;
      TRANSACTION_EXPR_BODY (stmt) = body;
    }

  if (compound_stmt)
    finish_compound_stmt (compound_stmt);
  finish_stmt ();
}

/* Build a __transaction_atomic or __transaction_relaxed expression.  If
   NOEX is non-NULL, we wrap the body in a MUST_NOT_THROW_EXPR with NOEX as
   condition.  */

tree
build_transaction_expr (location_t loc, tree expr, int flags, tree noex)
{
  tree ret;
  if (noex)
    {
      expr = build_must_not_throw_expr (expr, noex);
      SET_EXPR_LOCATION (expr, loc);
      TREE_SIDE_EFFECTS (expr) = 1;
    }
  ret = build1 (TRANSACTION_EXPR, TREE_TYPE (expr), expr);
  if (flags & TM_STMT_ATTR_RELAXED)
	TRANSACTION_EXPR_RELAXED (ret) = 1;
  SET_EXPR_LOCATION (ret, loc);
  return ret;
}

void
init_cp_semantics (void)
{
}

/* Build a STATIC_ASSERT for a static assertion with the condition
   CONDITION and the message text MESSAGE.  LOCATION is the location
   of the static assertion in the source code.  When MEMBER_P, this
   static assertion is a member of a class.  */
void 
finish_static_assert (tree condition, tree message, location_t location, 
                      bool member_p)
{
  if (message == NULL_TREE
      || message == error_mark_node
      || condition == NULL_TREE
      || condition == error_mark_node)
    return;

  if (check_for_bare_parameter_packs (condition))
    condition = error_mark_node;

  if (type_dependent_expression_p (condition) 
      || value_dependent_expression_p (condition))
    {
      /* We're in a template; build a STATIC_ASSERT and put it in
         the right place. */
      tree assertion;

      assertion = make_node (STATIC_ASSERT);
      STATIC_ASSERT_CONDITION (assertion) = condition;
      STATIC_ASSERT_MESSAGE (assertion) = message;
      STATIC_ASSERT_SOURCE_LOCATION (assertion) = location;

      if (member_p)
        maybe_add_class_template_decl_list (current_class_type, 
                                            assertion,
                                            /*friend_p=*/0);
      else
        add_stmt (assertion);

      return;
    }

  /* Fold the expression and convert it to a boolean value. */
  condition = fold_non_dependent_expr (condition);
  condition = cp_convert (boolean_type_node, condition, tf_warning_or_error);
  condition = maybe_constant_value (condition);

  if (TREE_CODE (condition) == INTEGER_CST && !integer_zerop (condition))
    /* Do nothing; the condition is satisfied. */
    ;
  else 
    {
      location_t saved_loc = input_location;

      input_location = location;
      if (TREE_CODE (condition) == INTEGER_CST 
          && integer_zerop (condition))
        /* Report the error. */
        error ("static assertion failed: %s", TREE_STRING_POINTER (message));
      else if (condition && condition != error_mark_node)
	{
	  error ("non-constant condition for static assertion");
	  cxx_constant_value (condition);
	}
      input_location = saved_loc;
    }
}

/* Implements the C++0x decltype keyword. Returns the type of EXPR,
   suitable for use as a type-specifier.

   ID_EXPRESSION_OR_MEMBER_ACCESS_P is true when EXPR was parsed as an
   id-expression or a class member access, FALSE when it was parsed as
   a full expression.  */

tree
finish_decltype_type (tree expr, bool id_expression_or_member_access_p,
		      tsubst_flags_t complain)
{
  tree type = NULL_TREE;

  if (!expr || error_operand_p (expr))
    return error_mark_node;

  if (TYPE_P (expr)
      || TREE_CODE (expr) == TYPE_DECL
      || (TREE_CODE (expr) == BIT_NOT_EXPR
	  && TYPE_P (TREE_OPERAND (expr, 0))))
    {
      if (complain & tf_error)
	error ("argument to decltype must be an expression");
      return error_mark_node;
    }

  /* Depending on the resolution of DR 1172, we may later need to distinguish
     instantiation-dependent but not type-dependent expressions so that, say,
     A<decltype(sizeof(T))>::U doesn't require 'typename'.  */
  if (instantiation_dependent_expression_p (expr))
    {
      type = cxx_make_type (DECLTYPE_TYPE);
      DECLTYPE_TYPE_EXPR (type) = expr;
      DECLTYPE_TYPE_ID_EXPR_OR_MEMBER_ACCESS_P (type)
        = id_expression_or_member_access_p;
      SET_TYPE_STRUCTURAL_EQUALITY (type);

      return type;
    }

  /* The type denoted by decltype(e) is defined as follows:  */

  expr = resolve_nondeduced_context (expr);

  if (type_unknown_p (expr))
    {
      if (complain & tf_error)
	error ("decltype cannot resolve address of overloaded function");
      return error_mark_node;
    }

  if (invalid_nonstatic_memfn_p (expr, complain))
    return error_mark_node;

  /* To get the size of a static data member declared as an array of
     unknown bound, we need to instantiate it.  */
  if (TREE_CODE (expr) == VAR_DECL
      && VAR_HAD_UNKNOWN_BOUND (expr)
      && DECL_TEMPLATE_INSTANTIATION (expr))
    instantiate_decl (expr, /*defer_ok*/true, /*expl_inst_mem*/false);

  if (id_expression_or_member_access_p)
    {
      /* If e is an id-expression or a class member access (5.2.5
         [expr.ref]), decltype(e) is defined as the type of the entity
         named by e. If there is no such entity, or e names a set of
         overloaded functions, the program is ill-formed.  */
      if (TREE_CODE (expr) == IDENTIFIER_NODE)
        expr = lookup_name (expr);

      if (TREE_CODE (expr) == INDIRECT_REF)
        /* This can happen when the expression is, e.g., "a.b". Just
           look at the underlying operand.  */
        expr = TREE_OPERAND (expr, 0);

      if (TREE_CODE (expr) == OFFSET_REF
          || TREE_CODE (expr) == MEMBER_REF
	  || TREE_CODE (expr) == SCOPE_REF)
        /* We're only interested in the field itself. If it is a
           BASELINK, we will need to see through it in the next
           step.  */
        expr = TREE_OPERAND (expr, 1);

      if (BASELINK_P (expr))
        /* See through BASELINK nodes to the underlying function.  */
        expr = BASELINK_FUNCTIONS (expr);

      switch (TREE_CODE (expr))
        {
        case FIELD_DECL:
          if (DECL_BIT_FIELD_TYPE (expr))
            {
              type = DECL_BIT_FIELD_TYPE (expr);
              break;
            }
          /* Fall through for fields that aren't bitfields.  */

        case FUNCTION_DECL:
        case VAR_DECL:
        case CONST_DECL:
        case PARM_DECL:
        case RESULT_DECL:
        case TEMPLATE_PARM_INDEX:
	  expr = mark_type_use (expr);
          type = TREE_TYPE (expr);
          break;

        case ERROR_MARK:
          type = error_mark_node;
          break;

        case COMPONENT_REF:
	  mark_type_use (expr);
          type = is_bitfield_expr_with_lowered_type (expr);
          if (!type)
            type = TREE_TYPE (TREE_OPERAND (expr, 1));
          break;

        case BIT_FIELD_REF:
          gcc_unreachable ();

        case INTEGER_CST:
	case PTRMEM_CST:
          /* We can get here when the id-expression refers to an
             enumerator or non-type template parameter.  */
          type = TREE_TYPE (expr);
          break;

        default:
	  gcc_unreachable ();
          return error_mark_node;
        }
    }
  else
    {
      /* Within a lambda-expression:

	 Every occurrence of decltype((x)) where x is a possibly
	 parenthesized id-expression that names an entity of
	 automatic storage duration is treated as if x were
	 transformed into an access to a corresponding data member
	 of the closure type that would have been declared if x
	 were a use of the denoted entity.  */
      if (outer_automatic_var_p (expr)
	  && current_function_decl
	  && LAMBDA_FUNCTION_P (current_function_decl))
	type = capture_decltype (expr);
      else if (error_operand_p (expr))
	type = error_mark_node;
      else if (expr == current_class_ptr)
	/* If the expression is just "this", we want the
	   cv-unqualified pointer for the "this" type.  */
	type = TYPE_MAIN_VARIANT (TREE_TYPE (expr));
      else
	{
	  /* Otherwise, where T is the type of e, if e is an lvalue,
	     decltype(e) is defined as T&; if an xvalue, T&&; otherwise, T. */
	  cp_lvalue_kind clk = lvalue_kind (expr);
	  type = unlowered_expr_type (expr);
	  gcc_assert (TREE_CODE (type) != REFERENCE_TYPE);

	  /* For vector types, pick a non-opaque variant.  */
	  if (TREE_CODE (type) == VECTOR_TYPE)
	    type = strip_typedefs (type);

	  if (clk != clk_none && !(clk & clk_class))
	    type = cp_build_reference_type (type, (clk & clk_rvalueref));
	}
    }

  return type;
}

/* Called from trait_expr_value to evaluate either __has_nothrow_assign or 
   __has_nothrow_copy, depending on assign_p.  */

static bool
classtype_has_nothrow_assign_or_copy_p (tree type, bool assign_p)
{
  tree fns;

  if (assign_p)
    {
      int ix;
      ix = lookup_fnfields_1 (type, ansi_assopname (NOP_EXPR));
      if (ix < 0)
	return false;
      fns = (*CLASSTYPE_METHOD_VEC (type))[ix];
    } 
  else if (TYPE_HAS_COPY_CTOR (type))
    {
      /* If construction of the copy constructor was postponed, create
	 it now.  */
      if (CLASSTYPE_LAZY_COPY_CTOR (type))
	lazily_declare_fn (sfk_copy_constructor, type);
      if (CLASSTYPE_LAZY_MOVE_CTOR (type))
	lazily_declare_fn (sfk_move_constructor, type);
      fns = CLASSTYPE_CONSTRUCTORS (type);
    }
  else
    return false;

  for (; fns; fns = OVL_NEXT (fns))
    {
      tree fn = OVL_CURRENT (fns);
 
      if (assign_p)
	{
	  if (copy_fn_p (fn) == 0)
	    continue;
	}
      else if (copy_fn_p (fn) <= 0)
	continue;

      maybe_instantiate_noexcept (fn);
      if (!TYPE_NOTHROW_P (TREE_TYPE (fn)))
	return false;
    }

  return true;
}

/* Actually evaluates the trait.  */

static bool
trait_expr_value (cp_trait_kind kind, tree type1, tree type2)
{
  enum tree_code type_code1;
  tree t;

  type_code1 = TREE_CODE (type1);

  switch (kind)
    {
    case CPTK_HAS_NOTHROW_ASSIGN:
      type1 = strip_array_types (type1);
      return (!CP_TYPE_CONST_P (type1) && type_code1 != REFERENCE_TYPE
	      && (trait_expr_value (CPTK_HAS_TRIVIAL_ASSIGN, type1, type2)
		  || (CLASS_TYPE_P (type1)
		      && classtype_has_nothrow_assign_or_copy_p (type1,
								 true))));

    case CPTK_HAS_TRIVIAL_ASSIGN:
      /* ??? The standard seems to be missing the "or array of such a class
	 type" wording for this trait.  */
      type1 = strip_array_types (type1);
      return (!CP_TYPE_CONST_P (type1) && type_code1 != REFERENCE_TYPE
	      && (trivial_type_p (type1)
		    || (CLASS_TYPE_P (type1)
			&& TYPE_HAS_TRIVIAL_COPY_ASSIGN (type1))));

    case CPTK_HAS_NOTHROW_CONSTRUCTOR:
      type1 = strip_array_types (type1);
      return (trait_expr_value (CPTK_HAS_TRIVIAL_CONSTRUCTOR, type1, type2) 
	      || (CLASS_TYPE_P (type1)
		  && (t = locate_ctor (type1))
		  && (maybe_instantiate_noexcept (t),
		      TYPE_NOTHROW_P (TREE_TYPE (t)))));

    case CPTK_HAS_TRIVIAL_CONSTRUCTOR:
      type1 = strip_array_types (type1);
      return (trivial_type_p (type1)
	      || (CLASS_TYPE_P (type1) && TYPE_HAS_TRIVIAL_DFLT (type1)));

    case CPTK_HAS_NOTHROW_COPY:
      type1 = strip_array_types (type1);
      return (trait_expr_value (CPTK_HAS_TRIVIAL_COPY, type1, type2)
	      || (CLASS_TYPE_P (type1)
		  && classtype_has_nothrow_assign_or_copy_p (type1, false)));

    case CPTK_HAS_TRIVIAL_COPY:
      /* ??? The standard seems to be missing the "or array of such a class
	 type" wording for this trait.  */
      type1 = strip_array_types (type1);
      return (trivial_type_p (type1) || type_code1 == REFERENCE_TYPE
	      || (CLASS_TYPE_P (type1) && TYPE_HAS_TRIVIAL_COPY_CTOR (type1)));

    case CPTK_HAS_TRIVIAL_DESTRUCTOR:
      type1 = strip_array_types (type1);
      return (trivial_type_p (type1) || type_code1 == REFERENCE_TYPE
	      || (CLASS_TYPE_P (type1)
		  && TYPE_HAS_TRIVIAL_DESTRUCTOR (type1)));

    case CPTK_HAS_VIRTUAL_DESTRUCTOR:
      return type_has_virtual_destructor (type1);

    case CPTK_IS_ABSTRACT:
      return (ABSTRACT_CLASS_TYPE_P (type1));

    case CPTK_IS_BASE_OF:
      return (NON_UNION_CLASS_TYPE_P (type1) && NON_UNION_CLASS_TYPE_P (type2)
	      && DERIVED_FROM_P (type1, type2));

    case CPTK_IS_CLASS:
      return (NON_UNION_CLASS_TYPE_P (type1));

    case CPTK_IS_CONVERTIBLE_TO:
      /* TODO  */
      return false;

    case CPTK_IS_EMPTY:
      return (NON_UNION_CLASS_TYPE_P (type1) && CLASSTYPE_EMPTY_P (type1));

    case CPTK_IS_ENUM:
      return (type_code1 == ENUMERAL_TYPE);

    case CPTK_IS_FINAL:
      return (CLASS_TYPE_P (type1) && CLASSTYPE_FINAL (type1));

    case CPTK_IS_LITERAL_TYPE:
      return (literal_type_p (type1));

    case CPTK_IS_POD:
      return (pod_type_p (type1));

    case CPTK_IS_POLYMORPHIC:
      return (CLASS_TYPE_P (type1) && TYPE_POLYMORPHIC_P (type1));

    case CPTK_IS_STD_LAYOUT:
      return (std_layout_type_p (type1));

    case CPTK_IS_TRIVIAL:
      return (trivial_type_p (type1));

    case CPTK_IS_UNION:
      return (type_code1 == UNION_TYPE);

    default:
      gcc_unreachable ();
      return false;
    }
}

/* If TYPE is an array of unknown bound, or (possibly cv-qualified)
   void, or a complete type, returns it, otherwise NULL_TREE.  */

static tree
check_trait_type (tree type)
{
  if (TREE_CODE (type) == ARRAY_TYPE && !TYPE_DOMAIN (type)
      && COMPLETE_TYPE_P (TREE_TYPE (type)))
    return type;

  if (VOID_TYPE_P (type))
    return type;

  return complete_type_or_else (strip_array_types (type), NULL_TREE);
}

/* Process a trait expression.  */

tree
finish_trait_expr (cp_trait_kind kind, tree type1, tree type2)
{
  gcc_assert (kind == CPTK_HAS_NOTHROW_ASSIGN
	      || kind == CPTK_HAS_NOTHROW_CONSTRUCTOR
	      || kind == CPTK_HAS_NOTHROW_COPY
	      || kind == CPTK_HAS_TRIVIAL_ASSIGN
	      || kind == CPTK_HAS_TRIVIAL_CONSTRUCTOR
	      || kind == CPTK_HAS_TRIVIAL_COPY
	      || kind == CPTK_HAS_TRIVIAL_DESTRUCTOR
	      || kind == CPTK_HAS_VIRTUAL_DESTRUCTOR	      
	      || kind == CPTK_IS_ABSTRACT
	      || kind == CPTK_IS_BASE_OF
	      || kind == CPTK_IS_CLASS
	      || kind == CPTK_IS_CONVERTIBLE_TO
	      || kind == CPTK_IS_EMPTY
	      || kind == CPTK_IS_ENUM
	      || kind == CPTK_IS_FINAL
	      || kind == CPTK_IS_LITERAL_TYPE
	      || kind == CPTK_IS_POD
	      || kind == CPTK_IS_POLYMORPHIC
	      || kind == CPTK_IS_STD_LAYOUT
	      || kind == CPTK_IS_TRIVIAL
	      || kind == CPTK_IS_UNION);

  if (kind == CPTK_IS_CONVERTIBLE_TO)
    {
      sorry ("__is_convertible_to");
      return error_mark_node;
    }

  if (type1 == error_mark_node
      || ((kind == CPTK_IS_BASE_OF || kind == CPTK_IS_CONVERTIBLE_TO)
	  && type2 == error_mark_node))
    return error_mark_node;

  if (processing_template_decl)
    {
      tree trait_expr = make_node (TRAIT_EXPR);
      TREE_TYPE (trait_expr) = boolean_type_node;
      TRAIT_EXPR_TYPE1 (trait_expr) = type1;
      TRAIT_EXPR_TYPE2 (trait_expr) = type2;
      TRAIT_EXPR_KIND (trait_expr) = kind;
      return trait_expr;
    }

  switch (kind)
    {
    case CPTK_HAS_NOTHROW_ASSIGN:
    case CPTK_HAS_TRIVIAL_ASSIGN:
    case CPTK_HAS_NOTHROW_CONSTRUCTOR:
    case CPTK_HAS_TRIVIAL_CONSTRUCTOR:
    case CPTK_HAS_NOTHROW_COPY:
    case CPTK_HAS_TRIVIAL_COPY:
    case CPTK_HAS_TRIVIAL_DESTRUCTOR:
    case CPTK_HAS_VIRTUAL_DESTRUCTOR:
    case CPTK_IS_ABSTRACT:
    case CPTK_IS_EMPTY:
    case CPTK_IS_FINAL:
    case CPTK_IS_LITERAL_TYPE:
    case CPTK_IS_POD:
    case CPTK_IS_POLYMORPHIC:
    case CPTK_IS_STD_LAYOUT:
    case CPTK_IS_TRIVIAL:
      if (!check_trait_type (type1))
	return error_mark_node;
      break;

    case CPTK_IS_BASE_OF:
      if (NON_UNION_CLASS_TYPE_P (type1) && NON_UNION_CLASS_TYPE_P (type2)
	  && !same_type_ignoring_top_level_qualifiers_p (type1, type2)
	  && !complete_type_or_else (type2, NULL_TREE))
	/* We already issued an error.  */
	return error_mark_node;
      break;

    case CPTK_IS_CLASS:
    case CPTK_IS_ENUM:
    case CPTK_IS_UNION:
      break;
    
    case CPTK_IS_CONVERTIBLE_TO:
    default:
      gcc_unreachable ();
    }

  return (trait_expr_value (kind, type1, type2)
	  ? boolean_true_node : boolean_false_node);
}

/* Do-nothing variants of functions to handle pragma FLOAT_CONST_DECIMAL64,
   which is ignored for C++.  */

void
set_float_const_decimal64 (void)
{
}

void
clear_float_const_decimal64 (void)
{
}

bool
float_const_decimal64_p (void)
{
  return 0;
}


/* Return true if T is a literal type.   */

bool
literal_type_p (tree t)
{
  if (SCALAR_TYPE_P (t)
      || TREE_CODE (t) == VECTOR_TYPE
      || TREE_CODE (t) == REFERENCE_TYPE)
    return true;
  if (CLASS_TYPE_P (t))
    {
      t = complete_type (t);
      gcc_assert (COMPLETE_TYPE_P (t) || errorcount);
      return CLASSTYPE_LITERAL_P (t);
    }
  if (TREE_CODE (t) == ARRAY_TYPE)
    return literal_type_p (strip_array_types (t));
  return false;
}

/* If DECL is a variable declared `constexpr', require its type
   be literal.  Return the DECL if OK, otherwise NULL.  */

tree
ensure_literal_type_for_constexpr_object (tree decl)
{
  tree type = TREE_TYPE (decl);
  if (TREE_CODE (decl) == VAR_DECL && DECL_DECLARED_CONSTEXPR_P (decl)
      && !processing_template_decl)
    {
      if (CLASS_TYPE_P (type) && !COMPLETE_TYPE_P (complete_type (type)))
	/* Don't complain here, we'll complain about incompleteness
	   when we try to initialize the variable.  */;
      else if (!literal_type_p (type))
	{
	  error ("the type %qT of constexpr variable %qD is not literal",
		 type, decl);
	  explain_non_literal_class (type);
	  return NULL;
	}
    }
  return decl;
}

/* Representation of entries in the constexpr function definition table.  */

typedef struct GTY(()) constexpr_fundef {
  tree decl;
  tree body;
} constexpr_fundef;

/* This table holds all constexpr function definitions seen in
   the current translation unit.  */

static GTY ((param_is (constexpr_fundef))) htab_t constexpr_fundef_table;

/* Utility function used for managing the constexpr function table.
   Return true if the entries pointed to by P and Q are for the
   same constexpr function.  */

static inline int
constexpr_fundef_equal (const void *p, const void *q)
{
  const constexpr_fundef *lhs = (const constexpr_fundef *) p;
  const constexpr_fundef *rhs = (const constexpr_fundef *) q;
  return lhs->decl == rhs->decl;
}

/* Utility function used for managing the constexpr function table.
   Return a hash value for the entry pointed to by Q.  */

static inline hashval_t
constexpr_fundef_hash (const void *p)
{
  const constexpr_fundef *fundef = (const constexpr_fundef *) p;
  return DECL_UID (fundef->decl);
}

/* Return a previously saved definition of function FUN.   */

static constexpr_fundef *
retrieve_constexpr_fundef (tree fun)
{
  constexpr_fundef fundef = { NULL, NULL };
  if (constexpr_fundef_table == NULL)
    return NULL;

  fundef.decl = fun;
  return (constexpr_fundef *) htab_find (constexpr_fundef_table, &fundef);
}

/* Check whether the parameter and return types of FUN are valid for a
   constexpr function, and complain if COMPLAIN.  */

static bool
is_valid_constexpr_fn (tree fun, bool complain)
{
  tree parm = FUNCTION_FIRST_USER_PARM (fun);
  bool ret = true;
  for (; parm != NULL; parm = TREE_CHAIN (parm))
    if (!literal_type_p (TREE_TYPE (parm)))
      {
	ret = false;
	if (complain)
	  {
	    error ("invalid type for parameter %d of constexpr "
		   "function %q+#D", DECL_PARM_INDEX (parm), fun);
	    explain_non_literal_class (TREE_TYPE (parm));
	  }
      }

  if (!DECL_CONSTRUCTOR_P (fun))
    {
      tree rettype = TREE_TYPE (TREE_TYPE (fun));
      if (!literal_type_p (rettype))
	{
	  ret = false;
	  if (complain)
	    {
	      error ("invalid return type %qT of constexpr function %q+D",
		     rettype, fun);
	      explain_non_literal_class (rettype);
	    }
	}

      if (DECL_NONSTATIC_MEMBER_FUNCTION_P (fun)
	  && !CLASSTYPE_LITERAL_P (DECL_CONTEXT (fun)))
	{
	  ret = false;
	  if (complain)
	    {
	      error ("enclosing class of constexpr non-static member "
		     "function %q+#D is not a literal type", fun);
	      explain_non_literal_class (DECL_CONTEXT (fun));
	    }
	}
    }
  else if (CLASSTYPE_VBASECLASSES (DECL_CONTEXT (fun)))
    {
      ret = false;
      if (complain)
	error ("%q#T has virtual base classes", DECL_CONTEXT (fun));
    }

  return ret;
}

/* Subroutine of  build_constexpr_constructor_member_initializers.
   The expression tree T represents a data member initialization
   in a (constexpr) constructor definition.  Build a pairing of
   the data member with its initializer, and prepend that pair
   to the existing initialization pair INITS.  */

static bool
build_data_member_initialization (tree t, vec<constructor_elt, va_gc> **vec)
{
  tree member, init;
  if (TREE_CODE (t) == CLEANUP_POINT_EXPR)
    t = TREE_OPERAND (t, 0);
  if (TREE_CODE (t) == EXPR_STMT)
    t = TREE_OPERAND (t, 0);
  if (t == error_mark_node)
    return false;
  if (TREE_CODE (t) == STATEMENT_LIST)
    {
      tree_stmt_iterator i;
      for (i = tsi_start (t); !tsi_end_p (i); tsi_next (&i))
	{
	  if (! build_data_member_initialization (tsi_stmt (i), vec))
	    return false;
	}
      return true;
    }
  if (TREE_CODE (t) == CLEANUP_STMT)
    {
      /* We can't see a CLEANUP_STMT in a constructor for a literal class,
	 but we can in a constexpr constructor for a non-literal class.  Just
	 ignore it; either all the initialization will be constant, in which
	 case the cleanup can't run, or it can't be constexpr.
	 Still recurse into CLEANUP_BODY.  */
      return build_data_member_initialization (CLEANUP_BODY (t), vec);
    }
  if (TREE_CODE (t) == CONVERT_EXPR)
    t = TREE_OPERAND (t, 0);
  if (TREE_CODE (t) == INIT_EXPR
      || TREE_CODE (t) == MODIFY_EXPR)
    {
      member = TREE_OPERAND (t, 0);
      init = unshare_expr (TREE_OPERAND (t, 1));
    }
  else if (TREE_CODE (t) == CALL_EXPR)
    {
      member = CALL_EXPR_ARG (t, 0);
      /* We don't use build_cplus_new here because it complains about
	 abstract bases.  Leaving the call unwrapped means that it has the
	 wrong type, but cxx_eval_constant_expression doesn't care.  */
      init = unshare_expr (t);
    }
  else if (TREE_CODE (t) == DECL_EXPR)
    /* Declaring a temporary, don't add it to the CONSTRUCTOR.  */
    return true;
  else
    gcc_unreachable ();
  if (TREE_CODE (member) == INDIRECT_REF)
    member = TREE_OPERAND (member, 0);
  if (TREE_CODE (member) == NOP_EXPR)
    {
      tree op = member;
      STRIP_NOPS (op);
      if (TREE_CODE (op) == ADDR_EXPR)
	{
	  gcc_assert (same_type_ignoring_top_level_qualifiers_p
		      (TREE_TYPE (TREE_TYPE (op)),
		       TREE_TYPE (TREE_TYPE (member))));
	  /* Initializing a cv-qualified member; we need to look through
	     the const_cast.  */
	  member = op;
	}
      else if (op == current_class_ptr
	       && (same_type_ignoring_top_level_qualifiers_p
		   (TREE_TYPE (TREE_TYPE (member)),
		    current_class_type)))
	/* Delegating constructor.  */
	member = op;
      else
	{
	  /* This is an initializer for an empty base; keep it for now so
	     we can check it in cxx_eval_bare_aggregate.  */
	  gcc_assert (is_empty_class (TREE_TYPE (TREE_TYPE (member))));
	}
    }
  if (TREE_CODE (member) == ADDR_EXPR)
    member = TREE_OPERAND (member, 0);
  if (TREE_CODE (member) == COMPONENT_REF
      /* If we're initializing a member of a subaggregate, it's a vtable
	 pointer.  Leave it as COMPONENT_REF so we remember the path to get
	 to the vfield.  */
      && TREE_CODE (TREE_OPERAND (member, 0)) != COMPONENT_REF)
    member = TREE_OPERAND (member, 1);
  CONSTRUCTOR_APPEND_ELT (*vec, member, init);
  return true;
}

/* Make sure that there are no statements after LAST in the constructor
   body represented by LIST.  */

bool
check_constexpr_ctor_body (tree last, tree list)
{
  bool ok = true;
  if (TREE_CODE (list) == STATEMENT_LIST)
    {
      tree_stmt_iterator i = tsi_last (list);
      for (; !tsi_end_p (i); tsi_prev (&i))
	{
	  tree t = tsi_stmt (i);
	  if (t == last)
	    break;
	  if (TREE_CODE (t) == BIND_EXPR)
	    {
	      if (!check_constexpr_ctor_body (last, BIND_EXPR_BODY (t)))
		return false;
	      else
		continue;
	    }
	  /* We currently allow typedefs and static_assert.
	     FIXME allow them in the standard, too.  */
	  if (TREE_CODE (t) != STATIC_ASSERT)
	    {
	      ok = false;
	      break;
	    }
	}
    }
  else if (list != last
	   && TREE_CODE (list) != STATIC_ASSERT)
    ok = false;
  if (!ok)
    {
      error ("constexpr constructor does not have empty body");
      DECL_DECLARED_CONSTEXPR_P (current_function_decl) = false;
    }
  return ok;
}

/* V is a vector of constructor elements built up for the base and member
   initializers of a constructor for TYPE.  They need to be in increasing
   offset order, which they might not be yet if TYPE has a primary base
   which is not first in the base-clause or a vptr and at least one base
   all of which are non-primary.  */

static vec<constructor_elt, va_gc> *
sort_constexpr_mem_initializers (tree type, vec<constructor_elt, va_gc> *v)
{
  tree pri = CLASSTYPE_PRIMARY_BINFO (type);
  tree field_type;
  constructor_elt elt;
  int i;

<<<<<<< HEAD
  if (pri)
    field_type = BINFO_TYPE (pri);
  else if (TYPE_CONTAINS_VPTR_P (type))
    field_type = vtbl_ptr_type_node;
  else
    return vec;

  /* Find the element for the primary base or vptr and move it to the
     beginning of the vec.  */
  for (i = 0; ; ++i)
    if (TREE_TYPE (VEC_index (constructor_elt, vec, i)->index) == field_type)
      break;

  if (i > 0)
    {
      elt = *VEC_index (constructor_elt, vec, i);
      for (; i > 0; --i)
	VEC_replace (constructor_elt, vec, i,
		     VEC_index (constructor_elt, vec, i-1));
      VEC_replace (constructor_elt, vec, 0, &elt);
    }
  return vec;
=======
  if (pri == NULL_TREE
      || pri == BINFO_BASE_BINFO (TYPE_BINFO (type), 0))
    return v;

  /* Find the element for the primary base and move it to the beginning of
     the vec.  */
  vec<constructor_elt, va_gc> &vref = *v;
  pri = BINFO_TYPE (pri);
  for (i = 1; ; ++i)
    if (TREE_TYPE (vref[i].index) == pri)
      break;

  elt = vref[i];
  for (; i > 0; --i)
    vref[i] = vref[i-1];
  vref[0] = elt;
  return v;
>>>>>>> bc75ee5f
}

/* Build compile-time evalable representations of member-initializer list
   for a constexpr constructor.  */

static tree
build_constexpr_constructor_member_initializers (tree type, tree body)
{
  vec<constructor_elt, va_gc> *vec = NULL;
  bool ok = true;
  if (TREE_CODE (body) == MUST_NOT_THROW_EXPR
      || TREE_CODE (body) == EH_SPEC_BLOCK)
    body = TREE_OPERAND (body, 0);
  if (TREE_CODE (body) == STATEMENT_LIST)
    body = STATEMENT_LIST_HEAD (body)->stmt;
  body = BIND_EXPR_BODY (body);
  if (TREE_CODE (body) == CLEANUP_POINT_EXPR)
    {
      body = TREE_OPERAND (body, 0);
      if (TREE_CODE (body) == EXPR_STMT)
	body = TREE_OPERAND (body, 0);
      if (TREE_CODE (body) == INIT_EXPR
	  && (same_type_ignoring_top_level_qualifiers_p
	      (TREE_TYPE (TREE_OPERAND (body, 0)),
	       current_class_type)))
	{
	  /* Trivial copy.  */
	  return TREE_OPERAND (body, 1);
	}
      ok = build_data_member_initialization (body, &vec);
    }
  else if (TREE_CODE (body) == STATEMENT_LIST)
    {
      tree_stmt_iterator i;
      for (i = tsi_start (body); !tsi_end_p (i); tsi_next (&i))
	{
	  ok = build_data_member_initialization (tsi_stmt (i), &vec);
	  if (!ok)
	    break;
	}
    }
  else if (TREE_CODE (body) == TRY_BLOCK)
    {
      error ("body of %<constexpr%> constructor cannot be "
	     "a function-try-block");
      return error_mark_node;
    }
  else if (EXPR_P (body))
    ok = build_data_member_initialization (body, &vec);
  else
    gcc_assert (errorcount > 0);
  if (ok)
    {
      if (vec_safe_length (vec) > 0)
	{
	  /* In a delegating constructor, return the target.  */
	  constructor_elt *ce = &(*vec)[0];
	  if (ce->index == current_class_ptr)
	    {
	      body = ce->value;
	      vec_free (vec);
	      return body;
	    }
	}
      vec = sort_constexpr_mem_initializers (type, vec);
      return build_constructor (type, vec);
    }
  else
    return error_mark_node;
}

/* Subroutine of register_constexpr_fundef.  BODY is the body of a function
   declared to be constexpr, or a sub-statement thereof.  Returns the
   return value if suitable, error_mark_node for a statement not allowed in
   a constexpr function, or NULL_TREE if no return value was found.  */

static tree
constexpr_fn_retval (tree body)
{
  switch (TREE_CODE (body))
    {
    case STATEMENT_LIST:
      {
	tree_stmt_iterator i;
	tree expr = NULL_TREE;
	for (i = tsi_start (body); !tsi_end_p (i); tsi_next (&i))
	  {
	    tree s = constexpr_fn_retval (tsi_stmt (i));
	    if (s == error_mark_node)
	      return error_mark_node;
	    else if (s == NULL_TREE)
	      /* Keep iterating.  */;
	    else if (expr)
	      /* Multiple return statements.  */
	      return error_mark_node;
	    else
	      expr = s;
	  }
	return expr;
      }

    case RETURN_EXPR:
      return unshare_expr (TREE_OPERAND (body, 0));

    case DECL_EXPR:
      if (TREE_CODE (DECL_EXPR_DECL (body)) == USING_DECL)
	return NULL_TREE;
      return error_mark_node;

    case CLEANUP_POINT_EXPR:
      return constexpr_fn_retval (TREE_OPERAND (body, 0));

    case USING_STMT:
      return NULL_TREE;

    default:
      return error_mark_node;
    }
}

/* Subroutine of register_constexpr_fundef.  BODY is the DECL_SAVED_TREE of
   FUN; do the necessary transformations to turn it into a single expression
   that we can store in the hash table.  */

static tree
massage_constexpr_body (tree fun, tree body)
{
  if (DECL_CONSTRUCTOR_P (fun))
    body = build_constexpr_constructor_member_initializers
      (DECL_CONTEXT (fun), body);
  else
    {
      if (TREE_CODE (body) == EH_SPEC_BLOCK)
        body = EH_SPEC_STMTS (body);
      if (TREE_CODE (body) == MUST_NOT_THROW_EXPR)
	body = TREE_OPERAND (body, 0);
      if (TREE_CODE (body) == BIND_EXPR)
	body = BIND_EXPR_BODY (body);
      body = constexpr_fn_retval (body);
    }
  return body;
}

/* FUN is a constexpr constructor with massaged body BODY.  Return true
   if some bases/fields are uninitialized, and complain if COMPLAIN.  */

static bool
cx_check_missing_mem_inits (tree fun, tree body, bool complain)
{
  bool bad;
  tree field;
  unsigned i, nelts;
  tree ctype;

  if (TREE_CODE (body) != CONSTRUCTOR)
    return false;

  nelts = CONSTRUCTOR_NELTS (body);
  ctype = DECL_CONTEXT (fun);
  field = TYPE_FIELDS (ctype);

  if (TREE_CODE (ctype) == UNION_TYPE)
    {
      if (nelts == 0 && next_initializable_field (field))
	{
	  if (complain)
	    error ("%<constexpr%> constructor for union %qT must "
		   "initialize exactly one non-static data member", ctype);
	  return true;
	}
      return false;
    }

  bad = false;
  for (i = 0; i <= nelts; ++i)
    {
      tree index;
      if (i == nelts)
	index = NULL_TREE;
      else
	{
	  index = CONSTRUCTOR_ELT (body, i)->index;
	  /* Skip base and vtable inits.  */
	  if (TREE_CODE (index) != FIELD_DECL
	      || DECL_ARTIFICIAL (index))
	    continue;
	}
      for (; field != index; field = DECL_CHAIN (field))
	{
	  tree ftype;
	  if (TREE_CODE (field) != FIELD_DECL
	      || (DECL_C_BIT_FIELD (field) && !DECL_NAME (field))
	      || DECL_ARTIFICIAL (field))
	    continue;
	  ftype = strip_array_types (TREE_TYPE (field));
	  if (type_has_constexpr_default_constructor (ftype))
	    {
	      /* It's OK to skip a member with a trivial constexpr ctor.
	         A constexpr ctor that isn't trivial should have been
	         added in by now.  */
	      gcc_checking_assert (!TYPE_HAS_COMPLEX_DFLT (ftype)
				   || errorcount != 0);
	      continue;
	    }
	  if (!complain)
	    return true;
	  error ("uninitialized member %qD in %<constexpr%> constructor",
		 field);
	  bad = true;
	}
      if (field == NULL_TREE)
	break;
      field = DECL_CHAIN (field);
    }

  return bad;
}

/* We are processing the definition of the constexpr function FUN.
   Check that its BODY fulfills the propriate requirements and
   enter it in the constexpr function definition table.
   For constructor BODY is actually the TREE_LIST of the
   member-initializer list.  */

tree
register_constexpr_fundef (tree fun, tree body)
{
  constexpr_fundef entry;
  constexpr_fundef **slot;

  if (!is_valid_constexpr_fn (fun, !DECL_GENERATED_P (fun)))
    return NULL;

  body = massage_constexpr_body (fun, body);
  if (body == NULL_TREE || body == error_mark_node)
    {
      if (!DECL_CONSTRUCTOR_P (fun))
	error ("body of constexpr function %qD not a return-statement", fun);
      return NULL;
    }

  if (!potential_rvalue_constant_expression (body))
    {
      if (!DECL_GENERATED_P (fun))
	require_potential_rvalue_constant_expression (body);
      return NULL;
    }

  if (DECL_CONSTRUCTOR_P (fun)
      && cx_check_missing_mem_inits (fun, body, !DECL_GENERATED_P (fun)))
    return NULL;

  /* Create the constexpr function table if necessary.  */
  if (constexpr_fundef_table == NULL)
    constexpr_fundef_table = htab_create_ggc (101,
                                              constexpr_fundef_hash,
                                              constexpr_fundef_equal,
                                              ggc_free);
  entry.decl = fun;
  entry.body = body;
  slot = (constexpr_fundef **)
    htab_find_slot (constexpr_fundef_table, &entry, INSERT);

  gcc_assert (*slot == NULL);
  *slot = ggc_alloc_constexpr_fundef ();
  **slot = entry;

  return fun;
}

/* FUN is a non-constexpr function called in a context that requires a
   constant expression.  If it comes from a constexpr template, explain why
   the instantiation isn't constexpr.  */

void
explain_invalid_constexpr_fn (tree fun)
{
  static struct pointer_set_t *diagnosed;
  tree body;
  location_t save_loc;
  /* Only diagnose defaulted functions or instantiations.  */
  if (!DECL_DEFAULTED_FN (fun)
      && !is_instantiation_of_constexpr (fun))
    return;
  if (diagnosed == NULL)
    diagnosed = pointer_set_create ();
  if (pointer_set_insert (diagnosed, fun) != 0)
    /* Already explained.  */
    return;

  save_loc = input_location;
  input_location = DECL_SOURCE_LOCATION (fun);
  inform (0, "%q+D is not usable as a constexpr function because:", fun);
  /* First check the declaration.  */
  if (is_valid_constexpr_fn (fun, true))
    {
      /* Then if it's OK, the body.  */
      if (DECL_DEFAULTED_FN (fun))
	explain_implicit_non_constexpr (fun);
      else
	{
	  body = massage_constexpr_body (fun, DECL_SAVED_TREE (fun));
	  require_potential_rvalue_constant_expression (body);
	  if (DECL_CONSTRUCTOR_P (fun))
	    cx_check_missing_mem_inits (fun, body, true);
	}
    }
  input_location = save_loc;
}

/* Objects of this type represent calls to constexpr functions
   along with the bindings of parameters to their arguments, for
   the purpose of compile time evaluation.  */

typedef struct GTY(()) constexpr_call {
  /* Description of the constexpr function definition.  */
  constexpr_fundef *fundef;
  /* Parameter bindings environment.  A TREE_LIST where each TREE_PURPOSE
     is a parameter _DECL and the TREE_VALUE is the value of the parameter.
     Note: This arrangement is made to accomodate the use of
     iterative_hash_template_arg (see pt.c).  If you change this
     representation, also change the hash calculation in
     cxx_eval_call_expression.  */
  tree bindings;
  /* Result of the call.
       NULL means the call is being evaluated.
       error_mark_node means that the evaluation was erroneous;
       otherwise, the actuall value of the call.  */
  tree result;
  /* The hash of this call; we remember it here to avoid having to
     recalculate it when expanding the hash table.  */
  hashval_t hash;
} constexpr_call;

/* A table of all constexpr calls that have been evaluated by the
   compiler in this translation unit.  */

static GTY ((param_is (constexpr_call))) htab_t constexpr_call_table;

static tree cxx_eval_constant_expression (const constexpr_call *, tree,
					  bool, bool, bool *, bool *);

/* Compute a hash value for a constexpr call representation.  */

static hashval_t
constexpr_call_hash (const void *p)
{
  const constexpr_call *info = (const constexpr_call *) p;
  return info->hash;
}

/* Return 1 if the objects pointed to by P and Q represent calls
   to the same constexpr function with the same arguments.
   Otherwise, return 0.  */

static int
constexpr_call_equal (const void *p, const void *q)
{
  const constexpr_call *lhs = (const constexpr_call *) p;
  const constexpr_call *rhs = (const constexpr_call *) q;
  tree lhs_bindings;
  tree rhs_bindings;
  if (lhs == rhs)
    return 1;
  if (!constexpr_fundef_equal (lhs->fundef, rhs->fundef))
    return 0;
  lhs_bindings = lhs->bindings;
  rhs_bindings = rhs->bindings;
  while (lhs_bindings != NULL && rhs_bindings != NULL)
    {
      tree lhs_arg = TREE_VALUE (lhs_bindings);
      tree rhs_arg = TREE_VALUE (rhs_bindings);
      gcc_assert (TREE_TYPE (lhs_arg) == TREE_TYPE (rhs_arg));
      if (!cp_tree_equal (lhs_arg, rhs_arg))
        return 0;
      lhs_bindings = TREE_CHAIN (lhs_bindings);
      rhs_bindings = TREE_CHAIN (rhs_bindings);
    }
  return lhs_bindings == rhs_bindings;
}

/* Initialize the constexpr call table, if needed.  */

static void
maybe_initialize_constexpr_call_table (void)
{
  if (constexpr_call_table == NULL)
    constexpr_call_table = htab_create_ggc (101,
                                            constexpr_call_hash,
                                            constexpr_call_equal,
                                            ggc_free);
}

/* Return true if T designates the implied `this' parameter.  */

static inline bool
is_this_parameter (tree t)
{
  return t == current_class_ptr;
}

/* We have an expression tree T that represents a call, either CALL_EXPR
   or AGGR_INIT_EXPR.  If the call is lexically to a named function,
   retrun the _DECL for that function.  */

static tree
get_function_named_in_call (tree t)
{
  tree fun = NULL;
  switch (TREE_CODE (t))
    {
    case CALL_EXPR:
      fun = CALL_EXPR_FN (t);
      break;

    case AGGR_INIT_EXPR:
      fun = AGGR_INIT_EXPR_FN (t);
      break;

    default:
      gcc_unreachable();
      break;
    }
  if (TREE_CODE (fun) == ADDR_EXPR
      && TREE_CODE (TREE_OPERAND (fun, 0)) == FUNCTION_DECL)
    fun = TREE_OPERAND (fun, 0);
  return fun;
}

/* We have an expression tree T that represents a call, either CALL_EXPR
   or AGGR_INIT_EXPR.  Return the Nth argument.  */

static inline tree
get_nth_callarg (tree t, int n)
{
  switch (TREE_CODE (t))
    {
    case CALL_EXPR:
      return CALL_EXPR_ARG (t, n);

    case AGGR_INIT_EXPR:
      return AGGR_INIT_EXPR_ARG (t, n);

    default:
      gcc_unreachable ();
      return NULL;
    }
}

/* Look up the binding of the function parameter T in a constexpr
   function call context CALL.  */

static tree
lookup_parameter_binding (const constexpr_call *call, tree t)
{
  tree b = purpose_member (t, call->bindings);
  return TREE_VALUE (b);
}

/* Attempt to evaluate T which represents a call to a builtin function.
   We assume here that all builtin functions evaluate to scalar types
   represented by _CST nodes.  */

static tree
cxx_eval_builtin_function_call (const constexpr_call *call, tree t,
				bool allow_non_constant, bool addr,
				bool *non_constant_p, bool *overflow_p)
{
  const int nargs = call_expr_nargs (t);
  tree *args = (tree *) alloca (nargs * sizeof (tree));
  tree new_call;
  int i;
  for (i = 0; i < nargs; ++i)
    {
      args[i] = cxx_eval_constant_expression (call, CALL_EXPR_ARG (t, i),
					      allow_non_constant, addr,
					      non_constant_p, overflow_p);
      if (allow_non_constant && *non_constant_p)
	return t;
    }
  if (*non_constant_p)
    return t;
  new_call = build_call_array_loc (EXPR_LOCATION (t), TREE_TYPE (t),
                                   CALL_EXPR_FN (t), nargs, args);
  new_call = fold (new_call);
  VERIFY_CONSTANT (new_call);
  return new_call;
}

/* TEMP is the constant value of a temporary object of type TYPE.  Adjust
   the type of the value to match.  */

static tree
adjust_temp_type (tree type, tree temp)
{
  if (TREE_TYPE (temp) == type)
    return temp;
  /* Avoid wrapping an aggregate value in a NOP_EXPR.  */
  if (TREE_CODE (temp) == CONSTRUCTOR)
    return build_constructor (type, CONSTRUCTOR_ELTS (temp));
  gcc_assert (scalarish_type_p (type));
  return cp_fold_convert (type, temp);
}

/* Subroutine of cxx_eval_call_expression.
   We are processing a call expression (either CALL_EXPR or
   AGGR_INIT_EXPR) in the call context of OLD_CALL.  Evaluate
   all arguments and bind their values to correspondings
   parameters, making up the NEW_CALL context.  */

static void
cxx_bind_parameters_in_call (const constexpr_call *old_call, tree t,
                             constexpr_call *new_call,
			     bool allow_non_constant,
			     bool *non_constant_p, bool *overflow_p)
{
  const int nargs = call_expr_nargs (t);
  tree fun = new_call->fundef->decl;
  tree parms = DECL_ARGUMENTS (fun);
  int i;
  for (i = 0; i < nargs; ++i)
    {
      tree x, arg;
      tree type = parms ? TREE_TYPE (parms) : void_type_node;
      /* For member function, the first argument is a pointer to the implied
         object.  And for an object contruction, don't bind `this' before
         it is fully constructed.  */
      if (i == 0 && DECL_CONSTRUCTOR_P (fun))
        goto next;
      x = get_nth_callarg (t, i);
      arg = cxx_eval_constant_expression (old_call, x, allow_non_constant,
					  TREE_CODE (type) == REFERENCE_TYPE,
					  non_constant_p, overflow_p);
      /* Don't VERIFY_CONSTANT here.  */
      if (*non_constant_p && allow_non_constant)
	return;
      /* Just discard ellipsis args after checking their constantitude.  */
      if (!parms)
	continue;
      if (*non_constant_p)
	/* Don't try to adjust the type of non-constant args.  */
	goto next;

      /* Make sure the binding has the same type as the parm.  */
      if (TREE_CODE (type) != REFERENCE_TYPE)
	arg = adjust_temp_type (type, arg);
      new_call->bindings = tree_cons (parms, arg, new_call->bindings);
    next:
      parms = TREE_CHAIN (parms);
    }
}

/* Variables and functions to manage constexpr call expansion context.
   These do not need to be marked for PCH or GC.  */

/* FIXME remember and print actual constant arguments.  */
static vec<tree> call_stack = vNULL;
static int call_stack_tick;
static int last_cx_error_tick;

static bool
push_cx_call_context (tree call)
{
  ++call_stack_tick;
  if (!EXPR_HAS_LOCATION (call))
    SET_EXPR_LOCATION (call, input_location);
  call_stack.safe_push (call);
  if (call_stack.length () > (unsigned) max_constexpr_depth)
    return false;
  return true;
}

static void
pop_cx_call_context (void)
{
  ++call_stack_tick;
  call_stack.pop ();
}

vec<tree> 
cx_error_context (void)
{
  vec<tree> r = vNULL;
  if (call_stack_tick != last_cx_error_tick
      && !call_stack.is_empty ())
    r = call_stack;
  last_cx_error_tick = call_stack_tick;
  return r;
}

/* Subroutine of cxx_eval_constant_expression.
   Evaluate the call expression tree T in the context of OLD_CALL expression
   evaluation.  */

static tree
cxx_eval_call_expression (const constexpr_call *old_call, tree t,
			  bool allow_non_constant, bool addr,
			  bool *non_constant_p, bool *overflow_p)
{
  location_t loc = EXPR_LOC_OR_HERE (t);
  tree fun = get_function_named_in_call (t);
  tree result;
  constexpr_call new_call = { NULL, NULL, NULL, 0 };
  constexpr_call **slot;
  constexpr_call *entry;
  bool depth_ok;

  if (TREE_CODE (fun) != FUNCTION_DECL)
    {
      /* Might be a constexpr function pointer.  */
      fun = cxx_eval_constant_expression (old_call, fun, allow_non_constant,
					  /*addr*/false, non_constant_p, overflow_p);
      if (TREE_CODE (fun) == ADDR_EXPR)
	fun = TREE_OPERAND (fun, 0);
    }
  if (TREE_CODE (fun) != FUNCTION_DECL)
    {
      if (!allow_non_constant && !*non_constant_p)
	error_at (loc, "expression %qE does not designate a constexpr "
		  "function", fun);
      *non_constant_p = true;
      return t;
    }
  if (DECL_CLONED_FUNCTION_P (fun))
    fun = DECL_CLONED_FUNCTION (fun);
  if (is_builtin_fn (fun))
    return cxx_eval_builtin_function_call (old_call, t, allow_non_constant,
					   addr, non_constant_p, overflow_p);
  if (!DECL_DECLARED_CONSTEXPR_P (fun))
    {
      if (!allow_non_constant)
	{
	  error_at (loc, "call to non-constexpr function %qD", fun);
	  explain_invalid_constexpr_fn (fun);
	}
      *non_constant_p = true;
      return t;
    }

  /* Shortcut trivial copy constructor/op=.  */
  if (call_expr_nargs (t) == 2 && trivial_fn_p (fun))
    {
      tree arg = convert_from_reference (get_nth_callarg (t, 1));
      return cxx_eval_constant_expression (old_call, arg, allow_non_constant,
					   addr, non_constant_p, overflow_p);
    }

  /* If in direct recursive call, optimize definition search.  */
  if (old_call != NULL && old_call->fundef->decl == fun)
    new_call.fundef = old_call->fundef;
  else
    {
      new_call.fundef = retrieve_constexpr_fundef (fun);
      if (new_call.fundef == NULL || new_call.fundef->body == NULL)
        {
	  if (!allow_non_constant)
	    {
	      if (DECL_INITIAL (fun))
		{
		  /* The definition of fun was somehow unsuitable.  */
		  error_at (loc, "%qD called in a constant expression", fun);
		  explain_invalid_constexpr_fn (fun);
		}
	      else
		error_at (loc, "%qD used before its definition", fun);
	    }
	  *non_constant_p = true;
          return t;
        }
    }
  cxx_bind_parameters_in_call (old_call, t, &new_call,
			       allow_non_constant, non_constant_p, overflow_p);
  if (*non_constant_p)
    return t;

  depth_ok = push_cx_call_context (t);

  new_call.hash
    = iterative_hash_template_arg (new_call.bindings,
				   constexpr_fundef_hash (new_call.fundef));

  /* If we have seen this call before, we are done.  */
  maybe_initialize_constexpr_call_table ();
  slot = (constexpr_call **)
    htab_find_slot (constexpr_call_table, &new_call, INSERT);
  entry = *slot;
  if (entry == NULL)
    {
      /* We need to keep a pointer to the entry, not just the slot, as the
	 slot can move in the call to cxx_eval_builtin_function_call.  */
      *slot = entry = ggc_alloc_constexpr_call ();
      *entry = new_call;
    }
  /* Calls which are in progress have their result set to NULL
     so that we can detect circular dependencies.  */
  else if (entry->result == NULL)
    {
      if (!allow_non_constant)
	error ("call has circular dependency");
      *non_constant_p = true;
      entry->result = result = error_mark_node;
    }

  if (!depth_ok)
    {
      if (!allow_non_constant)
	error ("constexpr evaluation depth exceeds maximum of %d (use "
	       "-fconstexpr-depth= to increase the maximum)",
	       max_constexpr_depth);
      *non_constant_p = true;
      entry->result = result = error_mark_node;
    }
  else
    {
      result = entry->result;
      if (!result || result == error_mark_node)
	result = (cxx_eval_constant_expression
		  (&new_call, new_call.fundef->body,
		   allow_non_constant, addr,
		   non_constant_p, overflow_p));
      if (result == error_mark_node)
	*non_constant_p = true;
      if (*non_constant_p)
	entry->result = result = error_mark_node;
      else
	{
	  /* If this was a call to initialize an object, set the type of
	     the CONSTRUCTOR to the type of that object.  */
	  if (DECL_CONSTRUCTOR_P (fun))
	    {
	      tree ob_arg = get_nth_callarg (t, 0);
	      STRIP_NOPS (ob_arg);
	      gcc_assert (TREE_CODE (TREE_TYPE (ob_arg)) == POINTER_TYPE
			  && CLASS_TYPE_P (TREE_TYPE (TREE_TYPE (ob_arg))));
	      result = adjust_temp_type (TREE_TYPE (TREE_TYPE (ob_arg)),
					 result);
	    }
	  entry->result = result;
	}
    }

  pop_cx_call_context ();
  return unshare_expr (result);
}

/* FIXME speed this up, it's taking 16% of compile time on sieve testcase.  */

bool
reduced_constant_expression_p (tree t)
{
  /* FIXME are we calling this too much?  */
  return initializer_constant_valid_p (t, TREE_TYPE (t)) != NULL_TREE;
}

/* Some expressions may have constant operands but are not constant
   themselves, such as 1/0.  Call this function (or rather, the macro
   following it) to check for that condition.

   We only call this in places that require an arithmetic constant, not in
   places where we might have a non-constant expression that can be a
   component of a constant expression, such as the address of a constexpr
   variable that might be dereferenced later.  */

static bool
verify_constant (tree t, bool allow_non_constant, bool *non_constant_p,
		 bool *overflow_p)
{
  if (!*non_constant_p && !reduced_constant_expression_p (t))
    {
      if (!allow_non_constant)
	error ("%q+E is not a constant expression", t);
      *non_constant_p = true;
    }
  if (TREE_OVERFLOW_P (t))
    {
      if (!allow_non_constant)
	{
	  permerror (input_location, "overflow in constant expression");
	  /* If we're being permissive (and are in an enforcing
	     context), ignore the overflow.  */
	  if (flag_permissive)
	    return *non_constant_p;
	}
      *overflow_p = true;
    }
  return *non_constant_p;
}

/* Subroutine of cxx_eval_constant_expression.
   Attempt to reduce the unary expression tree T to a compile time value.
   If successful, return the value.  Otherwise issue a diagnostic
   and return error_mark_node.  */

static tree
cxx_eval_unary_expression (const constexpr_call *call, tree t,
			   bool allow_non_constant, bool addr,
			   bool *non_constant_p, bool *overflow_p)
{
  tree r;
  tree orig_arg = TREE_OPERAND (t, 0);
  tree arg = cxx_eval_constant_expression (call, orig_arg, allow_non_constant,
					   addr, non_constant_p, overflow_p);
  VERIFY_CONSTANT (arg);
  if (arg == orig_arg)
    return t;
  r = fold_build1 (TREE_CODE (t), TREE_TYPE (t), arg);
  VERIFY_CONSTANT (r);
  return r;
}

/* Subroutine of cxx_eval_constant_expression.
   Like cxx_eval_unary_expression, except for binary expressions.  */

static tree
cxx_eval_binary_expression (const constexpr_call *call, tree t,
			    bool allow_non_constant, bool addr,
			    bool *non_constant_p, bool *overflow_p)
{
  tree r;
  tree orig_lhs = TREE_OPERAND (t, 0);
  tree orig_rhs = TREE_OPERAND (t, 1);
  tree lhs, rhs;
  lhs = cxx_eval_constant_expression (call, orig_lhs,
				      allow_non_constant, addr,
				      non_constant_p, overflow_p);
  VERIFY_CONSTANT (lhs);
  rhs = cxx_eval_constant_expression (call, orig_rhs,
				      allow_non_constant, addr,
				      non_constant_p, overflow_p);
  VERIFY_CONSTANT (rhs);
  if (lhs == orig_lhs && rhs == orig_rhs)
    return t;
  r = fold_build2 (TREE_CODE (t), TREE_TYPE (t), lhs, rhs);
  VERIFY_CONSTANT (r);
  return r;
}

/* Subroutine of cxx_eval_constant_expression.
   Attempt to evaluate condition expressions.  Dead branches are not
   looked into.  */

static tree
cxx_eval_conditional_expression (const constexpr_call *call, tree t,
				 bool allow_non_constant, bool addr,
				 bool *non_constant_p, bool *overflow_p)
{
  tree val = cxx_eval_constant_expression (call, TREE_OPERAND (t, 0),
					   allow_non_constant, addr,
					   non_constant_p, overflow_p);
  VERIFY_CONSTANT (val);
  /* Don't VERIFY_CONSTANT the other operands.  */
  if (integer_zerop (val))
    return cxx_eval_constant_expression (call, TREE_OPERAND (t, 2),
					 allow_non_constant, addr,
					 non_constant_p, overflow_p);
  return cxx_eval_constant_expression (call, TREE_OPERAND (t, 1),
				       allow_non_constant, addr,
				       non_constant_p, overflow_p);
}

/* Subroutine of cxx_eval_constant_expression.
   Attempt to reduce a reference to an array slot.  */

static tree
cxx_eval_array_reference (const constexpr_call *call, tree t,
			  bool allow_non_constant, bool addr,
			  bool *non_constant_p, bool *overflow_p)
{
  tree oldary = TREE_OPERAND (t, 0);
  tree ary = cxx_eval_constant_expression (call, oldary,
					   allow_non_constant, addr,
					   non_constant_p, overflow_p);
  tree index, oldidx;
  HOST_WIDE_INT i;
  tree elem_type;
  unsigned len, elem_nchars = 1;
  if (*non_constant_p)
    return t;
  oldidx = TREE_OPERAND (t, 1);
  index = cxx_eval_constant_expression (call, oldidx,
					allow_non_constant, false,
					non_constant_p, overflow_p);
  VERIFY_CONSTANT (index);
  if (addr && ary == oldary && index == oldidx)
    return t;
  else if (addr)
    return build4 (ARRAY_REF, TREE_TYPE (t), ary, index, NULL, NULL);
  elem_type = TREE_TYPE (TREE_TYPE (ary));
  if (TREE_CODE (ary) == CONSTRUCTOR)
    len = CONSTRUCTOR_NELTS (ary);
  else if (TREE_CODE (ary) == STRING_CST)
    {
      elem_nchars = (TYPE_PRECISION (elem_type)
		     / TYPE_PRECISION (char_type_node));
      len = (unsigned) TREE_STRING_LENGTH (ary) / elem_nchars;
    }
  else
    {
      /* We can't do anything with other tree codes, so use
	 VERIFY_CONSTANT to complain and fail.  */
      VERIFY_CONSTANT (ary);
      gcc_unreachable ();
    }
  if (compare_tree_int (index, len) >= 0)
    {
      if (tree_int_cst_lt (index, array_type_nelts_top (TREE_TYPE (ary))))
	{
	  /* If it's within the array bounds but doesn't have an explicit
	     initializer, it's value-initialized.  */
	  tree val = build_value_init (elem_type, tf_warning_or_error);
	  return cxx_eval_constant_expression (call, val,
					       allow_non_constant, addr,
					       non_constant_p, overflow_p);
	}

      if (!allow_non_constant)
	error ("array subscript out of bound");
      *non_constant_p = true;
      return t;
    }
  i = tree_low_cst (index, 0);
  if (TREE_CODE (ary) == CONSTRUCTOR)
    return (*CONSTRUCTOR_ELTS (ary))[i].value;
  else if (elem_nchars == 1)
    return build_int_cst (cv_unqualified (TREE_TYPE (TREE_TYPE (ary))),
			  TREE_STRING_POINTER (ary)[i]);
  else
    {
      tree type = cv_unqualified (TREE_TYPE (TREE_TYPE (ary)));
      return native_interpret_expr (type, (const unsigned char *)
					  TREE_STRING_POINTER (ary)
					  + i * elem_nchars, elem_nchars);
    }
  /* Don't VERIFY_CONSTANT here.  */
}

/* Subroutine of cxx_eval_constant_expression.
   Attempt to reduce a field access of a value of class type.  */

static tree
cxx_eval_component_reference (const constexpr_call *call, tree t,
			      bool allow_non_constant, bool addr,
			      bool *non_constant_p, bool *overflow_p)
{
  unsigned HOST_WIDE_INT i;
  tree field;
  tree value;
  tree part = TREE_OPERAND (t, 1);
  tree orig_whole = TREE_OPERAND (t, 0);
  tree whole = cxx_eval_constant_expression (call, orig_whole,
					     allow_non_constant, addr,
					     non_constant_p, overflow_p);
  if (whole == orig_whole)
    return t;
  if (addr)
    return fold_build3 (COMPONENT_REF, TREE_TYPE (t),
			whole, part, NULL_TREE);
  /* Don't VERIFY_CONSTANT here; we only want to check that we got a
     CONSTRUCTOR.  */
  if (!*non_constant_p && TREE_CODE (whole) != CONSTRUCTOR)
    {
      if (!allow_non_constant)
	error ("%qE is not a constant expression", orig_whole);
      *non_constant_p = true;
    }
  if (DECL_MUTABLE_P (part))
    {
      if (!allow_non_constant)
	error ("mutable %qD is not usable in a constant expression", part);
      *non_constant_p = true;
    }
  if (*non_constant_p)
    return t;
  FOR_EACH_CONSTRUCTOR_ELT (CONSTRUCTOR_ELTS (whole), i, field, value)
    {
      if (field == part)
        return value;
    }
  if (TREE_CODE (TREE_TYPE (whole)) == UNION_TYPE
      && CONSTRUCTOR_NELTS (whole) > 0)
    {
      /* DR 1188 says we don't have to deal with this.  */
      if (!allow_non_constant)
	error ("accessing %qD member instead of initialized %qD member in "
	       "constant expression", part, CONSTRUCTOR_ELT (whole, 0)->index);
      *non_constant_p = true;
      return t;
    }

  /* If there's no explicit init for this field, it's value-initialized.  */
  value = build_value_init (TREE_TYPE (t), tf_warning_or_error);
  return cxx_eval_constant_expression (call, value,
				       allow_non_constant, addr,
				       non_constant_p, overflow_p);
}

/* Subroutine of cxx_eval_constant_expression.
   Attempt to reduce a field access of a value of class type that is
   expressed as a BIT_FIELD_REF.  */

static tree
cxx_eval_bit_field_ref (const constexpr_call *call, tree t,
			bool allow_non_constant, bool addr,
			bool *non_constant_p, bool *overflow_p)
{
  tree orig_whole = TREE_OPERAND (t, 0);
  tree retval, fldval, utype, mask;
  bool fld_seen = false;
  HOST_WIDE_INT istart, isize;
  tree whole = cxx_eval_constant_expression (call, orig_whole,
					     allow_non_constant, addr,
					     non_constant_p, overflow_p);
  tree start, field, value;
  unsigned HOST_WIDE_INT i;

  if (whole == orig_whole)
    return t;
  /* Don't VERIFY_CONSTANT here; we only want to check that we got a
     CONSTRUCTOR.  */
  if (!*non_constant_p && TREE_CODE (whole) != CONSTRUCTOR)
    {
      if (!allow_non_constant)
	error ("%qE is not a constant expression", orig_whole);
      *non_constant_p = true;
    }
  if (*non_constant_p)
    return t;

  start = TREE_OPERAND (t, 2);
  istart = tree_low_cst (start, 0);
  isize = tree_low_cst (TREE_OPERAND (t, 1), 0);
  utype = TREE_TYPE (t);
  if (!TYPE_UNSIGNED (utype))
    utype = build_nonstandard_integer_type (TYPE_PRECISION (utype), 1);
  retval = build_int_cst (utype, 0);
  FOR_EACH_CONSTRUCTOR_ELT (CONSTRUCTOR_ELTS (whole), i, field, value)
    {
      tree bitpos = bit_position (field);
      if (bitpos == start && DECL_SIZE (field) == TREE_OPERAND (t, 1))
	return value;
      if (TREE_CODE (TREE_TYPE (field)) == INTEGER_TYPE
	  && TREE_CODE (value) == INTEGER_CST
	  && host_integerp (bitpos, 0)
	  && host_integerp (DECL_SIZE (field), 0))
	{
	  HOST_WIDE_INT bit = tree_low_cst (bitpos, 0);
	  HOST_WIDE_INT sz = tree_low_cst (DECL_SIZE (field), 0);
	  HOST_WIDE_INT shift;
	  if (bit >= istart && bit + sz <= istart + isize)
	    {
	      fldval = fold_convert (utype, value);
	      mask = build_int_cst_type (utype, -1);
	      mask = fold_build2 (LSHIFT_EXPR, utype, mask,
				  size_int (TYPE_PRECISION (utype) - sz));
	      mask = fold_build2 (RSHIFT_EXPR, utype, mask,
				  size_int (TYPE_PRECISION (utype) - sz));
	      fldval = fold_build2 (BIT_AND_EXPR, utype, fldval, mask);
	      shift = bit - istart;
	      if (BYTES_BIG_ENDIAN)
		shift = TYPE_PRECISION (utype) - shift - sz;
	      fldval = fold_build2 (LSHIFT_EXPR, utype, fldval,
				    size_int (shift));
	      retval = fold_build2 (BIT_IOR_EXPR, utype, retval, fldval);
	      fld_seen = true;
	    }
	}
    }
  if (fld_seen)
    return fold_convert (TREE_TYPE (t), retval);
  gcc_unreachable ();
  return error_mark_node;
}

/* Subroutine of cxx_eval_constant_expression.
   Evaluate a short-circuited logical expression T in the context
   of a given constexpr CALL.  BAILOUT_VALUE is the value for
   early return.  CONTINUE_VALUE is used here purely for
   sanity check purposes.  */

static tree
cxx_eval_logical_expression (const constexpr_call *call, tree t,
                             tree bailout_value, tree continue_value,
			     bool allow_non_constant, bool addr,
			     bool *non_constant_p, bool *overflow_p)
{
  tree r;
  tree lhs = cxx_eval_constant_expression (call, TREE_OPERAND (t, 0),
					   allow_non_constant, addr,
					   non_constant_p, overflow_p);
  VERIFY_CONSTANT (lhs);
  if (tree_int_cst_equal (lhs, bailout_value))
    return lhs;
  gcc_assert (tree_int_cst_equal (lhs, continue_value));
  r = cxx_eval_constant_expression (call, TREE_OPERAND (t, 1),
				    allow_non_constant, addr, non_constant_p, overflow_p);
  VERIFY_CONSTANT (r);
  return r;
}

/* REF is a COMPONENT_REF designating a particular field.  V is a vector of
   CONSTRUCTOR elements to initialize (part of) an object containing that
   field.  Return a pointer to the constructor_elt corresponding to the
   initialization of the field.  */

static constructor_elt *
base_field_constructor_elt (vec<constructor_elt, va_gc> *v, tree ref)
{
  tree aggr = TREE_OPERAND (ref, 0);
  tree field = TREE_OPERAND (ref, 1);
  HOST_WIDE_INT i;
  constructor_elt *ce;

  gcc_assert (TREE_CODE (ref) == COMPONENT_REF);

  if (TREE_CODE (aggr) == COMPONENT_REF)
    {
      constructor_elt *base_ce
	= base_field_constructor_elt (v, aggr);
      v = CONSTRUCTOR_ELTS (base_ce->value);
    }

  for (i = 0; vec_safe_iterate (v, i, &ce); ++i)
    if (ce->index == field)
      return ce;

  gcc_unreachable ();
  return NULL;
}

/* Subroutine of cxx_eval_constant_expression.
   The expression tree T denotes a C-style array or a C-style
   aggregate.  Reduce it to a constant expression.  */

static tree
cxx_eval_bare_aggregate (const constexpr_call *call, tree t,
			 bool allow_non_constant, bool addr,
			 bool *non_constant_p, bool *overflow_p)
{
  vec<constructor_elt, va_gc> *v = CONSTRUCTOR_ELTS (t);
  vec<constructor_elt, va_gc> *n;
  vec_alloc (n, vec_safe_length (v));
  constructor_elt *ce;
  HOST_WIDE_INT i;
  bool changed = false;
  gcc_assert (!BRACE_ENCLOSED_INITIALIZER_P (t));
  for (i = 0; vec_safe_iterate (v, i, &ce); ++i)
    {
      tree elt = cxx_eval_constant_expression (call, ce->value,
					       allow_non_constant, addr,
					       non_constant_p, overflow_p);
      /* Don't VERIFY_CONSTANT here.  */
      if (allow_non_constant && *non_constant_p)
	goto fail;
      if (elt != ce->value)
	changed = true;
      if (ce->index && TREE_CODE (ce->index) == COMPONENT_REF)
	{
	  /* This is an initialization of a vfield inside a base
	     subaggregate that we already initialized; push this
	     initialization into the previous initialization.  */
	  constructor_elt *inner = base_field_constructor_elt (n, ce->index);
	  inner->value = elt;
	}
      else if (ce->index && TREE_CODE (ce->index) == NOP_EXPR)
	{
	  /* This is an initializer for an empty base; now that we've
	     checked that it's constant, we can ignore it.  */
	  gcc_assert (is_empty_class (TREE_TYPE (TREE_TYPE (ce->index))));
	}
      else
	CONSTRUCTOR_APPEND_ELT (n, ce->index, elt);
    }
  if (*non_constant_p || !changed)
    {
    fail:
      vec_free (n);
      return t;
    }
  t = build_constructor (TREE_TYPE (t), n);
  TREE_CONSTANT (t) = true;
  if (TREE_CODE (TREE_TYPE (t)) == VECTOR_TYPE)
    t = fold (t);
  return t;
}

/* Subroutine of cxx_eval_constant_expression.
   The expression tree T is a VEC_INIT_EXPR which denotes the desired
   initialization of a non-static data member of array type.  Reduce it to a
   CONSTRUCTOR.

   Note that apart from value-initialization (when VALUE_INIT is true),
   this is only intended to support value-initialization and the
   initializations done by defaulted constructors for classes with
   non-static data members of array type.  In this case, VEC_INIT_EXPR_INIT
   will either be NULL_TREE for the default constructor, or a COMPONENT_REF
   for the copy/move constructor.  */

static tree
cxx_eval_vec_init_1 (const constexpr_call *call, tree atype, tree init,
		     bool value_init, bool allow_non_constant, bool addr,
		     bool *non_constant_p, bool *overflow_p)
{
  tree elttype = TREE_TYPE (atype);
  int max = tree_low_cst (array_type_nelts (atype), 0);
  vec<constructor_elt, va_gc> *n;
  vec_alloc (n, max + 1);
  bool pre_init = false;
  int i;

  /* For the default constructor, build up a call to the default
     constructor of the element type.  We only need to handle class types
     here, as for a constructor to be constexpr, all members must be
     initialized, which for a defaulted default constructor means they must
     be of a class type with a constexpr default constructor.  */
  if (TREE_CODE (elttype) == ARRAY_TYPE)
    /* We only do this at the lowest level.  */;
  else if (value_init)
    {
      init = build_value_init (elttype, tf_warning_or_error);
      init = cxx_eval_constant_expression
	    (call, init, allow_non_constant, addr, non_constant_p, overflow_p);
      pre_init = true;
    }
  else if (!init)
    {
      vec<tree, va_gc> *argvec = make_tree_vector ();
      init = build_special_member_call (NULL_TREE, complete_ctor_identifier,
					&argvec, elttype, LOOKUP_NORMAL,
					tf_warning_or_error);
      release_tree_vector (argvec);
      init = cxx_eval_constant_expression (call, init, allow_non_constant,
					   addr, non_constant_p, overflow_p);
      pre_init = true;
    }

  if (*non_constant_p && !allow_non_constant)
    goto fail;

  for (i = 0; i <= max; ++i)
    {
      tree idx = build_int_cst (size_type_node, i);
      tree eltinit;
      if (TREE_CODE (elttype) == ARRAY_TYPE)
	{
	  /* A multidimensional array; recurse.  */
	  if (value_init || init == NULL_TREE)
	    eltinit = NULL_TREE;
	  else
	    eltinit = cp_build_array_ref (input_location, init, idx,
					  tf_warning_or_error);
	  eltinit = cxx_eval_vec_init_1 (call, elttype, eltinit, value_init,
					 allow_non_constant, addr,
					 non_constant_p, overflow_p);
	}
      else if (pre_init)
	{
	  /* Initializing an element using value or default initialization
	     we just pre-built above.  */
	  if (i == 0)
	    eltinit = init;
	  else
	    eltinit = unshare_expr (init);
	}
      else
	{
	  /* Copying an element.  */
	  vec<tree, va_gc> *argvec;
	  gcc_assert (same_type_ignoring_top_level_qualifiers_p
		      (atype, TREE_TYPE (init)));
	  eltinit = cp_build_array_ref (input_location, init, idx,
					tf_warning_or_error);
	  if (!real_lvalue_p (init))
	    eltinit = move (eltinit);
	  argvec = make_tree_vector ();
	  argvec->quick_push (eltinit);
	  eltinit = (build_special_member_call
		     (NULL_TREE, complete_ctor_identifier, &argvec,
		      elttype, LOOKUP_NORMAL, tf_warning_or_error));
	  release_tree_vector (argvec);
	  eltinit = cxx_eval_constant_expression
	    (call, eltinit, allow_non_constant, addr, non_constant_p, overflow_p);
	}
      if (*non_constant_p && !allow_non_constant)
	goto fail;
      CONSTRUCTOR_APPEND_ELT (n, idx, eltinit);
    }

  if (!*non_constant_p)
    {
      init = build_constructor (atype, n);
      TREE_CONSTANT (init) = true;
      return init;
    }

 fail:
  vec_free (n);
  return init;
}

static tree
cxx_eval_vec_init (const constexpr_call *call, tree t,
		   bool allow_non_constant, bool addr,
		   bool *non_constant_p, bool *overflow_p)
{
  tree atype = TREE_TYPE (t);
  tree init = VEC_INIT_EXPR_INIT (t);
  tree r = cxx_eval_vec_init_1 (call, atype, init,
				VEC_INIT_EXPR_VALUE_INIT (t),
				allow_non_constant, addr, non_constant_p, overflow_p);
  if (*non_constant_p)
    return t;
  else
    return r;
}

/* A less strict version of fold_indirect_ref_1, which requires cv-quals to
   match.  We want to be less strict for simple *& folding; if we have a
   non-const temporary that we access through a const pointer, that should
   work.  We handle this here rather than change fold_indirect_ref_1
   because we're dealing with things like ADDR_EXPR of INTEGER_CST which
   don't really make sense outside of constant expression evaluation.  Also
   we want to allow folding to COMPONENT_REF, which could cause trouble
   with TBAA in fold_indirect_ref_1.

   Try to keep this function synced with fold_indirect_ref_1.  */

static tree
cxx_fold_indirect_ref (location_t loc, tree type, tree op0, bool *empty_base)
{
  tree sub, subtype;

  sub = op0;
  STRIP_NOPS (sub);
  subtype = TREE_TYPE (sub);
  if (!POINTER_TYPE_P (subtype))
    return NULL_TREE;

  if (TREE_CODE (sub) == ADDR_EXPR)
    {
      tree op = TREE_OPERAND (sub, 0);
      tree optype = TREE_TYPE (op);

      /* *&CONST_DECL -> to the value of the const decl.  */
      if (TREE_CODE (op) == CONST_DECL)
	return DECL_INITIAL (op);
      /* *&p => p;  make sure to handle *&"str"[cst] here.  */
      if (same_type_ignoring_top_level_qualifiers_p (optype, type))
	{
	  tree fop = fold_read_from_constant_string (op);
	  if (fop)
	    return fop;
	  else
	    return op;
	}
      /* *(foo *)&fooarray => fooarray[0] */
      else if (TREE_CODE (optype) == ARRAY_TYPE
	       && (same_type_ignoring_top_level_qualifiers_p
		   (type, TREE_TYPE (optype))))
	{
	  tree type_domain = TYPE_DOMAIN (optype);
	  tree min_val = size_zero_node;
	  if (type_domain && TYPE_MIN_VALUE (type_domain))
	    min_val = TYPE_MIN_VALUE (type_domain);
	  return build4_loc (loc, ARRAY_REF, type, op, min_val,
			     NULL_TREE, NULL_TREE);
	}
      /* *(foo *)&complexfoo => __real__ complexfoo */
      else if (TREE_CODE (optype) == COMPLEX_TYPE
	       && (same_type_ignoring_top_level_qualifiers_p
		   (type, TREE_TYPE (optype))))
	return fold_build1_loc (loc, REALPART_EXPR, type, op);
      /* *(foo *)&vectorfoo => BIT_FIELD_REF<vectorfoo,...> */
      else if (TREE_CODE (optype) == VECTOR_TYPE
	       && (same_type_ignoring_top_level_qualifiers_p
		   (type, TREE_TYPE (optype))))
	{
	  tree part_width = TYPE_SIZE (type);
	  tree index = bitsize_int (0);
	  return fold_build3_loc (loc, BIT_FIELD_REF, type, op, part_width, index);
	}
      /* Also handle conversion to an empty base class, which
	 is represented with a NOP_EXPR.  */
      else if (is_empty_class (type)
	       && CLASS_TYPE_P (optype)
	       && DERIVED_FROM_P (type, optype))
	{
	  *empty_base = true;
	  return op;
	}
      /* *(foo *)&struct_with_foo_field => COMPONENT_REF */
      else if (RECORD_OR_UNION_TYPE_P (optype))
	{
	  tree field = TYPE_FIELDS (optype);
	  for (; field; field = DECL_CHAIN (field))
	    if (TREE_CODE (field) == FIELD_DECL
		&& integer_zerop (byte_position (field))
		&& (same_type_ignoring_top_level_qualifiers_p
		    (TREE_TYPE (field), type)))
	      {
		return fold_build3 (COMPONENT_REF, type, op, field, NULL_TREE);
		break;
	      }
	}
    }
  else if (TREE_CODE (sub) == POINTER_PLUS_EXPR
	   && TREE_CODE (TREE_OPERAND (sub, 1)) == INTEGER_CST)
    {
      tree op00 = TREE_OPERAND (sub, 0);
      tree op01 = TREE_OPERAND (sub, 1);

      STRIP_NOPS (op00);
      if (TREE_CODE (op00) == ADDR_EXPR)
	{
	  tree op00type;
	  op00 = TREE_OPERAND (op00, 0);
	  op00type = TREE_TYPE (op00);

	  /* ((foo*)&vectorfoo)[1] => BIT_FIELD_REF<vectorfoo,...> */
	  if (TREE_CODE (op00type) == VECTOR_TYPE
	      && (same_type_ignoring_top_level_qualifiers_p
		  (type, TREE_TYPE (op00type))))
	    {
	      HOST_WIDE_INT offset = tree_low_cst (op01, 0);
	      tree part_width = TYPE_SIZE (type);
	      unsigned HOST_WIDE_INT part_widthi = tree_low_cst (part_width, 0)/BITS_PER_UNIT;
	      unsigned HOST_WIDE_INT indexi = offset * BITS_PER_UNIT;
	      tree index = bitsize_int (indexi);

	      if (offset/part_widthi <= TYPE_VECTOR_SUBPARTS (op00type))
		return fold_build3_loc (loc,
					BIT_FIELD_REF, type, op00,
					part_width, index);

	    }
	  /* ((foo*)&complexfoo)[1] => __imag__ complexfoo */
	  else if (TREE_CODE (op00type) == COMPLEX_TYPE
		   && (same_type_ignoring_top_level_qualifiers_p
		       (type, TREE_TYPE (op00type))))
	    {
	      tree size = TYPE_SIZE_UNIT (type);
	      if (tree_int_cst_equal (size, op01))
		return fold_build1_loc (loc, IMAGPART_EXPR, type, op00);
	    }
	  /* ((foo *)&fooarray)[1] => fooarray[1] */
	  else if (TREE_CODE (op00type) == ARRAY_TYPE
		   && (same_type_ignoring_top_level_qualifiers_p
		       (type, TREE_TYPE (op00type))))
	    {
	      tree type_domain = TYPE_DOMAIN (op00type);
	      tree min_val = size_zero_node;
	      if (type_domain && TYPE_MIN_VALUE (type_domain))
		min_val = TYPE_MIN_VALUE (type_domain);
	      op01 = size_binop_loc (loc, EXACT_DIV_EXPR, op01,
				     TYPE_SIZE_UNIT (type));
	      op01 = size_binop_loc (loc, PLUS_EXPR, op01, min_val);
	      return build4_loc (loc, ARRAY_REF, type, op00, op01,
				 NULL_TREE, NULL_TREE);
	    }
	  /* ((foo *)&struct_with_foo_field)[1] => COMPONENT_REF */
	  else if (RECORD_OR_UNION_TYPE_P (op00type))
	    {
	      tree field = TYPE_FIELDS (op00type);
	      for (; field; field = DECL_CHAIN (field))
		if (TREE_CODE (field) == FIELD_DECL
		    && tree_int_cst_equal (byte_position (field), op01)
		    && (same_type_ignoring_top_level_qualifiers_p
			(TREE_TYPE (field), type)))
		  {
		    return fold_build3 (COMPONENT_REF, type, op00,
				     field, NULL_TREE);
		    break;
		  }
	    }
	}
    }
  /* *(foo *)fooarrptreturn> (*fooarrptr)[0] */
  else if (TREE_CODE (TREE_TYPE (subtype)) == ARRAY_TYPE
	   && (same_type_ignoring_top_level_qualifiers_p
	       (type, TREE_TYPE (TREE_TYPE (subtype)))))
    {
      tree type_domain;
      tree min_val = size_zero_node;
      sub = cxx_fold_indirect_ref (loc, TREE_TYPE (subtype), sub, NULL);
      if (!sub)
	sub = build1_loc (loc, INDIRECT_REF, TREE_TYPE (subtype), sub);
      type_domain = TYPE_DOMAIN (TREE_TYPE (sub));
      if (type_domain && TYPE_MIN_VALUE (type_domain))
	min_val = TYPE_MIN_VALUE (type_domain);
      return build4_loc (loc, ARRAY_REF, type, sub, min_val, NULL_TREE,
			 NULL_TREE);
    }

  return NULL_TREE;
}

static tree
cxx_eval_indirect_ref (const constexpr_call *call, tree t,
		       bool allow_non_constant, bool addr,
		       bool *non_constant_p, bool *overflow_p)
{
  tree orig_op0 = TREE_OPERAND (t, 0);
  tree op0 = cxx_eval_constant_expression (call, orig_op0, allow_non_constant,
					   /*addr*/false, non_constant_p, overflow_p);
  bool empty_base = false;
  tree r;

  /* Don't VERIFY_CONSTANT here.  */
  if (*non_constant_p)
    return t;

  r = cxx_fold_indirect_ref (EXPR_LOCATION (t), TREE_TYPE (t), op0,
			     &empty_base);

  if (r)
    r = cxx_eval_constant_expression (call, r, allow_non_constant,
				      addr, non_constant_p, overflow_p);
  else
    {
      tree sub = op0;
      STRIP_NOPS (sub);
      if (TREE_CODE (sub) == POINTER_PLUS_EXPR)
	{
	  sub = TREE_OPERAND (sub, 0);
	  STRIP_NOPS (sub);
	}
      if (TREE_CODE (sub) == ADDR_EXPR)
	{
	  /* We couldn't fold to a constant value.  Make sure it's not
	     something we should have been able to fold.  */
	  gcc_assert (!same_type_ignoring_top_level_qualifiers_p
		      (TREE_TYPE (TREE_TYPE (sub)), TREE_TYPE (t)));
	  /* DR 1188 says we don't have to deal with this.  */
	  if (!allow_non_constant)
	    error ("accessing value of %qE through a %qT glvalue in a "
		   "constant expression", build_fold_indirect_ref (sub),
		   TREE_TYPE (t));
	  *non_constant_p = true;
	  return t;
	}
    }

  /* If we're pulling out the value of an empty base, make sure
     that the whole object is constant and then return an empty
     CONSTRUCTOR.  */
  if (empty_base)
    {
      VERIFY_CONSTANT (r);
      r = build_constructor (TREE_TYPE (t), NULL);
      TREE_CONSTANT (r) = true;
    }

  if (r == NULL_TREE)
    {
      if (!addr)
	VERIFY_CONSTANT (t);
      return t;
    }
  return r;
}

/* Complain about R, a VAR_DECL, not being usable in a constant expression.
   Shared between potential_constant_expression and
   cxx_eval_constant_expression.  */

static void
non_const_var_error (tree r)
{
  tree type = TREE_TYPE (r);
  error ("the value of %qD is not usable in a constant "
	 "expression", r);
  /* Avoid error cascade.  */
  if (DECL_INITIAL (r) == error_mark_node)
    return;
  if (DECL_DECLARED_CONSTEXPR_P (r))
    inform (DECL_SOURCE_LOCATION (r),
	    "%qD used in its own initializer", r);
  else if (INTEGRAL_OR_ENUMERATION_TYPE_P (type))
    {
      if (!CP_TYPE_CONST_P (type))
	inform (DECL_SOURCE_LOCATION (r),
		"%q#D is not const", r);
      else if (CP_TYPE_VOLATILE_P (type))
	inform (DECL_SOURCE_LOCATION (r),
		"%q#D is volatile", r);
      else if (!DECL_INITIAL (r)
	       || !TREE_CONSTANT (DECL_INITIAL (r)))
	inform (DECL_SOURCE_LOCATION (r),
		"%qD was not initialized with a constant "
		"expression", r);
      else
	gcc_unreachable ();
    }
  else
    {
      if (cxx_dialect >= cxx0x && !DECL_DECLARED_CONSTEXPR_P (r))
	inform (DECL_SOURCE_LOCATION (r),
		"%qD was not declared %<constexpr%>", r);
      else
	inform (DECL_SOURCE_LOCATION (r),
		"%qD does not have integral or enumeration type",
		r);
    }
}

/* Evaluate VEC_PERM_EXPR (v1, v2, mask).  */
static tree
cxx_eval_vec_perm_expr (const constexpr_call *call, tree t, 
			bool allow_non_constant, bool addr,
			bool *non_constant_p, bool *overflow_p)
{
  int i;
  tree args[3];
  tree val;
  tree elttype = TREE_TYPE (t);

  for (i = 0; i < 3; i++)
    {
      args[i] = cxx_eval_constant_expression (call, TREE_OPERAND (t, i),
					      allow_non_constant, addr,
					      non_constant_p, overflow_p);
      if (*non_constant_p)
      	goto fail;
    }

  gcc_assert (TREE_CODE (TREE_TYPE (args[0])) == VECTOR_TYPE);
  gcc_assert (TREE_CODE (TREE_TYPE (args[1])) == VECTOR_TYPE);
  gcc_assert (TREE_CODE (TREE_TYPE (args[2])) == VECTOR_TYPE);

  val = fold_ternary_loc (EXPR_LOCATION (t), VEC_PERM_EXPR, elttype, 
			  args[0], args[1], args[2]);
  if (val != NULL_TREE)
    return val;

 fail:
  return t;
}

/* Attempt to reduce the expression T to a constant value.
   On failure, issue diagnostic and return error_mark_node.  */
/* FIXME unify with c_fully_fold */

static tree
cxx_eval_constant_expression (const constexpr_call *call, tree t,
			      bool allow_non_constant, bool addr,
			      bool *non_constant_p, bool *overflow_p)
{
  tree r = t;

  if (t == error_mark_node)
    {
      *non_constant_p = true;
      return t;
    }
  if (CONSTANT_CLASS_P (t))
    {
      if (TREE_CODE (t) == PTRMEM_CST)
	t = cplus_expand_constant (t);
      else if (TREE_OVERFLOW (t) && (!flag_permissive || allow_non_constant))
	*overflow_p = true;
      return t;
    }
  if (TREE_CODE (t) != NOP_EXPR
      && reduced_constant_expression_p (t))
    return fold (t);

  switch (TREE_CODE (t))
    {
    case VAR_DECL:
      if (addr)
	return t;
      /* else fall through. */
    case CONST_DECL:
      r = integral_constant_value (t);
      if (TREE_CODE (r) == TARGET_EXPR
	  && TREE_CODE (TARGET_EXPR_INITIAL (r)) == CONSTRUCTOR)
	r = TARGET_EXPR_INITIAL (r);
      if (DECL_P (r))
	{
	  if (!allow_non_constant)
	    non_const_var_error (r);
	  *non_constant_p = true;
	}
      break;

    case FUNCTION_DECL:
    case TEMPLATE_DECL:
    case LABEL_DECL:
      return t;

    case PARM_DECL:
      if (call && DECL_CONTEXT (t) == call->fundef->decl)
	{
	  if (DECL_ARTIFICIAL (t) && DECL_CONSTRUCTOR_P (DECL_CONTEXT (t)))
	    {
	      if (!allow_non_constant)
		sorry ("use of the value of the object being constructed "
		       "in a constant expression");
	      *non_constant_p = true;
	    }
	  else
	    r = lookup_parameter_binding (call, t);
	}
      else if (addr)
	/* Defer in case this is only used for its type.  */;
      else
	{
	  if (!allow_non_constant)
	    error ("%qE is not a constant expression", t);
	  *non_constant_p = true;
	}
      break;

    case CALL_EXPR:
    case AGGR_INIT_EXPR:
      r = cxx_eval_call_expression (call, t, allow_non_constant, addr,
				    non_constant_p, overflow_p);
      break;

    case TARGET_EXPR:
      if (!literal_type_p (TREE_TYPE (t)))
	{
	  if (!allow_non_constant)
	    {
	      error ("temporary of non-literal type %qT in a "
		     "constant expression", TREE_TYPE (t));
	      explain_non_literal_class (TREE_TYPE (t));
	    }
	  *non_constant_p = true;
	  break;
	}
      /* else fall through.  */
    case INIT_EXPR:
      /* Pass false for 'addr' because these codes indicate
	 initialization of a temporary.  */
      r = cxx_eval_constant_expression (call, TREE_OPERAND (t, 1),
					allow_non_constant, false,
					non_constant_p, overflow_p);
      if (!*non_constant_p)
	/* Adjust the type of the result to the type of the temporary.  */
	r = adjust_temp_type (TREE_TYPE (t), r);
      break;

    case SCOPE_REF:
      r = cxx_eval_constant_expression (call, TREE_OPERAND (t, 1),
					allow_non_constant, addr,
					non_constant_p, overflow_p);
      break;

    case RETURN_EXPR:
    case NON_LVALUE_EXPR:
    case TRY_CATCH_EXPR:
    case CLEANUP_POINT_EXPR:
    case MUST_NOT_THROW_EXPR:
    case SAVE_EXPR:
      r = cxx_eval_constant_expression (call, TREE_OPERAND (t, 0),
					allow_non_constant, addr,
					non_constant_p, overflow_p);
      break;

      /* These differ from cxx_eval_unary_expression in that this doesn't
	 check for a constant operand or result; an address can be
	 constant without its operand being, and vice versa.  */
    case INDIRECT_REF:
      r = cxx_eval_indirect_ref (call, t, allow_non_constant, addr,
				 non_constant_p, overflow_p);
      break;

    case ADDR_EXPR:
      {
	tree oldop = TREE_OPERAND (t, 0);
	tree op = cxx_eval_constant_expression (call, oldop,
						allow_non_constant,
						/*addr*/true,
						non_constant_p, overflow_p);
	/* Don't VERIFY_CONSTANT here.  */
	if (*non_constant_p)
	  return t;
	/* This function does more aggressive folding than fold itself.  */
	r = build_fold_addr_expr_with_type (op, TREE_TYPE (t));
	if (TREE_CODE (r) == ADDR_EXPR && TREE_OPERAND (r, 0) == oldop)
	  return t;
	break;
      }

    case REALPART_EXPR:
    case IMAGPART_EXPR:
    case CONJ_EXPR:
    case FIX_TRUNC_EXPR:
    case FLOAT_EXPR:
    case NEGATE_EXPR:
    case ABS_EXPR:
    case BIT_NOT_EXPR:
    case TRUTH_NOT_EXPR:
    case FIXED_CONVERT_EXPR:
      r = cxx_eval_unary_expression (call, t, allow_non_constant, addr,
				     non_constant_p, overflow_p);
      break;

    case SIZEOF_EXPR:
      if (SIZEOF_EXPR_TYPE_P (t))
	r = cxx_sizeof_or_alignof_type (TREE_TYPE (TREE_OPERAND (t, 0)),
					SIZEOF_EXPR, false);
      else if (TYPE_P (TREE_OPERAND (t, 0)))
	r = cxx_sizeof_or_alignof_type (TREE_OPERAND (t, 0), SIZEOF_EXPR,
					false);
      else
	r = cxx_sizeof_or_alignof_expr (TREE_OPERAND (t, 0), SIZEOF_EXPR,
					false);
      if (r == error_mark_node)
	r = size_one_node;
      VERIFY_CONSTANT (r);
      break;

    case COMPOUND_EXPR:
      {
	/* check_return_expr sometimes wraps a TARGET_EXPR in a
	   COMPOUND_EXPR; don't get confused.  Also handle EMPTY_CLASS_EXPR
	   introduced by build_call_a.  */
	tree op0 = TREE_OPERAND (t, 0);
	tree op1 = TREE_OPERAND (t, 1);
	STRIP_NOPS (op1);
	if ((TREE_CODE (op0) == TARGET_EXPR && op1 == TARGET_EXPR_SLOT (op0))
	    || TREE_CODE (op1) == EMPTY_CLASS_EXPR)
	  r = cxx_eval_constant_expression (call, op0, allow_non_constant,
					    addr, non_constant_p, overflow_p);
	else
	  {
	    /* Check that the LHS is constant and then discard it.  */
	    cxx_eval_constant_expression (call, op0, allow_non_constant,
					  false, non_constant_p, overflow_p);
	    op1 = TREE_OPERAND (t, 1);
	    r = cxx_eval_constant_expression (call, op1, allow_non_constant,
					      addr, non_constant_p, overflow_p);
	  }
      }
      break;

    case POINTER_PLUS_EXPR:
    case PLUS_EXPR:
    case MINUS_EXPR:
    case MULT_EXPR:
    case TRUNC_DIV_EXPR:
    case CEIL_DIV_EXPR:
    case FLOOR_DIV_EXPR:
    case ROUND_DIV_EXPR:
    case TRUNC_MOD_EXPR:
    case CEIL_MOD_EXPR:
    case ROUND_MOD_EXPR:
    case RDIV_EXPR:
    case EXACT_DIV_EXPR:
    case MIN_EXPR:
    case MAX_EXPR:
    case LSHIFT_EXPR:
    case RSHIFT_EXPR:
    case LROTATE_EXPR:
    case RROTATE_EXPR:
    case BIT_IOR_EXPR:
    case BIT_XOR_EXPR:
    case BIT_AND_EXPR:
    case TRUTH_XOR_EXPR:
    case LT_EXPR:
    case LE_EXPR:
    case GT_EXPR:
    case GE_EXPR:
    case EQ_EXPR:
    case NE_EXPR:
    case UNORDERED_EXPR:
    case ORDERED_EXPR:
    case UNLT_EXPR:
    case UNLE_EXPR:
    case UNGT_EXPR:
    case UNGE_EXPR:
    case UNEQ_EXPR:
    case RANGE_EXPR:
    case COMPLEX_EXPR:
      r = cxx_eval_binary_expression (call, t, allow_non_constant, addr,
				      non_constant_p, overflow_p);
      break;

      /* fold can introduce non-IF versions of these; still treat them as
	 short-circuiting.  */
    case TRUTH_AND_EXPR:
    case TRUTH_ANDIF_EXPR:
      r = cxx_eval_logical_expression (call, t, boolean_false_node,
				       boolean_true_node,
				       allow_non_constant, addr,
				       non_constant_p, overflow_p);
      break;

    case TRUTH_OR_EXPR:
    case TRUTH_ORIF_EXPR:
      r = cxx_eval_logical_expression (call, t, boolean_true_node,
				       boolean_false_node,
				       allow_non_constant, addr,
				       non_constant_p, overflow_p);
      break;

    case ARRAY_REF:
      r = cxx_eval_array_reference (call, t, allow_non_constant, addr,
				    non_constant_p, overflow_p);
      break;

    case COMPONENT_REF:
      r = cxx_eval_component_reference (call, t, allow_non_constant, addr,
					non_constant_p, overflow_p);
      break;

    case BIT_FIELD_REF:
      r = cxx_eval_bit_field_ref (call, t, allow_non_constant, addr,
				  non_constant_p, overflow_p);
      break;

    case COND_EXPR:
    case VEC_COND_EXPR:
      r = cxx_eval_conditional_expression (call, t, allow_non_constant, addr,
					   non_constant_p, overflow_p);
      break;

    case CONSTRUCTOR:
      r = cxx_eval_bare_aggregate (call, t, allow_non_constant, addr,
				   non_constant_p, overflow_p);
      break;

    case VEC_INIT_EXPR:
      /* We can get this in a defaulted constructor for a class with a
	 non-static data member of array type.  Either the initializer will
	 be NULL, meaning default-initialization, or it will be an lvalue
	 or xvalue of the same type, meaning direct-initialization from the
	 corresponding member.  */
      r = cxx_eval_vec_init (call, t, allow_non_constant, addr,
			     non_constant_p, overflow_p);
      break;

    case VEC_PERM_EXPR:
      r = cxx_eval_vec_perm_expr (call, t, allow_non_constant, addr,
				  non_constant_p, overflow_p);
      break;

    case CONVERT_EXPR:
    case VIEW_CONVERT_EXPR:
    case NOP_EXPR:
      {
	tree oldop = TREE_OPERAND (t, 0);
	tree op = cxx_eval_constant_expression (call, oldop,
						allow_non_constant, addr,
						non_constant_p, overflow_p);
	if (*non_constant_p)
	  return t;
	if (op == oldop)
	  /* We didn't fold at the top so we could check for ptr-int
	     conversion.  */
	  return fold (t);
	r = fold_build1 (TREE_CODE (t), TREE_TYPE (t), op);
	/* Conversion of an out-of-range value has implementation-defined
	   behavior; the language considers it different from arithmetic
	   overflow, which is undefined.  */
	if (TREE_OVERFLOW_P (r) && !TREE_OVERFLOW_P (op))
	  TREE_OVERFLOW (r) = false;
      }
      break;

    case EMPTY_CLASS_EXPR:
      /* This is good enough for a function argument that might not get
	 used, and they can't do anything with it, so just return it.  */
      return t;

    case LAMBDA_EXPR:
    case PREINCREMENT_EXPR:
    case POSTINCREMENT_EXPR:
    case PREDECREMENT_EXPR:
    case POSTDECREMENT_EXPR:
    case NEW_EXPR:
    case VEC_NEW_EXPR:
    case DELETE_EXPR:
    case VEC_DELETE_EXPR:
    case THROW_EXPR:
    case MODIFY_EXPR:
    case MODOP_EXPR:
      /* GCC internal stuff.  */
    case VA_ARG_EXPR:
    case OBJ_TYPE_REF:
    case WITH_CLEANUP_EXPR:
    case STATEMENT_LIST:
    case BIND_EXPR:
    case NON_DEPENDENT_EXPR:
    case BASELINK:
    case EXPR_STMT:
    case OFFSET_REF:
      if (!allow_non_constant)
        error_at (EXPR_LOC_OR_HERE (t),
		  "expression %qE is not a constant-expression", t);
      *non_constant_p = true;
      break;

    default:
      internal_error ("unexpected expression %qE of kind %s", t,
		      tree_code_name[TREE_CODE (t)]);
      *non_constant_p = true;
      break;
    }

  if (r == error_mark_node)
    *non_constant_p = true;

  if (*non_constant_p)
    return t;
  else
    return r;
}

static tree
cxx_eval_outermost_constant_expr (tree t, bool allow_non_constant)
{
  bool non_constant_p = false;
  bool overflow_p = false;
  tree r = cxx_eval_constant_expression (NULL, t, allow_non_constant,
					 false, &non_constant_p, &overflow_p);

  verify_constant (r, allow_non_constant, &non_constant_p, &overflow_p);

  if (TREE_CODE (t) != CONSTRUCTOR
      && cp_has_mutable_p (TREE_TYPE (t)))
    {
      /* We allow a mutable type if the original expression was a
	 CONSTRUCTOR so that we can do aggregate initialization of
	 constexpr variables.  */
      if (!allow_non_constant)
	error ("%qT cannot be the type of a complete constant expression "
	       "because it has mutable sub-objects", TREE_TYPE (t));
      non_constant_p = true;
    }

  /* Technically we should check this for all subexpressions, but that
     runs into problems with our internal representation of pointer
     subtraction and the 5.19 rules are still in flux.  */
  if (CONVERT_EXPR_CODE_P (TREE_CODE (r))
      && ARITHMETIC_TYPE_P (TREE_TYPE (r))
      && TREE_CODE (TREE_OPERAND (r, 0)) == ADDR_EXPR)
    {
      if (!allow_non_constant)
	error ("conversion from pointer type %qT "
	       "to arithmetic type %qT in a constant-expression",
	       TREE_TYPE (TREE_OPERAND (r, 0)), TREE_TYPE (r));
      non_constant_p = true;
    }

  if (!non_constant_p && overflow_p)
    non_constant_p = true;

  if (non_constant_p && !allow_non_constant)
    return error_mark_node;
  else if (non_constant_p && TREE_CONSTANT (r))
    {
      /* This isn't actually constant, so unset TREE_CONSTANT.  */
      if (EXPR_P (r))
	r = copy_node (r);
      else if (TREE_CODE (r) == CONSTRUCTOR)
	r = build1 (VIEW_CONVERT_EXPR, TREE_TYPE (r), r);
      else
	r = build_nop (TREE_TYPE (r), r);
      TREE_CONSTANT (r) = false;
    }
  else if (non_constant_p || r == t)
    return t;

  if (TREE_CODE (r) == CONSTRUCTOR && CLASS_TYPE_P (TREE_TYPE (r)))
    {
      if (TREE_CODE (t) == TARGET_EXPR
	  && TARGET_EXPR_INITIAL (t) == r)
	return t;
      else
	{
	  r = get_target_expr (r);
	  TREE_CONSTANT (r) = true;
	  return r;
	}
    }
  else
    return r;
}

/* Returns true if T is a valid subexpression of a constant expression,
   even if it isn't itself a constant expression.  */

bool
is_sub_constant_expr (tree t)
{
  bool non_constant_p = false;
  bool overflow_p = false;
  cxx_eval_constant_expression (NULL, t, true, false, &non_constant_p,
				&overflow_p);
  return !non_constant_p && !overflow_p;
}

/* If T represents a constant expression returns its reduced value.
   Otherwise return error_mark_node.  If T is dependent, then
   return NULL.  */

tree
cxx_constant_value (tree t)
{
  return cxx_eval_outermost_constant_expr (t, false);
}

/* If T is a constant expression, returns its reduced value.
   Otherwise, if T does not have TREE_CONSTANT set, returns T.
   Otherwise, returns a version of T without TREE_CONSTANT.  */

tree
maybe_constant_value (tree t)
{
  tree r;

  if (type_dependent_expression_p (t)
      || type_unknown_p (t)
      || BRACE_ENCLOSED_INITIALIZER_P (t)
      || !potential_constant_expression (t)
      || value_dependent_expression_p (t))
    {
      if (TREE_OVERFLOW_P (t))
	{
	  t = build_nop (TREE_TYPE (t), t);
	  TREE_CONSTANT (t) = false;
	}
      return t;
    }

  r = cxx_eval_outermost_constant_expr (t, true);
#ifdef ENABLE_CHECKING
  /* cp_tree_equal looks through NOPs, so allow them.  */
  gcc_assert (r == t
	      || CONVERT_EXPR_P (t)
	      || (TREE_CONSTANT (t) && !TREE_CONSTANT (r))
	      || !cp_tree_equal (r, t));
#endif
  return r;
}

/* Like maybe_constant_value, but returns a CONSTRUCTOR directly, rather
   than wrapped in a TARGET_EXPR.  */

tree
maybe_constant_init (tree t)
{
  t = maybe_constant_value (t);
  if (TREE_CODE (t) == TARGET_EXPR)
    {
      tree init = TARGET_EXPR_INITIAL (t);
      if (TREE_CODE (init) == CONSTRUCTOR)
	t = init;
    }
  return t;
}

#if 0
/* FIXME see ADDR_EXPR section in potential_constant_expression_1.  */
/* Return true if the object referred to by REF has automatic or thread
   local storage.  */

enum { ck_ok, ck_bad, ck_unknown };
static int
check_automatic_or_tls (tree ref)
{
  enum machine_mode mode;
  HOST_WIDE_INT bitsize, bitpos;
  tree offset;
  int volatilep = 0, unsignedp = 0;
  tree decl = get_inner_reference (ref, &bitsize, &bitpos, &offset,
				   &mode, &unsignedp, &volatilep, false);
  duration_kind dk;

  /* If there isn't a decl in the middle, we don't know the linkage here,
     and this isn't a constant expression anyway.  */
  if (!DECL_P (decl))
    return ck_unknown;
  dk = decl_storage_duration (decl);
  return (dk == dk_auto || dk == dk_thread) ? ck_bad : ck_ok;
}
#endif

/* Return true if T denotes a potentially constant expression.  Issue
   diagnostic as appropriate under control of FLAGS.  If WANT_RVAL is true,
   an lvalue-rvalue conversion is implied.

   C++0x [expr.const] used to say

   6 An expression is a potential constant expression if it is
     a constant expression where all occurences of function
     parameters are replaced by arbitrary constant expressions
     of the appropriate type.

   2  A conditional expression is a constant expression unless it
      involves one of the following as a potentially evaluated
      subexpression (3.2), but subexpressions of logical AND (5.14),
      logical OR (5.15), and conditional (5.16) operations that are
      not evaluated are not considered.   */

static bool
potential_constant_expression_1 (tree t, bool want_rval, tsubst_flags_t flags)
{
  enum { any = false, rval = true };
  int i;
  tree tmp;

  if (t == error_mark_node)
    return false;
  if (t == NULL_TREE)
    return true;
  if (TREE_THIS_VOLATILE (t))
    {
      if (flags & tf_error)
        error ("expression %qE has side-effects", t);
      return false;
    }
  if (CONSTANT_CLASS_P (t))
    return true;

  switch (TREE_CODE (t))
    {
    case FUNCTION_DECL:
    case BASELINK:
    case TEMPLATE_DECL:
    case OVERLOAD:
    case TEMPLATE_ID_EXPR:
    case LABEL_DECL:
    case CONST_DECL:
    case SIZEOF_EXPR:
    case ALIGNOF_EXPR:
    case OFFSETOF_EXPR:
    case NOEXCEPT_EXPR:
    case TEMPLATE_PARM_INDEX:
    case TRAIT_EXPR:
    case IDENTIFIER_NODE:
    case USERDEF_LITERAL:
      /* We can see a FIELD_DECL in a pointer-to-member expression.  */
    case FIELD_DECL:
    case PARM_DECL:
    case USING_DECL:
      return true;

    case AGGR_INIT_EXPR:
    case CALL_EXPR:
      /* -- an invocation of a function other than a constexpr function
            or a constexpr constructor.  */
      {
        tree fun = get_function_named_in_call (t);
        const int nargs = call_expr_nargs (t);
	i = 0;

	if (is_overloaded_fn (fun))
	  {
	    if (TREE_CODE (fun) == FUNCTION_DECL)
	      {
		if (builtin_valid_in_constant_expr_p (fun))
		  return true;
		if (!DECL_DECLARED_CONSTEXPR_P (fun)
		    /* Allow any built-in function; if the expansion
		       isn't constant, we'll deal with that then.  */
		    && !is_builtin_fn (fun))
		  {
		    if (flags & tf_error)
		      {
			error_at (EXPR_LOC_OR_HERE (t),
				  "call to non-constexpr function %qD", fun);
			explain_invalid_constexpr_fn (fun);
		      }
		    return false;
		  }
		/* A call to a non-static member function takes the address
		   of the object as the first argument.  But in a constant
		   expression the address will be folded away, so look
		   through it now.  */
		if (DECL_NONSTATIC_MEMBER_FUNCTION_P (fun)
		    && !DECL_CONSTRUCTOR_P (fun))
		  {
		    tree x = get_nth_callarg (t, 0);
		    if (is_this_parameter (x))
		      {
			if (DECL_CONSTRUCTOR_P (DECL_CONTEXT (x)))
			  {
			    if (flags & tf_error)
			      sorry ("calling a member function of the "
				     "object being constructed in a constant "
				     "expression");
			    return false;
			  }
			/* Otherwise OK.  */;
		      }
		    else if (!potential_constant_expression_1 (x, rval, flags))
		      return false;
		    i = 1;
		  }
	      }
	    else
	      fun = get_first_fn (fun);
	    /* Skip initial arguments to base constructors.  */
	    if (DECL_BASE_CONSTRUCTOR_P (fun))
	      i = num_artificial_parms_for (fun);
	    fun = DECL_ORIGIN (fun);
	  }
	else
          {
	    if (potential_constant_expression_1 (fun, rval, flags))
	      /* Might end up being a constant function pointer.  */;
	    else
	      return false;
          }
        for (; i < nargs; ++i)
          {
            tree x = get_nth_callarg (t, i);
	    if (!potential_constant_expression_1 (x, rval, flags))
	      return false;
          }
        return true;
      }

    case NON_LVALUE_EXPR:
      /* -- an lvalue-to-rvalue conversion (4.1) unless it is applied to
            -- an lvalue of integral type that refers to a non-volatile
               const variable or static data member initialized with
               constant expressions, or

            -- an lvalue of literal type that refers to non-volatile
               object defined with constexpr, or that refers to a
               sub-object of such an object;  */
      return potential_constant_expression_1 (TREE_OPERAND (t, 0), rval, flags);

    case VAR_DECL:
      if (want_rval && !decl_constant_var_p (t)
	  && !dependent_type_p (TREE_TYPE (t)))
        {
          if (flags & tf_error)
            non_const_var_error (t);
          return false;
        }
      return true;

    case NOP_EXPR:
    case CONVERT_EXPR:
    case VIEW_CONVERT_EXPR:
      /* -- a reinterpret_cast.  FIXME not implemented, and this rule
	 may change to something more specific to type-punning (DR 1312).  */
      {
        tree from = TREE_OPERAND (t, 0);
        return (potential_constant_expression_1
		(from, TREE_CODE (t) != VIEW_CONVERT_EXPR, flags));
      }

    case ADDR_EXPR:
      /* -- a unary operator & that is applied to an lvalue that
            designates an object with thread or automatic storage
            duration;  */
      t = TREE_OPERAND (t, 0);
#if 0
      /* FIXME adjust when issue 1197 is fully resolved.  For now don't do
         any checking here, as we might dereference the pointer later.  If
         we remove this code, also remove check_automatic_or_tls.  */
      i = check_automatic_or_tls (t);
      if (i == ck_ok)
	return true;
      if (i == ck_bad)
        {
          if (flags & tf_error)
            error ("address-of an object %qE with thread local or "
                   "automatic storage is not a constant expression", t);
          return false;
        }
#endif
      return potential_constant_expression_1 (t, any, flags);

    case COMPONENT_REF:
    case BIT_FIELD_REF:
    case ARROW_EXPR:
    case OFFSET_REF:
      /* -- a class member access unless its postfix-expression is
            of literal type or of pointer to literal type.  */
      /* This test would be redundant, as it follows from the
	 postfix-expression being a potential constant expression.  */
      return potential_constant_expression_1 (TREE_OPERAND (t, 0),
					      want_rval, flags);

    case EXPR_PACK_EXPANSION:
      return potential_constant_expression_1 (PACK_EXPANSION_PATTERN (t),
					      want_rval, flags);

    case INDIRECT_REF:
      {
        tree x = TREE_OPERAND (t, 0);
        STRIP_NOPS (x);
        if (is_this_parameter (x))
	  {
	    if (want_rval && DECL_CONTEXT (x)
		&& DECL_CONSTRUCTOR_P (DECL_CONTEXT (x)))
	      {
		if (flags & tf_error)
		  sorry ("use of the value of the object being constructed "
			 "in a constant expression");
		return false;
	      }
	    return true;
	  }
	return potential_constant_expression_1 (x, rval, flags);
      }

    case LAMBDA_EXPR:
    case DYNAMIC_CAST_EXPR:
    case PSEUDO_DTOR_EXPR:
    case PREINCREMENT_EXPR:
    case POSTINCREMENT_EXPR:
    case PREDECREMENT_EXPR:
    case POSTDECREMENT_EXPR:
    case NEW_EXPR:
    case VEC_NEW_EXPR:
    case DELETE_EXPR:
    case VEC_DELETE_EXPR:
    case THROW_EXPR:
    case MODIFY_EXPR:
    case MODOP_EXPR:
      /* GCC internal stuff.  */
    case VA_ARG_EXPR:
    case OBJ_TYPE_REF:
    case WITH_CLEANUP_EXPR:
    case CLEANUP_POINT_EXPR:
    case MUST_NOT_THROW_EXPR:
    case TRY_CATCH_EXPR:
    case STATEMENT_LIST:
      /* Don't bother trying to define a subset of statement-expressions to
	 be constant-expressions, at least for now.  */
    case STMT_EXPR:
    case EXPR_STMT:
    case BIND_EXPR:
    case TRANSACTION_EXPR:
    case IF_STMT:
    case DO_STMT:
    case FOR_STMT:
    case WHILE_STMT:
      if (flags & tf_error)
        error ("expression %qE is not a constant-expression", t);
      return false;

    case TYPEID_EXPR:
      /* -- a typeid expression whose operand is of polymorphic
            class type;  */
      {
        tree e = TREE_OPERAND (t, 0);
        if (!TYPE_P (e) && !type_dependent_expression_p (e)
	    && TYPE_POLYMORPHIC_P (TREE_TYPE (e)))
          {
            if (flags & tf_error)
              error ("typeid-expression is not a constant expression "
                     "because %qE is of polymorphic type", e);
            return false;
          }
        return true;
      }

    case MINUS_EXPR:
      /* -- a subtraction where both operands are pointers.   */
      if (TYPE_PTR_P (TREE_OPERAND (t, 0))
          && TYPE_PTR_P (TREE_OPERAND (t, 1)))
        {
          if (flags & tf_error)
            error ("difference of two pointer expressions is not "
                   "a constant expression");
          return false;
        }
      want_rval = true;
      goto binary;

    case LT_EXPR:
    case LE_EXPR:
    case GT_EXPR:
    case GE_EXPR:
    case EQ_EXPR:
    case NE_EXPR:
      /* -- a relational or equality operator where at least
            one of the operands is a pointer.  */
      if (TYPE_PTR_P (TREE_OPERAND (t, 0))
          || TYPE_PTR_P (TREE_OPERAND (t, 1)))
        {
          if (flags & tf_error)
            error ("pointer comparison expression is not a "
                   "constant expression");
          return false;
        }
      want_rval = true;
      goto binary;

    case BIT_NOT_EXPR:
      /* A destructor.  */
      if (TYPE_P (TREE_OPERAND (t, 0)))
	return true;
      /* else fall through.  */

    case REALPART_EXPR:
    case IMAGPART_EXPR:
    case CONJ_EXPR:
    case SAVE_EXPR:
    case FIX_TRUNC_EXPR:
    case FLOAT_EXPR:
    case NEGATE_EXPR:
    case ABS_EXPR:
    case TRUTH_NOT_EXPR:
    case FIXED_CONVERT_EXPR:
    case UNARY_PLUS_EXPR:
      return potential_constant_expression_1 (TREE_OPERAND (t, 0), rval,
					      flags);

    case CAST_EXPR:
    case CONST_CAST_EXPR:
    case STATIC_CAST_EXPR:
    case REINTERPRET_CAST_EXPR:
    case IMPLICIT_CONV_EXPR:
      return (potential_constant_expression_1
	      (TREE_OPERAND (t, 0),
	       TREE_CODE (TREE_TYPE (t)) != REFERENCE_TYPE, flags));

    case PAREN_EXPR:
    case NON_DEPENDENT_EXPR:
      /* For convenience.  */
    case RETURN_EXPR:
      return potential_constant_expression_1 (TREE_OPERAND (t, 0),
					      want_rval, flags);

    case SCOPE_REF:
      return potential_constant_expression_1 (TREE_OPERAND (t, 1),
					      want_rval, flags);

    case TARGET_EXPR:
      if (!literal_type_p (TREE_TYPE (t)))
	{
	  if (flags & tf_error)
	    {
	      error ("temporary of non-literal type %qT in a "
		     "constant expression", TREE_TYPE (t));
	      explain_non_literal_class (TREE_TYPE (t));
	    }
	  return false;
	}
    case INIT_EXPR:
      return potential_constant_expression_1 (TREE_OPERAND (t, 1),
					      rval, flags);

    case CONSTRUCTOR:
      {
        vec<constructor_elt, va_gc> *v = CONSTRUCTOR_ELTS (t);
        constructor_elt *ce;
        for (i = 0; vec_safe_iterate (v, i, &ce); ++i)
	  if (!potential_constant_expression_1 (ce->value, want_rval, flags))
	    return false;
	return true;
      }

    case TREE_LIST:
      {
	gcc_assert (TREE_PURPOSE (t) == NULL_TREE
		    || DECL_P (TREE_PURPOSE (t)));
	if (!potential_constant_expression_1 (TREE_VALUE (t), want_rval,
					      flags))
	  return false;
	if (TREE_CHAIN (t) == NULL_TREE)
	  return true;
	return potential_constant_expression_1 (TREE_CHAIN (t), want_rval,
						flags);
      }

    case TRUNC_DIV_EXPR:
    case CEIL_DIV_EXPR:
    case FLOOR_DIV_EXPR:
    case ROUND_DIV_EXPR:
    case TRUNC_MOD_EXPR:
    case CEIL_MOD_EXPR:
    case ROUND_MOD_EXPR:
      {
	tree denom = TREE_OPERAND (t, 1);
	/* We can't call maybe_constant_value on an expression
	   that hasn't been through fold_non_dependent_expr yet.  */
	if (!processing_template_decl)
	  denom = maybe_constant_value (denom);
	if (integer_zerop (denom))
	  {
	    if (flags & tf_error)
	      error ("division by zero is not a constant-expression");
	    return false;
	  }
	else
	  {
	    want_rval = true;
	    goto binary;
	  }
      }

    case COMPOUND_EXPR:
      {
	/* check_return_expr sometimes wraps a TARGET_EXPR in a
	   COMPOUND_EXPR; don't get confused.  Also handle EMPTY_CLASS_EXPR
	   introduced by build_call_a.  */
	tree op0 = TREE_OPERAND (t, 0);
	tree op1 = TREE_OPERAND (t, 1);
	STRIP_NOPS (op1);
	if ((TREE_CODE (op0) == TARGET_EXPR && op1 == TARGET_EXPR_SLOT (op0))
	    || TREE_CODE (op1) == EMPTY_CLASS_EXPR)
	  return potential_constant_expression_1 (op0, want_rval, flags);
	else
	  goto binary;
      }

      /* If the first operand is the non-short-circuit constant, look at
	 the second operand; otherwise we only care about the first one for
	 potentiality.  */
    case TRUTH_AND_EXPR:
    case TRUTH_ANDIF_EXPR:
      tmp = boolean_true_node;
      goto truth;
    case TRUTH_OR_EXPR:
    case TRUTH_ORIF_EXPR:
      tmp = boolean_false_node;
    truth:
      {
	tree op = TREE_OPERAND (t, 0);
	if (!potential_constant_expression_1 (op, rval, flags))
	  return false;
	if (!processing_template_decl)
	  op = maybe_constant_value (op);
	if (tree_int_cst_equal (op, tmp))
	  return potential_constant_expression_1 (TREE_OPERAND (t, 1), rval, flags);
	else
	  return true;
      }

    case PLUS_EXPR:
    case MULT_EXPR:
    case POINTER_PLUS_EXPR:
    case RDIV_EXPR:
    case EXACT_DIV_EXPR:
    case MIN_EXPR:
    case MAX_EXPR:
    case LSHIFT_EXPR:
    case RSHIFT_EXPR:
    case LROTATE_EXPR:
    case RROTATE_EXPR:
    case BIT_IOR_EXPR:
    case BIT_XOR_EXPR:
    case BIT_AND_EXPR:
    case TRUTH_XOR_EXPR:
    case UNORDERED_EXPR:
    case ORDERED_EXPR:
    case UNLT_EXPR:
    case UNLE_EXPR:
    case UNGT_EXPR:
    case UNGE_EXPR:
    case UNEQ_EXPR:
    case LTGT_EXPR:
    case RANGE_EXPR:
    case COMPLEX_EXPR:
      want_rval = true;
      /* Fall through.  */
    case ARRAY_REF:
    case ARRAY_RANGE_REF:
    case MEMBER_REF:
    case DOTSTAR_EXPR:
    binary:
      for (i = 0; i < 2; ++i)
	if (!potential_constant_expression_1 (TREE_OPERAND (t, i),
					      want_rval, flags))
	  return false;
      return true;

    case FMA_EXPR:
    case VEC_PERM_EXPR:
     for (i = 0; i < 3; ++i)
      if (!potential_constant_expression_1 (TREE_OPERAND (t, i),
					    true, flags))
	return false;
     return true;

    case COND_EXPR:
    case VEC_COND_EXPR:
      /* If the condition is a known constant, we know which of the legs we
	 care about; otherwise we only require that the condition and
	 either of the legs be potentially constant.  */
      tmp = TREE_OPERAND (t, 0);
      if (!potential_constant_expression_1 (tmp, rval, flags))
	return false;
      if (!processing_template_decl)
	tmp = maybe_constant_value (tmp);
      if (integer_zerop (tmp))
	return potential_constant_expression_1 (TREE_OPERAND (t, 2),
						want_rval, flags);
      else if (TREE_CODE (tmp) == INTEGER_CST)
	return potential_constant_expression_1 (TREE_OPERAND (t, 1),
						want_rval, flags);
      for (i = 1; i < 3; ++i)
	if (potential_constant_expression_1 (TREE_OPERAND (t, i),
					     want_rval, tf_none))
	  return true;
      if (flags & tf_error)
        error ("expression %qE is not a constant-expression", t);
      return false;

    case VEC_INIT_EXPR:
      if (VEC_INIT_EXPR_IS_CONSTEXPR (t))
	return true;
      if (flags & tf_error)
	{
	  error ("non-constant array initialization");
	  diagnose_non_constexpr_vec_init (t);
	}
      return false;

    default:
      if (objc_is_property_ref (t))
	return false;

      sorry ("unexpected AST of kind %s", tree_code_name[TREE_CODE (t)]);
      gcc_unreachable();
      return false;
    }
}

/* The main entry point to the above.  */

bool
potential_constant_expression (tree t)
{
  return potential_constant_expression_1 (t, false, tf_none);
}

/* As above, but require a constant rvalue.  */

bool
potential_rvalue_constant_expression (tree t)
{
  return potential_constant_expression_1 (t, true, tf_none);
}

/* Like above, but complain about non-constant expressions.  */

bool
require_potential_constant_expression (tree t)
{
  return potential_constant_expression_1 (t, false, tf_warning_or_error);
}

/* Cross product of the above.  */

bool
require_potential_rvalue_constant_expression (tree t)
{
  return potential_constant_expression_1 (t, true, tf_warning_or_error);
}

/* Constructor for a lambda expression.  */

tree
build_lambda_expr (void)
{
  tree lambda = make_node (LAMBDA_EXPR);
  LAMBDA_EXPR_DEFAULT_CAPTURE_MODE (lambda) = CPLD_NONE;
  LAMBDA_EXPR_CAPTURE_LIST         (lambda) = NULL_TREE;
  LAMBDA_EXPR_THIS_CAPTURE         (lambda) = NULL_TREE;
  LAMBDA_EXPR_PENDING_PROXIES      (lambda) = NULL;
  LAMBDA_EXPR_RETURN_TYPE          (lambda) = NULL_TREE;
  LAMBDA_EXPR_MUTABLE_P            (lambda) = false;
  return lambda;
}

/* Create the closure object for a LAMBDA_EXPR.  */

tree
build_lambda_object (tree lambda_expr)
{
  /* Build aggregate constructor call.
     - cp_parser_braced_list
     - cp_parser_functional_cast  */
  vec<constructor_elt, va_gc> *elts = NULL;
  tree node, expr, type;
  location_t saved_loc;

  if (processing_template_decl)
    return lambda_expr;

  /* Make sure any error messages refer to the lambda-introducer.  */
  saved_loc = input_location;
  input_location = LAMBDA_EXPR_LOCATION (lambda_expr);

  for (node = LAMBDA_EXPR_CAPTURE_LIST (lambda_expr);
       node;
       node = TREE_CHAIN (node))
    {
      tree field = TREE_PURPOSE (node);
      tree val = TREE_VALUE (node);

      if (field == error_mark_node)
	{
	  expr = error_mark_node;
	  goto out;
	}

      if (DECL_P (val))
	mark_used (val);

      /* Mere mortals can't copy arrays with aggregate initialization, so
	 do some magic to make it work here.  */
      if (TREE_CODE (TREE_TYPE (field)) == ARRAY_TYPE)
	val = build_array_copy (val);
      else if (DECL_NORMAL_CAPTURE_P (field)
	       && TREE_CODE (TREE_TYPE (field)) != REFERENCE_TYPE)
	{
	  /* "the entities that are captured by copy are used to
	     direct-initialize each corresponding non-static data
	     member of the resulting closure object."

	     There's normally no way to express direct-initialization
	     from an element of a CONSTRUCTOR, so we build up a special
	     TARGET_EXPR to bypass the usual copy-initialization.  */
	  val = force_rvalue (val, tf_warning_or_error);
	  if (TREE_CODE (val) == TARGET_EXPR)
	    TARGET_EXPR_DIRECT_INIT_P (val) = true;
	}

      CONSTRUCTOR_APPEND_ELT (elts, DECL_NAME (field), val);
    }

  expr = build_constructor (init_list_type_node, elts);
  CONSTRUCTOR_IS_DIRECT_INIT (expr) = 1;

  /* N2927: "[The closure] class type is not an aggregate."
     But we briefly treat it as an aggregate to make this simpler.  */
  type = LAMBDA_EXPR_CLOSURE (lambda_expr);
  CLASSTYPE_NON_AGGREGATE (type) = 0;
  expr = finish_compound_literal (type, expr, tf_warning_or_error);
  CLASSTYPE_NON_AGGREGATE (type) = 1;

 out:
  input_location = saved_loc;
  return expr;
}

/* Return an initialized RECORD_TYPE for LAMBDA.
   LAMBDA must have its explicit captures already.  */

tree
begin_lambda_type (tree lambda)
{
  tree type;

  {
    /* Unique name.  This is just like an unnamed class, but we cannot use
       make_anon_name because of certain checks against TYPE_ANONYMOUS_P.  */
    tree name;
    name = make_lambda_name ();

    /* Create the new RECORD_TYPE for this lambda.  */
    type = xref_tag (/*tag_code=*/record_type,
                     name,
                     /*scope=*/ts_within_enclosing_non_class,
                     /*template_header_p=*/false);
  }

  /* Designate it as a struct so that we can use aggregate initialization.  */
  CLASSTYPE_DECLARED_CLASS (type) = false;

  /* Cross-reference the expression and the type.  */
  LAMBDA_EXPR_CLOSURE (lambda) = type;
  CLASSTYPE_LAMBDA_EXPR (type) = lambda;

  /* Clear base types.  */
  xref_basetypes (type, /*bases=*/NULL_TREE);

  /* Start the class.  */
  type = begin_class_definition (type);
  if (type == error_mark_node)
    return error_mark_node;

  return type;
}

/* Returns the type to use for the return type of the operator() of a
   closure class.  */

tree
lambda_return_type (tree expr)
{
  if (expr == NULL_TREE)
    return void_type_node;
  if (type_unknown_p (expr)
      || BRACE_ENCLOSED_INITIALIZER_P (expr))
    {
      cxx_incomplete_type_error (expr, TREE_TYPE (expr));
      return void_type_node;
    }
  gcc_checking_assert (!type_dependent_expression_p (expr));
  return cv_unqualified (type_decays_to (unlowered_expr_type (expr)));
}

/* Given a LAMBDA_EXPR or closure type LAMBDA, return the op() of the
   closure type.  */

tree
lambda_function (tree lambda)
{
  tree type;
  if (TREE_CODE (lambda) == LAMBDA_EXPR)
    type = LAMBDA_EXPR_CLOSURE (lambda);
  else
    type = lambda;
  gcc_assert (LAMBDA_TYPE_P (type));
  /* Don't let debug_tree cause instantiation.  */
  if (CLASSTYPE_TEMPLATE_INSTANTIATION (type)
      && !COMPLETE_OR_OPEN_TYPE_P (type))
    return NULL_TREE;
  lambda = lookup_member (type, ansi_opname (CALL_EXPR),
			  /*protect=*/0, /*want_type=*/false,
			  tf_warning_or_error);
  if (lambda)
    lambda = BASELINK_FUNCTIONS (lambda);
  return lambda;
}

/* Returns the type to use for the FIELD_DECL corresponding to the
   capture of EXPR.
   The caller should add REFERENCE_TYPE for capture by reference.  */

tree
lambda_capture_field_type (tree expr)
{
  tree type;
  if (type_dependent_expression_p (expr))
    {
      type = cxx_make_type (DECLTYPE_TYPE);
      DECLTYPE_TYPE_EXPR (type) = expr;
      DECLTYPE_FOR_LAMBDA_CAPTURE (type) = true;
      SET_TYPE_STRUCTURAL_EQUALITY (type);
    }
  else
    type = non_reference (unlowered_expr_type (expr));
  return type;
}

/* Insert the deduced return type for an auto function.  */

void
apply_deduced_return_type (tree fco, tree return_type)
{
  tree result;

  if (return_type == error_mark_node)
    return;

  if (LAMBDA_FUNCTION_P (fco))
    {
      tree lambda = CLASSTYPE_LAMBDA_EXPR (current_class_type);
      LAMBDA_EXPR_RETURN_TYPE (lambda) = return_type;
    }

  if (DECL_CONV_FN_P (fco))
    DECL_NAME (fco) = mangle_conv_op_name_for_type (return_type);

  TREE_TYPE (fco) = change_return_type (return_type, TREE_TYPE (fco));

  result = DECL_RESULT (fco);
  if (result == NULL_TREE)
    return;
  if (TREE_TYPE (result) == return_type)
    return;

  /* We already have a DECL_RESULT from start_preparsed_function.
     Now we need to redo the work it and allocate_struct_function
     did to reflect the new type.  */
  gcc_assert (current_function_decl == fco);
  result = build_decl (input_location, RESULT_DECL, NULL_TREE,
		       TYPE_MAIN_VARIANT (return_type));
  DECL_ARTIFICIAL (result) = 1;
  DECL_IGNORED_P (result) = 1;
  cp_apply_type_quals_to_decl (cp_type_quals (return_type),
                               result);

  DECL_RESULT (fco) = result;

  if (!processing_template_decl)
    {
      bool aggr = aggregate_value_p (result, fco);
#ifdef PCC_STATIC_STRUCT_RETURN
      cfun->returns_pcc_struct = aggr;
#endif
      cfun->returns_struct = aggr;
    }

}

/* DECL is a local variable or parameter from the surrounding scope of a
   lambda-expression.  Returns the decltype for a use of the capture field
   for DECL even if it hasn't been captured yet.  */

static tree
capture_decltype (tree decl)
{
  tree lam = CLASSTYPE_LAMBDA_EXPR (DECL_CONTEXT (current_function_decl));
  /* FIXME do lookup instead of list walk? */
  tree cap = value_member (decl, LAMBDA_EXPR_CAPTURE_LIST (lam));
  tree type;

  if (cap)
    type = TREE_TYPE (TREE_PURPOSE (cap));
  else
    switch (LAMBDA_EXPR_DEFAULT_CAPTURE_MODE (lam))
      {
      case CPLD_NONE:
	error ("%qD is not captured", decl);
	return error_mark_node;

      case CPLD_COPY:
	type = TREE_TYPE (decl);
	if (TREE_CODE (type) == REFERENCE_TYPE
	    && TREE_CODE (TREE_TYPE (type)) != FUNCTION_TYPE)
	  type = TREE_TYPE (type);
	break;

      case CPLD_REFERENCE:
	type = TREE_TYPE (decl);
	if (TREE_CODE (type) != REFERENCE_TYPE)
	  type = build_reference_type (TREE_TYPE (decl));
	break;

      default:
	gcc_unreachable ();
      }

  if (TREE_CODE (type) != REFERENCE_TYPE)
    {
      if (!LAMBDA_EXPR_MUTABLE_P (lam))
	type = cp_build_qualified_type (type, (cp_type_quals (type)
					       |TYPE_QUAL_CONST));
      type = build_reference_type (type);
    }
  return type;
}

/* Returns true iff DECL is a lambda capture proxy variable created by
   build_capture_proxy.  */

bool
is_capture_proxy (tree decl)
{
  return (TREE_CODE (decl) == VAR_DECL
	  && DECL_HAS_VALUE_EXPR_P (decl)
	  && !DECL_ANON_UNION_VAR_P (decl)
	  && LAMBDA_FUNCTION_P (DECL_CONTEXT (decl)));
}

/* Returns true iff DECL is a capture proxy for a normal capture
   (i.e. without explicit initializer).  */

bool
is_normal_capture_proxy (tree decl)
{
  if (!is_capture_proxy (decl))
    /* It's not a capture proxy.  */
    return false;

  /* It is a capture proxy, is it a normal capture?  */
  tree val = DECL_VALUE_EXPR (decl);
  if (val == error_mark_node)
    return true;

  gcc_assert (TREE_CODE (val) == COMPONENT_REF);
  val = TREE_OPERAND (val, 1);
  return DECL_NORMAL_CAPTURE_P (val);
}

/* VAR is a capture proxy created by build_capture_proxy; add it to the
   current function, which is the operator() for the appropriate lambda.  */

void
insert_capture_proxy (tree var)
{
  cp_binding_level *b;
  int skip;
  tree stmt_list;

  /* Put the capture proxy in the extra body block so that it won't clash
     with a later local variable.  */
  b = current_binding_level;
  for (skip = 0; ; ++skip)
    {
      cp_binding_level *n = b->level_chain;
      if (n->kind == sk_function_parms)
	break;
      b = n;
    }
  pushdecl_with_scope (var, b, false);

  /* And put a DECL_EXPR in the STATEMENT_LIST for the same block.  */
  var = build_stmt (DECL_SOURCE_LOCATION (var), DECL_EXPR, var);
  stmt_list = (*stmt_list_stack)[stmt_list_stack->length () - 1 - skip];
  gcc_assert (stmt_list);
  append_to_statement_list_force (var, &stmt_list);
}

/* We've just finished processing a lambda; if the containing scope is also
   a lambda, insert any capture proxies that were created while processing
   the nested lambda.  */

void
insert_pending_capture_proxies (void)
{
  tree lam;
  vec<tree, va_gc> *proxies;
  unsigned i;

  if (!current_function_decl || !LAMBDA_FUNCTION_P (current_function_decl))
    return;

  lam = CLASSTYPE_LAMBDA_EXPR (DECL_CONTEXT (current_function_decl));
  proxies = LAMBDA_EXPR_PENDING_PROXIES (lam);
  for (i = 0; i < vec_safe_length (proxies); ++i)
    {
      tree var = (*proxies)[i];
      insert_capture_proxy (var);
    }
  release_tree_vector (LAMBDA_EXPR_PENDING_PROXIES (lam));
  LAMBDA_EXPR_PENDING_PROXIES (lam) = NULL;
}

/* Given REF, a COMPONENT_REF designating a field in the lambda closure,
   return the type we want the proxy to have: the type of the field itself,
   with added const-qualification if the lambda isn't mutable and the
   capture is by value.  */

tree
lambda_proxy_type (tree ref)
{
  tree type;
  if (REFERENCE_REF_P (ref))
    ref = TREE_OPERAND (ref, 0);
  type = TREE_TYPE (ref);
  if (!dependent_type_p (type))
    return type;
  type = cxx_make_type (DECLTYPE_TYPE);
  DECLTYPE_TYPE_EXPR (type) = ref;
  DECLTYPE_FOR_LAMBDA_PROXY (type) = true;
  SET_TYPE_STRUCTURAL_EQUALITY (type);
  return type;
}

/* MEMBER is a capture field in a lambda closure class.  Now that we're
   inside the operator(), build a placeholder var for future lookups and
   debugging.  */

tree
build_capture_proxy (tree member)
{
  tree var, object, fn, closure, name, lam, type;

  closure = DECL_CONTEXT (member);
  fn = lambda_function (closure);
  lam = CLASSTYPE_LAMBDA_EXPR (closure);

  /* The proxy variable forwards to the capture field.  */
  object = build_fold_indirect_ref (DECL_ARGUMENTS (fn));
  object = finish_non_static_data_member (member, object, NULL_TREE);
  if (REFERENCE_REF_P (object))
    object = TREE_OPERAND (object, 0);

  /* Remove the __ inserted by add_capture.  */
  name = get_identifier (IDENTIFIER_POINTER (DECL_NAME (member)) + 2);

  type = lambda_proxy_type (object);
  var = build_decl (input_location, VAR_DECL, name, type);
  SET_DECL_VALUE_EXPR (var, object);
  DECL_HAS_VALUE_EXPR_P (var) = 1;
  DECL_ARTIFICIAL (var) = 1;
  TREE_USED (var) = 1;
  DECL_CONTEXT (var) = fn;

  if (name == this_identifier)
    {
      gcc_assert (LAMBDA_EXPR_THIS_CAPTURE (lam) == member);
      LAMBDA_EXPR_THIS_CAPTURE (lam) = var;
    }

  if (fn == current_function_decl)
    insert_capture_proxy (var);
  else
    vec_safe_push (LAMBDA_EXPR_PENDING_PROXIES (lam), var);

  return var;
}

/* From an ID and INITIALIZER, create a capture (by reference if
   BY_REFERENCE_P is true), add it to the capture-list for LAMBDA,
   and return it.  */

tree
add_capture (tree lambda, tree id, tree initializer, bool by_reference_p,
	     bool explicit_init_p)
{
  char *buf;
  tree type, member, name;

  type = lambda_capture_field_type (initializer);
  if (by_reference_p)
    {
      type = build_reference_type (type);
      if (!real_lvalue_p (initializer))
	error ("cannot capture %qE by reference", initializer);
    }
  else
    /* Capture by copy requires a complete type.  */
    type = complete_type (type);

  /* Add __ to the beginning of the field name so that user code
     won't find the field with name lookup.  We can't just leave the name
     unset because template instantiation uses the name to find
     instantiated fields.  */
  buf = (char *) alloca (IDENTIFIER_LENGTH (id) + 3);
  buf[1] = buf[0] = '_';
  memcpy (buf + 2, IDENTIFIER_POINTER (id),
	  IDENTIFIER_LENGTH (id) + 1);
  name = get_identifier (buf);

  /* If TREE_TYPE isn't set, we're still in the introducer, so check
     for duplicates.  */
  if (!LAMBDA_EXPR_CLOSURE (lambda))
    {
      if (IDENTIFIER_MARKED (name))
	{
	  pedwarn (input_location, 0,
		   "already captured %qD in lambda expression", id);
	  return NULL_TREE;
	}
      IDENTIFIER_MARKED (name) = true;
    }

  /* Make member variable.  */
  member = build_lang_decl (FIELD_DECL, name, type);

  if (!explicit_init_p)
    /* Normal captures are invisible to name lookup but uses are replaced
       with references to the capture field; we implement this by only
       really making them invisible in unevaluated context; see
       qualify_lookup.  For now, let's make explicitly initialized captures
       always visible.  */
    DECL_NORMAL_CAPTURE_P (member) = true;

  if (id == this_identifier)
    LAMBDA_EXPR_THIS_CAPTURE (lambda) = member;

  /* Add it to the appropriate closure class if we've started it.  */
  if (current_class_type
      && current_class_type == LAMBDA_EXPR_CLOSURE (lambda))
    finish_member_declaration (member);

  LAMBDA_EXPR_CAPTURE_LIST (lambda)
    = tree_cons (member, initializer, LAMBDA_EXPR_CAPTURE_LIST (lambda));

  if (LAMBDA_EXPR_CLOSURE (lambda))
    return build_capture_proxy (member);
  /* For explicit captures we haven't started the function yet, so we wait
     and build the proxy from cp_parser_lambda_body.  */
  return NULL_TREE;
}

/* Register all the capture members on the list CAPTURES, which is the
   LAMBDA_EXPR_CAPTURE_LIST for the lambda after the introducer.  */

void
register_capture_members (tree captures)
{
  if (captures == NULL_TREE)
    return;

  register_capture_members (TREE_CHAIN (captures));
  /* We set this in add_capture to avoid duplicates.  */
  IDENTIFIER_MARKED (DECL_NAME (TREE_PURPOSE (captures))) = false;
  finish_member_declaration (TREE_PURPOSE (captures));
}

/* Similar to add_capture, except this works on a stack of nested lambdas.
   BY_REFERENCE_P in this case is derived from the default capture mode.
   Returns the capture for the lambda at the bottom of the stack.  */

tree
add_default_capture (tree lambda_stack, tree id, tree initializer)
{
  bool this_capture_p = (id == this_identifier);

  tree var = NULL_TREE;

  tree saved_class_type = current_class_type;

  tree node;

  for (node = lambda_stack;
       node;
       node = TREE_CHAIN (node))
    {
      tree lambda = TREE_VALUE (node);

      current_class_type = LAMBDA_EXPR_CLOSURE (lambda);
      var = add_capture (lambda,
                            id,
                            initializer,
                            /*by_reference_p=*/
			    (!this_capture_p
			     && (LAMBDA_EXPR_DEFAULT_CAPTURE_MODE (lambda)
				 == CPLD_REFERENCE)),
			    /*explicit_init_p=*/false);
      initializer = convert_from_reference (var);
    }

  current_class_type = saved_class_type;

  return var;
}

/* Return the capture pertaining to a use of 'this' in LAMBDA, in the form of an
   INDIRECT_REF, possibly adding it through default capturing.  */

tree
lambda_expr_this_capture (tree lambda)
{
  tree result;

  tree this_capture = LAMBDA_EXPR_THIS_CAPTURE (lambda);

  /* Try to default capture 'this' if we can.  */
  if (!this_capture
      && LAMBDA_EXPR_DEFAULT_CAPTURE_MODE (lambda) != CPLD_NONE)
    {
      tree containing_function = TYPE_CONTEXT (LAMBDA_EXPR_CLOSURE (lambda));
      tree lambda_stack = tree_cons (NULL_TREE, lambda, NULL_TREE);
      tree init = NULL_TREE;

      /* If we are in a lambda function, we can move out until we hit:
           1. a non-lambda function,
           2. a lambda function capturing 'this', or
           3. a non-default capturing lambda function.  */
      while (LAMBDA_FUNCTION_P (containing_function))
        {
          tree lambda
            = CLASSTYPE_LAMBDA_EXPR (DECL_CONTEXT (containing_function));

          if (LAMBDA_EXPR_THIS_CAPTURE (lambda))
	    {
	      /* An outer lambda has already captured 'this'.  */
	      init = LAMBDA_EXPR_THIS_CAPTURE (lambda);
	      break;
	    }

	  if (LAMBDA_EXPR_DEFAULT_CAPTURE_MODE (lambda) == CPLD_NONE)
	    /* An outer lambda won't let us capture 'this'.  */
	    break;

          lambda_stack = tree_cons (NULL_TREE,
                                    lambda,
                                    lambda_stack);

          containing_function = decl_function_context (containing_function);
        }

      if (!init && DECL_NONSTATIC_MEMBER_FUNCTION_P (containing_function)
	  && !LAMBDA_FUNCTION_P (containing_function))
	/* First parameter is 'this'.  */
	init = DECL_ARGUMENTS (containing_function);

      if (init)
	this_capture = add_default_capture (lambda_stack,
					    /*id=*/this_identifier,
					    init);
    }

  if (!this_capture)
    {
      error ("%<this%> was not captured for this lambda function");
      result = error_mark_node;
    }
  else
    {
      /* To make sure that current_class_ref is for the lambda.  */
      gcc_assert (TYPE_MAIN_VARIANT (TREE_TYPE (current_class_ref))
		  == LAMBDA_EXPR_CLOSURE (lambda));

      result = this_capture;

      /* If 'this' is captured, each use of 'this' is transformed into an
	 access to the corresponding unnamed data member of the closure
	 type cast (_expr.cast_ 5.4) to the type of 'this'. [ The cast
	 ensures that the transformed expression is an rvalue. ] */
      result = rvalue (result);
    }

  return result;
}

/* Returns the method basetype of the innermost non-lambda function, or
   NULL_TREE if none.  */

tree
nonlambda_method_basetype (void)
{
  tree fn, type;
  if (!current_class_ref)
    return NULL_TREE;

  type = current_class_type;
  if (!LAMBDA_TYPE_P (type))
    return type;

  /* Find the nearest enclosing non-lambda function.  */
  fn = TYPE_NAME (type);
  do
    fn = decl_function_context (fn);
  while (fn && LAMBDA_FUNCTION_P (fn));

  if (!fn || !DECL_NONSTATIC_MEMBER_FUNCTION_P (fn))
    return NULL_TREE;

  return TYPE_METHOD_BASETYPE (TREE_TYPE (fn));
}

/* If the closure TYPE has a static op(), also add a conversion to function
   pointer.  */

void
maybe_add_lambda_conv_op (tree type)
{
  bool nested = (current_function_decl != NULL_TREE);
  tree callop = lambda_function (type);
  tree rettype, name, fntype, fn, body, compound_stmt;
  tree thistype, stattype, statfn, convfn, call, arg;
  vec<tree, va_gc> *argvec;

  if (LAMBDA_EXPR_CAPTURE_LIST (CLASSTYPE_LAMBDA_EXPR (type)) != NULL_TREE)
    return;

  if (processing_template_decl)
    return;

  stattype = build_function_type (TREE_TYPE (TREE_TYPE (callop)),
				  FUNCTION_ARG_CHAIN (callop));

  /* First build up the conversion op.  */

  rettype = build_pointer_type (stattype);
  name = mangle_conv_op_name_for_type (rettype);
  thistype = cp_build_qualified_type (type, TYPE_QUAL_CONST);
  fntype = build_method_type_directly (thistype, rettype, void_list_node);
  fn = convfn = build_lang_decl (FUNCTION_DECL, name, fntype);
  DECL_SOURCE_LOCATION (fn) = DECL_SOURCE_LOCATION (callop);

  if (TARGET_PTRMEMFUNC_VBIT_LOCATION == ptrmemfunc_vbit_in_pfn
      && DECL_ALIGN (fn) < 2 * BITS_PER_UNIT)
    DECL_ALIGN (fn) = 2 * BITS_PER_UNIT;

  SET_OVERLOADED_OPERATOR_CODE (fn, TYPE_EXPR);
  grokclassfn (type, fn, NO_SPECIAL);
  set_linkage_according_to_type (type, fn);
  rest_of_decl_compilation (fn, toplevel_bindings_p (), at_eof);
  DECL_IN_AGGR_P (fn) = 1;
  DECL_ARTIFICIAL (fn) = 1;
  DECL_NOT_REALLY_EXTERN (fn) = 1;
  DECL_DECLARED_INLINE_P (fn) = 1;
  DECL_ARGUMENTS (fn) = build_this_parm (fntype, TYPE_QUAL_CONST);
  if (nested)
    DECL_INTERFACE_KNOWN (fn) = 1;

  add_method (type, fn, NULL_TREE);

  /* Generic thunk code fails for varargs; we'll complain in mark_used if
     the conversion op is used.  */
  if (varargs_function_p (callop))
    {
      DECL_DELETED_FN (fn) = 1;
      return;
    }

  /* Now build up the thunk to be returned.  */

  name = get_identifier ("_FUN");
  fn = statfn = build_lang_decl (FUNCTION_DECL, name, stattype);
  DECL_SOURCE_LOCATION (fn) = DECL_SOURCE_LOCATION (callop);
  if (TARGET_PTRMEMFUNC_VBIT_LOCATION == ptrmemfunc_vbit_in_pfn
      && DECL_ALIGN (fn) < 2 * BITS_PER_UNIT)
    DECL_ALIGN (fn) = 2 * BITS_PER_UNIT;
  grokclassfn (type, fn, NO_SPECIAL);
  set_linkage_according_to_type (type, fn);
  rest_of_decl_compilation (fn, toplevel_bindings_p (), at_eof);
  DECL_IN_AGGR_P (fn) = 1;
  DECL_ARTIFICIAL (fn) = 1;
  DECL_NOT_REALLY_EXTERN (fn) = 1;
  DECL_DECLARED_INLINE_P (fn) = 1;
  DECL_STATIC_FUNCTION_P (fn) = 1;
  DECL_ARGUMENTS (fn) = copy_list (DECL_CHAIN (DECL_ARGUMENTS (callop)));
  for (arg = DECL_ARGUMENTS (fn); arg; arg = DECL_CHAIN (arg))
    DECL_CONTEXT (arg) = fn;
  if (nested)
    DECL_INTERFACE_KNOWN (fn) = 1;

  add_method (type, fn, NULL_TREE);

  if (nested)
    push_function_context ();
  else
    /* Still increment function_depth so that we don't GC in the
       middle of an expression.  */
    ++function_depth;

  /* Generate the body of the thunk.  */

  start_preparsed_function (statfn, NULL_TREE,
			    SF_PRE_PARSED | SF_INCLASS_INLINE);
  if (DECL_ONE_ONLY (statfn))
    {
      /* Put the thunk in the same comdat group as the call op.  */
      symtab_add_to_same_comdat_group
	 ((symtab_node) cgraph_get_create_node (statfn),
          (symtab_node) cgraph_get_create_node (callop));
    }
  body = begin_function_body ();
  compound_stmt = begin_compound_stmt (0);

  arg = build1 (NOP_EXPR, TREE_TYPE (DECL_ARGUMENTS (callop)),
		null_pointer_node);
  argvec = make_tree_vector ();
  argvec->quick_push (arg);
  for (arg = DECL_ARGUMENTS (statfn); arg; arg = DECL_CHAIN (arg))
    {
      mark_exp_read (arg);
      vec_safe_push (argvec, arg);
    }
  call = build_call_a (callop, argvec->length (), argvec->address ());
  CALL_FROM_THUNK_P (call) = 1;
  if (MAYBE_CLASS_TYPE_P (TREE_TYPE (call)))
    call = build_cplus_new (TREE_TYPE (call), call, tf_warning_or_error);
  call = convert_from_reference (call);
  finish_return_stmt (call);

  finish_compound_stmt (compound_stmt);
  finish_function_body (body);

  expand_or_defer_fn (finish_function (2));

  /* Generate the body of the conversion op.  */

  start_preparsed_function (convfn, NULL_TREE,
			    SF_PRE_PARSED | SF_INCLASS_INLINE);
  body = begin_function_body ();
  compound_stmt = begin_compound_stmt (0);

<<<<<<< HEAD
  /* decl_needed_p needs to see that it's used.  */
  TREE_USED (statfn) = 1;
  finish_return_stmt (decay_conversion (statfn));
=======
  finish_return_stmt (decay_conversion (statfn, tf_warning_or_error));
>>>>>>> bc75ee5f

  finish_compound_stmt (compound_stmt);
  finish_function_body (body);

  expand_or_defer_fn (finish_function (2));

  if (nested)
    pop_function_context ();
  else
    --function_depth;
}

/* Returns true iff VAL is a lambda-related declaration which should
   be ignored by unqualified lookup.  */

bool
is_lambda_ignored_entity (tree val)
{
  /* In unevaluated context, look past normal capture proxies.  */
  if (cp_unevaluated_operand && is_normal_capture_proxy (val))
    return true;

  /* Always ignore lambda fields, their names are only for debugging.  */
  if (TREE_CODE (val) == FIELD_DECL
      && CLASSTYPE_LAMBDA_EXPR (DECL_CONTEXT (val)))
    return true;

  /* None of the lookups that use qualify_lookup want the op() from the
     lambda; they want the one from the enclosing class.  */
  if (TREE_CODE (val) == FUNCTION_DECL && LAMBDA_FUNCTION_P (val))
    return true;

  return false;
}

#include "gt-cp-semantics.h"<|MERGE_RESOLUTION|>--- conflicted
+++ resolved
@@ -5989,30 +5989,6 @@
   constructor_elt elt;
   int i;
 
-<<<<<<< HEAD
-  if (pri)
-    field_type = BINFO_TYPE (pri);
-  else if (TYPE_CONTAINS_VPTR_P (type))
-    field_type = vtbl_ptr_type_node;
-  else
-    return vec;
-
-  /* Find the element for the primary base or vptr and move it to the
-     beginning of the vec.  */
-  for (i = 0; ; ++i)
-    if (TREE_TYPE (VEC_index (constructor_elt, vec, i)->index) == field_type)
-      break;
-
-  if (i > 0)
-    {
-      elt = *VEC_index (constructor_elt, vec, i);
-      for (; i > 0; --i)
-	VEC_replace (constructor_elt, vec, i,
-		     VEC_index (constructor_elt, vec, i-1));
-      VEC_replace (constructor_elt, vec, 0, &elt);
-    }
-  return vec;
-=======
   if (pri == NULL_TREE
       || pri == BINFO_BASE_BINFO (TYPE_BINFO (type), 0))
     return v;
@@ -6030,7 +6006,6 @@
     vref[i] = vref[i-1];
   vref[0] = elt;
   return v;
->>>>>>> bc75ee5f
 }
 
 /* Build compile-time evalable representations of member-initializer list
@@ -9583,13 +9558,7 @@
   body = begin_function_body ();
   compound_stmt = begin_compound_stmt (0);
 
-<<<<<<< HEAD
-  /* decl_needed_p needs to see that it's used.  */
-  TREE_USED (statfn) = 1;
-  finish_return_stmt (decay_conversion (statfn));
-=======
   finish_return_stmt (decay_conversion (statfn, tf_warning_or_error));
->>>>>>> bc75ee5f
 
   finish_compound_stmt (compound_stmt);
   finish_function_body (body);
