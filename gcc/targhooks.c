--- conflicted
+++ resolved
@@ -356,46 +356,6 @@
 #endif
 }
 
-/* Emit to STREAM the assembler syntax for insn operand X.  */
-
-void
-default_print_operand (FILE *stream ATTRIBUTE_UNUSED, rtx x ATTRIBUTE_UNUSED,
-		       int code ATTRIBUTE_UNUSED)
-{
-#ifdef PRINT_OPERAND
-  PRINT_OPERAND (stream, x, code);
-#else
-  gcc_unreachable ();
-#endif
-}
-
-/* Emit to STREAM the assembler syntax for an insn operand whose memory
-   address is X.  */
-
-void
-default_print_operand_address (FILE *stream ATTRIBUTE_UNUSED,
-			       rtx x ATTRIBUTE_UNUSED)
-{
-#ifdef PRINT_OPERAND_ADDRESS
-  PRINT_OPERAND_ADDRESS (stream, x);
-#else
-  gcc_unreachable ();
-#endif
-}
-
-/* Return true if CODE is a valid punctuation character for the
-   `print_operand' hook.  */
-
-bool
-default_print_operand_punct_valid_p (unsigned char code ATTRIBUTE_UNUSED)
-{
-#ifdef PRINT_OPERAND_PUNCT_VALID_P
-  return PRINT_OPERAND_PUNCT_VALID_P (code);
-#else
-  return false;
-#endif
-}
-
 /* True if MODE is valid for the target.  By "valid", we mean able to
    be manipulated in non-trivial ways.  In particular, this means all
    the arithmetic is supported.
@@ -510,13 +470,9 @@
 /* Default vectorizer cost model values.  */
 
 int
-<<<<<<< HEAD
-default_builtin_vectorization_cost (enum vect_cost_for_stmt type_of_cost)
-=======
 default_builtin_vectorization_cost (enum vect_cost_for_stmt type_of_cost,
                                     tree vectype ATTRIBUTE_UNUSED,
                                     int misalign ATTRIBUTE_UNUSED)
->>>>>>> 3bd7a983
 {
   switch (type_of_cost)
     {
@@ -533,10 +489,7 @@
         return 1;
 
       case unaligned_load:
-<<<<<<< HEAD
-=======
       case unaligned_store:
->>>>>>> 3bd7a983
         return 2;
 
       case cond_branch_taken:
@@ -1013,11 +966,7 @@
 					     bool is_packed
 					     ATTRIBUTE_UNUSED)
 {
-<<<<<<< HEAD
-  if (optab_handler (movmisalign_optab, mode)->insn_code != CODE_FOR_nothing)
-=======
   if (optab_handler (movmisalign_optab, mode) != CODE_FOR_nothing)
->>>>>>> 3bd7a983
     return true;
   return false;
 }
