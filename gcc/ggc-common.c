--- conflicted
+++ resolved
@@ -127,7 +127,6 @@
 {
   if (ct)
     VEC_safe_push (const_ggc_cache_tab_t, heap, extra_cache_vec, ct);
-<<<<<<< HEAD
 }
 
 /* Scan a hash table that has objects which are to be deleted if they are not
@@ -146,25 +145,6 @@
                                 CONST_CAST (void *, (const void *)cti));
         ggc_set_mark ((*cti->base)->entries);
       }
-=======
-}
-
-/* Scan a hash table that has objects which are to be deleted if they are not
-   already marked.  */
-
-static void
-ggc_scan_cache_tab (const_ggc_cache_tab_t ctp)
-{
-  const struct ggc_cache_tab *cti;
-
-  for (cti = ctp; cti->base != NULL; cti++)
-    if (*cti->base)
-      {
-        ggc_set_mark (*cti->base);
-        htab_traverse_noresize (*cti->base, ggc_htab_delete,
-                                CONST_CAST (void *, (const void *)cti));
-        ggc_set_mark ((*cti->base)->entries);
-      }
 }
 
 /* Mark all the roots in the table RT.  */
@@ -177,7 +157,6 @@
   for ( ; rt->base != NULL; rt++)
     for (i = 0; i < rt->nelt; i++)
       (*rt->cb) (*(void **) ((char *)rt->base + rt->stride * i));
->>>>>>> 779871ac
 }
 
 /* Iterate through all registered roots and mark each element.  */
@@ -186,12 +165,7 @@
 ggc_mark_roots (void)
 {
   const struct ggc_root_tab *const *rt;
-<<<<<<< HEAD
-  const struct ggc_root_tab *rti;
-  const_ggc_root_tab_t rtp;
-=======
   const_ggc_root_tab_t rtp, rti;
->>>>>>> 779871ac
   const struct ggc_cache_tab *const *ct;
   const_ggc_cache_tab_t ctp;
   size_t i;
@@ -203,17 +177,8 @@
   for (rt = gt_ggc_rtab; *rt; rt++)
     ggc_mark_root_tab (*rt);
 
-<<<<<<< HEAD
-  for (i = 0; VEC_iterate (const_ggc_root_tab_t, extra_root_vec, i, rtp); i++)
-    {
-      for (rti = rtp; rti->base != NULL; rti++)
-        for (i = 0; i < rti->nelt; i++)
-          (*rti->cb) (*(void **) ((char *)rti->base + rti->stride * i));
-    }
-=======
   FOR_EACH_VEC_ELT (const_ggc_root_tab_t, extra_root_vec, i, rtp)
     ggc_mark_root_tab (rtp);
->>>>>>> 779871ac
 
   if (ggc_protect_identifiers)
     ggc_mark_stringpool ();
@@ -223,11 +188,7 @@
   for (ct = gt_ggc_cache_rtab; *ct; ct++)
     ggc_scan_cache_tab (*ct);
 
-<<<<<<< HEAD
-  for (i = 0; VEC_iterate (const_ggc_cache_tab_t, extra_cache_vec, i, ctp); i++)
-=======
   FOR_EACH_VEC_ELT (const_ggc_cache_tab_t, extra_cache_vec, i, ctp)
->>>>>>> 779871ac
     ggc_scan_cache_tab (ctp);
 
   if (! ggc_protect_identifiers)
