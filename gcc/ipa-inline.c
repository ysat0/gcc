--- conflicted
+++ resolved
@@ -251,13 +251,10 @@
 	 In that case just go ahead and re-use it.  */
       if (!e->callee->callers->next_caller
 	  && cgraph_can_remove_if_no_direct_calls_p (e->callee)
-<<<<<<< HEAD
-=======
 	  /* Don't reuse if more than one function shares a comdat group.
 	     If the other function(s) are needed, we need to emit even
 	     this function out of line.  */
 	  && !e->callee->same_comdat_group
->>>>>>> 779871ac
 	  && !cgraph_new_nodes)
 	{
 	  gcc_assert (!e->callee->global.inlined_to);
@@ -268,20 +265,13 @@
 	    }
 	  duplicate = false;
 	  e->callee->local.externally_visible = false;
-<<<<<<< HEAD
-=======
           update_noncloned_frequencies (e->callee, e->frequency, e->loop_nest);
->>>>>>> 779871ac
 	}
       else
 	{
 	  struct cgraph_node *n;
-<<<<<<< HEAD
-	  n = cgraph_clone_node (e->callee, e->count, e->frequency, e->loop_nest, 
-=======
 	  n = cgraph_clone_node (e->callee, e->callee->decl,
 				 e->count, e->frequency, e->loop_nest,
->>>>>>> 779871ac
 				 update_original, NULL);
 	  cgraph_redirect_edge_callee (e, n);
 	}
@@ -325,16 +315,6 @@
   e->inline_failed = CIF_OK;
   DECL_POSSIBLY_INLINED (e->callee->decl) = true;
 
-<<<<<<< HEAD
-  if (!e->callee->global.inlined)
-    DECL_POSSIBLY_INLINED (e->callee->decl) = true;
-  e->callee->global.inlined = true;
-
-  if (e->callee->callers->next_caller
-      || !cgraph_can_remove_if_no_direct_calls_p (e->callee))
-    duplicate = true;
-=======
->>>>>>> 779871ac
   cgraph_clone_inlined_nodes (e, true, update_original);
 
   what = e->callee;
@@ -354,13 +334,9 @@
     overall_size += new_size - old_size;
   ncalls_inlined++;
 
-<<<<<<< HEAD
-  if (flag_indirect_inlining && !flag_wpa)
-=======
   /* FIXME: We should remove the optimize check after we ensure we never run
      IPA passes when not optimizng.  */
   if (flag_indirect_inlining && optimize)
->>>>>>> 779871ac
     return ipa_propagate_indirect_call_infos (curr, new_edges);
   else
     return false;
@@ -415,11 +391,7 @@
      we decide to not inline for different reasons, but it is not big deal
      as in that case we will keep the body around, but we will also avoid
      some inlining.  */
-<<<<<<< HEAD
-  if (cgraph_only_called_directly_p (node)
-=======
   if (cgraph_will_be_removed_from_program_if_no_direct_calls (node)
->>>>>>> 779871ac
       && !DECL_EXTERNAL (node->decl) && !self_recursive)
     growth -= node->global.size;
 
@@ -923,12 +895,8 @@
 	     cgraph_node_name (node));
 
   /* We need original clone to copy around.  */
-<<<<<<< HEAD
-  master_clone = cgraph_clone_node (node, node->count, CGRAPH_FREQ_BASE, 1,
-=======
   master_clone = cgraph_clone_node (node, node->decl,
 				    node->count, CGRAPH_FREQ_BASE, 1,
->>>>>>> 779871ac
   				    false, NULL);
   master_clone->needed = true;
   for (e = master_clone->callees; e; e = e->next_callee)
@@ -1081,7 +1049,7 @@
   int min_size, max_size;
   VEC (cgraph_edge_p, heap) *new_indirect_edges = NULL;
 
-  if (flag_indirect_inlining && !flag_wpa)
+  if (flag_indirect_inlining)
     new_indirect_edges = VEC_alloc (cgraph_edge_p, heap, 8);
 
   if (dump_file)
@@ -1249,10 +1217,10 @@
 	  if (where->global.inlined_to)
 	    where = where->global.inlined_to;
 	  if (!cgraph_decide_recursive_inlining (where,
-						 flag_indirect_inlining && !flag_wpa
+						 flag_indirect_inlining
 						 ? &new_indirect_edges : NULL))
 	    continue;
-	  if (flag_indirect_inlining && !flag_wpa)
+	  if (flag_indirect_inlining)
 	    add_new_edges_to_heap (heap, new_indirect_edges);
           update_all_callee_keys (heap, where, updated_nodes);
 	}
@@ -1272,7 +1240,7 @@
 	  callee = edge->callee;
 	  gcc_checking_assert (!callee->global.inlined_to);
 	  cgraph_mark_inline_edge (edge, true, &new_indirect_edges);
-	  if (flag_indirect_inlining && !flag_wpa)
+	  if (flag_indirect_inlining)
 	    add_new_edges_to_heap (heap, new_indirect_edges);
 
 	  /* We inlined last offline copy to the body.  This might lead
@@ -1461,15 +1429,10 @@
   int initial_size = 0;
 
   cgraph_remove_function_insertion_hook (function_insertion_hook_holder);
-<<<<<<< HEAD
-  if (in_lto_p && flag_indirect_inlining && !flag_wpa)
-    ipa_update_after_lto_read ();
-=======
   if (in_lto_p && flag_indirect_inlining)
     ipa_update_after_lto_read ();
   if (flag_indirect_inlining)
     ipa_create_all_structures_for_iinln ();
->>>>>>> 779871ac
 
   max_count = 0;
   max_benefit = 0;
@@ -1523,42 +1486,8 @@
 	{
 	  if (dump_file)
 	    fprintf (dump_file,
-<<<<<<< HEAD
-		     "\nConsidering %s size:%i (always inline)\n",
-		     cgraph_node_name (node), node->global.size);
-	  old_size = overall_size;
-	  for (e = node->callers; e; e = next)
-	    {
-	      next = e->next_caller;
-	      if (!e->inline_failed || e->call_stmt_cannot_inline_p)
-		continue;
-	      if (cgraph_recursive_inlining_p (e->caller, e->callee,
-					       &e->inline_failed))
-		continue;
-	      if (!tree_can_inline_p (e))
-                continue;
-	      if (cgraph_mark_inline_edge (e, true, NULL))
-		redo_always_inline = true;
-	      if (dump_file)
-		fprintf (dump_file,
-			 " Inlined into %s which now has size %i.\n",
-			 cgraph_node_name (e->caller),
-			 e->caller->global.size);
-	    }
-	  /* Inlining self recursive function might introduce new calls to
-	     themselves we didn't see in the loop above.  Fill in the proper
-	     reason why inline failed.  */
-	  for (e = node->callers; e; e = e->next_caller)
-	    if (e->inline_failed)
-	      e->inline_failed = CIF_RECURSIVE_INLINING;
-	  if (dump_file)
-	    fprintf (dump_file, 
-		     " Inlined for a net change of %+i size.\n",
-		     overall_size - old_size);
-=======
 		     "Flattening %s\n", cgraph_node_name (node));
 	  cgraph_flatten (node);
->>>>>>> 779871ac
 	}
     }
 
@@ -1576,23 +1505,14 @@
 
 	  if (node->callers
 	      && !node->callers->next_caller
-<<<<<<< HEAD
-	      && cgraph_only_called_directly_p (node)
-=======
 	      && cgraph_will_be_removed_from_program_if_no_direct_calls (node)
->>>>>>> 779871ac
 	      && node->local.inlinable
 	      && cgraph_function_body_availability (node) >= AVAIL_AVAILABLE
 	      && node->callers->inline_failed
 	      && node->callers->caller != node
 	      && node->callers->caller->global.inlined_to != node
 	      && !node->callers->call_stmt_cannot_inline_p
-<<<<<<< HEAD
-	      && !DECL_EXTERNAL (node->decl)
-	      && !DECL_COMDAT (node->decl))
-=======
 	      && !DECL_EXTERNAL (node->decl))
->>>>>>> 779871ac
 	    {
 	      cgraph_inline_failed_t reason;
 	      old_size = overall_size;
@@ -1632,13 +1552,8 @@
     }
 
   /* Free ipa-prop structures if they are no longer needed.  */
-<<<<<<< HEAD
-  if (flag_indirect_inlining && !flag_wpa)
-    free_all_ipa_structures_after_iinln ();
-=======
   if (flag_indirect_inlining)
     ipa_free_all_structures_after_iinln ();
->>>>>>> 779871ac
 
   if (dump_file)
     fprintf (dump_file,
@@ -1794,18 +1709,6 @@
 			 cgraph_estimate_size_after_inlining (1, e->caller,
 							      e->callee)
 			 - e->caller->global.size);
-<<<<<<< HEAD
-	      }
-	    continue;
-	  }
-	if (!cgraph_check_inline_limits (node, e->callee, &e->inline_failed,
-				         false)
-	    || e->call_stmt_cannot_inline_p)
-	  {
-	    if (dump_file)
-	      {
-		indent_to (dump_file, depth);
-=======
 	      continue;
 	    }
 	  if (!cgraph_check_inline_limits (node, e->callee, &e->inline_failed,
@@ -1813,7 +1716,6 @@
 	      || e->call_stmt_cannot_inline_p)
 	    {
 	      if (dump_file)
->>>>>>> 779871ac
 		fprintf (dump_file, "Not inlining: %s.\n",
 			 cgraph_inline_failed_string (e->inline_failed));
 	      continue;
@@ -1866,17 +1768,10 @@
 
   if (seen_error ())
     return 0;
-<<<<<<< HEAD
-  while (iterations < PARAM_VALUE (PARAM_EARLY_INLINER_MAX_ITERATIONS)
-         && cgraph_decide_inlining_incrementally (node,
-  					          iterations
-					          ? INLINE_SIZE_NORECURSIVE : INLINE_SIZE, 0))
-=======
 
   if (!optimize
       || flag_no_inline
       || !flag_early_inlining)
->>>>>>> 779871ac
     {
       /* When not optimizing or not inlining inline only always-inline
 	 functions.  */
@@ -2279,17 +2174,10 @@
    and inliner, so when ipa-cp is active, we don't need to write them
    twice.  */
 
-<<<<<<< HEAD
-static void 
-inline_read_summary (void)
-{
-  if (flag_indirect_inlining && !flag_wpa)
-=======
 static void
 inline_read_summary (void)
 {
   if (flag_indirect_inlining)
->>>>>>> 779871ac
     {
       ipa_register_cgraph_hooks ();
       if (!flag_ipa_cp)
@@ -2303,21 +2191,14 @@
    Jump functions are shared among ipa-cp and inliner, so when ipa-cp is
    active, we don't need to write them twice.  */
 
-<<<<<<< HEAD
-static void 
-inline_write_summary (cgraph_node_set set)
-=======
 static void
 inline_write_summary (cgraph_node_set set,
 		      varpool_node_set vset ATTRIBUTE_UNUSED)
->>>>>>> 779871ac
 {
   if (flag_indirect_inlining && !flag_ipa_cp)
     ipa_prop_write_jump_functions (set);
 }
 
-<<<<<<< HEAD
-=======
 /* When to run IPA inlining.  Inlining of always-inline functions
    happens during early inlining.  */
 
@@ -2332,7 +2213,6 @@
   return 1;
 }
 
->>>>>>> 779871ac
 struct ipa_opt_pass_d pass_ipa_inline =
 {
  {
@@ -2354,13 +2234,9 @@
  inline_generate_summary,		/* generate_summary */
  inline_write_summary,			/* write_summary */
  inline_read_summary,			/* read_summary */
-<<<<<<< HEAD
- NULL,					/* function_read_summary */
-=======
  NULL,					/* write_optimization_summary */
  NULL,					/* read_optimization_summary */
  NULL,					/* stmt_fixup */
->>>>>>> 779871ac
  0,					/* TODOs */
  inline_transform,			/* function_transform */
  NULL,					/* variable_transform */
