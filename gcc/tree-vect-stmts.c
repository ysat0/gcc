--- conflicted
+++ resolved
@@ -42,11 +42,9 @@
 #include "langhooks.h"
 #include "cilk.h"
 
-<<<<<<< HEAD
 extern enum elem_fn_parm_type find_elem_fn_parm_type (gimple, tree, tree *);
-=======
+
 /* Return the vectorized type for the given statement.  */
-
 tree
 stmt_vectype (struct _stmt_vec_info *stmt_info)
 {
@@ -105,7 +103,6 @@
     }
 }
 
->>>>>>> 0354b362
 /* Return a variable of type ELEM_TYPE[NELEMS].  */
 
 static tree
