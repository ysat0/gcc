/* Tree lowering pass.  This pass converts the GENERIC functions-as-trees
   tree representation into the GIMPLE form.
   Copyright (C) 2002, 2003, 2004, 2005, 2006, 2007, 2008, 2009, 2010
   Free Software Foundation, Inc.
   Major work done by Sebastian Pop <s.pop@laposte.net>,
   Diego Novillo <dnovillo@redhat.com> and Jason Merrill <jason@redhat.com>.

This file is part of GCC.

GCC is free software; you can redistribute it and/or modify it under
the terms of the GNU General Public License as published by the Free
Software Foundation; either version 3, or (at your option) any later
version.

GCC is distributed in the hope that it will be useful, but WITHOUT ANY
WARRANTY; without even the implied warranty of MERCHANTABILITY or
FITNESS FOR A PARTICULAR PURPOSE.  See the GNU General Public License
for more details.

You should have received a copy of the GNU General Public License
along with GCC; see the file COPYING3.  If not see
<http://www.gnu.org/licenses/>.  */

#include "config.h"
#include "system.h"
#include "coretypes.h"
#include "tm.h"
#include "tree.h"
#include "gimple.h"
#include "tree-iterator.h"
#include "tree-inline.h"
#include "tree-pretty-print.h"
#include "langhooks.h"
#include "tree-flow.h"
#include "cgraph.h"
#include "timevar.h"
#include "hashtab.h"
#include "flags.h"
#include "function.h"
#include "output.h"
#include "ggc.h"
#include "diagnostic-core.h"
#include "target.h"
#include "pointer-set.h"
#include "splay-tree.h"
#include "vec.h"
#include "gimple.h"
#include "tree-pass.h"

#include "langhooks-def.h"	/* FIXME: for lhd_set_decl_assembler_name.  */
#include "expr.h"		/* FIXME: for can_move_by_pieces
				   and STACK_CHECK_MAX_VAR_SIZE.  */

enum gimplify_omp_var_data
{
  GOVD_SEEN = 1,
  GOVD_EXPLICIT = 2,
  GOVD_SHARED = 4,
  GOVD_PRIVATE = 8,
  GOVD_FIRSTPRIVATE = 16,
  GOVD_LASTPRIVATE = 32,
  GOVD_REDUCTION = 64,
  GOVD_LOCAL = 128,
  GOVD_DEBUG_PRIVATE = 256,
  GOVD_PRIVATE_OUTER_REF = 512,
  GOVD_DATA_SHARE_CLASS = (GOVD_SHARED | GOVD_PRIVATE | GOVD_FIRSTPRIVATE
			   | GOVD_LASTPRIVATE | GOVD_REDUCTION | GOVD_LOCAL)
};


enum omp_region_type
{
  ORT_WORKSHARE = 0,
  ORT_PARALLEL = 2,
  ORT_COMBINED_PARALLEL = 3,
  ORT_TASK = 4,
  ORT_UNTIED_TASK = 5
};

struct gimplify_omp_ctx
{
  struct gimplify_omp_ctx *outer_context;
  splay_tree variables;
  struct pointer_set_t *privatized_types;
  location_t location;
  enum omp_clause_default_kind default_kind;
  enum omp_region_type region_type;
};

static struct gimplify_ctx *gimplify_ctxp;
static struct gimplify_omp_ctx *gimplify_omp_ctxp;


/* Formal (expression) temporary table handling: Multiple occurrences of
   the same scalar expression are evaluated into the same temporary.  */

typedef struct gimple_temp_hash_elt
{
  tree val;   /* Key */
  tree temp;  /* Value */
} elt_t;

/* Forward declarations.  */
static enum gimplify_status gimplify_compound_expr (tree *, gimple_seq *, bool);

/* Mark X addressable.  Unlike the langhook we expect X to be in gimple
   form and we don't do any syntax checking.  */
void
mark_addressable (tree x)
{
  while (handled_component_p (x))
    x = TREE_OPERAND (x, 0);
  if (TREE_CODE (x) == MEM_REF
      && TREE_CODE (TREE_OPERAND (x, 0)) == ADDR_EXPR)
    x = TREE_OPERAND (TREE_OPERAND (x, 0), 0);
  if (TREE_CODE (x) != VAR_DECL
      && TREE_CODE (x) != PARM_DECL
      && TREE_CODE (x) != RESULT_DECL)
    return;
  TREE_ADDRESSABLE (x) = 1;
}

/* Return a hash value for a formal temporary table entry.  */

static hashval_t
gimple_tree_hash (const void *p)
{
  tree t = ((const elt_t *) p)->val;
  return iterative_hash_expr (t, 0);
}

/* Compare two formal temporary table entries.  */

static int
gimple_tree_eq (const void *p1, const void *p2)
{
  tree t1 = ((const elt_t *) p1)->val;
  tree t2 = ((const elt_t *) p2)->val;
  enum tree_code code = TREE_CODE (t1);

  if (TREE_CODE (t2) != code
      || TREE_TYPE (t1) != TREE_TYPE (t2))
    return 0;

  if (!operand_equal_p (t1, t2, 0))
    return 0;

#ifdef ENABLE_CHECKING
  /* Only allow them to compare equal if they also hash equal; otherwise
     results are nondeterminate, and we fail bootstrap comparison.  */
  gcc_assert (gimple_tree_hash (p1) == gimple_tree_hash (p2));
#endif

  return 1;
}

/* Link gimple statement GS to the end of the sequence *SEQ_P.  If
   *SEQ_P is NULL, a new sequence is allocated.  This function is
   similar to gimple_seq_add_stmt, but does not scan the operands.
   During gimplification, we need to manipulate statement sequences
   before the def/use vectors have been constructed.  */

void
gimplify_seq_add_stmt (gimple_seq *seq_p, gimple gs)
{
  gimple_stmt_iterator si;

  if (gs == NULL)
    return;

  if (*seq_p == NULL)
    *seq_p = gimple_seq_alloc ();

  si = gsi_last (*seq_p);

  gsi_insert_after_without_update (&si, gs, GSI_NEW_STMT);
}

/* Append sequence SRC to the end of sequence *DST_P.  If *DST_P is
   NULL, a new sequence is allocated.   This function is
   similar to gimple_seq_add_seq, but does not scan the operands.
   During gimplification, we need to manipulate statement sequences
   before the def/use vectors have been constructed.  */

static void
gimplify_seq_add_seq (gimple_seq *dst_p, gimple_seq src)
{
  gimple_stmt_iterator si;

  if (src == NULL)
    return;

  if (*dst_p == NULL)
    *dst_p = gimple_seq_alloc ();

  si = gsi_last (*dst_p);
  gsi_insert_seq_after_without_update (&si, src, GSI_NEW_STMT);
}

/* Set up a context for the gimplifier.  */

void
push_gimplify_context (struct gimplify_ctx *c)
{
  memset (c, '\0', sizeof (*c));
  c->prev_context = gimplify_ctxp;
  gimplify_ctxp = c;
}

/* Tear down a context for the gimplifier.  If BODY is non-null, then
   put the temporaries into the outer BIND_EXPR.  Otherwise, put them
   in the local_decls.

   BODY is not a sequence, but the first tuple in a sequence.  */

void
pop_gimplify_context (gimple body)
{
  struct gimplify_ctx *c = gimplify_ctxp;

  gcc_assert (c && (c->bind_expr_stack == NULL
		    || VEC_empty (gimple, c->bind_expr_stack)));
  VEC_free (gimple, heap, c->bind_expr_stack);
  gimplify_ctxp = c->prev_context;

  if (body)
    declare_vars (c->temps, body, false);
  else
    record_vars (c->temps);

  if (c->temp_htab)
    htab_delete (c->temp_htab);
}

static void
gimple_push_bind_expr (gimple gimple_bind)
{
  if (gimplify_ctxp->bind_expr_stack == NULL)
    gimplify_ctxp->bind_expr_stack = VEC_alloc (gimple, heap, 8);
  VEC_safe_push (gimple, heap, gimplify_ctxp->bind_expr_stack, gimple_bind);
}

static void
gimple_pop_bind_expr (void)
{
  VEC_pop (gimple, gimplify_ctxp->bind_expr_stack);
}

gimple
gimple_current_bind_expr (void)
{
  return VEC_last (gimple, gimplify_ctxp->bind_expr_stack);
}

/* Return the stack GIMPLE_BINDs created during gimplification.  */

VEC(gimple, heap) *
gimple_bind_expr_stack (void)
{
  return gimplify_ctxp->bind_expr_stack;
}

/* Returns true iff there is a COND_EXPR between us and the innermost
   CLEANUP_POINT_EXPR.  This info is used by gimple_push_cleanup.  */

static bool
gimple_conditional_context (void)
{
  return gimplify_ctxp->conditions > 0;
}

/* Note that we've entered a COND_EXPR.  */

static void
gimple_push_condition (void)
{
#ifdef ENABLE_GIMPLE_CHECKING
  if (gimplify_ctxp->conditions == 0)
    gcc_assert (gimple_seq_empty_p (gimplify_ctxp->conditional_cleanups));
#endif
  ++(gimplify_ctxp->conditions);
}

/* Note that we've left a COND_EXPR.  If we're back at unconditional scope
   now, add any conditional cleanups we've seen to the prequeue.  */

static void
gimple_pop_condition (gimple_seq *pre_p)
{
  int conds = --(gimplify_ctxp->conditions);

  gcc_assert (conds >= 0);
  if (conds == 0)
    {
      gimplify_seq_add_seq (pre_p, gimplify_ctxp->conditional_cleanups);
      gimplify_ctxp->conditional_cleanups = NULL;
    }
}

/* A stable comparison routine for use with splay trees and DECLs.  */

static int
splay_tree_compare_decl_uid (splay_tree_key xa, splay_tree_key xb)
{
  tree a = (tree) xa;
  tree b = (tree) xb;

  return DECL_UID (a) - DECL_UID (b);
}

/* Create a new omp construct that deals with variable remapping.  */

static struct gimplify_omp_ctx *
new_omp_context (enum omp_region_type region_type)
{
  struct gimplify_omp_ctx *c;

  c = XCNEW (struct gimplify_omp_ctx);
  c->outer_context = gimplify_omp_ctxp;
  c->variables = splay_tree_new (splay_tree_compare_decl_uid, 0, 0);
  c->privatized_types = pointer_set_create ();
  c->location = input_location;
  c->region_type = region_type;
  if ((region_type & ORT_TASK) == 0)
    c->default_kind = OMP_CLAUSE_DEFAULT_SHARED;
  else
    c->default_kind = OMP_CLAUSE_DEFAULT_UNSPECIFIED;

  return c;
}

/* Destroy an omp construct that deals with variable remapping.  */

static void
delete_omp_context (struct gimplify_omp_ctx *c)
{
  splay_tree_delete (c->variables);
  pointer_set_destroy (c->privatized_types);
  XDELETE (c);
}

static void omp_add_variable (struct gimplify_omp_ctx *, tree, unsigned int);
static bool omp_notice_variable (struct gimplify_omp_ctx *, tree, bool);

/* Both gimplify the statement T and append it to *SEQ_P.  This function
   behaves exactly as gimplify_stmt, but you don't have to pass T as a
   reference.  */

void
gimplify_and_add (tree t, gimple_seq *seq_p)
{
  gimplify_stmt (&t, seq_p);
}

/* Gimplify statement T into sequence *SEQ_P, and return the first
   tuple in the sequence of generated tuples for this statement.
   Return NULL if gimplifying T produced no tuples.  */

static gimple
gimplify_and_return_first (tree t, gimple_seq *seq_p)
{
  gimple_stmt_iterator last = gsi_last (*seq_p);

  gimplify_and_add (t, seq_p);

  if (!gsi_end_p (last))
    {
      gsi_next (&last);
      return gsi_stmt (last);
    }
  else
    return gimple_seq_first_stmt (*seq_p);
}

/* Strip off a legitimate source ending from the input string NAME of
   length LEN.  Rather than having to know the names used by all of
   our front ends, we strip off an ending of a period followed by
   up to five characters.  (Java uses ".class".)  */

static inline void
remove_suffix (char *name, int len)
{
  int i;

  for (i = 2;  i < 8 && len > i;  i++)
    {
      if (name[len - i] == '.')
	{
	  name[len - i] = '\0';
	  break;
	}
    }
}

/* Create a new temporary name with PREFIX.  Returns an identifier.  */

static GTY(()) unsigned int tmp_var_id_num;

tree
create_tmp_var_name (const char *prefix)
{
  char *tmp_name;

  if (prefix)
    {
      char *preftmp = ASTRDUP (prefix);

      remove_suffix (preftmp, strlen (preftmp));
      prefix = preftmp;
    }

  ASM_FORMAT_PRIVATE_NAME (tmp_name, prefix ? prefix : "T", tmp_var_id_num++);
  return get_identifier (tmp_name);
}


/* Create a new temporary variable declaration of type TYPE.
   Does NOT push it into the current binding.  */

tree
create_tmp_var_raw (tree type, const char *prefix)
{
  tree tmp_var;
  tree new_type;

  /* Make the type of the variable writable.  */
  new_type = build_type_variant (type, 0, 0);
  TYPE_ATTRIBUTES (new_type) = TYPE_ATTRIBUTES (type);

  tmp_var = build_decl (input_location,
			VAR_DECL, prefix ? create_tmp_var_name (prefix) : NULL,
			type);

  /* The variable was declared by the compiler.  */
  DECL_ARTIFICIAL (tmp_var) = 1;
  /* And we don't want debug info for it.  */
  DECL_IGNORED_P (tmp_var) = 1;

  /* Make the variable writable.  */
  TREE_READONLY (tmp_var) = 0;

  DECL_EXTERNAL (tmp_var) = 0;
  TREE_STATIC (tmp_var) = 0;
  TREE_USED (tmp_var) = 1;

  return tmp_var;
}

/* Create a new temporary variable declaration of type TYPE.  DOES push the
   variable into the current binding.  Further, assume that this is called
   only from gimplification or optimization, at which point the creation of
   certain types are bugs.  */

tree
create_tmp_var (tree type, const char *prefix)
{
  tree tmp_var;

  /* We don't allow types that are addressable (meaning we can't make copies),
     or incomplete.  We also used to reject every variable size objects here,
     but now support those for which a constant upper bound can be obtained.
     The processing for variable sizes is performed in gimple_add_tmp_var,
     point at which it really matters and possibly reached via paths not going
     through this function, e.g. after direct calls to create_tmp_var_raw.  */
  gcc_assert (!TREE_ADDRESSABLE (type) && COMPLETE_TYPE_P (type));

  tmp_var = create_tmp_var_raw (type, prefix);
  gimple_add_tmp_var (tmp_var);
  return tmp_var;
}

/* Create a new temporary variable declaration of type TYPE by calling
   create_tmp_var and if TYPE is a vector or a complex number, mark the new
   temporary as gimple register.  */

tree
create_tmp_reg (tree type, const char *prefix)
{
  tree tmp;

  tmp = create_tmp_var (type, prefix);
  if (TREE_CODE (type) == COMPLEX_TYPE
      || TREE_CODE (type) == VECTOR_TYPE)
    DECL_GIMPLE_REG_P (tmp) = 1;

  return tmp;
}

/* Create a temporary with a name derived from VAL.  Subroutine of
   lookup_tmp_var; nobody else should call this function.  */

static inline tree
create_tmp_from_val (tree val)
{
  return create_tmp_var (TREE_TYPE (val), get_name (val));
}

/* Create a temporary to hold the value of VAL.  If IS_FORMAL, try to reuse
   an existing expression temporary.  */

static tree
lookup_tmp_var (tree val, bool is_formal)
{
  tree ret;

  /* If not optimizing, never really reuse a temporary.  local-alloc
     won't allocate any variable that is used in more than one basic
     block, which means it will go into memory, causing much extra
     work in reload and final and poorer code generation, outweighing
     the extra memory allocation here.  */
  if (!optimize || !is_formal || TREE_SIDE_EFFECTS (val))
    ret = create_tmp_from_val (val);
  else
    {
      elt_t elt, *elt_p;
      void **slot;

      elt.val = val;
      if (gimplify_ctxp->temp_htab == NULL)
        gimplify_ctxp->temp_htab
	  = htab_create (1000, gimple_tree_hash, gimple_tree_eq, free);
      slot = htab_find_slot (gimplify_ctxp->temp_htab, (void *)&elt, INSERT);
      if (*slot == NULL)
	{
	  elt_p = XNEW (elt_t);
	  elt_p->val = val;
	  elt_p->temp = ret = create_tmp_from_val (val);
	  *slot = (void *) elt_p;
	}
      else
	{
	  elt_p = (elt_t *) *slot;
          ret = elt_p->temp;
	}
    }

  return ret;
}


/* Return true if T is a CALL_EXPR or an expression that can be
   assigned to a temporary.  Note that this predicate should only be
   used during gimplification.  See the rationale for this in
   gimplify_modify_expr.  */

static bool
is_gimple_reg_rhs_or_call (tree t)
{
  return (get_gimple_rhs_class (TREE_CODE (t)) != GIMPLE_INVALID_RHS
	  || TREE_CODE (t) == CALL_EXPR);
}

/* Return true if T is a valid memory RHS or a CALL_EXPR.  Note that
   this predicate should only be used during gimplification.  See the
   rationale for this in gimplify_modify_expr.  */

static bool
is_gimple_mem_rhs_or_call (tree t)
{
  /* If we're dealing with a renamable type, either source or dest must be
     a renamed variable.  */
  if (is_gimple_reg_type (TREE_TYPE (t)))
    return is_gimple_val (t);
  else
    return (is_gimple_val (t) || is_gimple_lvalue (t)
	    || TREE_CODE (t) == CALL_EXPR);
}

/* Helper for get_formal_tmp_var and get_initialized_tmp_var.  */

static tree
internal_get_tmp_var (tree val, gimple_seq *pre_p, gimple_seq *post_p,
                      bool is_formal)
{
  tree t, mod;

  /* Notice that we explicitly allow VAL to be a CALL_EXPR so that we
     can create an INIT_EXPR and convert it into a GIMPLE_CALL below.  */
  gimplify_expr (&val, pre_p, post_p, is_gimple_reg_rhs_or_call,
		 fb_rvalue);

  t = lookup_tmp_var (val, is_formal);

  if (is_formal
      && (TREE_CODE (TREE_TYPE (t)) == COMPLEX_TYPE
	  || TREE_CODE (TREE_TYPE (t)) == VECTOR_TYPE))
    DECL_GIMPLE_REG_P (t) = 1;

  mod = build2 (INIT_EXPR, TREE_TYPE (t), t, unshare_expr (val));

<<<<<<< HEAD
  if (EXPR_HAS_LOCATION (val))
    SET_EXPR_LOCATION (mod, EXPR_LOCATION (val));
  else
    SET_EXPR_LOCATION (mod, input_location);
=======
  SET_EXPR_LOCATION (mod, EXPR_LOC_OR_HERE (val));
>>>>>>> b56a5220

  /* gimplify_modify_expr might want to reduce this further.  */
  gimplify_and_add (mod, pre_p);
  ggc_free (mod);

  /* If we're gimplifying into ssa, gimplify_modify_expr will have
     given our temporary an SSA name.  Find and return it.  */
  if (gimplify_ctxp->into_ssa)
    {
      gimple last = gimple_seq_last_stmt (*pre_p);
      t = gimple_get_lhs (last);
    }

  return t;
}

/* Returns a formal temporary variable initialized with VAL.  PRE_P is as
   in gimplify_expr.  Only use this function if:

   1) The value of the unfactored expression represented by VAL will not
      change between the initialization and use of the temporary, and
   2) The temporary will not be otherwise modified.

   For instance, #1 means that this is inappropriate for SAVE_EXPR temps,
   and #2 means it is inappropriate for && temps.

   For other cases, use get_initialized_tmp_var instead.  */

tree
get_formal_tmp_var (tree val, gimple_seq *pre_p)
{
  return internal_get_tmp_var (val, pre_p, NULL, true);
}

/* Returns a temporary variable initialized with VAL.  PRE_P and POST_P
   are as in gimplify_expr.  */

tree
get_initialized_tmp_var (tree val, gimple_seq *pre_p, gimple_seq *post_p)
{
  return internal_get_tmp_var (val, pre_p, post_p, false);
}

/* Declares all the variables in VARS in SCOPE.  If DEBUG_INFO is
   true, generate debug info for them; otherwise don't.  */

void
declare_vars (tree vars, gimple scope, bool debug_info)
{
  tree last = vars;
  if (last)
    {
      tree temps, block;

      gcc_assert (gimple_code (scope) == GIMPLE_BIND);

      temps = nreverse (last);

      block = gimple_bind_block (scope);
      gcc_assert (!block || TREE_CODE (block) == BLOCK);
      if (!block || !debug_info)
	{
	  DECL_CHAIN (last) = gimple_bind_vars (scope);
	  gimple_bind_set_vars (scope, temps);
	}
      else
	{
	  /* We need to attach the nodes both to the BIND_EXPR and to its
	     associated BLOCK for debugging purposes.  The key point here
	     is that the BLOCK_VARS of the BIND_EXPR_BLOCK of a BIND_EXPR
	     is a subchain of the BIND_EXPR_VARS of the BIND_EXPR.  */
	  if (BLOCK_VARS (block))
	    BLOCK_VARS (block) = chainon (BLOCK_VARS (block), temps);
	  else
	    {
	      gimple_bind_set_vars (scope,
	      			    chainon (gimple_bind_vars (scope), temps));
	      BLOCK_VARS (block) = temps;
	    }
	}
    }
}

/* For VAR a VAR_DECL of variable size, try to find a constant upper bound
   for the size and adjust DECL_SIZE/DECL_SIZE_UNIT accordingly.  Abort if
   no such upper bound can be obtained.  */

static void
force_constant_size (tree var)
{
  /* The only attempt we make is by querying the maximum size of objects
     of the variable's type.  */

  HOST_WIDE_INT max_size;

  gcc_assert (TREE_CODE (var) == VAR_DECL);

  max_size = max_int_size_in_bytes (TREE_TYPE (var));

  gcc_assert (max_size >= 0);

  DECL_SIZE_UNIT (var)
    = build_int_cst (TREE_TYPE (DECL_SIZE_UNIT (var)), max_size);
  DECL_SIZE (var)
    = build_int_cst (TREE_TYPE (DECL_SIZE (var)), max_size * BITS_PER_UNIT);
}

void
gimple_add_tmp_var (tree tmp)
{
  gcc_assert (!DECL_CHAIN (tmp) && !DECL_SEEN_IN_BIND_EXPR_P (tmp));

  /* Later processing assumes that the object size is constant, which might
     not be true at this point.  Force the use of a constant upper bound in
     this case.  */
  if (!host_integerp (DECL_SIZE_UNIT (tmp), 1))
    force_constant_size (tmp);

  DECL_CONTEXT (tmp) = current_function_decl;
  DECL_SEEN_IN_BIND_EXPR_P (tmp) = 1;

  if (gimplify_ctxp)
    {
      DECL_CHAIN (tmp) = gimplify_ctxp->temps;
      gimplify_ctxp->temps = tmp;

      /* Mark temporaries local within the nearest enclosing parallel.  */
      if (gimplify_omp_ctxp)
	{
	  struct gimplify_omp_ctx *ctx = gimplify_omp_ctxp;
	  while (ctx && ctx->region_type == ORT_WORKSHARE)
	    ctx = ctx->outer_context;
	  if (ctx)
	    omp_add_variable (ctx, tmp, GOVD_LOCAL | GOVD_SEEN);
	}
    }
  else if (cfun)
    record_vars (tmp);
  else
    {
      gimple_seq body_seq;

      /* This case is for nested functions.  We need to expose the locals
	 they create.  */
      body_seq = gimple_body (current_function_decl);
      declare_vars (tmp, gimple_seq_first_stmt (body_seq), false);
    }
}

/* Determines whether to assign a location to the statement GS.  */

static bool
should_carry_location_p (gimple gs)
{
  /* Don't emit a line note for a label.  We particularly don't want to
     emit one for the break label, since it doesn't actually correspond
     to the beginning of the loop/switch.  */
  if (gimple_code (gs) == GIMPLE_LABEL)
    return false;

  return true;
}


/* Return true if a location should not be emitted for this statement
   by annotate_one_with_location.  */

static inline bool
gimple_do_not_emit_location_p (gimple g)
{
  return gimple_plf (g, GF_PLF_1);
}

/* Mark statement G so a location will not be emitted by
   annotate_one_with_location.  */

static inline void
gimple_set_do_not_emit_location (gimple g)
{
  /* The PLF flags are initialized to 0 when a new tuple is created,
     so no need to initialize it anywhere.  */
  gimple_set_plf (g, GF_PLF_1, true);
}

/* Set the location for gimple statement GS to LOCATION.  */

static void
annotate_one_with_location (gimple gs, location_t location)
{
  if (!gimple_has_location (gs)
      && !gimple_do_not_emit_location_p (gs)
      && should_carry_location_p (gs))
    gimple_set_location (gs, location);
}


/* Set LOCATION for all the statements after iterator GSI in sequence
   SEQ.  If GSI is pointing to the end of the sequence, start with the
   first statement in SEQ.  */

static void
annotate_all_with_location_after (gimple_seq seq, gimple_stmt_iterator gsi,
				  location_t location)
{
  if (gsi_end_p (gsi))
    gsi = gsi_start (seq);
  else
    gsi_next (&gsi);

  for (; !gsi_end_p (gsi); gsi_next (&gsi))
    annotate_one_with_location (gsi_stmt (gsi), location);
}


/* Set the location for all the statements in a sequence STMT_P to LOCATION.  */

void
annotate_all_with_location (gimple_seq stmt_p, location_t location)
{
  gimple_stmt_iterator i;

  if (gimple_seq_empty_p (stmt_p))
    return;

  for (i = gsi_start (stmt_p); !gsi_end_p (i); gsi_next (&i))
    {
      gimple gs = gsi_stmt (i);
      annotate_one_with_location (gs, location);
    }
}

/* This page contains routines to unshare tree nodes, i.e. to duplicate tree
   nodes that are referenced more than once in GENERIC functions.  This is
   necessary because gimplification (translation into GIMPLE) is performed
   by modifying tree nodes in-place, so gimplication of a shared node in a
   first context could generate an invalid GIMPLE form in a second context.

   This is achieved with a simple mark/copy/unmark algorithm that walks the
   GENERIC representation top-down, marks nodes with TREE_VISITED the first
   time it encounters them, duplicates them if they already have TREE_VISITED
   set, and finally removes the TREE_VISITED marks it has set.

   The algorithm works only at the function level, i.e. it generates a GENERIC
   representation of a function with no nodes shared within the function when
   passed a GENERIC function (except for nodes that are allowed to be shared).

   At the global level, it is also necessary to unshare tree nodes that are
   referenced in more than one function, for the same aforementioned reason.
   This requires some cooperation from the front-end.  There are 2 strategies:

     1. Manual unsharing.  The front-end needs to call unshare_expr on every
        expression that might end up being shared across functions.

     2. Deep unsharing.  This is an extension of regular unsharing.  Instead
        of calling unshare_expr on expressions that might be shared across
        functions, the front-end pre-marks them with TREE_VISITED.  This will
        ensure that they are unshared on the first reference within functions
        when the regular unsharing algorithm runs.  The counterpart is that
        this algorithm must look deeper than for manual unsharing, which is
        specified by LANG_HOOKS_DEEP_UNSHARING.

  If there are only few specific cases of node sharing across functions, it is
  probably easier for a front-end to unshare the expressions manually.  On the
  contrary, if the expressions generated at the global level are as widespread
  as expressions generated within functions, deep unsharing is very likely the
  way to go.  */

/* Similar to copy_tree_r but do not copy SAVE_EXPR or TARGET_EXPR nodes.
   These nodes model computations that should only be done once.  If we
   were to unshare something like SAVE_EXPR(i++), the gimplification
   process would create wrong code.  */

static tree
mostly_copy_tree_r (tree *tp, int *walk_subtrees, void *data)
{
  tree t = *tp;
  enum tree_code code = TREE_CODE (t);

<<<<<<< HEAD
  /* Do not copy SAVE_EXPR or TARGET_EXPR nodes themselves, but copy
     their subtrees if we can make sure to do it only once.  */
  if (code == SAVE_EXPR || code == TARGET_EXPR)
    {
      if (data && !pointer_set_insert ((struct pointer_set_t *)data, t))
	;
      else
	*walk_subtrees = 0;
    }

  /* Stop at types, decls, constants like copy_tree_r.  */
  else if (TREE_CODE_CLASS (code) == tcc_type
	   || TREE_CODE_CLASS (code) == tcc_declaration
	   || TREE_CODE_CLASS (code) == tcc_constant
	   /* We can't do anything sensible with a BLOCK used as an
	      expression, but we also can't just die when we see it
	      because of non-expression uses.  So we avert our eyes
	      and cross our fingers.  Silly Java.  */
	   || code == BLOCK)
    *walk_subtrees = 0;

  /* Cope with the statement expression extension.  */
  else if (code == STATEMENT_LIST)
    ;

  /* Leave the bulk of the work to copy_tree_r itself.  */
  else
    {
      gcc_assert (code != BIND_EXPR);
      copy_tree_r (tp, walk_subtrees, NULL);
=======
  /* Do not copy SAVE_EXPR, TARGET_EXPR or BIND_EXPR nodes themselves, but
     copy their subtrees if we can make sure to do it only once.  */
  if (code == SAVE_EXPR || code == TARGET_EXPR || code == BIND_EXPR)
    {
      if (data && !pointer_set_insert ((struct pointer_set_t *)data, t))
	;
      else
	*walk_subtrees = 0;
>>>>>>> b56a5220
    }

  /* Stop at types, decls, constants like copy_tree_r.  */
  else if (TREE_CODE_CLASS (code) == tcc_type
	   || TREE_CODE_CLASS (code) == tcc_declaration
	   || TREE_CODE_CLASS (code) == tcc_constant
	   /* We can't do anything sensible with a BLOCK used as an
	      expression, but we also can't just die when we see it
	      because of non-expression uses.  So we avert our eyes
	      and cross our fingers.  Silly Java.  */
	   || code == BLOCK)
    *walk_subtrees = 0;

  /* Cope with the statement expression extension.  */
  else if (code == STATEMENT_LIST)
    ;

  /* Leave the bulk of the work to copy_tree_r itself.  */
  else
    copy_tree_r (tp, walk_subtrees, NULL);

  return NULL_TREE;
}

/* Callback for walk_tree to unshare most of the shared trees rooted at
   *TP.  If *TP has been visited already (i.e., TREE_VISITED (*TP) == 1),
   then *TP is deep copied by calling mostly_copy_tree_r.  */

static tree
copy_if_shared_r (tree *tp, int *walk_subtrees, void *data)
{
  tree t = *tp;
  enum tree_code code = TREE_CODE (t);

  /* Skip types, decls, and constants.  But we do want to look at their
     types and the bounds of types.  Mark them as visited so we properly
     unmark their subtrees on the unmark pass.  If we've already seen them,
     don't look down further.  */
  if (TREE_CODE_CLASS (code) == tcc_type
      || TREE_CODE_CLASS (code) == tcc_declaration
      || TREE_CODE_CLASS (code) == tcc_constant)
    {
      if (TREE_VISITED (t))
	*walk_subtrees = 0;
      else
	TREE_VISITED (t) = 1;
    }

  /* If this node has been visited already, unshare it and don't look
     any deeper.  */
  else if (TREE_VISITED (t))
    {
      walk_tree (tp, mostly_copy_tree_r, data, NULL);
      *walk_subtrees = 0;
    }

  /* Otherwise, mark the node as visited and keep looking.  */
  else
    TREE_VISITED (t) = 1;

  return NULL_TREE;
}

/* Unshare most of the shared trees rooted at *TP. */

static inline void
copy_if_shared (tree *tp)
{
  /* If the language requires deep unsharing, we need a pointer set to make
     sure we don't repeatedly unshare subtrees of unshareable nodes.  */
  struct pointer_set_t *visited
    = lang_hooks.deep_unsharing ? pointer_set_create () : NULL;
  walk_tree (tp, copy_if_shared_r, visited, NULL);
  if (visited)
    pointer_set_destroy (visited);
}

/* Unshare all the trees in BODY_P, a pointer into the body of FNDECL, and the
   bodies of any nested functions if we are unsharing the entire body of
   FNDECL.  */

static void
unshare_body (tree *body_p, tree fndecl)
{
  struct cgraph_node *cgn = cgraph_node (fndecl);

  copy_if_shared (body_p);

  if (body_p == &DECL_SAVED_TREE (fndecl))
    for (cgn = cgn->nested; cgn; cgn = cgn->next_nested)
      unshare_body (&DECL_SAVED_TREE (cgn->decl), cgn->decl);
}

/* Callback for walk_tree to unmark the visited trees rooted at *TP.
   Subtrees are walked until the first unvisited node is encountered.  */

static tree
unmark_visited_r (tree *tp, int *walk_subtrees, void *data ATTRIBUTE_UNUSED)
{
  tree t = *tp;

  /* If this node has been visited, unmark it and keep looking.  */
  if (TREE_VISITED (t))
    TREE_VISITED (t) = 0;

  /* Otherwise, don't look any deeper.  */
  else
    *walk_subtrees = 0;

  return NULL_TREE;
}

/* Unmark the visited trees rooted at *TP.  */

static inline void
unmark_visited (tree *tp)
{
  walk_tree (tp, unmark_visited_r, NULL, NULL);
}

/* Likewise, but mark all trees as not visited.  */

static void
unvisit_body (tree *body_p, tree fndecl)
{
  struct cgraph_node *cgn = cgraph_node (fndecl);

  unmark_visited (body_p);

  if (body_p == &DECL_SAVED_TREE (fndecl))
    for (cgn = cgn->nested; cgn; cgn = cgn->next_nested)
      unvisit_body (&DECL_SAVED_TREE (cgn->decl), cgn->decl);
}

/* Unconditionally make an unshared copy of EXPR.  This is used when using
   stored expressions which span multiple functions, such as BINFO_VTABLE,
   as the normal unsharing process can't tell that they're shared.  */

tree
unshare_expr (tree expr)
{
  walk_tree (&expr, mostly_copy_tree_r, NULL, NULL);
  return expr;
}

/* WRAPPER is a code such as BIND_EXPR or CLEANUP_POINT_EXPR which can both
   contain statements and have a value.  Assign its value to a temporary
   and give it void_type_node.  Returns the temporary, or NULL_TREE if
   WRAPPER was already void.  */

tree
voidify_wrapper_expr (tree wrapper, tree temp)
{
  tree type = TREE_TYPE (wrapper);
  if (type && !VOID_TYPE_P (type))
    {
      tree *p;

      /* Set p to point to the body of the wrapper.  Loop until we find
	 something that isn't a wrapper.  */
      for (p = &wrapper; p && *p; )
	{
	  switch (TREE_CODE (*p))
	    {
	    case BIND_EXPR:
	      TREE_SIDE_EFFECTS (*p) = 1;
	      TREE_TYPE (*p) = void_type_node;
	      /* For a BIND_EXPR, the body is operand 1.  */
	      p = &BIND_EXPR_BODY (*p);
	      break;

	    case CLEANUP_POINT_EXPR:
	    case TRY_FINALLY_EXPR:
	    case TRY_CATCH_EXPR:
	      TREE_SIDE_EFFECTS (*p) = 1;
	      TREE_TYPE (*p) = void_type_node;
	      p = &TREE_OPERAND (*p, 0);
	      break;

	    case STATEMENT_LIST:
	      {
		tree_stmt_iterator i = tsi_last (*p);
		TREE_SIDE_EFFECTS (*p) = 1;
		TREE_TYPE (*p) = void_type_node;
		p = tsi_end_p (i) ? NULL : tsi_stmt_ptr (i);
	      }
	      break;

	    case COMPOUND_EXPR:
	      /* Advance to the last statement.  Set all container types to void.  */
	      for (; TREE_CODE (*p) == COMPOUND_EXPR; p = &TREE_OPERAND (*p, 1))
		{
		  TREE_SIDE_EFFECTS (*p) = 1;
		  TREE_TYPE (*p) = void_type_node;
		}
	      break;

	    default:
	      goto out;
	    }
	}

    out:
      if (p == NULL || IS_EMPTY_STMT (*p))
	temp = NULL_TREE;
      else if (temp)
	{
	  /* The wrapper is on the RHS of an assignment that we're pushing
	     down.  */
	  gcc_assert (TREE_CODE (temp) == INIT_EXPR
		      || TREE_CODE (temp) == MODIFY_EXPR);
	  TREE_OPERAND (temp, 1) = *p;
	  *p = temp;
	}
      else
	{
	  temp = create_tmp_var (type, "retval");
	  *p = build2 (INIT_EXPR, type, temp, *p);
	}

      return temp;
    }

  return NULL_TREE;
}

/* Prepare calls to builtins to SAVE and RESTORE the stack as well as
   a temporary through which they communicate.  */

static void
build_stack_save_restore (gimple *save, gimple *restore)
{
  tree tmp_var;

  *save = gimple_build_call (implicit_built_in_decls[BUILT_IN_STACK_SAVE], 0);
  tmp_var = create_tmp_var (ptr_type_node, "saved_stack");
  gimple_call_set_lhs (*save, tmp_var);

  *restore = gimple_build_call (implicit_built_in_decls[BUILT_IN_STACK_RESTORE],
			    1, tmp_var);
}

/* Gimplify a BIND_EXPR.  Just voidify and recurse.  */

static enum gimplify_status
gimplify_bind_expr (tree *expr_p, gimple_seq *pre_p)
{
  tree bind_expr = *expr_p;
  bool old_save_stack = gimplify_ctxp->save_stack;
  tree t;
  gimple gimple_bind;
  gimple_seq body;

  tree temp = voidify_wrapper_expr (bind_expr, NULL);

  /* Mark variables seen in this bind expr.  */
  for (t = BIND_EXPR_VARS (bind_expr); t ; t = DECL_CHAIN (t))
    {
      if (TREE_CODE (t) == VAR_DECL)
	{
	  struct gimplify_omp_ctx *ctx = gimplify_omp_ctxp;

	  /* Mark variable as local.  */
	  if (ctx && !is_global_var (t)
	      && (! DECL_SEEN_IN_BIND_EXPR_P (t)
		  || splay_tree_lookup (ctx->variables,
					(splay_tree_key) t) == NULL))
	    omp_add_variable (gimplify_omp_ctxp, t, GOVD_LOCAL | GOVD_SEEN);

	  DECL_SEEN_IN_BIND_EXPR_P (t) = 1;

	  if (DECL_HARD_REGISTER (t) && !is_global_var (t) && cfun)
	    cfun->has_local_explicit_reg_vars = true;
	}

      /* Preliminarily mark non-addressed complex variables as eligible
	 for promotion to gimple registers.  We'll transform their uses
	 as we find them.
	 We exclude complex types if not optimizing because they can be
	 subject to partial stores in GNU C by means of the __real__ and
	 __imag__ operators and we cannot promote them to total stores
	 (see gimplify_modify_expr_complex_part).  */
      if (optimize
	  && (TREE_CODE (TREE_TYPE (t)) == COMPLEX_TYPE
	      || TREE_CODE (TREE_TYPE (t)) == VECTOR_TYPE)
	  && !TREE_THIS_VOLATILE (t)
	  && (TREE_CODE (t) == VAR_DECL && !DECL_HARD_REGISTER (t))
	  && !needs_to_live_in_memory (t))
	DECL_GIMPLE_REG_P (t) = 1;
    }

  gimple_bind = gimple_build_bind (BIND_EXPR_VARS (bind_expr), NULL,
                                   BIND_EXPR_BLOCK (bind_expr));
  gimple_push_bind_expr (gimple_bind);

  gimplify_ctxp->save_stack = false;

  /* Gimplify the body into the GIMPLE_BIND tuple's body.  */
  body = NULL;
  gimplify_stmt (&BIND_EXPR_BODY (bind_expr), &body);
  gimple_bind_set_body (gimple_bind, body);

  if (gimplify_ctxp->save_stack)
    {
      gimple stack_save, stack_restore, gs;
      gimple_seq cleanup, new_body;

      /* Save stack on entry and restore it on exit.  Add a try_finally
	 block to achieve this.  Note that mudflap depends on the
	 format of the emitted code: see mx_register_decls().  */
      build_stack_save_restore (&stack_save, &stack_restore);

      cleanup = new_body = NULL;
      gimplify_seq_add_stmt (&cleanup, stack_restore);
      gs = gimple_build_try (gimple_bind_body (gimple_bind), cleanup,
	  		     GIMPLE_TRY_FINALLY);

      gimplify_seq_add_stmt (&new_body, stack_save);
      gimplify_seq_add_stmt (&new_body, gs);
      gimple_bind_set_body (gimple_bind, new_body);
    }

  gimplify_ctxp->save_stack = old_save_stack;
  gimple_pop_bind_expr ();

  gimplify_seq_add_stmt (pre_p, gimple_bind);

  if (temp)
    {
      *expr_p = temp;
      return GS_OK;
    }

  *expr_p = NULL_TREE;
  return GS_ALL_DONE;
}

/* Gimplify a RETURN_EXPR.  If the expression to be returned is not a
   GIMPLE value, it is assigned to a new temporary and the statement is
   re-written to return the temporary.

   PRE_P points to the sequence where side effects that must happen before
   STMT should be stored.  */

static enum gimplify_status
gimplify_return_expr (tree stmt, gimple_seq *pre_p)
{
  gimple ret;
  tree ret_expr = TREE_OPERAND (stmt, 0);
  tree result_decl, result;

  if (ret_expr == error_mark_node)
    return GS_ERROR;

  if (!ret_expr
      || TREE_CODE (ret_expr) == RESULT_DECL
      || ret_expr == error_mark_node)
    {
      gimple ret = gimple_build_return (ret_expr);
      gimple_set_no_warning (ret, TREE_NO_WARNING (stmt));
      gimplify_seq_add_stmt (pre_p, ret);
      return GS_ALL_DONE;
    }

  if (VOID_TYPE_P (TREE_TYPE (TREE_TYPE (current_function_decl))))
    result_decl = NULL_TREE;
  else
    {
      result_decl = TREE_OPERAND (ret_expr, 0);

      /* See through a return by reference.  */
      if (TREE_CODE (result_decl) == INDIRECT_REF)
	result_decl = TREE_OPERAND (result_decl, 0);

      gcc_assert ((TREE_CODE (ret_expr) == MODIFY_EXPR
		   || TREE_CODE (ret_expr) == INIT_EXPR)
		  && TREE_CODE (result_decl) == RESULT_DECL);
    }

  /* If aggregate_value_p is true, then we can return the bare RESULT_DECL.
     Recall that aggregate_value_p is FALSE for any aggregate type that is
     returned in registers.  If we're returning values in registers, then
     we don't want to extend the lifetime of the RESULT_DECL, particularly
     across another call.  In addition, for those aggregates for which
     hard_function_value generates a PARALLEL, we'll die during normal
     expansion of structure assignments; there's special code in expand_return
     to handle this case that does not exist in expand_expr.  */
  if (!result_decl)
    result = NULL_TREE;
  else if (aggregate_value_p (result_decl, TREE_TYPE (current_function_decl)))
    {
      if (TREE_CODE (DECL_SIZE (result_decl)) != INTEGER_CST)
	{
	  if (!TYPE_SIZES_GIMPLIFIED (TREE_TYPE (result_decl)))
	    gimplify_type_sizes (TREE_TYPE (result_decl), pre_p);
	  /* Note that we don't use gimplify_vla_decl because the RESULT_DECL
	     should be effectively allocated by the caller, i.e. all calls to
	     this function must be subject to the Return Slot Optimization.  */
	  gimplify_one_sizepos (&DECL_SIZE (result_decl), pre_p);
	  gimplify_one_sizepos (&DECL_SIZE_UNIT (result_decl), pre_p);
	}
      result = result_decl;
    }
  else if (gimplify_ctxp->return_temp)
    result = gimplify_ctxp->return_temp;
  else
    {
      result = create_tmp_reg (TREE_TYPE (result_decl), NULL);

      /* ??? With complex control flow (usually involving abnormal edges),
	 we can wind up warning about an uninitialized value for this.  Due
	 to how this variable is constructed and initialized, this is never
	 true.  Give up and never warn.  */
      TREE_NO_WARNING (result) = 1;

      gimplify_ctxp->return_temp = result;
    }

  /* Smash the lhs of the MODIFY_EXPR to the temporary we plan to use.
     Then gimplify the whole thing.  */
  if (result != result_decl)
    TREE_OPERAND (ret_expr, 0) = result;

  gimplify_and_add (TREE_OPERAND (stmt, 0), pre_p);

  ret = gimple_build_return (result);
  gimple_set_no_warning (ret, TREE_NO_WARNING (stmt));
  gimplify_seq_add_stmt (pre_p, ret);

  return GS_ALL_DONE;
}

static void
gimplify_vla_decl (tree decl, gimple_seq *seq_p)
{
  /* This is a variable-sized decl.  Simplify its size and mark it
     for deferred expansion.  Note that mudflap depends on the format
     of the emitted code: see mx_register_decls().  */
  tree t, addr, ptr_type;

  gimplify_one_sizepos (&DECL_SIZE (decl), seq_p);
  gimplify_one_sizepos (&DECL_SIZE_UNIT (decl), seq_p);

  /* All occurrences of this decl in final gimplified code will be
     replaced by indirection.  Setting DECL_VALUE_EXPR does two
     things: First, it lets the rest of the gimplifier know what
     replacement to use.  Second, it lets the debug info know
     where to find the value.  */
  ptr_type = build_pointer_type (TREE_TYPE (decl));
  addr = create_tmp_var (ptr_type, get_name (decl));
  DECL_IGNORED_P (addr) = 0;
  t = build_fold_indirect_ref (addr);
  SET_DECL_VALUE_EXPR (decl, t);
  DECL_HAS_VALUE_EXPR_P (decl) = 1;

  t = built_in_decls[BUILT_IN_ALLOCA];
  t = build_call_expr (t, 1, DECL_SIZE_UNIT (decl));
  /* The call has been built for a variable-sized object.  */
  ALLOCA_FOR_VAR_P (t) = 1;
  t = fold_convert (ptr_type, t);
  t = build2 (MODIFY_EXPR, TREE_TYPE (addr), addr, t);

  gimplify_and_add (t, seq_p);

  /* Indicate that we need to restore the stack level when the
     enclosing BIND_EXPR is exited.  */
  gimplify_ctxp->save_stack = true;
}


/* Gimplifies a DECL_EXPR node *STMT_P by making any necessary allocation
   and initialization explicit.  */

static enum gimplify_status
gimplify_decl_expr (tree *stmt_p, gimple_seq *seq_p)
{
  tree stmt = *stmt_p;
  tree decl = DECL_EXPR_DECL (stmt);

  *stmt_p = NULL_TREE;

  if (TREE_TYPE (decl) == error_mark_node)
    return GS_ERROR;

  if ((TREE_CODE (decl) == TYPE_DECL
       || TREE_CODE (decl) == VAR_DECL)
      && !TYPE_SIZES_GIMPLIFIED (TREE_TYPE (decl)))
    gimplify_type_sizes (TREE_TYPE (decl), seq_p);

  if (TREE_CODE (decl) == VAR_DECL && !DECL_EXTERNAL (decl))
    {
      tree init = DECL_INITIAL (decl);

      if (TREE_CODE (DECL_SIZE_UNIT (decl)) != INTEGER_CST
	  || (!TREE_STATIC (decl)
	      && flag_stack_check == GENERIC_STACK_CHECK
	      && compare_tree_int (DECL_SIZE_UNIT (decl),
				   STACK_CHECK_MAX_VAR_SIZE) > 0))
	gimplify_vla_decl (decl, seq_p);

      /* Some front ends do not explicitly declare all anonymous
	 artificial variables.  We compensate here by declaring the
	 variables, though it would be better if the front ends would
	 explicitly declare them.  */
      if (!DECL_SEEN_IN_BIND_EXPR_P (decl)
	  && DECL_ARTIFICIAL (decl) && DECL_NAME (decl) == NULL_TREE)
	gimple_add_tmp_var (decl);

      if (init && init != error_mark_node)
	{
	  if (!TREE_STATIC (decl))
	    {
	      DECL_INITIAL (decl) = NULL_TREE;
	      init = build2 (INIT_EXPR, void_type_node, decl, init);
	      gimplify_and_add (init, seq_p);
	      ggc_free (init);
	    }
	  else
	    /* We must still examine initializers for static variables
	       as they may contain a label address.  */
	    walk_tree (&init, force_labels_r, NULL, NULL);
	}
    }

  return GS_ALL_DONE;
}

/* Gimplify a LOOP_EXPR.  Normally this just involves gimplifying the body
   and replacing the LOOP_EXPR with goto, but if the loop contains an
   EXIT_EXPR, we need to append a label for it to jump to.  */

static enum gimplify_status
gimplify_loop_expr (tree *expr_p, gimple_seq *pre_p)
{
  tree saved_label = gimplify_ctxp->exit_label;
  tree start_label = create_artificial_label (UNKNOWN_LOCATION);

  gimplify_seq_add_stmt (pre_p, gimple_build_label (start_label));

  gimplify_ctxp->exit_label = NULL_TREE;

  gimplify_and_add (LOOP_EXPR_BODY (*expr_p), pre_p);

  gimplify_seq_add_stmt (pre_p, gimple_build_goto (start_label));

  if (gimplify_ctxp->exit_label)
    gimplify_seq_add_stmt (pre_p, gimple_build_label (gimplify_ctxp->exit_label));

  gimplify_ctxp->exit_label = saved_label;

  *expr_p = NULL;
  return GS_ALL_DONE;
}

/* Gimplifies a statement list onto a sequence.  These may be created either
   by an enlightened front-end, or by shortcut_cond_expr.  */

static enum gimplify_status
gimplify_statement_list (tree *expr_p, gimple_seq *pre_p)
{
  tree temp = voidify_wrapper_expr (*expr_p, NULL);

  tree_stmt_iterator i = tsi_start (*expr_p);

  while (!tsi_end_p (i))
    {
      gimplify_stmt (tsi_stmt_ptr (i), pre_p);
      tsi_delink (&i);
    }

  if (temp)
    {
      *expr_p = temp;
      return GS_OK;
    }

  return GS_ALL_DONE;
}

/* Compare two case labels.  Because the front end should already have
   made sure that case ranges do not overlap, it is enough to only compare
   the CASE_LOW values of each case label.  */

static int
compare_case_labels (const void *p1, const void *p2)
{
  const_tree const case1 = *(const_tree const*)p1;
  const_tree const case2 = *(const_tree const*)p2;

  /* The 'default' case label always goes first.  */
  if (!CASE_LOW (case1))
    return -1;
  else if (!CASE_LOW (case2))
    return 1;
  else
    return tree_int_cst_compare (CASE_LOW (case1), CASE_LOW (case2));
}


/* Sort the case labels in LABEL_VEC in place in ascending order.  */

void
sort_case_labels (VEC(tree,heap)* label_vec)
{
  VEC_qsort (tree, label_vec, compare_case_labels);
}


/* Gimplify a SWITCH_EXPR, and collect a TREE_VEC of the labels it can
   branch to.  */

static enum gimplify_status
gimplify_switch_expr (tree *expr_p, gimple_seq *pre_p)
{
  tree switch_expr = *expr_p;
  gimple_seq switch_body_seq = NULL;
  enum gimplify_status ret;

  ret = gimplify_expr (&SWITCH_COND (switch_expr), pre_p, NULL, is_gimple_val,
                       fb_rvalue);
  if (ret == GS_ERROR || ret == GS_UNHANDLED)
    return ret;

  if (SWITCH_BODY (switch_expr))
    {
      VEC (tree,heap) *labels;
      VEC (tree,heap) *saved_labels;
      tree default_case = NULL_TREE;
      size_t i, len;
      gimple gimple_switch;

      /* If someone can be bothered to fill in the labels, they can
	 be bothered to null out the body too.  */
      gcc_assert (!SWITCH_LABELS (switch_expr));

      /* save old labels, get new ones from body, then restore the old
         labels.  Save all the things from the switch body to append after.  */
      saved_labels = gimplify_ctxp->case_labels;
      gimplify_ctxp->case_labels = VEC_alloc (tree, heap, 8);

      gimplify_stmt (&SWITCH_BODY (switch_expr), &switch_body_seq);
      labels = gimplify_ctxp->case_labels;
      gimplify_ctxp->case_labels = saved_labels;

      i = 0;
      while (i < VEC_length (tree, labels))
	{
	  tree elt = VEC_index (tree, labels, i);
	  tree low = CASE_LOW (elt);
	  bool remove_element = FALSE;

	  if (low)
	    {
	      /* Discard empty ranges.  */
	      tree high = CASE_HIGH (elt);
	      if (high && tree_int_cst_lt (high, low))
	        remove_element = TRUE;
	    }
	  else
	    {
	      /* The default case must be the last label in the list.  */
	      gcc_assert (!default_case);
	      default_case = elt;
	      remove_element = TRUE;
	    }

	  if (remove_element)
	    VEC_ordered_remove (tree, labels, i);
	  else
	    i++;
	}
      len = i;

      if (!VEC_empty (tree, labels))
	sort_case_labels (labels);

      if (!default_case)
	{
	  tree type = TREE_TYPE (switch_expr);

	  /* If the switch has no default label, add one, so that we jump
	     around the switch body.  If the labels already cover the whole
	     range of type, add the default label pointing to one of the
	     existing labels.  */
	  if (type == void_type_node)
	    type = TREE_TYPE (SWITCH_COND (switch_expr));
	  if (len
	      && INTEGRAL_TYPE_P (type)
	      && TYPE_MIN_VALUE (type)
	      && TYPE_MAX_VALUE (type)
	      && tree_int_cst_equal (CASE_LOW (VEC_index (tree, labels, 0)),
				     TYPE_MIN_VALUE (type)))
	    {
	      tree low, high = CASE_HIGH (VEC_index (tree, labels, len - 1));
	      if (!high)
		high = CASE_LOW (VEC_index (tree, labels, len - 1));
	      if (tree_int_cst_equal (high, TYPE_MAX_VALUE (type)))
		{
		  for (i = 1; i < len; i++)
		    {
		      high = CASE_LOW (VEC_index (tree, labels, i));
		      low = CASE_HIGH (VEC_index (tree, labels, i - 1));
		      if (!low)
			low = CASE_LOW (VEC_index (tree, labels, i - 1));
		      if ((TREE_INT_CST_LOW (low) + 1
			   != TREE_INT_CST_LOW (high))
			  || (TREE_INT_CST_HIGH (low)
			      + (TREE_INT_CST_LOW (high) == 0)
			      != TREE_INT_CST_HIGH (high)))
			break;
		    }
		  if (i == len)
		    default_case = build3 (CASE_LABEL_EXPR, void_type_node,
					   NULL_TREE, NULL_TREE,
					   CASE_LABEL (VEC_index (tree,
								  labels, 0)));
		}
	    }

	  if (!default_case)
	    {
	      gimple new_default;

	      default_case
		= build3 (CASE_LABEL_EXPR, void_type_node,
			  NULL_TREE, NULL_TREE,
			  create_artificial_label (UNKNOWN_LOCATION));
	      new_default = gimple_build_label (CASE_LABEL (default_case));
	      gimplify_seq_add_stmt (&switch_body_seq, new_default);
	    }
	}

      gimple_switch = gimple_build_switch_vec (SWITCH_COND (switch_expr),
                                               default_case, labels);
      gimplify_seq_add_stmt (pre_p, gimple_switch);
      gimplify_seq_add_seq (pre_p, switch_body_seq);
      VEC_free(tree, heap, labels);
    }
  else
    gcc_assert (SWITCH_LABELS (switch_expr));

  return GS_ALL_DONE;
}


static enum gimplify_status
gimplify_case_label_expr (tree *expr_p, gimple_seq *pre_p)
{
  struct gimplify_ctx *ctxp;
  gimple gimple_label;

  /* Invalid OpenMP programs can play Duff's Device type games with
     #pragma omp parallel.  At least in the C front end, we don't
     detect such invalid branches until after gimplification.  */
  for (ctxp = gimplify_ctxp; ; ctxp = ctxp->prev_context)
    if (ctxp->case_labels)
      break;

  gimple_label = gimple_build_label (CASE_LABEL (*expr_p));
  VEC_safe_push (tree, heap, ctxp->case_labels, *expr_p);
  gimplify_seq_add_stmt (pre_p, gimple_label);

  return GS_ALL_DONE;
}

/* Build a GOTO to the LABEL_DECL pointed to by LABEL_P, building it first
   if necessary.  */

tree
build_and_jump (tree *label_p)
{
  if (label_p == NULL)
    /* If there's nowhere to jump, just fall through.  */
    return NULL_TREE;

  if (*label_p == NULL_TREE)
    {
      tree label = create_artificial_label (UNKNOWN_LOCATION);
      *label_p = label;
    }

  return build1 (GOTO_EXPR, void_type_node, *label_p);
}

/* Gimplify an EXIT_EXPR by converting to a GOTO_EXPR inside a COND_EXPR.
   This also involves building a label to jump to and communicating it to
   gimplify_loop_expr through gimplify_ctxp->exit_label.  */

static enum gimplify_status
gimplify_exit_expr (tree *expr_p)
{
  tree cond = TREE_OPERAND (*expr_p, 0);
  tree expr;

  expr = build_and_jump (&gimplify_ctxp->exit_label);
  expr = build3 (COND_EXPR, void_type_node, cond, expr, NULL_TREE);
  *expr_p = expr;

  return GS_OK;
}

/* A helper function to be called via walk_tree.  Mark all labels under *TP
   as being forced.  To be called for DECL_INITIAL of static variables.  */

tree
force_labels_r (tree *tp, int *walk_subtrees, void *data ATTRIBUTE_UNUSED)
{
  if (TYPE_P (*tp))
    *walk_subtrees = 0;
  if (TREE_CODE (*tp) == LABEL_DECL)
    FORCED_LABEL (*tp) = 1;

  return NULL_TREE;
}

/* *EXPR_P is a COMPONENT_REF being used as an rvalue.  If its type is
   different from its canonical type, wrap the whole thing inside a
   NOP_EXPR and force the type of the COMPONENT_REF to be the canonical
   type.

   The canonical type of a COMPONENT_REF is the type of the field being
   referenced--unless the field is a bit-field which can be read directly
   in a smaller mode, in which case the canonical type is the
   sign-appropriate type corresponding to that mode.  */

static void
canonicalize_component_ref (tree *expr_p)
{
  tree expr = *expr_p;
  tree type;

  gcc_assert (TREE_CODE (expr) == COMPONENT_REF);

  if (INTEGRAL_TYPE_P (TREE_TYPE (expr)))
    type = TREE_TYPE (get_unwidened (expr, NULL_TREE));
  else
    type = TREE_TYPE (TREE_OPERAND (expr, 1));

  /* One could argue that all the stuff below is not necessary for
     the non-bitfield case and declare it a FE error if type
     adjustment would be needed.  */
  if (TREE_TYPE (expr) != type)
    {
#ifdef ENABLE_TYPES_CHECKING
      tree old_type = TREE_TYPE (expr);
#endif
      int type_quals;

      /* We need to preserve qualifiers and propagate them from
	 operand 0.  */
      type_quals = TYPE_QUALS (type)
	| TYPE_QUALS (TREE_TYPE (TREE_OPERAND (expr, 0)));
      if (TYPE_QUALS (type) != type_quals)
	type = build_qualified_type (TYPE_MAIN_VARIANT (type), type_quals);

      /* Set the type of the COMPONENT_REF to the underlying type.  */
      TREE_TYPE (expr) = type;

#ifdef ENABLE_TYPES_CHECKING
      /* It is now a FE error, if the conversion from the canonical
	 type to the original expression type is not useless.  */
      gcc_assert (useless_type_conversion_p (old_type, type));
#endif
    }
}

/* If a NOP conversion is changing a pointer to array of foo to a pointer
   to foo, embed that change in the ADDR_EXPR by converting
      T array[U];
      (T *)&array
   ==>
      &array[L]
   where L is the lower bound.  For simplicity, only do this for constant
   lower bound.
   The constraint is that the type of &array[L] is trivially convertible
   to T *.  */

static void
canonicalize_addr_expr (tree *expr_p)
{
  tree expr = *expr_p;
  tree addr_expr = TREE_OPERAND (expr, 0);
  tree datype, ddatype, pddatype;

  /* We simplify only conversions from an ADDR_EXPR to a pointer type.  */
  if (!POINTER_TYPE_P (TREE_TYPE (expr))
      || TREE_CODE (addr_expr) != ADDR_EXPR)
    return;

  /* The addr_expr type should be a pointer to an array.  */
  datype = TREE_TYPE (TREE_TYPE (addr_expr));
  if (TREE_CODE (datype) != ARRAY_TYPE)
    return;

  /* The pointer to element type shall be trivially convertible to
     the expression pointer type.  */
  ddatype = TREE_TYPE (datype);
  pddatype = build_pointer_type (ddatype);
  if (!useless_type_conversion_p (TYPE_MAIN_VARIANT (TREE_TYPE (expr)),
				  pddatype))
    return;

  /* The lower bound and element sizes must be constant.  */
  if (!TYPE_SIZE_UNIT (ddatype)
      || TREE_CODE (TYPE_SIZE_UNIT (ddatype)) != INTEGER_CST
      || !TYPE_DOMAIN (datype) || !TYPE_MIN_VALUE (TYPE_DOMAIN (datype))
      || TREE_CODE (TYPE_MIN_VALUE (TYPE_DOMAIN (datype))) != INTEGER_CST)
    return;

  /* All checks succeeded.  Build a new node to merge the cast.  */
  *expr_p = build4 (ARRAY_REF, ddatype, TREE_OPERAND (addr_expr, 0),
		    TYPE_MIN_VALUE (TYPE_DOMAIN (datype)),
		    NULL_TREE, NULL_TREE);
  *expr_p = build1 (ADDR_EXPR, pddatype, *expr_p);

  /* We can have stripped a required restrict qualifier above.  */
  if (!useless_type_conversion_p (TREE_TYPE (expr), TREE_TYPE (*expr_p)))
    *expr_p = fold_convert (TREE_TYPE (expr), *expr_p);
}

/* *EXPR_P is a NOP_EXPR or CONVERT_EXPR.  Remove it and/or other conversions
   underneath as appropriate.  */

static enum gimplify_status
gimplify_conversion (tree *expr_p)
{
  tree tem;
  location_t loc = EXPR_LOCATION (*expr_p);
  gcc_assert (CONVERT_EXPR_P (*expr_p));

  /* Then strip away all but the outermost conversion.  */
  STRIP_SIGN_NOPS (TREE_OPERAND (*expr_p, 0));

  /* And remove the outermost conversion if it's useless.  */
  if (tree_ssa_useless_type_conversion (*expr_p))
    *expr_p = TREE_OPERAND (*expr_p, 0);

  /* Attempt to avoid NOP_EXPR by producing reference to a subtype.
     For example this fold (subclass *)&A into &A->subclass avoiding
     a need for statement.  */
  if (CONVERT_EXPR_P (*expr_p)
      && POINTER_TYPE_P (TREE_TYPE (*expr_p))
      && POINTER_TYPE_P (TREE_TYPE (TREE_OPERAND (*expr_p, 0)))
      && (tem = maybe_fold_offset_to_address
	  (EXPR_LOCATION (*expr_p), TREE_OPERAND (*expr_p, 0),
	   integer_zero_node, TREE_TYPE (*expr_p))) != NULL_TREE)
    *expr_p = tem;

  /* If we still have a conversion at the toplevel,
     then canonicalize some constructs.  */
  if (CONVERT_EXPR_P (*expr_p))
    {
      tree sub = TREE_OPERAND (*expr_p, 0);

      /* If a NOP conversion is changing the type of a COMPONENT_REF
	 expression, then canonicalize its type now in order to expose more
	 redundant conversions.  */
      if (TREE_CODE (sub) == COMPONENT_REF)
	canonicalize_component_ref (&TREE_OPERAND (*expr_p, 0));

      /* If a NOP conversion is changing a pointer to array of foo
	 to a pointer to foo, embed that change in the ADDR_EXPR.  */
      else if (TREE_CODE (sub) == ADDR_EXPR)
	canonicalize_addr_expr (expr_p);
    }

  /* If we have a conversion to a non-register type force the
     use of a VIEW_CONVERT_EXPR instead.  */
  if (CONVERT_EXPR_P (*expr_p) && !is_gimple_reg_type (TREE_TYPE (*expr_p)))
    *expr_p = fold_build1_loc (loc, VIEW_CONVERT_EXPR, TREE_TYPE (*expr_p),
			       TREE_OPERAND (*expr_p, 0));

  return GS_OK;
}

/* Nonlocal VLAs seen in the current function.  */
static struct pointer_set_t *nonlocal_vlas;

/* Gimplify a VAR_DECL or PARM_DECL.  Returns GS_OK if we expanded a
   DECL_VALUE_EXPR, and it's worth re-examining things.  */

static enum gimplify_status
gimplify_var_or_parm_decl (tree *expr_p)
{
  tree decl = *expr_p;

  /* ??? If this is a local variable, and it has not been seen in any
     outer BIND_EXPR, then it's probably the result of a duplicate
     declaration, for which we've already issued an error.  It would
     be really nice if the front end wouldn't leak these at all.
     Currently the only known culprit is C++ destructors, as seen
     in g++.old-deja/g++.jason/binding.C.  */
  if (TREE_CODE (decl) == VAR_DECL
      && !DECL_SEEN_IN_BIND_EXPR_P (decl)
      && !TREE_STATIC (decl) && !DECL_EXTERNAL (decl)
      && decl_function_context (decl) == current_function_decl)
    {
      gcc_assert (seen_error ());
      return GS_ERROR;
    }

  /* When within an OpenMP context, notice uses of variables.  */
  if (gimplify_omp_ctxp && omp_notice_variable (gimplify_omp_ctxp, decl, true))
    return GS_ALL_DONE;

  /* If the decl is an alias for another expression, substitute it now.  */
  if (DECL_HAS_VALUE_EXPR_P (decl))
    {
      tree value_expr = DECL_VALUE_EXPR (decl);

      /* For referenced nonlocal VLAs add a decl for debugging purposes
	 to the current function.  */
      if (TREE_CODE (decl) == VAR_DECL
	  && TREE_CODE (DECL_SIZE_UNIT (decl)) != INTEGER_CST
	  && nonlocal_vlas != NULL
	  && TREE_CODE (value_expr) == INDIRECT_REF
	  && TREE_CODE (TREE_OPERAND (value_expr, 0)) == VAR_DECL
	  && decl_function_context (decl) != current_function_decl)
	{
	  struct gimplify_omp_ctx *ctx = gimplify_omp_ctxp;
	  while (ctx && ctx->region_type == ORT_WORKSHARE)
	    ctx = ctx->outer_context;
	  if (!ctx && !pointer_set_insert (nonlocal_vlas, decl))
	    {
	      tree copy = copy_node (decl), block;

	      lang_hooks.dup_lang_specific_decl (copy);
	      SET_DECL_RTL (copy, 0);
	      TREE_USED (copy) = 1;
	      block = DECL_INITIAL (current_function_decl);
<<<<<<< HEAD
	      TREE_CHAIN (copy) = BLOCK_VARS (block);
=======
	      DECL_CHAIN (copy) = BLOCK_VARS (block);
>>>>>>> b56a5220
	      BLOCK_VARS (block) = copy;
	      SET_DECL_VALUE_EXPR (copy, unshare_expr (value_expr));
	      DECL_HAS_VALUE_EXPR_P (copy) = 1;
	    }
	}

      *expr_p = unshare_expr (value_expr);
      return GS_OK;
    }

  return GS_ALL_DONE;
}


/* Gimplify the COMPONENT_REF, ARRAY_REF, REALPART_EXPR or IMAGPART_EXPR
   node *EXPR_P.

      compound_lval
	      : min_lval '[' val ']'
	      | min_lval '.' ID
	      | compound_lval '[' val ']'
	      | compound_lval '.' ID

   This is not part of the original SIMPLE definition, which separates
   array and member references, but it seems reasonable to handle them
   together.  Also, this way we don't run into problems with union
   aliasing; gcc requires that for accesses through a union to alias, the
   union reference must be explicit, which was not always the case when we
   were splitting up array and member refs.

   PRE_P points to the sequence where side effects that must happen before
     *EXPR_P should be stored.

   POST_P points to the sequence where side effects that must happen after
     *EXPR_P should be stored.  */

static enum gimplify_status
gimplify_compound_lval (tree *expr_p, gimple_seq *pre_p, gimple_seq *post_p,
			fallback_t fallback)
{
  tree *p;
  VEC(tree,heap) *stack;
  enum gimplify_status ret = GS_ALL_DONE, tret;
  int i;
  location_t loc = EXPR_LOCATION (*expr_p);
  tree expr = *expr_p;

  /* Create a stack of the subexpressions so later we can walk them in
     order from inner to outer.  */
  stack = VEC_alloc (tree, heap, 10);

  /* We can handle anything that get_inner_reference can deal with.  */
  for (p = expr_p; ; p = &TREE_OPERAND (*p, 0))
    {
    restart:
      /* Fold INDIRECT_REFs now to turn them into ARRAY_REFs.  */
      if (TREE_CODE (*p) == INDIRECT_REF)
	*p = fold_indirect_ref_loc (loc, *p);

      if (handled_component_p (*p))
	;
      /* Expand DECL_VALUE_EXPR now.  In some cases that may expose
	 additional COMPONENT_REFs.  */
      else if ((TREE_CODE (*p) == VAR_DECL || TREE_CODE (*p) == PARM_DECL)
	       && gimplify_var_or_parm_decl (p) == GS_OK)
	goto restart;
      else
	break;

      VEC_safe_push (tree, heap, stack, *p);
    }

  gcc_assert (VEC_length (tree, stack));

  /* Now STACK is a stack of pointers to all the refs we've walked through
     and P points to the innermost expression.

     Java requires that we elaborated nodes in source order.  That
     means we must gimplify the inner expression followed by each of
     the indices, in order.  But we can't gimplify the inner
     expression until we deal with any variable bounds, sizes, or
     positions in order to deal with PLACEHOLDER_EXPRs.

     So we do this in three steps.  First we deal with the annotations
     for any variables in the components, then we gimplify the base,
     then we gimplify any indices, from left to right.  */
  for (i = VEC_length (tree, stack) - 1; i >= 0; i--)
    {
      tree t = VEC_index (tree, stack, i);

      if (TREE_CODE (t) == ARRAY_REF || TREE_CODE (t) == ARRAY_RANGE_REF)
	{
	  /* Gimplify the low bound and element type size and put them into
	     the ARRAY_REF.  If these values are set, they have already been
	     gimplified.  */
	  if (TREE_OPERAND (t, 2) == NULL_TREE)
	    {
	      tree low = unshare_expr (array_ref_low_bound (t));
	      if (!is_gimple_min_invariant (low))
		{
		  TREE_OPERAND (t, 2) = low;
		  tret = gimplify_expr (&TREE_OPERAND (t, 2), pre_p,
					post_p, is_gimple_reg,
					fb_rvalue);
		  ret = MIN (ret, tret);
		}
	    }

	  if (!TREE_OPERAND (t, 3))
	    {
	      tree elmt_type = TREE_TYPE (TREE_TYPE (TREE_OPERAND (t, 0)));
	      tree elmt_size = unshare_expr (array_ref_element_size (t));
	      tree factor = size_int (TYPE_ALIGN_UNIT (elmt_type));

	      /* Divide the element size by the alignment of the element
		 type (above).  */
	      elmt_size = size_binop_loc (loc, EXACT_DIV_EXPR, elmt_size, factor);

	      if (!is_gimple_min_invariant (elmt_size))
		{
		  TREE_OPERAND (t, 3) = elmt_size;
		  tret = gimplify_expr (&TREE_OPERAND (t, 3), pre_p,
					post_p, is_gimple_reg,
					fb_rvalue);
		  ret = MIN (ret, tret);
		}
	    }
	}
      else if (TREE_CODE (t) == COMPONENT_REF)
	{
	  /* Set the field offset into T and gimplify it.  */
	  if (!TREE_OPERAND (t, 2))
	    {
	      tree offset = unshare_expr (component_ref_field_offset (t));
	      tree field = TREE_OPERAND (t, 1);
	      tree factor
		= size_int (DECL_OFFSET_ALIGN (field) / BITS_PER_UNIT);

	      /* Divide the offset by its alignment.  */
	      offset = size_binop_loc (loc, EXACT_DIV_EXPR, offset, factor);

	      if (!is_gimple_min_invariant (offset))
		{
		  TREE_OPERAND (t, 2) = offset;
		  tret = gimplify_expr (&TREE_OPERAND (t, 2), pre_p,
					post_p, is_gimple_reg,
					fb_rvalue);
		  ret = MIN (ret, tret);
		}
	    }
	}
    }

  /* Step 2 is to gimplify the base expression.  Make sure lvalue is set
     so as to match the min_lval predicate.  Failure to do so may result
     in the creation of large aggregate temporaries.  */
  tret = gimplify_expr (p, pre_p, post_p, is_gimple_min_lval,
			fallback | fb_lvalue);
  ret = MIN (ret, tret);

  /* And finally, the indices and operands to BIT_FIELD_REF.  During this
     loop we also remove any useless conversions.  */
  for (; VEC_length (tree, stack) > 0; )
    {
      tree t = VEC_pop (tree, stack);

      if (TREE_CODE (t) == ARRAY_REF || TREE_CODE (t) == ARRAY_RANGE_REF)
	{
	  /* Gimplify the dimension.  */
	  if (!is_gimple_min_invariant (TREE_OPERAND (t, 1)))
	    {
	      tret = gimplify_expr (&TREE_OPERAND (t, 1), pre_p, post_p,
				    is_gimple_val, fb_rvalue);
	      ret = MIN (ret, tret);
	    }
	}
      else if (TREE_CODE (t) == BIT_FIELD_REF)
	{
	  tret = gimplify_expr (&TREE_OPERAND (t, 1), pre_p, post_p,
				is_gimple_val, fb_rvalue);
	  ret = MIN (ret, tret);
	  tret = gimplify_expr (&TREE_OPERAND (t, 2), pre_p, post_p,
				is_gimple_val, fb_rvalue);
	  ret = MIN (ret, tret);
	}

      STRIP_USELESS_TYPE_CONVERSION (TREE_OPERAND (t, 0));

      /* The innermost expression P may have originally had
	 TREE_SIDE_EFFECTS set which would have caused all the outer
	 expressions in *EXPR_P leading to P to also have had
	 TREE_SIDE_EFFECTS set.  */
      recalculate_side_effects (t);
    }

  /* If the outermost expression is a COMPONENT_REF, canonicalize its type.  */
  if ((fallback & fb_rvalue) && TREE_CODE (*expr_p) == COMPONENT_REF)
    {
      canonicalize_component_ref (expr_p);
    }

  VEC_free (tree, heap, stack);

  gcc_assert (*expr_p == expr || ret != GS_ALL_DONE);

  return ret;
}

/*  Gimplify the self modifying expression pointed to by EXPR_P
    (++, --, +=, -=).

    PRE_P points to the list where side effects that must happen before
	*EXPR_P should be stored.

    POST_P points to the list where side effects that must happen after
	*EXPR_P should be stored.

    WANT_VALUE is nonzero iff we want to use the value of this expression
	in another expression.  */

static enum gimplify_status
gimplify_self_mod_expr (tree *expr_p, gimple_seq *pre_p, gimple_seq *post_p,
			bool want_value)
{
  enum tree_code code;
  tree lhs, lvalue, rhs, t1;
  gimple_seq post = NULL, *orig_post_p = post_p;
  bool postfix;
  enum tree_code arith_code;
  enum gimplify_status ret;
  location_t loc = EXPR_LOCATION (*expr_p);

  code = TREE_CODE (*expr_p);

  gcc_assert (code == POSTINCREMENT_EXPR || code == POSTDECREMENT_EXPR
	      || code == PREINCREMENT_EXPR || code == PREDECREMENT_EXPR);

  /* Prefix or postfix?  */
  if (code == POSTINCREMENT_EXPR || code == POSTDECREMENT_EXPR)
    /* Faster to treat as prefix if result is not used.  */
    postfix = want_value;
  else
    postfix = false;

  /* For postfix, make sure the inner expression's post side effects
     are executed after side effects from this expression.  */
  if (postfix)
    post_p = &post;

  /* Add or subtract?  */
  if (code == PREINCREMENT_EXPR || code == POSTINCREMENT_EXPR)
    arith_code = PLUS_EXPR;
  else
    arith_code = MINUS_EXPR;

  /* Gimplify the LHS into a GIMPLE lvalue.  */
  lvalue = TREE_OPERAND (*expr_p, 0);
  ret = gimplify_expr (&lvalue, pre_p, post_p, is_gimple_lvalue, fb_lvalue);
  if (ret == GS_ERROR)
    return ret;

  /* Extract the operands to the arithmetic operation.  */
  lhs = lvalue;
  rhs = TREE_OPERAND (*expr_p, 1);

  /* For postfix operator, we evaluate the LHS to an rvalue and then use
     that as the result value and in the postqueue operation.  We also
     make sure to make lvalue a minimal lval, see
     gcc.c-torture/execute/20040313-1.c for an example where this matters.  */
  if (postfix)
    {
      if (!is_gimple_min_lval (lvalue))
	{
	  mark_addressable (lvalue);
	  lvalue = build_fold_addr_expr_loc (input_location, lvalue);
	  gimplify_expr (&lvalue, pre_p, post_p, is_gimple_val, fb_rvalue);
	  lvalue = build_fold_indirect_ref_loc (input_location, lvalue);
	}
      ret = gimplify_expr (&lhs, pre_p, post_p, is_gimple_val, fb_rvalue);
      if (ret == GS_ERROR)
	return ret;
    }

  /* For POINTERs increment, use POINTER_PLUS_EXPR.  */
  if (POINTER_TYPE_P (TREE_TYPE (lhs)))
    {
      rhs = fold_convert_loc (loc, sizetype, rhs);
      if (arith_code == MINUS_EXPR)
	rhs = fold_build1_loc (loc, NEGATE_EXPR, TREE_TYPE (rhs), rhs);
      arith_code = POINTER_PLUS_EXPR;
    }

  t1 = build2 (arith_code, TREE_TYPE (*expr_p), lhs, rhs);

  if (postfix)
    {
      gimplify_assign (lvalue, t1, orig_post_p);
      gimplify_seq_add_seq (orig_post_p, post);
      *expr_p = lhs;
      return GS_ALL_DONE;
    }
  else
    {
      *expr_p = build2 (MODIFY_EXPR, TREE_TYPE (lvalue), lvalue, t1);
      return GS_OK;
    }
}


/* If *EXPR_P has a variable sized type, wrap it in a WITH_SIZE_EXPR.  */

static void
maybe_with_size_expr (tree *expr_p)
{
  tree expr = *expr_p;
  tree type = TREE_TYPE (expr);
  tree size;

  /* If we've already wrapped this or the type is error_mark_node, we can't do
     anything.  */
  if (TREE_CODE (expr) == WITH_SIZE_EXPR
      || type == error_mark_node)
    return;

  /* If the size isn't known or is a constant, we have nothing to do.  */
  size = TYPE_SIZE_UNIT (type);
  if (!size || TREE_CODE (size) == INTEGER_CST)
    return;

  /* Otherwise, make a WITH_SIZE_EXPR.  */
  size = unshare_expr (size);
  size = SUBSTITUTE_PLACEHOLDER_IN_EXPR (size, expr);
  *expr_p = build2 (WITH_SIZE_EXPR, type, expr, size);
}


/* Helper for gimplify_call_expr.  Gimplify a single argument *ARG_P
   Store any side-effects in PRE_P.  CALL_LOCATION is the location of
   the CALL_EXPR.  */

static enum gimplify_status
gimplify_arg (tree *arg_p, gimple_seq *pre_p, location_t call_location)
{
  bool (*test) (tree);
  fallback_t fb;

  /* In general, we allow lvalues for function arguments to avoid
     extra overhead of copying large aggregates out of even larger
     aggregates into temporaries only to copy the temporaries to
     the argument list.  Make optimizers happy by pulling out to
     temporaries those types that fit in registers.  */
  if (is_gimple_reg_type (TREE_TYPE (*arg_p)))
    test = is_gimple_val, fb = fb_rvalue;
  else
    test = is_gimple_lvalue, fb = fb_either;

  /* If this is a variable sized type, we must remember the size.  */
  maybe_with_size_expr (arg_p);

  /* FIXME diagnostics: This will mess up gcc.dg/Warray-bounds.c.  */
  /* Make sure arguments have the same location as the function call
     itself.  */
  protected_set_expr_location (*arg_p, call_location);

  /* There is a sequence point before a function call.  Side effects in
     the argument list must occur before the actual call. So, when
     gimplifying arguments, force gimplify_expr to use an internal
     post queue which is then appended to the end of PRE_P.  */
  return gimplify_expr (arg_p, pre_p, NULL, test, fb);
}


/* Gimplify the CALL_EXPR node *EXPR_P into the GIMPLE sequence PRE_P.
   WANT_VALUE is true if the result of the call is desired.  */

static enum gimplify_status
gimplify_call_expr (tree *expr_p, gimple_seq *pre_p, bool want_value)
{
  tree fndecl, parms, p;
  enum gimplify_status ret;
  int i, nargs;
  gimple call;
  bool builtin_va_start_p = FALSE;
  location_t loc = EXPR_LOCATION (*expr_p);

  gcc_assert (TREE_CODE (*expr_p) == CALL_EXPR);

  /* For reliable diagnostics during inlining, it is necessary that
     every call_expr be annotated with file and line.  */
  if (! EXPR_HAS_LOCATION (*expr_p))
    SET_EXPR_LOCATION (*expr_p, input_location);

  /* This may be a call to a builtin function.

     Builtin function calls may be transformed into different
     (and more efficient) builtin function calls under certain
     circumstances.  Unfortunately, gimplification can muck things
     up enough that the builtin expanders are not aware that certain
     transformations are still valid.

     So we attempt transformation/gimplification of the call before
     we gimplify the CALL_EXPR.  At this time we do not manage to
     transform all calls in the same manner as the expanders do, but
     we do transform most of them.  */
  fndecl = get_callee_fndecl (*expr_p);
  if (fndecl && DECL_BUILT_IN (fndecl))
    {
      tree new_tree = fold_call_expr (input_location, *expr_p, !want_value);

      if (new_tree && new_tree != *expr_p)
	{
	  /* There was a transformation of this call which computes the
	     same value, but in a more efficient way.  Return and try
	     again.  */
	  *expr_p = new_tree;
	  return GS_OK;
	}

      if (DECL_BUILT_IN_CLASS (fndecl) == BUILT_IN_NORMAL
	  && DECL_FUNCTION_CODE (fndecl) == BUILT_IN_VA_START)
        {
	  builtin_va_start_p = TRUE;
	  if (call_expr_nargs (*expr_p) < 2)
	    {
	      error ("too few arguments to function %<va_start%>");
	      *expr_p = build_empty_stmt (EXPR_LOCATION (*expr_p));
	      return GS_OK;
	    }

	  if (fold_builtin_next_arg (*expr_p, true))
	    {
	      *expr_p = build_empty_stmt (EXPR_LOCATION (*expr_p));
	      return GS_OK;
	    }
	}
    }

  /* There is a sequence point before the call, so any side effects in
     the calling expression must occur before the actual call.  Force
     gimplify_expr to use an internal post queue.  */
  ret = gimplify_expr (&CALL_EXPR_FN (*expr_p), pre_p, NULL,
		       is_gimple_call_addr, fb_rvalue);

  nargs = call_expr_nargs (*expr_p);

  /* Get argument types for verification.  */
  fndecl = get_callee_fndecl (*expr_p);
  parms = NULL_TREE;
  if (fndecl)
    parms = TYPE_ARG_TYPES (TREE_TYPE (fndecl));
  else if (POINTER_TYPE_P (TREE_TYPE (CALL_EXPR_FN (*expr_p))))
    parms = TYPE_ARG_TYPES (TREE_TYPE (TREE_TYPE (CALL_EXPR_FN (*expr_p))));

  if (fndecl && DECL_ARGUMENTS (fndecl))
    p = DECL_ARGUMENTS (fndecl);
  else if (parms)
    p = parms;
  else
    p = NULL_TREE;
  for (i = 0; i < nargs && p; i++, p = TREE_CHAIN (p))
    ;

  /* If the last argument is __builtin_va_arg_pack () and it is not
     passed as a named argument, decrease the number of CALL_EXPR
     arguments and set instead the CALL_EXPR_VA_ARG_PACK flag.  */
  if (!p
      && i < nargs
      && TREE_CODE (CALL_EXPR_ARG (*expr_p, nargs - 1)) == CALL_EXPR)
    {
      tree last_arg = CALL_EXPR_ARG (*expr_p, nargs - 1);
      tree last_arg_fndecl = get_callee_fndecl (last_arg);

      if (last_arg_fndecl
	  && TREE_CODE (last_arg_fndecl) == FUNCTION_DECL
	  && DECL_BUILT_IN_CLASS (last_arg_fndecl) == BUILT_IN_NORMAL
	  && DECL_FUNCTION_CODE (last_arg_fndecl) == BUILT_IN_VA_ARG_PACK)
	{
	  tree call = *expr_p;

	  --nargs;
	  *expr_p = build_call_array_loc (loc, TREE_TYPE (call),
					  CALL_EXPR_FN (call),
					  nargs, CALL_EXPR_ARGP (call));

	  /* Copy all CALL_EXPR flags, location and block, except
	     CALL_EXPR_VA_ARG_PACK flag.  */
	  CALL_EXPR_STATIC_CHAIN (*expr_p) = CALL_EXPR_STATIC_CHAIN (call);
	  CALL_EXPR_TAILCALL (*expr_p) = CALL_EXPR_TAILCALL (call);
	  CALL_EXPR_RETURN_SLOT_OPT (*expr_p)
	    = CALL_EXPR_RETURN_SLOT_OPT (call);
	  CALL_FROM_THUNK_P (*expr_p) = CALL_FROM_THUNK_P (call);
	  CALL_CANNOT_INLINE_P (*expr_p) = CALL_CANNOT_INLINE_P (call);
	  SET_EXPR_LOCATION (*expr_p, EXPR_LOCATION (call));
	  TREE_BLOCK (*expr_p) = TREE_BLOCK (call);

	  /* Set CALL_EXPR_VA_ARG_PACK.  */
	  CALL_EXPR_VA_ARG_PACK (*expr_p) = 1;
	}
    }

  /* Finally, gimplify the function arguments.  */
  if (nargs > 0)
    {
      for (i = (PUSH_ARGS_REVERSED ? nargs - 1 : 0);
           PUSH_ARGS_REVERSED ? i >= 0 : i < nargs;
           PUSH_ARGS_REVERSED ? i-- : i++)
        {
          enum gimplify_status t;

          /* Avoid gimplifying the second argument to va_start, which needs to
             be the plain PARM_DECL.  */
          if ((i != 1) || !builtin_va_start_p)
            {
              t = gimplify_arg (&CALL_EXPR_ARG (*expr_p, i), pre_p,
				EXPR_LOCATION (*expr_p));

              if (t == GS_ERROR)
                ret = GS_ERROR;
            }
        }
    }

  /* Verify the function result.  */
  if (want_value && fndecl
      && VOID_TYPE_P (TREE_TYPE (TREE_TYPE (fndecl))))
    {
      error_at (loc, "using result of function returning %<void%>");
      ret = GS_ERROR;
    }

  /* Try this again in case gimplification exposed something.  */
  if (ret != GS_ERROR)
    {
      tree new_tree = fold_call_expr (input_location, *expr_p, !want_value);

      if (new_tree && new_tree != *expr_p)
	{
	  /* There was a transformation of this call which computes the
	     same value, but in a more efficient way.  Return and try
	     again.  */
	  *expr_p = new_tree;
	  return GS_OK;
	}
    }
  else
    {
      *expr_p = error_mark_node;
      return GS_ERROR;
    }

  /* If the function is "const" or "pure", then clear TREE_SIDE_EFFECTS on its
     decl.  This allows us to eliminate redundant or useless
     calls to "const" functions.  */
  if (TREE_CODE (*expr_p) == CALL_EXPR)
    {
      int flags = call_expr_flags (*expr_p);
      if (flags & (ECF_CONST | ECF_PURE)
	  /* An infinite loop is considered a side effect.  */
	  && !(flags & (ECF_LOOPING_CONST_OR_PURE)))
	TREE_SIDE_EFFECTS (*expr_p) = 0;
    }

  /* If the value is not needed by the caller, emit a new GIMPLE_CALL
     and clear *EXPR_P.  Otherwise, leave *EXPR_P in its gimplified
     form and delegate the creation of a GIMPLE_CALL to
     gimplify_modify_expr.  This is always possible because when
     WANT_VALUE is true, the caller wants the result of this call into
     a temporary, which means that we will emit an INIT_EXPR in
     internal_get_tmp_var which will then be handled by
     gimplify_modify_expr.  */
  if (!want_value)
    {
      /* The CALL_EXPR in *EXPR_P is already in GIMPLE form, so all we
	 have to do is replicate it as a GIMPLE_CALL tuple.  */
      gimple_stmt_iterator gsi;
      call = gimple_build_call_from_tree (*expr_p);
      gimplify_seq_add_stmt (pre_p, call);
      gsi = gsi_last (*pre_p);
      fold_stmt (&gsi);
      *expr_p = NULL_TREE;
    }

  return ret;
}

/* Handle shortcut semantics in the predicate operand of a COND_EXPR by
   rewriting it into multiple COND_EXPRs, and possibly GOTO_EXPRs.

   TRUE_LABEL_P and FALSE_LABEL_P point to the labels to jump to if the
   condition is true or false, respectively.  If null, we should generate
   our own to skip over the evaluation of this specific expression.

   LOCUS is the source location of the COND_EXPR.

   This function is the tree equivalent of do_jump.

   shortcut_cond_r should only be called by shortcut_cond_expr.  */

static tree
shortcut_cond_r (tree pred, tree *true_label_p, tree *false_label_p,
		 location_t locus)
{
  tree local_label = NULL_TREE;
  tree t, expr = NULL;

  /* OK, it's not a simple case; we need to pull apart the COND_EXPR to
     retain the shortcut semantics.  Just insert the gotos here;
     shortcut_cond_expr will append the real blocks later.  */
  if (TREE_CODE (pred) == TRUTH_ANDIF_EXPR)
    {
      location_t new_locus;

      /* Turn if (a && b) into

	 if (a); else goto no;
	 if (b) goto yes; else goto no;
	 (no:) */

      if (false_label_p == NULL)
	false_label_p = &local_label;

      /* Keep the original source location on the first 'if'.  */
      t = shortcut_cond_r (TREE_OPERAND (pred, 0), NULL, false_label_p, locus);
      append_to_statement_list (t, &expr);

      /* Set the source location of the && on the second 'if'.  */
      new_locus = EXPR_HAS_LOCATION (pred) ? EXPR_LOCATION (pred) : locus;
      t = shortcut_cond_r (TREE_OPERAND (pred, 1), true_label_p, false_label_p,
			   new_locus);
      append_to_statement_list (t, &expr);
    }
  else if (TREE_CODE (pred) == TRUTH_ORIF_EXPR)
    {
      location_t new_locus;

      /* Turn if (a || b) into

	 if (a) goto yes;
	 if (b) goto yes; else goto no;
	 (yes:) */

      if (true_label_p == NULL)
	true_label_p = &local_label;

      /* Keep the original source location on the first 'if'.  */
      t = shortcut_cond_r (TREE_OPERAND (pred, 0), true_label_p, NULL, locus);
      append_to_statement_list (t, &expr);

      /* Set the source location of the || on the second 'if'.  */
      new_locus = EXPR_HAS_LOCATION (pred) ? EXPR_LOCATION (pred) : locus;
      t = shortcut_cond_r (TREE_OPERAND (pred, 1), true_label_p, false_label_p,
			   new_locus);
      append_to_statement_list (t, &expr);
    }
  else if (TREE_CODE (pred) == COND_EXPR)
    {
      location_t new_locus;

      /* As long as we're messing with gotos, turn if (a ? b : c) into
	 if (a)
	   if (b) goto yes; else goto no;
	 else
	   if (c) goto yes; else goto no;  */

      /* Keep the original source location on the first 'if'.  Set the source
	 location of the ? on the second 'if'.  */
      new_locus = EXPR_HAS_LOCATION (pred) ? EXPR_LOCATION (pred) : locus;
      expr = build3 (COND_EXPR, void_type_node, TREE_OPERAND (pred, 0),
		     shortcut_cond_r (TREE_OPERAND (pred, 1), true_label_p,
				      false_label_p, locus),
		     shortcut_cond_r (TREE_OPERAND (pred, 2), true_label_p,
				      false_label_p, new_locus));
    }
  else
    {
      expr = build3 (COND_EXPR, void_type_node, pred,
		     build_and_jump (true_label_p),
		     build_and_jump (false_label_p));
      SET_EXPR_LOCATION (expr, locus);
    }

  if (local_label)
    {
      t = build1 (LABEL_EXPR, void_type_node, local_label);
      append_to_statement_list (t, &expr);
    }

  return expr;
}

/* Given a conditional expression EXPR with short-circuit boolean
   predicates using TRUTH_ANDIF_EXPR or TRUTH_ORIF_EXPR, break the
   predicate appart into the equivalent sequence of conditionals.  */

static tree
shortcut_cond_expr (tree expr)
{
  tree pred = TREE_OPERAND (expr, 0);
  tree then_ = TREE_OPERAND (expr, 1);
  tree else_ = TREE_OPERAND (expr, 2);
  tree true_label, false_label, end_label, t;
  tree *true_label_p;
  tree *false_label_p;
  bool emit_end, emit_false, jump_over_else;
  bool then_se = then_ && TREE_SIDE_EFFECTS (then_);
  bool else_se = else_ && TREE_SIDE_EFFECTS (else_);

  /* First do simple transformations.  */
  if (!else_se)
    {
      /* If there is no 'else', turn
	   if (a && b) then c
	 into
	   if (a) if (b) then c.  */
      while (TREE_CODE (pred) == TRUTH_ANDIF_EXPR)
	{
	  /* Keep the original source location on the first 'if'.  */
	  location_t locus = EXPR_LOC_OR_HERE (expr);
	  TREE_OPERAND (expr, 0) = TREE_OPERAND (pred, 1);
	  /* Set the source location of the && on the second 'if'.  */
	  if (EXPR_HAS_LOCATION (pred))
	    SET_EXPR_LOCATION (expr, EXPR_LOCATION (pred));
	  then_ = shortcut_cond_expr (expr);
	  then_se = then_ && TREE_SIDE_EFFECTS (then_);
	  pred = TREE_OPERAND (pred, 0);
	  expr = build3 (COND_EXPR, void_type_node, pred, then_, NULL_TREE);
	  SET_EXPR_LOCATION (expr, locus);
	}
    }

  if (!then_se)
    {
      /* If there is no 'then', turn
	   if (a || b); else d
	 into
	   if (a); else if (b); else d.  */
      while (TREE_CODE (pred) == TRUTH_ORIF_EXPR)
	{
	  /* Keep the original source location on the first 'if'.  */
	  location_t locus = EXPR_LOC_OR_HERE (expr);
	  TREE_OPERAND (expr, 0) = TREE_OPERAND (pred, 1);
	  /* Set the source location of the || on the second 'if'.  */
	  if (EXPR_HAS_LOCATION (pred))
	    SET_EXPR_LOCATION (expr, EXPR_LOCATION (pred));
	  else_ = shortcut_cond_expr (expr);
	  else_se = else_ && TREE_SIDE_EFFECTS (else_);
	  pred = TREE_OPERAND (pred, 0);
	  expr = build3 (COND_EXPR, void_type_node, pred, NULL_TREE, else_);
	  SET_EXPR_LOCATION (expr, locus);
	}
    }

  /* If we're done, great.  */
  if (TREE_CODE (pred) != TRUTH_ANDIF_EXPR
      && TREE_CODE (pred) != TRUTH_ORIF_EXPR)
    return expr;

  /* Otherwise we need to mess with gotos.  Change
       if (a) c; else d;
     to
       if (a); else goto no;
       c; goto end;
       no: d; end:
     and recursively gimplify the condition.  */

  true_label = false_label = end_label = NULL_TREE;

  /* If our arms just jump somewhere, hijack those labels so we don't
     generate jumps to jumps.  */

  if (then_
      && TREE_CODE (then_) == GOTO_EXPR
      && TREE_CODE (GOTO_DESTINATION (then_)) == LABEL_DECL)
    {
      true_label = GOTO_DESTINATION (then_);
      then_ = NULL;
      then_se = false;
    }

  if (else_
      && TREE_CODE (else_) == GOTO_EXPR
      && TREE_CODE (GOTO_DESTINATION (else_)) == LABEL_DECL)
    {
      false_label = GOTO_DESTINATION (else_);
      else_ = NULL;
      else_se = false;
    }

  /* If we aren't hijacking a label for the 'then' branch, it falls through.  */
  if (true_label)
    true_label_p = &true_label;
  else
    true_label_p = NULL;

  /* The 'else' branch also needs a label if it contains interesting code.  */
  if (false_label || else_se)
    false_label_p = &false_label;
  else
    false_label_p = NULL;

  /* If there was nothing else in our arms, just forward the label(s).  */
  if (!then_se && !else_se)
    return shortcut_cond_r (pred, true_label_p, false_label_p,
			    EXPR_LOC_OR_HERE (expr));

  /* If our last subexpression already has a terminal label, reuse it.  */
  if (else_se)
    t = expr_last (else_);
  else if (then_se)
    t = expr_last (then_);
  else
    t = NULL;
  if (t && TREE_CODE (t) == LABEL_EXPR)
    end_label = LABEL_EXPR_LABEL (t);

  /* If we don't care about jumping to the 'else' branch, jump to the end
     if the condition is false.  */
  if (!false_label_p)
    false_label_p = &end_label;

  /* We only want to emit these labels if we aren't hijacking them.  */
  emit_end = (end_label == NULL_TREE);
  emit_false = (false_label == NULL_TREE);

  /* We only emit the jump over the else clause if we have to--if the
     then clause may fall through.  Otherwise we can wind up with a
     useless jump and a useless label at the end of gimplified code,
     which will cause us to think that this conditional as a whole
     falls through even if it doesn't.  If we then inline a function
     which ends with such a condition, that can cause us to issue an
     inappropriate warning about control reaching the end of a
     non-void function.  */
  jump_over_else = block_may_fallthru (then_);

  pred = shortcut_cond_r (pred, true_label_p, false_label_p,
			  EXPR_LOC_OR_HERE (expr));

  expr = NULL;
  append_to_statement_list (pred, &expr);

  append_to_statement_list (then_, &expr);
  if (else_se)
    {
      if (jump_over_else)
	{
	  tree last = expr_last (expr);
	  t = build_and_jump (&end_label);
	  if (EXPR_HAS_LOCATION (last))
	    SET_EXPR_LOCATION (t, EXPR_LOCATION (last));
	  append_to_statement_list (t, &expr);
	}
      if (emit_false)
	{
	  t = build1 (LABEL_EXPR, void_type_node, false_label);
	  append_to_statement_list (t, &expr);
	}
      append_to_statement_list (else_, &expr);
    }
  if (emit_end && end_label)
    {
      t = build1 (LABEL_EXPR, void_type_node, end_label);
      append_to_statement_list (t, &expr);
    }

  return expr;
}

/* EXPR is used in a boolean context; make sure it has BOOLEAN_TYPE.  */

tree
gimple_boolify (tree expr)
{
  tree type = TREE_TYPE (expr);
  location_t loc = EXPR_LOCATION (expr);

  if (TREE_CODE (expr) == NE_EXPR
      && TREE_CODE (TREE_OPERAND (expr, 0)) == CALL_EXPR
      && integer_zerop (TREE_OPERAND (expr, 1)))
    {
      tree call = TREE_OPERAND (expr, 0);
      tree fn = get_callee_fndecl (call);

      /* For __builtin_expect ((long) (x), y) recurse into x as well
	 if x is truth_value_p.  */
      if (fn
	  && DECL_BUILT_IN_CLASS (fn) == BUILT_IN_NORMAL
	  && DECL_FUNCTION_CODE (fn) == BUILT_IN_EXPECT
	  && call_expr_nargs (call) == 2)
	{
	  tree arg = CALL_EXPR_ARG (call, 0);
	  if (arg)
	    {
	      if (TREE_CODE (arg) == NOP_EXPR
		  && TREE_TYPE (arg) == TREE_TYPE (call))
		arg = TREE_OPERAND (arg, 0);
	      if (truth_value_p (TREE_CODE (arg)))
		{
		  arg = gimple_boolify (arg);
		  CALL_EXPR_ARG (call, 0)
		    = fold_convert_loc (loc, TREE_TYPE (call), arg);
		}
	    }
	}
    }

  if (TREE_CODE (type) == BOOLEAN_TYPE)
    return expr;

  switch (TREE_CODE (expr))
    {
    case TRUTH_AND_EXPR:
    case TRUTH_OR_EXPR:
    case TRUTH_XOR_EXPR:
    case TRUTH_ANDIF_EXPR:
    case TRUTH_ORIF_EXPR:
      /* Also boolify the arguments of truth exprs.  */
      TREE_OPERAND (expr, 1) = gimple_boolify (TREE_OPERAND (expr, 1));
      /* FALLTHRU */

    case TRUTH_NOT_EXPR:
      TREE_OPERAND (expr, 0) = gimple_boolify (TREE_OPERAND (expr, 0));
      /* FALLTHRU */

    case EQ_EXPR: case NE_EXPR:
    case LE_EXPR: case GE_EXPR: case LT_EXPR: case GT_EXPR:
      /* These expressions always produce boolean results.  */
      TREE_TYPE (expr) = boolean_type_node;
      return expr;

    default:
      /* Other expressions that get here must have boolean values, but
	 might need to be converted to the appropriate mode.  */
      return fold_convert_loc (loc, boolean_type_node, expr);
    }
}

/* Given a conditional expression *EXPR_P without side effects, gimplify
   its operands.  New statements are inserted to PRE_P.  */

static enum gimplify_status
gimplify_pure_cond_expr (tree *expr_p, gimple_seq *pre_p)
{
  tree expr = *expr_p, cond;
  enum gimplify_status ret, tret;
  enum tree_code code;

  cond = gimple_boolify (COND_EXPR_COND (expr));

  /* We need to handle && and || specially, as their gimplification
     creates pure cond_expr, thus leading to an infinite cycle otherwise.  */
  code = TREE_CODE (cond);
  if (code == TRUTH_ANDIF_EXPR)
    TREE_SET_CODE (cond, TRUTH_AND_EXPR);
  else if (code == TRUTH_ORIF_EXPR)
    TREE_SET_CODE (cond, TRUTH_OR_EXPR);
  ret = gimplify_expr (&cond, pre_p, NULL, is_gimple_condexpr, fb_rvalue);
  COND_EXPR_COND (*expr_p) = cond;

  tret = gimplify_expr (&COND_EXPR_THEN (expr), pre_p, NULL,
				   is_gimple_val, fb_rvalue);
  ret = MIN (ret, tret);
  tret = gimplify_expr (&COND_EXPR_ELSE (expr), pre_p, NULL,
				   is_gimple_val, fb_rvalue);

  return MIN (ret, tret);
}

/* Returns true if evaluating EXPR could trap.
   EXPR is GENERIC, while tree_could_trap_p can be called
   only on GIMPLE.  */

static bool
generic_expr_could_trap_p (tree expr)
{
  unsigned i, n;

  if (!expr || is_gimple_val (expr))
    return false;

  if (!EXPR_P (expr) || tree_could_trap_p (expr))
    return true;

  n = TREE_OPERAND_LENGTH (expr);
  for (i = 0; i < n; i++)
    if (generic_expr_could_trap_p (TREE_OPERAND (expr, i)))
      return true;

  return false;
}

/*  Convert the conditional expression pointed to by EXPR_P '(p) ? a : b;'
    into

    if (p)			if (p)
      t1 = a;			  a;
    else		or	else
      t1 = b;			  b;
    t1;

    The second form is used when *EXPR_P is of type void.

    PRE_P points to the list where side effects that must happen before
      *EXPR_P should be stored.  */

static enum gimplify_status
gimplify_cond_expr (tree *expr_p, gimple_seq *pre_p, fallback_t fallback)
{
  tree expr = *expr_p;
  tree type = TREE_TYPE (expr);
  location_t loc = EXPR_LOCATION (expr);
  tree tmp, arm1, arm2;
  enum gimplify_status ret;
  tree label_true, label_false, label_cont;
  bool have_then_clause_p, have_else_clause_p;
  gimple gimple_cond;
  enum tree_code pred_code;
  gimple_seq seq = NULL;

  /* If this COND_EXPR has a value, copy the values into a temporary within
     the arms.  */
  if (!VOID_TYPE_P (type))
    {
      tree then_ = TREE_OPERAND (expr, 1), else_ = TREE_OPERAND (expr, 2);
      tree result;

      /* If either an rvalue is ok or we do not require an lvalue, create the
	 temporary.  But we cannot do that if the type is addressable.  */
      if (((fallback & fb_rvalue) || !(fallback & fb_lvalue))
	  && !TREE_ADDRESSABLE (type))
	{
	  if (gimplify_ctxp->allow_rhs_cond_expr
	      /* If either branch has side effects or could trap, it can't be
		 evaluated unconditionally.  */
	      && !TREE_SIDE_EFFECTS (then_)
	      && !generic_expr_could_trap_p (then_)
	      && !TREE_SIDE_EFFECTS (else_)
	      && !generic_expr_could_trap_p (else_))
	    return gimplify_pure_cond_expr (expr_p, pre_p);

	  tmp = create_tmp_var (type, "iftmp");
	  result = tmp;
	}

      /* Otherwise, only create and copy references to the values.  */
      else
	{
	  type = build_pointer_type (type);

	  if (!VOID_TYPE_P (TREE_TYPE (then_)))
	    then_ = build_fold_addr_expr_loc (loc, then_);

	  if (!VOID_TYPE_P (TREE_TYPE (else_)))
	    else_ = build_fold_addr_expr_loc (loc, else_);
 
	  expr
	    = build3 (COND_EXPR, type, TREE_OPERAND (expr, 0), then_, else_);

	  tmp = create_tmp_var (type, "iftmp");
<<<<<<< HEAD
	  result = build_fold_indirect_ref_loc (loc, tmp);
=======
	  result = build_simple_mem_ref_loc (loc, tmp);
>>>>>>> b56a5220
	}

      /* Build the new then clause, `tmp = then_;'.  But don't build the
	 assignment if the value is void; in C++ it can be if it's a throw.  */
      if (!VOID_TYPE_P (TREE_TYPE (then_)))
	TREE_OPERAND (expr, 1) = build2 (MODIFY_EXPR, type, tmp, then_);

      /* Similarly, build the new else clause, `tmp = else_;'.  */
      if (!VOID_TYPE_P (TREE_TYPE (else_)))
	TREE_OPERAND (expr, 2) = build2 (MODIFY_EXPR, type, tmp, else_);

      TREE_TYPE (expr) = void_type_node;
      recalculate_side_effects (expr);

      /* Move the COND_EXPR to the prequeue.  */
      gimplify_stmt (&expr, pre_p);

      *expr_p = result;
      return GS_ALL_DONE;
    }

  /* Make sure the condition has BOOLEAN_TYPE.  */
  TREE_OPERAND (expr, 0) = gimple_boolify (TREE_OPERAND (expr, 0));

  /* Break apart && and || conditions.  */
  if (TREE_CODE (TREE_OPERAND (expr, 0)) == TRUTH_ANDIF_EXPR
      || TREE_CODE (TREE_OPERAND (expr, 0)) == TRUTH_ORIF_EXPR)
    {
      expr = shortcut_cond_expr (expr);

      if (expr != *expr_p)
	{
	  *expr_p = expr;

	  /* We can't rely on gimplify_expr to re-gimplify the expanded
	     form properly, as cleanups might cause the target labels to be
	     wrapped in a TRY_FINALLY_EXPR.  To prevent that, we need to
	     set up a conditional context.  */
	  gimple_push_condition ();
	  gimplify_stmt (expr_p, &seq);
	  gimple_pop_condition (pre_p);
	  gimple_seq_add_seq (pre_p, seq);

	  return GS_ALL_DONE;
	}
    }

  /* Now do the normal gimplification.  */

  /* Gimplify condition.  */
  ret = gimplify_expr (&TREE_OPERAND (expr, 0), pre_p, NULL, is_gimple_condexpr,
		       fb_rvalue);
  if (ret == GS_ERROR)
    return GS_ERROR;
  gcc_assert (TREE_OPERAND (expr, 0) != NULL_TREE);

  gimple_push_condition ();

  have_then_clause_p = have_else_clause_p = false;
  if (TREE_OPERAND (expr, 1) != NULL
      && TREE_CODE (TREE_OPERAND (expr, 1)) == GOTO_EXPR
      && TREE_CODE (GOTO_DESTINATION (TREE_OPERAND (expr, 1))) == LABEL_DECL
      && (DECL_CONTEXT (GOTO_DESTINATION (TREE_OPERAND (expr, 1)))
	  == current_function_decl)
      /* For -O0 avoid this optimization if the COND_EXPR and GOTO_EXPR
	 have different locations, otherwise we end up with incorrect
	 location information on the branches.  */
      && (optimize
	  || !EXPR_HAS_LOCATION (expr)
	  || !EXPR_HAS_LOCATION (TREE_OPERAND (expr, 1))
	  || EXPR_LOCATION (expr) == EXPR_LOCATION (TREE_OPERAND (expr, 1))))
    {
      label_true = GOTO_DESTINATION (TREE_OPERAND (expr, 1));
      have_then_clause_p = true;
    }
  else
    label_true = create_artificial_label (UNKNOWN_LOCATION);
  if (TREE_OPERAND (expr, 2) != NULL
      && TREE_CODE (TREE_OPERAND (expr, 2)) == GOTO_EXPR
      && TREE_CODE (GOTO_DESTINATION (TREE_OPERAND (expr, 2))) == LABEL_DECL
      && (DECL_CONTEXT (GOTO_DESTINATION (TREE_OPERAND (expr, 2)))
	  == current_function_decl)
      /* For -O0 avoid this optimization if the COND_EXPR and GOTO_EXPR
	 have different locations, otherwise we end up with incorrect
	 location information on the branches.  */
      && (optimize
	  || !EXPR_HAS_LOCATION (expr)
	  || !EXPR_HAS_LOCATION (TREE_OPERAND (expr, 2))
	  || EXPR_LOCATION (expr) == EXPR_LOCATION (TREE_OPERAND (expr, 2))))
    {
      label_false = GOTO_DESTINATION (TREE_OPERAND (expr, 2));
      have_else_clause_p = true;
    }
  else
    label_false = create_artificial_label (UNKNOWN_LOCATION);

  gimple_cond_get_ops_from_tree (COND_EXPR_COND (expr), &pred_code, &arm1,
				 &arm2);

  gimple_cond = gimple_build_cond (pred_code, arm1, arm2, label_true,
                                   label_false);

  gimplify_seq_add_stmt (&seq, gimple_cond);
  label_cont = NULL_TREE;
  if (!have_then_clause_p)
    {
      /* For if (...) {} else { code; } put label_true after
	 the else block.  */
      if (TREE_OPERAND (expr, 1) == NULL_TREE
	  && !have_else_clause_p
	  && TREE_OPERAND (expr, 2) != NULL_TREE)
	label_cont = label_true;
      else
	{
	  gimplify_seq_add_stmt (&seq, gimple_build_label (label_true));
	  have_then_clause_p = gimplify_stmt (&TREE_OPERAND (expr, 1), &seq);
	  /* For if (...) { code; } else {} or
	     if (...) { code; } else goto label; or
	     if (...) { code; return; } else { ... }
	     label_cont isn't needed.  */
	  if (!have_else_clause_p
	      && TREE_OPERAND (expr, 2) != NULL_TREE
	      && gimple_seq_may_fallthru (seq))
	    {
	      gimple g;
	      label_cont = create_artificial_label (UNKNOWN_LOCATION);

	      g = gimple_build_goto (label_cont);

	      /* GIMPLE_COND's are very low level; they have embedded
		 gotos.  This particular embedded goto should not be marked
		 with the location of the original COND_EXPR, as it would
		 correspond to the COND_EXPR's condition, not the ELSE or the
		 THEN arms.  To avoid marking it with the wrong location, flag
		 it as "no location".  */
	      gimple_set_do_not_emit_location (g);

	      gimplify_seq_add_stmt (&seq, g);
	    }
	}
    }
  if (!have_else_clause_p)
    {
      gimplify_seq_add_stmt (&seq, gimple_build_label (label_false));
      have_else_clause_p = gimplify_stmt (&TREE_OPERAND (expr, 2), &seq);
    }
  if (label_cont)
    gimplify_seq_add_stmt (&seq, gimple_build_label (label_cont));

  gimple_pop_condition (pre_p);
  gimple_seq_add_seq (pre_p, seq);

  if (ret == GS_ERROR)
    ; /* Do nothing.  */
  else if (have_then_clause_p || have_else_clause_p)
    ret = GS_ALL_DONE;
  else
    {
      /* Both arms are empty; replace the COND_EXPR with its predicate.  */
      expr = TREE_OPERAND (expr, 0);
      gimplify_stmt (&expr, pre_p);
    }

  *expr_p = NULL;
  return ret;
}

/* Prepare the node pointed to by EXPR_P, an is_gimple_addressable expression,
   to be marked addressable.

   We cannot rely on such an expression being directly markable if a temporary
   has been created by the gimplification.  In this case, we create another
   temporary and initialize it with a copy, which will become a store after we
   mark it addressable.  This can happen if the front-end passed us something
   that it could not mark addressable yet, like a Fortran pass-by-reference
   parameter (int) floatvar.  */

static void
prepare_gimple_addressable (tree *expr_p, gimple_seq *seq_p)
{
  while (handled_component_p (*expr_p))
    expr_p = &TREE_OPERAND (*expr_p, 0);
  if (is_gimple_reg (*expr_p))
    *expr_p = get_initialized_tmp_var (*expr_p, seq_p, NULL);
}

/* A subroutine of gimplify_modify_expr.  Replace a MODIFY_EXPR with
   a call to __builtin_memcpy.  */

static enum gimplify_status
gimplify_modify_expr_to_memcpy (tree *expr_p, tree size, bool want_value,
    				gimple_seq *seq_p)
{
  tree t, to, to_ptr, from, from_ptr;
  gimple gs;
  location_t loc = EXPR_LOCATION (*expr_p);

  to = TREE_OPERAND (*expr_p, 0);
  from = TREE_OPERAND (*expr_p, 1);

  /* Mark the RHS addressable.  Beware that it may not be possible to do so
     directly if a temporary has been created by the gimplification.  */
  prepare_gimple_addressable (&from, seq_p);

  mark_addressable (from);
  from_ptr = build_fold_addr_expr_loc (loc, from);
  gimplify_arg (&from_ptr, seq_p, loc);

  mark_addressable (to);
  to_ptr = build_fold_addr_expr_loc (loc, to);
  gimplify_arg (&to_ptr, seq_p, loc);

  t = implicit_built_in_decls[BUILT_IN_MEMCPY];

  gs = gimple_build_call (t, 3, to_ptr, from_ptr, size);

  if (want_value)
    {
      /* tmp = memcpy() */
      t = create_tmp_var (TREE_TYPE (to_ptr), NULL);
      gimple_call_set_lhs (gs, t);
      gimplify_seq_add_stmt (seq_p, gs);

      *expr_p = build_simple_mem_ref (t);
      return GS_ALL_DONE;
    }

  gimplify_seq_add_stmt (seq_p, gs);
  *expr_p = NULL;
  return GS_ALL_DONE;
}

/* A subroutine of gimplify_modify_expr.  Replace a MODIFY_EXPR with
   a call to __builtin_memset.  In this case we know that the RHS is
   a CONSTRUCTOR with an empty element list.  */

static enum gimplify_status
gimplify_modify_expr_to_memset (tree *expr_p, tree size, bool want_value,
    				gimple_seq *seq_p)
{
  tree t, from, to, to_ptr;
  gimple gs;
  location_t loc = EXPR_LOCATION (*expr_p);

  /* Assert our assumptions, to abort instead of producing wrong code
     silently if they are not met.  Beware that the RHS CONSTRUCTOR might
     not be immediately exposed.  */
  from = TREE_OPERAND (*expr_p, 1);
  if (TREE_CODE (from) == WITH_SIZE_EXPR)
    from = TREE_OPERAND (from, 0);

  gcc_assert (TREE_CODE (from) == CONSTRUCTOR
	      && VEC_empty (constructor_elt, CONSTRUCTOR_ELTS (from)));

  /* Now proceed.  */
  to = TREE_OPERAND (*expr_p, 0);

  to_ptr = build_fold_addr_expr_loc (loc, to);
  gimplify_arg (&to_ptr, seq_p, loc);
  t = implicit_built_in_decls[BUILT_IN_MEMSET];

  gs = gimple_build_call (t, 3, to_ptr, integer_zero_node, size);

  if (want_value)
    {
      /* tmp = memset() */
      t = create_tmp_var (TREE_TYPE (to_ptr), NULL);
      gimple_call_set_lhs (gs, t);
      gimplify_seq_add_stmt (seq_p, gs);

      *expr_p = build1 (INDIRECT_REF, TREE_TYPE (to), t);
      return GS_ALL_DONE;
    }

  gimplify_seq_add_stmt (seq_p, gs);
  *expr_p = NULL;
  return GS_ALL_DONE;
}

/* A subroutine of gimplify_init_ctor_preeval.  Called via walk_tree,
   determine, cautiously, if a CONSTRUCTOR overlaps the lhs of an
   assignment.  Returns non-null if we detect a potential overlap.  */

struct gimplify_init_ctor_preeval_data
{
  /* The base decl of the lhs object.  May be NULL, in which case we
     have to assume the lhs is indirect.  */
  tree lhs_base_decl;

  /* The alias set of the lhs object.  */
  alias_set_type lhs_alias_set;
};

static tree
gimplify_init_ctor_preeval_1 (tree *tp, int *walk_subtrees, void *xdata)
{
  struct gimplify_init_ctor_preeval_data *data
    = (struct gimplify_init_ctor_preeval_data *) xdata;
  tree t = *tp;

  /* If we find the base object, obviously we have overlap.  */
  if (data->lhs_base_decl == t)
    return t;

  /* If the constructor component is indirect, determine if we have a
     potential overlap with the lhs.  The only bits of information we
     have to go on at this point are addressability and alias sets.  */
  if ((INDIRECT_REF_P (t)
       || TREE_CODE (t) == MEM_REF)
      && (!data->lhs_base_decl || TREE_ADDRESSABLE (data->lhs_base_decl))
      && alias_sets_conflict_p (data->lhs_alias_set, get_alias_set (t)))
    return t;

  /* If the constructor component is a call, determine if it can hide a
     potential overlap with the lhs through an INDIRECT_REF like above.
     ??? Ugh - this is completely broken.  In fact this whole analysis
     doesn't look conservative.  */
  if (TREE_CODE (t) == CALL_EXPR)
    {
      tree type, fntype = TREE_TYPE (TREE_TYPE (CALL_EXPR_FN (t)));

      for (type = TYPE_ARG_TYPES (fntype); type; type = TREE_CHAIN (type))
	if (POINTER_TYPE_P (TREE_VALUE (type))
	    && (!data->lhs_base_decl || TREE_ADDRESSABLE (data->lhs_base_decl))
	    && alias_sets_conflict_p (data->lhs_alias_set,
				      get_alias_set
				        (TREE_TYPE (TREE_VALUE (type)))))
	  return t;
    }

  if (IS_TYPE_OR_DECL_P (t))
    *walk_subtrees = 0;
  return NULL;
}

/* A subroutine of gimplify_init_constructor.  Pre-evaluate EXPR,
   force values that overlap with the lhs (as described by *DATA)
   into temporaries.  */

static void
gimplify_init_ctor_preeval (tree *expr_p, gimple_seq *pre_p, gimple_seq *post_p,
			    struct gimplify_init_ctor_preeval_data *data)
{
  enum gimplify_status one;

  /* If the value is constant, then there's nothing to pre-evaluate.  */
  if (TREE_CONSTANT (*expr_p))
    {
      /* Ensure it does not have side effects, it might contain a reference to
	 the object we're initializing.  */
      gcc_assert (!TREE_SIDE_EFFECTS (*expr_p));
      return;
    }

  /* If the type has non-trivial constructors, we can't pre-evaluate.  */
  if (TREE_ADDRESSABLE (TREE_TYPE (*expr_p)))
    return;

  /* Recurse for nested constructors.  */
  if (TREE_CODE (*expr_p) == CONSTRUCTOR)
    {
      unsigned HOST_WIDE_INT ix;
      constructor_elt *ce;
      VEC(constructor_elt,gc) *v = CONSTRUCTOR_ELTS (*expr_p);

      FOR_EACH_VEC_ELT (constructor_elt, v, ix, ce)
	gimplify_init_ctor_preeval (&ce->value, pre_p, post_p, data);

      return;
    }

  /* If this is a variable sized type, we must remember the size.  */
  maybe_with_size_expr (expr_p);

  /* Gimplify the constructor element to something appropriate for the rhs
     of a MODIFY_EXPR.  Given that we know the LHS is an aggregate, we know
     the gimplifier will consider this a store to memory.  Doing this
     gimplification now means that we won't have to deal with complicated
     language-specific trees, nor trees like SAVE_EXPR that can induce
     exponential search behavior.  */
  one = gimplify_expr (expr_p, pre_p, post_p, is_gimple_mem_rhs, fb_rvalue);
  if (one == GS_ERROR)
    {
      *expr_p = NULL;
      return;
    }

  /* If we gimplified to a bare decl, we can be sure that it doesn't overlap
     with the lhs, since "a = { .x=a }" doesn't make sense.  This will
     always be true for all scalars, since is_gimple_mem_rhs insists on a
     temporary variable for them.  */
  if (DECL_P (*expr_p))
    return;

  /* If this is of variable size, we have no choice but to assume it doesn't
     overlap since we can't make a temporary for it.  */
  if (TREE_CODE (TYPE_SIZE (TREE_TYPE (*expr_p))) != INTEGER_CST)
    return;

  /* Otherwise, we must search for overlap ...  */
  if (!walk_tree (expr_p, gimplify_init_ctor_preeval_1, data, NULL))
    return;

  /* ... and if found, force the value into a temporary.  */
  *expr_p = get_formal_tmp_var (*expr_p, pre_p);
}

/* A subroutine of gimplify_init_ctor_eval.  Create a loop for
   a RANGE_EXPR in a CONSTRUCTOR for an array.

      var = lower;
    loop_entry:
      object[var] = value;
      if (var == upper)
	goto loop_exit;
      var = var + 1;
      goto loop_entry;
    loop_exit:

   We increment var _after_ the loop exit check because we might otherwise
   fail if upper == TYPE_MAX_VALUE (type for upper).

   Note that we never have to deal with SAVE_EXPRs here, because this has
   already been taken care of for us, in gimplify_init_ctor_preeval().  */

static void gimplify_init_ctor_eval (tree, VEC(constructor_elt,gc) *,
				     gimple_seq *, bool);

static void
gimplify_init_ctor_eval_range (tree object, tree lower, tree upper,
			       tree value, tree array_elt_type,
			       gimple_seq *pre_p, bool cleared)
{
  tree loop_entry_label, loop_exit_label, fall_thru_label;
  tree var, var_type, cref, tmp;

  loop_entry_label = create_artificial_label (UNKNOWN_LOCATION);
  loop_exit_label = create_artificial_label (UNKNOWN_LOCATION);
  fall_thru_label = create_artificial_label (UNKNOWN_LOCATION);

  /* Create and initialize the index variable.  */
  var_type = TREE_TYPE (upper);
  var = create_tmp_var (var_type, NULL);
  gimplify_seq_add_stmt (pre_p, gimple_build_assign (var, lower));

  /* Add the loop entry label.  */
  gimplify_seq_add_stmt (pre_p, gimple_build_label (loop_entry_label));

  /* Build the reference.  */
  cref = build4 (ARRAY_REF, array_elt_type, unshare_expr (object),
		 var, NULL_TREE, NULL_TREE);

  /* If we are a constructor, just call gimplify_init_ctor_eval to do
     the store.  Otherwise just assign value to the reference.  */

  if (TREE_CODE (value) == CONSTRUCTOR)
    /* NB we might have to call ourself recursively through
       gimplify_init_ctor_eval if the value is a constructor.  */
    gimplify_init_ctor_eval (cref, CONSTRUCTOR_ELTS (value),
			     pre_p, cleared);
  else
    gimplify_seq_add_stmt (pre_p, gimple_build_assign (cref, value));

  /* We exit the loop when the index var is equal to the upper bound.  */
  gimplify_seq_add_stmt (pre_p,
			 gimple_build_cond (EQ_EXPR, var, upper,
					    loop_exit_label, fall_thru_label));

  gimplify_seq_add_stmt (pre_p, gimple_build_label (fall_thru_label));

  /* Otherwise, increment the index var...  */
  tmp = build2 (PLUS_EXPR, var_type, var,
		fold_convert (var_type, integer_one_node));
  gimplify_seq_add_stmt (pre_p, gimple_build_assign (var, tmp));

  /* ...and jump back to the loop entry.  */
  gimplify_seq_add_stmt (pre_p, gimple_build_goto (loop_entry_label));

  /* Add the loop exit label.  */
  gimplify_seq_add_stmt (pre_p, gimple_build_label (loop_exit_label));
}

/* Return true if FDECL is accessing a field that is zero sized.  */

static bool
zero_sized_field_decl (const_tree fdecl)
{
  if (TREE_CODE (fdecl) == FIELD_DECL && DECL_SIZE (fdecl)
      && integer_zerop (DECL_SIZE (fdecl)))
    return true;
  return false;
}

/* Return true if TYPE is zero sized.  */

static bool
zero_sized_type (const_tree type)
{
  if (AGGREGATE_TYPE_P (type) && TYPE_SIZE (type)
      && integer_zerop (TYPE_SIZE (type)))
    return true;
  return false;
}

/* A subroutine of gimplify_init_constructor.  Generate individual
   MODIFY_EXPRs for a CONSTRUCTOR.  OBJECT is the LHS against which the
   assignments should happen.  ELTS is the CONSTRUCTOR_ELTS of the
   CONSTRUCTOR.  CLEARED is true if the entire LHS object has been
   zeroed first.  */

static void
gimplify_init_ctor_eval (tree object, VEC(constructor_elt,gc) *elts,
			 gimple_seq *pre_p, bool cleared)
{
  tree array_elt_type = NULL;
  unsigned HOST_WIDE_INT ix;
  tree purpose, value;

  if (TREE_CODE (TREE_TYPE (object)) == ARRAY_TYPE)
    array_elt_type = TYPE_MAIN_VARIANT (TREE_TYPE (TREE_TYPE (object)));

  FOR_EACH_CONSTRUCTOR_ELT (elts, ix, purpose, value)
    {
      tree cref;

      /* NULL values are created above for gimplification errors.  */
      if (value == NULL)
	continue;

      if (cleared && initializer_zerop (value))
	continue;

      /* ??? Here's to hoping the front end fills in all of the indices,
	 so we don't have to figure out what's missing ourselves.  */
      gcc_assert (purpose);

      /* Skip zero-sized fields, unless value has side-effects.  This can
	 happen with calls to functions returning a zero-sized type, which
	 we shouldn't discard.  As a number of downstream passes don't
	 expect sets of zero-sized fields, we rely on the gimplification of
	 the MODIFY_EXPR we make below to drop the assignment statement.  */
      if (! TREE_SIDE_EFFECTS (value) && zero_sized_field_decl (purpose))
	continue;

      /* If we have a RANGE_EXPR, we have to build a loop to assign the
	 whole range.  */
      if (TREE_CODE (purpose) == RANGE_EXPR)
	{
	  tree lower = TREE_OPERAND (purpose, 0);
	  tree upper = TREE_OPERAND (purpose, 1);

	  /* If the lower bound is equal to upper, just treat it as if
	     upper was the index.  */
	  if (simple_cst_equal (lower, upper))
	    purpose = upper;
	  else
	    {
	      gimplify_init_ctor_eval_range (object, lower, upper, value,
					     array_elt_type, pre_p, cleared);
	      continue;
	    }
	}

      if (array_elt_type)
	{
	  /* Do not use bitsizetype for ARRAY_REF indices.  */
	  if (TYPE_DOMAIN (TREE_TYPE (object)))
	    purpose = fold_convert (TREE_TYPE (TYPE_DOMAIN (TREE_TYPE (object))),
				    purpose);
	  cref = build4 (ARRAY_REF, array_elt_type, unshare_expr (object),
			 purpose, NULL_TREE, NULL_TREE);
	}
      else
	{
	  gcc_assert (TREE_CODE (purpose) == FIELD_DECL);
	  cref = build3 (COMPONENT_REF, TREE_TYPE (purpose),
			 unshare_expr (object), purpose, NULL_TREE);
	}

      if (TREE_CODE (value) == CONSTRUCTOR
	  && TREE_CODE (TREE_TYPE (value)) != VECTOR_TYPE)
	gimplify_init_ctor_eval (cref, CONSTRUCTOR_ELTS (value),
				 pre_p, cleared);
      else
	{
	  tree init = build2 (INIT_EXPR, TREE_TYPE (cref), cref, value);
	  gimplify_and_add (init, pre_p);
	  ggc_free (init);
	}
    }
}


/* Returns the appropriate RHS predicate for this LHS.  */

gimple_predicate
rhs_predicate_for (tree lhs)
{
  if (is_gimple_reg (lhs))
    return is_gimple_reg_rhs_or_call;
  else
    return is_gimple_mem_rhs_or_call;
}

/* Gimplify a C99 compound literal expression.  This just means adding
   the DECL_EXPR before the current statement and using its anonymous
   decl instead.  */

static enum gimplify_status
gimplify_compound_literal_expr (tree *expr_p, gimple_seq *pre_p)
{
  tree decl_s = COMPOUND_LITERAL_EXPR_DECL_EXPR (*expr_p);
  tree decl = DECL_EXPR_DECL (decl_s);
  /* Mark the decl as addressable if the compound literal
     expression is addressable now, otherwise it is marked too late
     after we gimplify the initialization expression.  */
  if (TREE_ADDRESSABLE (*expr_p))
    TREE_ADDRESSABLE (decl) = 1;

  /* Preliminarily mark non-addressed complex variables as eligible
     for promotion to gimple registers.  We'll transform their uses
     as we find them.  */
  if ((TREE_CODE (TREE_TYPE (decl)) == COMPLEX_TYPE
       || TREE_CODE (TREE_TYPE (decl)) == VECTOR_TYPE)
      && !TREE_THIS_VOLATILE (decl)
      && !needs_to_live_in_memory (decl))
    DECL_GIMPLE_REG_P (decl) = 1;

  /* This decl isn't mentioned in the enclosing block, so add it to the
     list of temps.  FIXME it seems a bit of a kludge to say that
     anonymous artificial vars aren't pushed, but everything else is.  */
  if (DECL_NAME (decl) == NULL_TREE && !DECL_SEEN_IN_BIND_EXPR_P (decl))
    gimple_add_tmp_var (decl);

  gimplify_and_add (decl_s, pre_p);
  *expr_p = decl;
  return GS_OK;
}

/* Optimize embedded COMPOUND_LITERAL_EXPRs within a CONSTRUCTOR,
   return a new CONSTRUCTOR if something changed.  */

static tree
optimize_compound_literals_in_ctor (tree orig_ctor)
{
  tree ctor = orig_ctor;
  VEC(constructor_elt,gc) *elts = CONSTRUCTOR_ELTS (ctor);
  unsigned int idx, num = VEC_length (constructor_elt, elts);

  for (idx = 0; idx < num; idx++)
    {
      tree value = VEC_index (constructor_elt, elts, idx)->value;
      tree newval = value;
      if (TREE_CODE (value) == CONSTRUCTOR)
	newval = optimize_compound_literals_in_ctor (value);
      else if (TREE_CODE (value) == COMPOUND_LITERAL_EXPR)
	{
	  tree decl_s = COMPOUND_LITERAL_EXPR_DECL_EXPR (value);
	  tree decl = DECL_EXPR_DECL (decl_s);
	  tree init = DECL_INITIAL (decl);

	  if (!TREE_ADDRESSABLE (value)
	      && !TREE_ADDRESSABLE (decl)
	      && init)
	    newval = optimize_compound_literals_in_ctor (init);
	}
      if (newval == value)
	continue;

      if (ctor == orig_ctor)
	{
	  ctor = copy_node (orig_ctor);
	  CONSTRUCTOR_ELTS (ctor) = VEC_copy (constructor_elt, gc, elts);
	  elts = CONSTRUCTOR_ELTS (ctor);
	}
      VEC_index (constructor_elt, elts, idx)->value = newval;
    }
  return ctor;
}



/* A subroutine of gimplify_modify_expr.  Break out elements of a
   CONSTRUCTOR used as an initializer into separate MODIFY_EXPRs.

   Note that we still need to clear any elements that don't have explicit
   initializers, so if not all elements are initialized we keep the
   original MODIFY_EXPR, we just remove all of the constructor elements.

   If NOTIFY_TEMP_CREATION is true, do not gimplify, just return
   GS_ERROR if we would have to create a temporary when gimplifying
   this constructor.  Otherwise, return GS_OK.

   If NOTIFY_TEMP_CREATION is false, just do the gimplification.  */

static enum gimplify_status
gimplify_init_constructor (tree *expr_p, gimple_seq *pre_p, gimple_seq *post_p,
			   bool want_value, bool notify_temp_creation)
{
  tree object, ctor, type;
  enum gimplify_status ret;
  VEC(constructor_elt,gc) *elts;

  gcc_assert (TREE_CODE (TREE_OPERAND (*expr_p, 1)) == CONSTRUCTOR);

  if (!notify_temp_creation)
    {
      ret = gimplify_expr (&TREE_OPERAND (*expr_p, 0), pre_p, post_p,
			   is_gimple_lvalue, fb_lvalue);
      if (ret == GS_ERROR)
	return ret;
    }

  object = TREE_OPERAND (*expr_p, 0);
  ctor = TREE_OPERAND (*expr_p, 1) =
    optimize_compound_literals_in_ctor (TREE_OPERAND (*expr_p, 1));
  type = TREE_TYPE (ctor);
  elts = CONSTRUCTOR_ELTS (ctor);
  ret = GS_ALL_DONE;

  switch (TREE_CODE (type))
    {
    case RECORD_TYPE:
    case UNION_TYPE:
    case QUAL_UNION_TYPE:
    case ARRAY_TYPE:
      {
	struct gimplify_init_ctor_preeval_data preeval_data;
	HOST_WIDE_INT num_type_elements, num_ctor_elements;
	HOST_WIDE_INT num_nonzero_elements;
	bool cleared, valid_const_initializer;

	/* Aggregate types must lower constructors to initialization of
	   individual elements.  The exception is that a CONSTRUCTOR node
	   with no elements indicates zero-initialization of the whole.  */
	if (VEC_empty (constructor_elt, elts))
	  {
	    if (notify_temp_creation)
	      return GS_OK;
	    break;
	  }

	/* Fetch information about the constructor to direct later processing.
	   We might want to make static versions of it in various cases, and
	   can only do so if it known to be a valid constant initializer.  */
	valid_const_initializer
	  = categorize_ctor_elements (ctor, &num_nonzero_elements,
				      &num_ctor_elements, &cleared);

	/* If a const aggregate variable is being initialized, then it
	   should never be a lose to promote the variable to be static.  */
	if (valid_const_initializer
	    && num_nonzero_elements > 1
	    && TREE_READONLY (object)
	    && TREE_CODE (object) == VAR_DECL
	    && (flag_merge_constants >= 2 || !TREE_ADDRESSABLE (object)))
	  {
	    if (notify_temp_creation)
	      return GS_ERROR;
	    DECL_INITIAL (object) = ctor;
	    TREE_STATIC (object) = 1;
	    if (!DECL_NAME (object))
	      DECL_NAME (object) = create_tmp_var_name ("C");
	    walk_tree (&DECL_INITIAL (object), force_labels_r, NULL, NULL);

	    /* ??? C++ doesn't automatically append a .<number> to the
	       assembler name, and even when it does, it looks a FE private
	       data structures to figure out what that number should be,
	       which are not set for this variable.  I suppose this is
	       important for local statics for inline functions, which aren't
	       "local" in the object file sense.  So in order to get a unique
	       TU-local symbol, we must invoke the lhd version now.  */
	    lhd_set_decl_assembler_name (object);

	    *expr_p = NULL_TREE;
	    break;
	  }

	/* If there are "lots" of initialized elements, even discounting
	   those that are not address constants (and thus *must* be
	   computed at runtime), then partition the constructor into
	   constant and non-constant parts.  Block copy the constant
	   parts in, then generate code for the non-constant parts.  */
	/* TODO.  There's code in cp/typeck.c to do this.  */

	num_type_elements = count_type_elements (type, true);

	/* If count_type_elements could not determine number of type elements
	   for a constant-sized object, assume clearing is needed.
	   Don't do this for variable-sized objects, as store_constructor
	   will ignore the clearing of variable-sized objects.  */
	if (num_type_elements < 0 && int_size_in_bytes (type) >= 0)
	  cleared = true;
	/* If there are "lots" of zeros, then block clear the object first.  */
	else if (num_type_elements - num_nonzero_elements
		 > CLEAR_RATIO (optimize_function_for_speed_p (cfun))
		 && num_nonzero_elements < num_type_elements/4)
	  cleared = true;
	/* ??? This bit ought not be needed.  For any element not present
	   in the initializer, we should simply set them to zero.  Except
	   we'd need to *find* the elements that are not present, and that
	   requires trickery to avoid quadratic compile-time behavior in
	   large cases or excessive memory use in small cases.  */
	else if (num_ctor_elements < num_type_elements)
	  cleared = true;

	/* If there are "lots" of initialized elements, and all of them
	   are valid address constants, then the entire initializer can
	   be dropped to memory, and then memcpy'd out.  Don't do this
	   for sparse arrays, though, as it's more efficient to follow
	   the standard CONSTRUCTOR behavior of memset followed by
	   individual element initialization.  Also don't do this for small
	   all-zero initializers (which aren't big enough to merit
	   clearing), and don't try to make bitwise copies of
	   TREE_ADDRESSABLE types.  */
	if (valid_const_initializer
	    && !(cleared || num_nonzero_elements == 0)
	    && !TREE_ADDRESSABLE (type))
	  {
	    HOST_WIDE_INT size = int_size_in_bytes (type);
	    unsigned int align;

	    /* ??? We can still get unbounded array types, at least
	       from the C++ front end.  This seems wrong, but attempt
	       to work around it for now.  */
	    if (size < 0)
	      {
		size = int_size_in_bytes (TREE_TYPE (object));
		if (size >= 0)
		  TREE_TYPE (ctor) = type = TREE_TYPE (object);
	      }

	    /* Find the maximum alignment we can assume for the object.  */
	    /* ??? Make use of DECL_OFFSET_ALIGN.  */
	    if (DECL_P (object))
	      align = DECL_ALIGN (object);
	    else
	      align = TYPE_ALIGN (type);

	    if (size > 0
		&& num_nonzero_elements > 1
		&& !can_move_by_pieces (size, align))
	      {
		if (notify_temp_creation)
		  return GS_ERROR;

		walk_tree (&ctor, force_labels_r, NULL, NULL);
		ctor = tree_output_constant_def (ctor);
		if (!useless_type_conversion_p (type, TREE_TYPE (ctor)))
		  ctor = build1 (VIEW_CONVERT_EXPR, type, ctor);
		TREE_OPERAND (*expr_p, 1) = ctor;

		/* This is no longer an assignment of a CONSTRUCTOR, but
		   we still may have processing to do on the LHS.  So
		   pretend we didn't do anything here to let that happen.  */
		return GS_UNHANDLED;
	      }
	  }

<<<<<<< HEAD
	/* If the target is volatile and we have non-zero elements
	   initialize the target from a temporary.  */
	if (TREE_THIS_VOLATILE (object)
	    && !TREE_ADDRESSABLE (type)
	    && num_nonzero_elements > 0)
=======
	/* If the target is volatile, we have non-zero elements and more than
	   one field to assign, initialize the target from a temporary.  */
	if (TREE_THIS_VOLATILE (object)
	    && !TREE_ADDRESSABLE (type)
	    && num_nonzero_elements > 0
	    && VEC_length (constructor_elt, elts) > 1)
>>>>>>> b56a5220
	  {
	    tree temp = create_tmp_var (TYPE_MAIN_VARIANT (type), NULL);
	    TREE_OPERAND (*expr_p, 0) = temp;
	    *expr_p = build2 (COMPOUND_EXPR, TREE_TYPE (*expr_p),
			      *expr_p,
			      build2 (MODIFY_EXPR, void_type_node,
				      object, temp));
	    return GS_OK;
	  }

	if (notify_temp_creation)
	  return GS_OK;

	/* If there are nonzero elements and if needed, pre-evaluate to capture
	   elements overlapping with the lhs into temporaries.  We must do this
	   before clearing to fetch the values before they are zeroed-out.  */
	if (num_nonzero_elements > 0 && TREE_CODE (*expr_p) != INIT_EXPR)
	  {
	    preeval_data.lhs_base_decl = get_base_address (object);
	    if (!DECL_P (preeval_data.lhs_base_decl))
	      preeval_data.lhs_base_decl = NULL;
	    preeval_data.lhs_alias_set = get_alias_set (object);

	    gimplify_init_ctor_preeval (&TREE_OPERAND (*expr_p, 1),
					pre_p, post_p, &preeval_data);
	  }

	if (cleared)
	  {
	    /* Zap the CONSTRUCTOR element list, which simplifies this case.
	       Note that we still have to gimplify, in order to handle the
	       case of variable sized types.  Avoid shared tree structures.  */
	    CONSTRUCTOR_ELTS (ctor) = NULL;
	    TREE_SIDE_EFFECTS (ctor) = 0;
	    object = unshare_expr (object);
	    gimplify_stmt (expr_p, pre_p);
	  }

	/* If we have not block cleared the object, or if there are nonzero
	   elements in the constructor, add assignments to the individual
	   scalar fields of the object.  */
	if (!cleared || num_nonzero_elements > 0)
	  gimplify_init_ctor_eval (object, elts, pre_p, cleared);

	*expr_p = NULL_TREE;
      }
      break;

    case COMPLEX_TYPE:
      {
	tree r, i;

	if (notify_temp_creation)
	  return GS_OK;

	/* Extract the real and imaginary parts out of the ctor.  */
	gcc_assert (VEC_length (constructor_elt, elts) == 2);
	r = VEC_index (constructor_elt, elts, 0)->value;
	i = VEC_index (constructor_elt, elts, 1)->value;
	if (r == NULL || i == NULL)
	  {
	    tree zero = build_zero_cst (TREE_TYPE (type));
	    if (r == NULL)
	      r = zero;
	    if (i == NULL)
	      i = zero;
	  }

	/* Complex types have either COMPLEX_CST or COMPLEX_EXPR to
	   represent creation of a complex value.  */
	if (TREE_CONSTANT (r) && TREE_CONSTANT (i))
	  {
	    ctor = build_complex (type, r, i);
	    TREE_OPERAND (*expr_p, 1) = ctor;
	  }
	else
	  {
	    ctor = build2 (COMPLEX_EXPR, type, r, i);
	    TREE_OPERAND (*expr_p, 1) = ctor;
	    ret = gimplify_expr (&TREE_OPERAND (*expr_p, 1),
				 pre_p,
				 post_p,
				 rhs_predicate_for (TREE_OPERAND (*expr_p, 0)),
				 fb_rvalue);
	  }
      }
      break;

    case VECTOR_TYPE:
      {
	unsigned HOST_WIDE_INT ix;
	constructor_elt *ce;

	if (notify_temp_creation)
	  return GS_OK;

	/* Go ahead and simplify constant constructors to VECTOR_CST.  */
	if (TREE_CONSTANT (ctor))
	  {
	    bool constant_p = true;
	    tree value;

	    /* Even when ctor is constant, it might contain non-*_CST
	       elements, such as addresses or trapping values like
	       1.0/0.0 - 1.0/0.0.  Such expressions don't belong
	       in VECTOR_CST nodes.  */
	    FOR_EACH_CONSTRUCTOR_VALUE (elts, ix, value)
	      if (!CONSTANT_CLASS_P (value))
		{
		  constant_p = false;
		  break;
		}

	    if (constant_p)
	      {
		TREE_OPERAND (*expr_p, 1) = build_vector_from_ctor (type, elts);
		break;
	      }

	    /* Don't reduce an initializer constant even if we can't
	       make a VECTOR_CST.  It won't do anything for us, and it'll
	       prevent us from representing it as a single constant.  */
	    if (initializer_constant_valid_p (ctor, type))
	      break;

	    TREE_CONSTANT (ctor) = 0;
	  }

	/* Vector types use CONSTRUCTOR all the way through gimple
	  compilation as a general initializer.  */
	FOR_EACH_VEC_ELT (constructor_elt, elts, ix, ce)
	  {
	    enum gimplify_status tret;
	    tret = gimplify_expr (&ce->value, pre_p, post_p, is_gimple_val,
				  fb_rvalue);
	    if (tret == GS_ERROR)
	      ret = GS_ERROR;
	  }
	if (!is_gimple_reg (TREE_OPERAND (*expr_p, 0)))
	  TREE_OPERAND (*expr_p, 1) = get_formal_tmp_var (ctor, pre_p);
      }
      break;

    default:
      /* So how did we get a CONSTRUCTOR for a scalar type?  */
      gcc_unreachable ();
    }

  if (ret == GS_ERROR)
    return GS_ERROR;
  else if (want_value)
    {
      *expr_p = object;
      return GS_OK;
    }
  else
    {
      /* If we have gimplified both sides of the initializer but have
	 not emitted an assignment, do so now.  */
      if (*expr_p)
	{
	  tree lhs = TREE_OPERAND (*expr_p, 0);
	  tree rhs = TREE_OPERAND (*expr_p, 1);
	  gimple init = gimple_build_assign (lhs, rhs);
	  gimplify_seq_add_stmt (pre_p, init);
	  *expr_p = NULL;
	}

      return GS_ALL_DONE;
    }
}

/* Given a pointer value OP0, return a simplified version of an
   indirection through OP0, or NULL_TREE if no simplification is
   possible.  Note that the resulting type may be different from
   the type pointed to in the sense that it is still compatible
   from the langhooks point of view. */

tree
gimple_fold_indirect_ref (tree t)
{
  tree ptype = TREE_TYPE (t), type = TREE_TYPE (ptype);
  tree sub = t;
  tree subtype;

  STRIP_NOPS (sub);
  subtype = TREE_TYPE (sub);
  if (!POINTER_TYPE_P (subtype))
    return NULL_TREE;

  if (TREE_CODE (sub) == ADDR_EXPR)
    {
      tree op = TREE_OPERAND (sub, 0);
      tree optype = TREE_TYPE (op);
      /* *&p => p */
      if (useless_type_conversion_p (type, optype))
        return op;

      /* *(foo *)&fooarray => fooarray[0] */
      if (TREE_CODE (optype) == ARRAY_TYPE
	  && TREE_CODE (TYPE_SIZE (TREE_TYPE (optype))) == INTEGER_CST
	  && useless_type_conversion_p (type, TREE_TYPE (optype)))
       {
         tree type_domain = TYPE_DOMAIN (optype);
         tree min_val = size_zero_node;
         if (type_domain && TYPE_MIN_VALUE (type_domain))
           min_val = TYPE_MIN_VALUE (type_domain);
	 if (TREE_CODE (min_val) == INTEGER_CST)
	   return build4 (ARRAY_REF, type, op, min_val, NULL_TREE, NULL_TREE);
       }
      /* *(foo *)&complexfoo => __real__ complexfoo */
      else if (TREE_CODE (optype) == COMPLEX_TYPE
               && useless_type_conversion_p (type, TREE_TYPE (optype)))
        return fold_build1 (REALPART_EXPR, type, op);
      /* *(foo *)&vectorfoo => BIT_FIELD_REF<vectorfoo,...> */
      else if (TREE_CODE (optype) == VECTOR_TYPE
               && useless_type_conversion_p (type, TREE_TYPE (optype)))
        {
          tree part_width = TYPE_SIZE (type);
          tree index = bitsize_int (0);
          return fold_build3 (BIT_FIELD_REF, type, op, part_width, index);
        }
    }

<<<<<<< HEAD
  /* ((foo*)&vectorfoo)[1] => BIT_FIELD_REF<vectorfoo,...> */
  if (TREE_CODE (sub) == POINTER_PLUS_EXPR
      && TREE_CODE (TREE_OPERAND (sub, 1)) == INTEGER_CST)
    {
      tree op00 = TREE_OPERAND (sub, 0);
      tree op01 = TREE_OPERAND (sub, 1);
      tree op00type;

      STRIP_NOPS (op00);
      op00type = TREE_TYPE (op00);
      if (TREE_CODE (op00) == ADDR_EXPR
	  && TREE_CODE (TREE_TYPE (op00type)) == VECTOR_TYPE
	  && useless_type_conversion_p (type, TREE_TYPE (TREE_TYPE (op00type))))
	{
	  HOST_WIDE_INT offset = tree_low_cst (op01, 0);
	  tree part_width = TYPE_SIZE (type);
	  unsigned HOST_WIDE_INT part_widthi
	    = tree_low_cst (part_width, 0) / BITS_PER_UNIT;
	  unsigned HOST_WIDE_INT indexi = offset * BITS_PER_UNIT;
	  tree index = bitsize_int (indexi);
	  if (offset / part_widthi
	      <= TYPE_VECTOR_SUBPARTS (TREE_TYPE (op00type)))
	    return fold_build3 (BIT_FIELD_REF, type, TREE_OPERAND (op00, 0),
				part_width, index);
	}
    }

  /* ((foo*)&complexfoo)[1] => __imag__ complexfoo */
  if (TREE_CODE (sub) == POINTER_PLUS_EXPR
      && TREE_CODE (TREE_OPERAND (sub, 1)) == INTEGER_CST)
    {
      tree op00 = TREE_OPERAND (sub, 0);
      tree op01 = TREE_OPERAND (sub, 1);
      tree op00type;

      STRIP_NOPS (op00);
      op00type = TREE_TYPE (op00);
      if (TREE_CODE (op00) == ADDR_EXPR
	  && TREE_CODE (TREE_TYPE (op00type)) == COMPLEX_TYPE
	  && useless_type_conversion_p (type, TREE_TYPE (TREE_TYPE (op00type))))
	{
	  tree size = TYPE_SIZE_UNIT (type);
	  if (tree_int_cst_equal (size, op01))
	    return fold_build1 (IMAGPART_EXPR, type, TREE_OPERAND (op00, 0));
	}
=======
  /* *(p + CST) -> ...  */
  if (TREE_CODE (sub) == POINTER_PLUS_EXPR
      && TREE_CODE (TREE_OPERAND (sub, 1)) == INTEGER_CST)
    {
      tree addr = TREE_OPERAND (sub, 0);
      tree off = TREE_OPERAND (sub, 1);
      tree addrtype;

      STRIP_NOPS (addr);
      addrtype = TREE_TYPE (addr);

      /* ((foo*)&vectorfoo)[1] -> BIT_FIELD_REF<vectorfoo,...> */
      if (TREE_CODE (addr) == ADDR_EXPR
	  && TREE_CODE (TREE_TYPE (addrtype)) == VECTOR_TYPE
	  && useless_type_conversion_p (type, TREE_TYPE (TREE_TYPE (addrtype))))
	{
          HOST_WIDE_INT offset = tree_low_cst (off, 0);
          tree part_width = TYPE_SIZE (type);
          unsigned HOST_WIDE_INT part_widthi
            = tree_low_cst (part_width, 0) / BITS_PER_UNIT;
          unsigned HOST_WIDE_INT indexi = offset * BITS_PER_UNIT;
          tree index = bitsize_int (indexi);
          if (offset / part_widthi
              <= TYPE_VECTOR_SUBPARTS (TREE_TYPE (addrtype)))
            return fold_build3 (BIT_FIELD_REF, type, TREE_OPERAND (addr, 0),
                                part_width, index);
	}

      /* ((foo*)&complexfoo)[1] -> __imag__ complexfoo */
      if (TREE_CODE (addr) == ADDR_EXPR
	  && TREE_CODE (TREE_TYPE (addrtype)) == COMPLEX_TYPE
	  && useless_type_conversion_p (type, TREE_TYPE (TREE_TYPE (addrtype))))
        {
          tree size = TYPE_SIZE_UNIT (type);
          if (tree_int_cst_equal (size, off))
            return fold_build1 (IMAGPART_EXPR, type, TREE_OPERAND (addr, 0));
        }

      /* *(p + CST) -> MEM_REF <p, CST>.  */
      if (TREE_CODE (addr) != ADDR_EXPR
	  || DECL_P (TREE_OPERAND (addr, 0)))
	return fold_build2 (MEM_REF, type,
			    addr,
			    build_int_cst_wide (ptype,
						TREE_INT_CST_LOW (off),
						TREE_INT_CST_HIGH (off)));
>>>>>>> b56a5220
    }

  /* *(foo *)fooarrptr => (*fooarrptr)[0] */
  if (TREE_CODE (TREE_TYPE (subtype)) == ARRAY_TYPE
      && TREE_CODE (TYPE_SIZE (TREE_TYPE (TREE_TYPE (subtype)))) == INTEGER_CST
      && useless_type_conversion_p (type, TREE_TYPE (TREE_TYPE (subtype))))
    {
      tree type_domain;
      tree min_val = size_zero_node;
      tree osub = sub;
      sub = gimple_fold_indirect_ref (sub);
      if (! sub)
	sub = build1 (INDIRECT_REF, TREE_TYPE (subtype), osub);
      type_domain = TYPE_DOMAIN (TREE_TYPE (sub));
      if (type_domain && TYPE_MIN_VALUE (type_domain))
        min_val = TYPE_MIN_VALUE (type_domain);
      if (TREE_CODE (min_val) == INTEGER_CST)
	return build4 (ARRAY_REF, type, sub, min_val, NULL_TREE, NULL_TREE);
    }

  return NULL_TREE;
}

/* Given a pointer value OP0, return a simplified version of an
   indirection through OP0, or NULL_TREE if no simplification is
   possible.  This may only be applied to a rhs of an expression.
   Note that the resulting type may be different from the type pointed
   to in the sense that it is still compatible from the langhooks
   point of view. */

static tree
gimple_fold_indirect_ref_rhs (tree t)
{
  return gimple_fold_indirect_ref (t);
}

/* Subroutine of gimplify_modify_expr to do simplifications of
   MODIFY_EXPRs based on the code of the RHS.  We loop for as long as
   something changes.  */

static enum gimplify_status
gimplify_modify_expr_rhs (tree *expr_p, tree *from_p, tree *to_p,
			  gimple_seq *pre_p, gimple_seq *post_p,
			  bool want_value)
{
  enum gimplify_status ret = GS_UNHANDLED;
  bool changed;

  do
    {
      changed = false;
      switch (TREE_CODE (*from_p))
	{
	case VAR_DECL:
	  /* If we're assigning from a read-only variable initialized with
	     a constructor, do the direct assignment from the constructor,
	     but only if neither source nor target are volatile since this
	     latter assignment might end up being done on a per-field basis.  */
	  if (DECL_INITIAL (*from_p)
	      && TREE_READONLY (*from_p)
	      && !TREE_THIS_VOLATILE (*from_p)
	      && !TREE_THIS_VOLATILE (*to_p)
	      && TREE_CODE (DECL_INITIAL (*from_p)) == CONSTRUCTOR)
	    {
	      tree old_from = *from_p;
	      enum gimplify_status subret;
<<<<<<< HEAD

	      /* Move the constructor into the RHS.  */
	      *from_p = unshare_expr (DECL_INITIAL (*from_p));

	      /* Let's see if gimplify_init_constructor will need to put
		 it in memory.  */
	      subret = gimplify_init_constructor (expr_p, NULL, NULL,
						  false, true);
	      if (subret == GS_ERROR)
		{
		  /* If so, revert the change.  */
		  *from_p = old_from;
		}
	      else
		{
		  ret = GS_OK;
		  changed = true;
		}
	    }
	  break;
	case INDIRECT_REF:
	  {
	    /* If we have code like

	     *(const A*)(A*)&x

=======

	      /* Move the constructor into the RHS.  */
	      *from_p = unshare_expr (DECL_INITIAL (*from_p));

	      /* Let's see if gimplify_init_constructor will need to put
		 it in memory.  */
	      subret = gimplify_init_constructor (expr_p, NULL, NULL,
						  false, true);
	      if (subret == GS_ERROR)
		{
		  /* If so, revert the change.  */
		  *from_p = old_from;
		}
	      else
		{
		  ret = GS_OK;
		  changed = true;
		}
	    }
	  break;
	case INDIRECT_REF:
	  {
	    /* If we have code like

	     *(const A*)(A*)&x

>>>>>>> b56a5220
	     where the type of "x" is a (possibly cv-qualified variant
	     of "A"), treat the entire expression as identical to "x".
	     This kind of code arises in C++ when an object is bound
	     to a const reference, and if "x" is a TARGET_EXPR we want
	     to take advantage of the optimization below.  */
<<<<<<< HEAD
	    tree t = gimple_fold_indirect_ref_rhs (TREE_OPERAND (*from_p, 0));
	    if (t)
	      {
=======
	    bool volatile_p = TREE_THIS_VOLATILE (*from_p);
	    tree t = gimple_fold_indirect_ref_rhs (TREE_OPERAND (*from_p, 0));
	    if (t)
	      {
		if (TREE_THIS_VOLATILE (t) != volatile_p)
		  {
		    if (TREE_CODE_CLASS (TREE_CODE (t)) == tcc_declaration)
		      t = build_simple_mem_ref_loc (EXPR_LOCATION (*from_p),
						    build_fold_addr_expr (t));
		    if (REFERENCE_CLASS_P (t))
		      TREE_THIS_VOLATILE (t) = volatile_p;
		  }
>>>>>>> b56a5220
		*from_p = t;
		ret = GS_OK;
		changed = true;
	      }
	    break;
	  }

	case TARGET_EXPR:
	  {
	    /* If we are initializing something from a TARGET_EXPR, strip the
	       TARGET_EXPR and initialize it directly, if possible.  This can't
	       be done if the initializer is void, since that implies that the
	       temporary is set in some non-trivial way.

	       ??? What about code that pulls out the temp and uses it
	       elsewhere? I think that such code never uses the TARGET_EXPR as
	       an initializer.  If I'm wrong, we'll die because the temp won't
	       have any RTL.  In that case, I guess we'll need to replace
	       references somehow.  */
	    tree init = TARGET_EXPR_INITIAL (*from_p);

	    if (init
		&& !VOID_TYPE_P (TREE_TYPE (init)))
	      {
		*from_p = init;
		ret = GS_OK;
		changed = true;
	      }
	  }
	  break;

	case COMPOUND_EXPR:
	  /* Remove any COMPOUND_EXPR in the RHS so the following cases will be
	     caught.  */
	  gimplify_compound_expr (from_p, pre_p, true);
	  ret = GS_OK;
	  changed = true;
	  break;

	case CONSTRUCTOR:
<<<<<<< HEAD
=======
	  /* If we already made some changes, let the front end have a
	     crack at this before we break it down.  */
	  if (ret != GS_UNHANDLED)
	    break;
>>>>>>> b56a5220
	  /* If we're initializing from a CONSTRUCTOR, break this into
	     individual MODIFY_EXPRs.  */
	  return gimplify_init_constructor (expr_p, pre_p, post_p, want_value,
					    false);

	case COND_EXPR:
	  /* If we're assigning to a non-register type, push the assignment
	     down into the branches.  This is mandatory for ADDRESSABLE types,
	     since we cannot generate temporaries for such, but it saves a
	     copy in other cases as well.  */
	  if (!is_gimple_reg_type (TREE_TYPE (*from_p)))
	    {
	      /* This code should mirror the code in gimplify_cond_expr. */
	      enum tree_code code = TREE_CODE (*expr_p);
	      tree cond = *from_p;
	      tree result = *to_p;

	      ret = gimplify_expr (&result, pre_p, post_p,
				   is_gimple_lvalue, fb_lvalue);
	      if (ret != GS_ERROR)
		ret = GS_OK;

	      if (TREE_TYPE (TREE_OPERAND (cond, 1)) != void_type_node)
		TREE_OPERAND (cond, 1)
		  = build2 (code, void_type_node, result,
			    TREE_OPERAND (cond, 1));
	      if (TREE_TYPE (TREE_OPERAND (cond, 2)) != void_type_node)
		TREE_OPERAND (cond, 2)
		  = build2 (code, void_type_node, unshare_expr (result),
			    TREE_OPERAND (cond, 2));

	      TREE_TYPE (cond) = void_type_node;
	      recalculate_side_effects (cond);

	      if (want_value)
		{
		  gimplify_and_add (cond, pre_p);
		  *expr_p = unshare_expr (result);
		}
	      else
		*expr_p = cond;
	      return ret;
	    }
	  break;

	case CALL_EXPR:
	  /* For calls that return in memory, give *to_p as the CALL_EXPR's
	     return slot so that we don't generate a temporary.  */
	  if (!CALL_EXPR_RETURN_SLOT_OPT (*from_p)
	      && aggregate_value_p (*from_p, *from_p))
	    {
	      bool use_target;

	      if (!(rhs_predicate_for (*to_p))(*from_p))
		/* If we need a temporary, *to_p isn't accurate.  */
		use_target = false;
	      else if (TREE_CODE (*to_p) == RESULT_DECL
		       && DECL_NAME (*to_p) == NULL_TREE
		       && needs_to_live_in_memory (*to_p))
		/* It's OK to use the return slot directly unless it's an NRV. */
		use_target = true;
	      else if (is_gimple_reg_type (TREE_TYPE (*to_p))
		       || (DECL_P (*to_p) && DECL_REGISTER (*to_p)))
		/* Don't force regs into memory.  */
		use_target = false;
	      else if (TREE_CODE (*expr_p) == INIT_EXPR)
		/* It's OK to use the target directly if it's being
		   initialized. */
		use_target = true;
	      else if (!is_gimple_non_addressable (*to_p))
		/* Don't use the original target if it's already addressable;
		   if its address escapes, and the called function uses the
		   NRV optimization, a conforming program could see *to_p
		   change before the called function returns; see c++/19317.
		   When optimizing, the return_slot pass marks more functions
		   as safe after we have escape info.  */
		use_target = false;
	      else
		use_target = true;

	      if (use_target)
		{
		  CALL_EXPR_RETURN_SLOT_OPT (*from_p) = 1;
		  mark_addressable (*to_p);
		}
	    }
	  break;

	case WITH_SIZE_EXPR:
	  /* Likewise for calls that return an aggregate of non-constant size,
	     since we would not be able to generate a temporary at all.  */
	  if (TREE_CODE (TREE_OPERAND (*from_p, 0)) == CALL_EXPR)
	    {
	      *from_p = TREE_OPERAND (*from_p, 0);
	      /* We don't change ret in this case because the
		 WITH_SIZE_EXPR might have been added in
		 gimplify_modify_expr, so returning GS_OK would lead to an
		 infinite loop.  */
	      changed = true;
	    }
	  break;

	  /* If we're initializing from a container, push the initialization
	     inside it.  */
	case CLEANUP_POINT_EXPR:
	case BIND_EXPR:
	case STATEMENT_LIST:
	  {
	    tree wrap = *from_p;
	    tree t;

	    ret = gimplify_expr (to_p, pre_p, post_p, is_gimple_min_lval,
				 fb_lvalue);
	    if (ret != GS_ERROR)
	      ret = GS_OK;

	    t = voidify_wrapper_expr (wrap, *expr_p);
	    gcc_assert (t == *expr_p);

	    if (want_value)
	      {
		gimplify_and_add (wrap, pre_p);
		*expr_p = unshare_expr (*to_p);
	      }
	    else
	      *expr_p = wrap;
	    return GS_OK;
	  }

	case COMPOUND_LITERAL_EXPR:
	  {
	    tree complit = TREE_OPERAND (*expr_p, 1);
	    tree decl_s = COMPOUND_LITERAL_EXPR_DECL_EXPR (complit);
	    tree decl = DECL_EXPR_DECL (decl_s);
	    tree init = DECL_INITIAL (decl);

	    /* struct T x = (struct T) { 0, 1, 2 } can be optimized
	       into struct T x = { 0, 1, 2 } if the address of the
	       compound literal has never been taken.  */
	    if (!TREE_ADDRESSABLE (complit)
		&& !TREE_ADDRESSABLE (decl)
		&& init)
	      {
		*expr_p = copy_node (*expr_p);
		TREE_OPERAND (*expr_p, 1) = init;
		return GS_OK;
	      }
	  }

	default:
	  break;
	}
    }
  while (changed);

  return ret;
}


/* Promote partial stores to COMPLEX variables to total stores.  *EXPR_P is
   a MODIFY_EXPR with a lhs of a REAL/IMAGPART_EXPR of a variable with
   DECL_GIMPLE_REG_P set.

   IMPORTANT NOTE: This promotion is performed by introducing a load of the
   other, unmodified part of the complex object just before the total store.
   As a consequence, if the object is still uninitialized, an undefined value
   will be loaded into a register, which may result in a spurious exception
   if the register is floating-point and the value happens to be a signaling
   NaN for example.  Then the fully-fledged complex operations lowering pass
   followed by a DCE pass are necessary in order to fix things up.  */

static enum gimplify_status
gimplify_modify_expr_complex_part (tree *expr_p, gimple_seq *pre_p,
                                   bool want_value)
{
  enum tree_code code, ocode;
  tree lhs, rhs, new_rhs, other, realpart, imagpart;

  lhs = TREE_OPERAND (*expr_p, 0);
  rhs = TREE_OPERAND (*expr_p, 1);
  code = TREE_CODE (lhs);
  lhs = TREE_OPERAND (lhs, 0);

  ocode = code == REALPART_EXPR ? IMAGPART_EXPR : REALPART_EXPR;
  other = build1 (ocode, TREE_TYPE (rhs), lhs);
  other = get_formal_tmp_var (other, pre_p);

  realpart = code == REALPART_EXPR ? rhs : other;
  imagpart = code == REALPART_EXPR ? other : rhs;

  if (TREE_CONSTANT (realpart) && TREE_CONSTANT (imagpart))
    new_rhs = build_complex (TREE_TYPE (lhs), realpart, imagpart);
  else
    new_rhs = build2 (COMPLEX_EXPR, TREE_TYPE (lhs), realpart, imagpart);

  gimplify_seq_add_stmt (pre_p, gimple_build_assign (lhs, new_rhs));
  *expr_p = (want_value) ? rhs : NULL_TREE;

  return GS_ALL_DONE;
}


/* Gimplify the MODIFY_EXPR node pointed to by EXPR_P.

      modify_expr
	      : varname '=' rhs
	      | '*' ID '=' rhs

    PRE_P points to the list where side effects that must happen before
	*EXPR_P should be stored.

    POST_P points to the list where side effects that must happen after
	*EXPR_P should be stored.

    WANT_VALUE is nonzero iff we want to use the value of this expression
	in another expression.  */

static enum gimplify_status
gimplify_modify_expr (tree *expr_p, gimple_seq *pre_p, gimple_seq *post_p,
		      bool want_value)
{
  tree *from_p = &TREE_OPERAND (*expr_p, 1);
  tree *to_p = &TREE_OPERAND (*expr_p, 0);
  enum gimplify_status ret = GS_UNHANDLED;
  gimple assign;
  location_t loc = EXPR_LOCATION (*expr_p);

  gcc_assert (TREE_CODE (*expr_p) == MODIFY_EXPR
	      || TREE_CODE (*expr_p) == INIT_EXPR);

  /* Insert pointer conversions required by the middle-end that are not
     required by the frontend.  This fixes middle-end type checking for
     for example gcc.dg/redecl-6.c.  */
  if (POINTER_TYPE_P (TREE_TYPE (*to_p)))
    {
      STRIP_USELESS_TYPE_CONVERSION (*from_p);
      if (!useless_type_conversion_p (TREE_TYPE (*to_p), TREE_TYPE (*from_p)))
	*from_p = fold_convert_loc (loc, TREE_TYPE (*to_p), *from_p);
    }

  /* See if any simplifications can be done based on what the RHS is.  */
  ret = gimplify_modify_expr_rhs (expr_p, from_p, to_p, pre_p, post_p,
				  want_value);
  if (ret != GS_UNHANDLED)
    return ret;

  /* For zero sized types only gimplify the left hand side and right hand
     side as statements and throw away the assignment.  Do this after
     gimplify_modify_expr_rhs so we handle TARGET_EXPRs of addressable
     types properly.  */
  if (zero_sized_type (TREE_TYPE (*from_p)) && !want_value)
    {
      gimplify_stmt (from_p, pre_p);
      gimplify_stmt (to_p, pre_p);
      *expr_p = NULL_TREE;
      return GS_ALL_DONE;
    }

  /* If the value being copied is of variable width, compute the length
     of the copy into a WITH_SIZE_EXPR.   Note that we need to do this
     before gimplifying any of the operands so that we can resolve any
     PLACEHOLDER_EXPRs in the size.  Also note that the RTL expander uses
     the size of the expression to be copied, not of the destination, so
     that is what we must do here.  */
  maybe_with_size_expr (from_p);

  ret = gimplify_expr (to_p, pre_p, post_p, is_gimple_lvalue, fb_lvalue);
  if (ret == GS_ERROR)
    return ret;

  /* As a special case, we have to temporarily allow for assignments
     with a CALL_EXPR on the RHS.  Since in GIMPLE a function call is
     a toplevel statement, when gimplifying the GENERIC expression
     MODIFY_EXPR <a, CALL_EXPR <foo>>, we cannot create the tuple
     GIMPLE_ASSIGN <a, GIMPLE_CALL <foo>>.

     Instead, we need to create the tuple GIMPLE_CALL <a, foo>.  To
     prevent gimplify_expr from trying to create a new temporary for
     foo's LHS, we tell it that it should only gimplify until it
     reaches the CALL_EXPR.  On return from gimplify_expr, the newly
     created GIMPLE_CALL <foo> will be the last statement in *PRE_P
     and all we need to do here is set 'a' to be its LHS.  */
  ret = gimplify_expr (from_p, pre_p, post_p, rhs_predicate_for (*to_p),
		       fb_rvalue);
  if (ret == GS_ERROR)
    return ret;

  /* Now see if the above changed *from_p to something we handle specially.  */
  ret = gimplify_modify_expr_rhs (expr_p, from_p, to_p, pre_p, post_p,
				  want_value);
  if (ret != GS_UNHANDLED)
    return ret;

  /* If we've got a variable sized assignment between two lvalues (i.e. does
     not involve a call), then we can make things a bit more straightforward
     by converting the assignment to memcpy or memset.  */
  if (TREE_CODE (*from_p) == WITH_SIZE_EXPR)
    {
      tree from = TREE_OPERAND (*from_p, 0);
      tree size = TREE_OPERAND (*from_p, 1);

      if (TREE_CODE (from) == CONSTRUCTOR)
	return gimplify_modify_expr_to_memset (expr_p, size, want_value, pre_p);

      if (is_gimple_addressable (from))
	{
	  *from_p = from;
	  return gimplify_modify_expr_to_memcpy (expr_p, size, want_value,
	      					 pre_p);
	}
    }

  /* Transform partial stores to non-addressable complex variables into
     total stores.  This allows us to use real instead of virtual operands
     for these variables, which improves optimization.  */
  if ((TREE_CODE (*to_p) == REALPART_EXPR
       || TREE_CODE (*to_p) == IMAGPART_EXPR)
      && is_gimple_reg (TREE_OPERAND (*to_p, 0)))
    return gimplify_modify_expr_complex_part (expr_p, pre_p, want_value);

  /* Try to alleviate the effects of the gimplification creating artificial
     temporaries (see for example is_gimple_reg_rhs) on the debug info.  */
  if (!gimplify_ctxp->into_ssa
      && TREE_CODE (*from_p) == VAR_DECL
      && DECL_IGNORED_P (*from_p)
      && DECL_P (*to_p)
      && !DECL_IGNORED_P (*to_p))
    {
      if (!DECL_NAME (*from_p) && DECL_NAME (*to_p))
	DECL_NAME (*from_p)
	  = create_tmp_var_name (IDENTIFIER_POINTER (DECL_NAME (*to_p)));
      DECL_DEBUG_EXPR_IS_FROM (*from_p) = 1;
      SET_DECL_DEBUG_EXPR (*from_p, *to_p);
   }

  if (want_value && TREE_THIS_VOLATILE (*to_p))
    *from_p = get_initialized_tmp_var (*from_p, pre_p, post_p);

  if (TREE_CODE (*from_p) == CALL_EXPR)
    {
      /* Since the RHS is a CALL_EXPR, we need to create a GIMPLE_CALL
	 instead of a GIMPLE_ASSIGN.  */
      assign = gimple_build_call_from_tree (*from_p);
      if (!gimple_call_noreturn_p (assign))
	gimple_call_set_lhs (assign, *to_p);
    }
  else
    {
      assign = gimple_build_assign (*to_p, *from_p);
      gimple_set_location (assign, EXPR_LOCATION (*expr_p));
    }

  gimplify_seq_add_stmt (pre_p, assign);

  if (gimplify_ctxp->into_ssa && is_gimple_reg (*to_p))
    {
      /* If we've somehow already got an SSA_NAME on the LHS, then
	 we've probably modified it twice.  Not good.  */
      gcc_assert (TREE_CODE (*to_p) != SSA_NAME);
      *to_p = make_ssa_name (*to_p, assign);
      gimple_set_lhs (assign, *to_p);
    }

  if (want_value)
    {
      *expr_p = TREE_THIS_VOLATILE (*to_p) ? *from_p : unshare_expr (*to_p);
      return GS_OK;
    }
  else
    *expr_p = NULL;

  return GS_ALL_DONE;
}

/*  Gimplify a comparison between two variable-sized objects.  Do this
    with a call to BUILT_IN_MEMCMP.  */

static enum gimplify_status
gimplify_variable_sized_compare (tree *expr_p)
{
  location_t loc = EXPR_LOCATION (*expr_p);
  tree op0 = TREE_OPERAND (*expr_p, 0);
  tree op1 = TREE_OPERAND (*expr_p, 1);
<<<<<<< HEAD
  tree t, arg, dest, src;
  location_t loc = EXPR_LOCATION (*expr_p);
=======
  tree t, arg, dest, src, expr;
>>>>>>> b56a5220

  arg = TYPE_SIZE_UNIT (TREE_TYPE (op0));
  arg = unshare_expr (arg);
  arg = SUBSTITUTE_PLACEHOLDER_IN_EXPR (arg, op0);
  src = build_fold_addr_expr_loc (loc, op1);
  dest = build_fold_addr_expr_loc (loc, op0);
  t = implicit_built_in_decls[BUILT_IN_MEMCMP];
  t = build_call_expr_loc (loc, t, 3, dest, src, arg);
<<<<<<< HEAD
  *expr_p
=======

  expr
>>>>>>> b56a5220
    = build2 (TREE_CODE (*expr_p), TREE_TYPE (*expr_p), t, integer_zero_node);
  SET_EXPR_LOCATION (expr, loc);
  *expr_p = expr;

  return GS_OK;
}

/*  Gimplify a comparison between two aggregate objects of integral scalar
    mode as a comparison between the bitwise equivalent scalar values.  */

static enum gimplify_status
gimplify_scalar_mode_aggregate_compare (tree *expr_p)
{
  location_t loc = EXPR_LOCATION (*expr_p);
  tree op0 = TREE_OPERAND (*expr_p, 0);
  tree op1 = TREE_OPERAND (*expr_p, 1);

  tree type = TREE_TYPE (op0);
  tree scalar_type = lang_hooks.types.type_for_mode (TYPE_MODE (type), 1);

  op0 = fold_build1_loc (loc, VIEW_CONVERT_EXPR, scalar_type, op0);
  op1 = fold_build1_loc (loc, VIEW_CONVERT_EXPR, scalar_type, op1);

  *expr_p
    = fold_build2_loc (loc, TREE_CODE (*expr_p), TREE_TYPE (*expr_p), op0, op1);

  return GS_OK;
}

/*  Gimplify TRUTH_ANDIF_EXPR and TRUTH_ORIF_EXPR expressions.  EXPR_P
    points to the expression to gimplify.

    Expressions of the form 'a && b' are gimplified to:

	a && b ? true : false

    LOCUS is the source location to be put on the generated COND_EXPR.
    gimplify_cond_expr will do the rest.  */

static enum gimplify_status
gimplify_boolean_expr (tree *expr_p, location_t locus)
{
  /* Preserve the original type of the expression.  */
  tree type = TREE_TYPE (*expr_p);

  *expr_p = build3 (COND_EXPR, type, *expr_p,
		    fold_convert_loc (locus, type, boolean_true_node),
		    fold_convert_loc (locus, type, boolean_false_node));

  SET_EXPR_LOCATION (*expr_p, locus);

  return GS_OK;
}

/* Gimplifies an expression sequence.  This function gimplifies each
   expression and re-writes the original expression with the last
   expression of the sequence in GIMPLE form.

   PRE_P points to the list where the side effects for all the
       expressions in the sequence will be emitted.

   WANT_VALUE is true when the result of the last COMPOUND_EXPR is used.  */

static enum gimplify_status
gimplify_compound_expr (tree *expr_p, gimple_seq *pre_p, bool want_value)
{
  tree t = *expr_p;

  do
    {
      tree *sub_p = &TREE_OPERAND (t, 0);

      if (TREE_CODE (*sub_p) == COMPOUND_EXPR)
	gimplify_compound_expr (sub_p, pre_p, false);
      else
	gimplify_stmt (sub_p, pre_p);

      t = TREE_OPERAND (t, 1);
    }
  while (TREE_CODE (t) == COMPOUND_EXPR);

  *expr_p = t;
  if (want_value)
    return GS_OK;
  else
    {
      gimplify_stmt (expr_p, pre_p);
      return GS_ALL_DONE;
    }
}


/* Gimplify a SAVE_EXPR node.  EXPR_P points to the expression to
   gimplify.  After gimplification, EXPR_P will point to a new temporary
   that holds the original value of the SAVE_EXPR node.

   PRE_P points to the list where side effects that must happen before
      *EXPR_P should be stored.  */

static enum gimplify_status
gimplify_save_expr (tree *expr_p, gimple_seq *pre_p, gimple_seq *post_p)
{
  enum gimplify_status ret = GS_ALL_DONE;
  tree val;

  gcc_assert (TREE_CODE (*expr_p) == SAVE_EXPR);
  val = TREE_OPERAND (*expr_p, 0);

  /* If the SAVE_EXPR has not been resolved, then evaluate it once.  */
  if (!SAVE_EXPR_RESOLVED_P (*expr_p))
    {
      /* The operand may be a void-valued expression such as SAVE_EXPRs
	 generated by the Java frontend for class initialization.  It is
	 being executed only for its side-effects.  */
      if (TREE_TYPE (val) == void_type_node)
	{
	  ret = gimplify_expr (&TREE_OPERAND (*expr_p, 0), pre_p, post_p,
			       is_gimple_stmt, fb_none);
	  val = NULL;
	}
      else
	val = get_initialized_tmp_var (val, pre_p, post_p);

      TREE_OPERAND (*expr_p, 0) = val;
      SAVE_EXPR_RESOLVED_P (*expr_p) = 1;
    }

  *expr_p = val;

  return ret;
}

/*  Re-write the ADDR_EXPR node pointed to by EXPR_P

      unary_expr
	      : ...
	      | '&' varname
	      ...

    PRE_P points to the list where side effects that must happen before
	*EXPR_P should be stored.

    POST_P points to the list where side effects that must happen after
	*EXPR_P should be stored.  */

static enum gimplify_status
gimplify_addr_expr (tree *expr_p, gimple_seq *pre_p, gimple_seq *post_p)
{
  tree expr = *expr_p;
  tree op0 = TREE_OPERAND (expr, 0);
  enum gimplify_status ret;
  location_t loc = EXPR_LOCATION (*expr_p);

  switch (TREE_CODE (op0))
    {
    case INDIRECT_REF:
    do_indirect_ref:
      /* Check if we are dealing with an expression of the form '&*ptr'.
	 While the front end folds away '&*ptr' into 'ptr', these
	 expressions may be generated internally by the compiler (e.g.,
	 builtins like __builtin_va_end).  */
      /* Caution: the silent array decomposition semantics we allow for
	 ADDR_EXPR means we can't always discard the pair.  */
      /* Gimplification of the ADDR_EXPR operand may drop
	 cv-qualification conversions, so make sure we add them if
	 needed.  */
      {
	tree op00 = TREE_OPERAND (op0, 0);
	tree t_expr = TREE_TYPE (expr);
	tree t_op00 = TREE_TYPE (op00);

        if (!useless_type_conversion_p (t_expr, t_op00))
	  op00 = fold_convert_loc (loc, TREE_TYPE (expr), op00);
        *expr_p = op00;
        ret = GS_OK;
      }
      break;

    case VIEW_CONVERT_EXPR:
      /* Take the address of our operand and then convert it to the type of
	 this ADDR_EXPR.

	 ??? The interactions of VIEW_CONVERT_EXPR and aliasing is not at
	 all clear.  The impact of this transformation is even less clear.  */

      /* If the operand is a useless conversion, look through it.  Doing so
	 guarantees that the ADDR_EXPR and its operand will remain of the
	 same type.  */
      if (tree_ssa_useless_type_conversion (TREE_OPERAND (op0, 0)))
	op0 = TREE_OPERAND (op0, 0);

      *expr_p = fold_convert_loc (loc, TREE_TYPE (expr),
				  build_fold_addr_expr_loc (loc,
							TREE_OPERAND (op0, 0)));
      ret = GS_OK;
      break;

    default:
      /* We use fb_either here because the C frontend sometimes takes
	 the address of a call that returns a struct; see
	 gcc.dg/c99-array-lval-1.c.  The gimplifier will correctly make
	 the implied temporary explicit.  */

      /* Make the operand addressable.  */
      ret = gimplify_expr (&TREE_OPERAND (expr, 0), pre_p, post_p,
			   is_gimple_addressable, fb_either);
      if (ret == GS_ERROR)
	break;

      /* Then mark it.  Beware that it may not be possible to do so directly
	 if a temporary has been created by the gimplification.  */
      prepare_gimple_addressable (&TREE_OPERAND (expr, 0), pre_p);

      op0 = TREE_OPERAND (expr, 0);

      /* For various reasons, the gimplification of the expression
	 may have made a new INDIRECT_REF.  */
      if (TREE_CODE (op0) == INDIRECT_REF)
	goto do_indirect_ref;

      mark_addressable (TREE_OPERAND (expr, 0));

      /* The FEs may end up building ADDR_EXPRs early on a decl with
	 an incomplete type.  Re-build ADDR_EXPRs in canonical form
	 here.  */
      if (!types_compatible_p (TREE_TYPE (op0), TREE_TYPE (TREE_TYPE (expr))))
	*expr_p = build_fold_addr_expr (op0);

      /* Make sure TREE_CONSTANT and TREE_SIDE_EFFECTS are set properly.  */
      recompute_tree_invariant_for_addr_expr (*expr_p);

      /* If we re-built the ADDR_EXPR add a conversion to the original type
         if required.  */
      if (!useless_type_conversion_p (TREE_TYPE (expr), TREE_TYPE (*expr_p)))
	*expr_p = fold_convert (TREE_TYPE (expr), *expr_p);

      break;
    }

  return ret;
}

/* Gimplify the operands of an ASM_EXPR.  Input operands should be a gimple
   value; output operands should be a gimple lvalue.  */

static enum gimplify_status
gimplify_asm_expr (tree *expr_p, gimple_seq *pre_p, gimple_seq *post_p)
{
  tree expr;
  int noutputs;
  const char **oconstraints;
  int i;
  tree link;
  const char *constraint;
  bool allows_mem, allows_reg, is_inout;
  enum gimplify_status ret, tret;
  gimple stmt;
  VEC(tree, gc) *inputs;
  VEC(tree, gc) *outputs;
  VEC(tree, gc) *clobbers;
  VEC(tree, gc) *labels;
  tree link_next;

  expr = *expr_p;
  noutputs = list_length (ASM_OUTPUTS (expr));
  oconstraints = (const char **) alloca ((noutputs) * sizeof (const char *));

  inputs = outputs = clobbers = labels = NULL;

  ret = GS_ALL_DONE;
  link_next = NULL_TREE;
  for (i = 0, link = ASM_OUTPUTS (expr); link; ++i, link = link_next)
    {
      bool ok;
      size_t constraint_len;

      link_next = TREE_CHAIN (link);

      oconstraints[i]
	= constraint
	= TREE_STRING_POINTER (TREE_VALUE (TREE_PURPOSE (link)));
      constraint_len = strlen (constraint);
      if (constraint_len == 0)
        continue;

      ok = parse_output_constraint (&constraint, i, 0, 0,
				    &allows_mem, &allows_reg, &is_inout);
      if (!ok)
	{
	  ret = GS_ERROR;
	  is_inout = false;
	}

      if (!allows_reg && allows_mem)
	mark_addressable (TREE_VALUE (link));

      tret = gimplify_expr (&TREE_VALUE (link), pre_p, post_p,
			    is_inout ? is_gimple_min_lval : is_gimple_lvalue,
			    fb_lvalue | fb_mayfail);
      if (tret == GS_ERROR)
	{
	  error ("invalid lvalue in asm output %d", i);
	  ret = tret;
	}

      VEC_safe_push (tree, gc, outputs, link);
      TREE_CHAIN (link) = NULL_TREE;

      if (is_inout)
	{
	  /* An input/output operand.  To give the optimizers more
	     flexibility, split it into separate input and output
 	     operands.  */
	  tree input;
	  char buf[10];

	  /* Turn the in/out constraint into an output constraint.  */
	  char *p = xstrdup (constraint);
	  p[0] = '=';
	  TREE_VALUE (TREE_PURPOSE (link)) = build_string (constraint_len, p);

	  /* And add a matching input constraint.  */
	  if (allows_reg)
	    {
	      sprintf (buf, "%d", i);

	      /* If there are multiple alternatives in the constraint,
		 handle each of them individually.  Those that allow register
		 will be replaced with operand number, the others will stay
		 unchanged.  */
	      if (strchr (p, ',') != NULL)
		{
		  size_t len = 0, buflen = strlen (buf);
		  char *beg, *end, *str, *dst;

		  for (beg = p + 1;;)
		    {
		      end = strchr (beg, ',');
		      if (end == NULL)
			end = strchr (beg, '\0');
		      if ((size_t) (end - beg) < buflen)
			len += buflen + 1;
		      else
			len += end - beg + 1;
		      if (*end)
			beg = end + 1;
		      else
			break;
		    }

		  str = (char *) alloca (len);
		  for (beg = p + 1, dst = str;;)
		    {
		      const char *tem;
		      bool mem_p, reg_p, inout_p;

		      end = strchr (beg, ',');
		      if (end)
			*end = '\0';
		      beg[-1] = '=';
		      tem = beg - 1;
		      parse_output_constraint (&tem, i, 0, 0,
					       &mem_p, &reg_p, &inout_p);
		      if (dst != str)
			*dst++ = ',';
		      if (reg_p)
			{
			  memcpy (dst, buf, buflen);
			  dst += buflen;
			}
		      else
			{
			  if (end)
			    len = end - beg;
			  else
			    len = strlen (beg);
			  memcpy (dst, beg, len);
			  dst += len;
			}
		      if (end)
			beg = end + 1;
		      else
			break;
		    }
		  *dst = '\0';
		  input = build_string (dst - str, str);
		}
	      else
		input = build_string (strlen (buf), buf);
	    }
	  else
	    input = build_string (constraint_len - 1, constraint + 1);

	  free (p);

	  input = build_tree_list (build_tree_list (NULL_TREE, input),
				   unshare_expr (TREE_VALUE (link)));
	  ASM_INPUTS (expr) = chainon (ASM_INPUTS (expr), input);
	}
    }

  link_next = NULL_TREE;
  for (link = ASM_INPUTS (expr); link; ++i, link = link_next)
    {
      link_next = TREE_CHAIN (link);
      constraint = TREE_STRING_POINTER (TREE_VALUE (TREE_PURPOSE (link)));
      parse_input_constraint (&constraint, 0, 0, noutputs, 0,
			      oconstraints, &allows_mem, &allows_reg);

      /* If we can't make copies, we can only accept memory.  */
      if (TREE_ADDRESSABLE (TREE_TYPE (TREE_VALUE (link))))
	{
	  if (allows_mem)
	    allows_reg = 0;
	  else
	    {
	      error ("impossible constraint in %<asm%>");
	      error ("non-memory input %d must stay in memory", i);
	      return GS_ERROR;
	    }
	}

      /* If the operand is a memory input, it should be an lvalue.  */
      if (!allows_reg && allows_mem)
	{
	  tree inputv = TREE_VALUE (link);
	  STRIP_NOPS (inputv);
	  if (TREE_CODE (inputv) == PREDECREMENT_EXPR
	      || TREE_CODE (inputv) == PREINCREMENT_EXPR
	      || TREE_CODE (inputv) == POSTDECREMENT_EXPR
	      || TREE_CODE (inputv) == POSTINCREMENT_EXPR)
	    TREE_VALUE (link) = error_mark_node;
	  tret = gimplify_expr (&TREE_VALUE (link), pre_p, post_p,
				is_gimple_lvalue, fb_lvalue | fb_mayfail);
	  mark_addressable (TREE_VALUE (link));
	  if (tret == GS_ERROR)
	    {
	      if (EXPR_HAS_LOCATION (TREE_VALUE (link)))
	        input_location = EXPR_LOCATION (TREE_VALUE (link));
	      error ("memory input %d is not directly addressable", i);
	      ret = tret;
	    }
	}
      else
	{
	  tret = gimplify_expr (&TREE_VALUE (link), pre_p, post_p,
				is_gimple_asm_val, fb_rvalue);
	  if (tret == GS_ERROR)
	    ret = tret;
	}

      TREE_CHAIN (link) = NULL_TREE;
      VEC_safe_push (tree, gc, inputs, link);
    }

  for (link = ASM_CLOBBERS (expr); link; ++i, link = TREE_CHAIN (link))
    VEC_safe_push (tree, gc, clobbers, link);

  for (link = ASM_LABELS (expr); link; ++i, link = TREE_CHAIN (link))
    VEC_safe_push (tree, gc, labels, link);

  /* Do not add ASMs with errors to the gimple IL stream.  */
  if (ret != GS_ERROR)
    {
      stmt = gimple_build_asm_vec (TREE_STRING_POINTER (ASM_STRING (expr)),
				   inputs, outputs, clobbers, labels);

      gimple_asm_set_volatile (stmt, ASM_VOLATILE_P (expr));
      gimple_asm_set_input (stmt, ASM_INPUT_P (expr));

      gimplify_seq_add_stmt (pre_p, stmt);
    }

  return ret;
}

/* Gimplify a CLEANUP_POINT_EXPR.  Currently this works by adding
   GIMPLE_WITH_CLEANUP_EXPRs to the prequeue as we encounter cleanups while
   gimplifying the body, and converting them to TRY_FINALLY_EXPRs when we
   return to this function.

   FIXME should we complexify the prequeue handling instead?  Or use flags
   for all the cleanups and let the optimizer tighten them up?  The current
   code seems pretty fragile; it will break on a cleanup within any
   non-conditional nesting.  But any such nesting would be broken, anyway;
   we can't write a TRY_FINALLY_EXPR that starts inside a nesting construct
   and continues out of it.  We can do that at the RTL level, though, so
   having an optimizer to tighten up try/finally regions would be a Good
   Thing.  */

static enum gimplify_status
gimplify_cleanup_point_expr (tree *expr_p, gimple_seq *pre_p)
{
  gimple_stmt_iterator iter;
  gimple_seq body_sequence = NULL;

  tree temp = voidify_wrapper_expr (*expr_p, NULL);

  /* We only care about the number of conditions between the innermost
     CLEANUP_POINT_EXPR and the cleanup.  So save and reset the count and
     any cleanups collected outside the CLEANUP_POINT_EXPR.  */
  int old_conds = gimplify_ctxp->conditions;
  gimple_seq old_cleanups = gimplify_ctxp->conditional_cleanups;
  gimplify_ctxp->conditions = 0;
  gimplify_ctxp->conditional_cleanups = NULL;

  gimplify_stmt (&TREE_OPERAND (*expr_p, 0), &body_sequence);

  gimplify_ctxp->conditions = old_conds;
  gimplify_ctxp->conditional_cleanups = old_cleanups;

  for (iter = gsi_start (body_sequence); !gsi_end_p (iter); )
    {
      gimple wce = gsi_stmt (iter);

      if (gimple_code (wce) == GIMPLE_WITH_CLEANUP_EXPR)
	{
	  if (gsi_one_before_end_p (iter))
	    {
              /* Note that gsi_insert_seq_before and gsi_remove do not
                 scan operands, unlike some other sequence mutators.  */
	      if (!gimple_wce_cleanup_eh_only (wce))
		gsi_insert_seq_before_without_update (&iter,
						      gimple_wce_cleanup (wce),
						      GSI_SAME_STMT);
	      gsi_remove (&iter, true);
	      break;
	    }
	  else
	    {
	      gimple gtry;
	      gimple_seq seq;
	      enum gimple_try_flags kind;

	      if (gimple_wce_cleanup_eh_only (wce))
		kind = GIMPLE_TRY_CATCH;
	      else
		kind = GIMPLE_TRY_FINALLY;
	      seq = gsi_split_seq_after (iter);

	      gtry = gimple_build_try (seq, gimple_wce_cleanup (wce), kind);
              /* Do not use gsi_replace here, as it may scan operands.
                 We want to do a simple structural modification only.  */
              *gsi_stmt_ptr (&iter) = gtry;
	      iter = gsi_start (seq);
	    }
	}
      else
	gsi_next (&iter);
    }

  gimplify_seq_add_seq (pre_p, body_sequence);
  if (temp)
    {
      *expr_p = temp;
      return GS_OK;
    }
  else
    {
      *expr_p = NULL;
      return GS_ALL_DONE;
    }
}

/* Insert a cleanup marker for gimplify_cleanup_point_expr.  CLEANUP
   is the cleanup action required.  EH_ONLY is true if the cleanup should
   only be executed if an exception is thrown, not on normal exit.  */

static void
gimple_push_cleanup (tree var, tree cleanup, bool eh_only, gimple_seq *pre_p)
{
  gimple wce;
  gimple_seq cleanup_stmts = NULL;

  /* Errors can result in improperly nested cleanups.  Which results in
     confusion when trying to resolve the GIMPLE_WITH_CLEANUP_EXPR.  */
  if (seen_error ())
    return;

  if (gimple_conditional_context ())
    {
      /* If we're in a conditional context, this is more complex.  We only
	 want to run the cleanup if we actually ran the initialization that
	 necessitates it, but we want to run it after the end of the
	 conditional context.  So we wrap the try/finally around the
	 condition and use a flag to determine whether or not to actually
	 run the destructor.  Thus

	   test ? f(A()) : 0

	 becomes (approximately)

	   flag = 0;
	   try {
	     if (test) { A::A(temp); flag = 1; val = f(temp); }
	     else { val = 0; }
	   } finally {
	     if (flag) A::~A(temp);
	   }
	   val
      */
      tree flag = create_tmp_var (boolean_type_node, "cleanup");
      gimple ffalse = gimple_build_assign (flag, boolean_false_node);
      gimple ftrue = gimple_build_assign (flag, boolean_true_node);

      cleanup = build3 (COND_EXPR, void_type_node, flag, cleanup, NULL);
      gimplify_stmt (&cleanup, &cleanup_stmts);
      wce = gimple_build_wce (cleanup_stmts);

      gimplify_seq_add_stmt (&gimplify_ctxp->conditional_cleanups, ffalse);
      gimplify_seq_add_stmt (&gimplify_ctxp->conditional_cleanups, wce);
      gimplify_seq_add_stmt (pre_p, ftrue);

      /* Because of this manipulation, and the EH edges that jump
	 threading cannot redirect, the temporary (VAR) will appear
	 to be used uninitialized.  Don't warn.  */
      TREE_NO_WARNING (var) = 1;
    }
  else
    {
      gimplify_stmt (&cleanup, &cleanup_stmts);
      wce = gimple_build_wce (cleanup_stmts);
      gimple_wce_set_cleanup_eh_only (wce, eh_only);
      gimplify_seq_add_stmt (pre_p, wce);
    }
}

/* Gimplify a TARGET_EXPR which doesn't appear on the rhs of an INIT_EXPR.  */

static enum gimplify_status
gimplify_target_expr (tree *expr_p, gimple_seq *pre_p, gimple_seq *post_p)
{
  tree targ = *expr_p;
  tree temp = TARGET_EXPR_SLOT (targ);
  tree init = TARGET_EXPR_INITIAL (targ);
  enum gimplify_status ret;

  if (init)
    {
      /* TARGET_EXPR temps aren't part of the enclosing block, so add it
	 to the temps list.  Handle also variable length TARGET_EXPRs.  */
      if (TREE_CODE (DECL_SIZE (temp)) != INTEGER_CST)
	{
	  if (!TYPE_SIZES_GIMPLIFIED (TREE_TYPE (temp)))
	    gimplify_type_sizes (TREE_TYPE (temp), pre_p);
	  gimplify_vla_decl (temp, pre_p);
	}
      else
	gimple_add_tmp_var (temp);

      /* If TARGET_EXPR_INITIAL is void, then the mere evaluation of the
	 expression is supposed to initialize the slot.  */
      if (VOID_TYPE_P (TREE_TYPE (init)))
	ret = gimplify_expr (&init, pre_p, post_p, is_gimple_stmt, fb_none);
      else
	{
	  tree init_expr = build2 (INIT_EXPR, void_type_node, temp, init);
	  init = init_expr;
	  ret = gimplify_expr (&init, pre_p, post_p, is_gimple_stmt, fb_none);
	  init = NULL;
	  ggc_free (init_expr);
	}
      if (ret == GS_ERROR)
	{
	  /* PR c++/28266 Make sure this is expanded only once. */
	  TARGET_EXPR_INITIAL (targ) = NULL_TREE;
	  return GS_ERROR;
	}
      if (init)
	gimplify_and_add (init, pre_p);

      /* If needed, push the cleanup for the temp.  */
      if (TARGET_EXPR_CLEANUP (targ))
	gimple_push_cleanup (temp, TARGET_EXPR_CLEANUP (targ),
			     CLEANUP_EH_ONLY (targ), pre_p);

      /* Only expand this once.  */
      TREE_OPERAND (targ, 3) = init;
      TARGET_EXPR_INITIAL (targ) = NULL_TREE;
    }
  else
    /* We should have expanded this before.  */
    gcc_assert (DECL_SEEN_IN_BIND_EXPR_P (temp));

  *expr_p = temp;
  return GS_OK;
}

/* Gimplification of expression trees.  */

/* Gimplify an expression which appears at statement context.  The
   corresponding GIMPLE statements are added to *SEQ_P.  If *SEQ_P is
   NULL, a new sequence is allocated.

   Return true if we actually added a statement to the queue.  */

bool
gimplify_stmt (tree *stmt_p, gimple_seq *seq_p)
{
  gimple_seq_node last;

  if (!*seq_p)
    *seq_p = gimple_seq_alloc ();

  last = gimple_seq_last (*seq_p);
  gimplify_expr (stmt_p, seq_p, NULL, is_gimple_stmt, fb_none);
  return last != gimple_seq_last (*seq_p);
}


/* Add FIRSTPRIVATE entries for DECL in the OpenMP the surrounding parallels
   to CTX.  If entries already exist, force them to be some flavor of private.
   If there is no enclosing parallel, do nothing.  */

void
omp_firstprivatize_variable (struct gimplify_omp_ctx *ctx, tree decl)
{
  splay_tree_node n;

  if (decl == NULL || !DECL_P (decl))
    return;

  do
    {
      n = splay_tree_lookup (ctx->variables, (splay_tree_key)decl);
      if (n != NULL)
	{
	  if (n->value & GOVD_SHARED)
	    n->value = GOVD_FIRSTPRIVATE | (n->value & GOVD_SEEN);
	  else
	    return;
	}
      else if (ctx->region_type != ORT_WORKSHARE)
	omp_add_variable (ctx, decl, GOVD_FIRSTPRIVATE);

      ctx = ctx->outer_context;
    }
  while (ctx);
}

/* Similarly for each of the type sizes of TYPE.  */

static void
omp_firstprivatize_type_sizes (struct gimplify_omp_ctx *ctx, tree type)
{
  if (type == NULL || type == error_mark_node)
    return;
  type = TYPE_MAIN_VARIANT (type);

  if (pointer_set_insert (ctx->privatized_types, type))
    return;

  switch (TREE_CODE (type))
    {
    case INTEGER_TYPE:
    case ENUMERAL_TYPE:
    case BOOLEAN_TYPE:
    case REAL_TYPE:
    case FIXED_POINT_TYPE:
      omp_firstprivatize_variable (ctx, TYPE_MIN_VALUE (type));
      omp_firstprivatize_variable (ctx, TYPE_MAX_VALUE (type));
      break;

    case ARRAY_TYPE:
      omp_firstprivatize_type_sizes (ctx, TREE_TYPE (type));
      omp_firstprivatize_type_sizes (ctx, TYPE_DOMAIN (type));
      break;

    case RECORD_TYPE:
    case UNION_TYPE:
    case QUAL_UNION_TYPE:
      {
	tree field;
	for (field = TYPE_FIELDS (type); field; field = DECL_CHAIN (field))
	  if (TREE_CODE (field) == FIELD_DECL)
	    {
	      omp_firstprivatize_variable (ctx, DECL_FIELD_OFFSET (field));
	      omp_firstprivatize_type_sizes (ctx, TREE_TYPE (field));
	    }
      }
      break;

    case POINTER_TYPE:
    case REFERENCE_TYPE:
      omp_firstprivatize_type_sizes (ctx, TREE_TYPE (type));
      break;

    default:
      break;
    }

  omp_firstprivatize_variable (ctx, TYPE_SIZE (type));
  omp_firstprivatize_variable (ctx, TYPE_SIZE_UNIT (type));
  lang_hooks.types.omp_firstprivatize_type_sizes (ctx, type);
}

/* Add an entry for DECL in the OpenMP context CTX with FLAGS.  */

static void
omp_add_variable (struct gimplify_omp_ctx *ctx, tree decl, unsigned int flags)
{
  splay_tree_node n;
  unsigned int nflags;
  tree t;

  if (decl == error_mark_node || TREE_TYPE (decl) == error_mark_node)
    return;

  /* Never elide decls whose type has TREE_ADDRESSABLE set.  This means
     there are constructors involved somewhere.  */
  if (TREE_ADDRESSABLE (TREE_TYPE (decl))
      || TYPE_NEEDS_CONSTRUCTING (TREE_TYPE (decl)))
    flags |= GOVD_SEEN;

  n = splay_tree_lookup (ctx->variables, (splay_tree_key)decl);
  if (n != NULL)
    {
      /* We shouldn't be re-adding the decl with the same data
	 sharing class.  */
      gcc_assert ((n->value & GOVD_DATA_SHARE_CLASS & flags) == 0);
      /* The only combination of data sharing classes we should see is
	 FIRSTPRIVATE and LASTPRIVATE.  */
      nflags = n->value | flags;
      gcc_assert ((nflags & GOVD_DATA_SHARE_CLASS)
		  == (GOVD_FIRSTPRIVATE | GOVD_LASTPRIVATE));
      n->value = nflags;
      return;
    }

  /* When adding a variable-sized variable, we have to handle all sorts
     of additional bits of data: the pointer replacement variable, and
     the parameters of the type.  */
  if (DECL_SIZE (decl) && TREE_CODE (DECL_SIZE (decl)) != INTEGER_CST)
    {
      /* Add the pointer replacement variable as PRIVATE if the variable
	 replacement is private, else FIRSTPRIVATE since we'll need the
	 address of the original variable either for SHARED, or for the
	 copy into or out of the context.  */
      if (!(flags & GOVD_LOCAL))
	{
	  nflags = flags & GOVD_PRIVATE ? GOVD_PRIVATE : GOVD_FIRSTPRIVATE;
	  nflags |= flags & GOVD_SEEN;
	  t = DECL_VALUE_EXPR (decl);
	  gcc_assert (TREE_CODE (t) == INDIRECT_REF);
	  t = TREE_OPERAND (t, 0);
	  gcc_assert (DECL_P (t));
	  omp_add_variable (ctx, t, nflags);
	}

      /* Add all of the variable and type parameters (which should have
	 been gimplified to a formal temporary) as FIRSTPRIVATE.  */
      omp_firstprivatize_variable (ctx, DECL_SIZE_UNIT (decl));
      omp_firstprivatize_variable (ctx, DECL_SIZE (decl));
      omp_firstprivatize_type_sizes (ctx, TREE_TYPE (decl));

      /* The variable-sized variable itself is never SHARED, only some form
	 of PRIVATE.  The sharing would take place via the pointer variable
	 which we remapped above.  */
      if (flags & GOVD_SHARED)
	flags = GOVD_PRIVATE | GOVD_DEBUG_PRIVATE
		| (flags & (GOVD_SEEN | GOVD_EXPLICIT));

      /* We're going to make use of the TYPE_SIZE_UNIT at least in the
	 alloca statement we generate for the variable, so make sure it
	 is available.  This isn't automatically needed for the SHARED
	 case, since we won't be allocating local storage then.
	 For local variables TYPE_SIZE_UNIT might not be gimplified yet,
	 in this case omp_notice_variable will be called later
	 on when it is gimplified.  */
      else if (! (flags & GOVD_LOCAL))
	omp_notice_variable (ctx, TYPE_SIZE_UNIT (TREE_TYPE (decl)), true);
    }
  else if (lang_hooks.decls.omp_privatize_by_reference (decl))
    {
      gcc_assert ((flags & GOVD_LOCAL) == 0);
      omp_firstprivatize_type_sizes (ctx, TREE_TYPE (decl));

      /* Similar to the direct variable sized case above, we'll need the
	 size of references being privatized.  */
      if ((flags & GOVD_SHARED) == 0)
	{
	  t = TYPE_SIZE_UNIT (TREE_TYPE (TREE_TYPE (decl)));
	  if (TREE_CODE (t) != INTEGER_CST)
	    omp_notice_variable (ctx, t, true);
	}
    }

  splay_tree_insert (ctx->variables, (splay_tree_key)decl, flags);
}

/* Notice a threadprivate variable DECL used in OpenMP context CTX.
   This just prints out diagnostics about threadprivate variable uses
   in untied tasks.  If DECL2 is non-NULL, prevent this warning
   on that variable.  */

static bool
omp_notice_threadprivate_variable (struct gimplify_omp_ctx *ctx, tree decl,
				   tree decl2)
{
  splay_tree_node n;

  if (ctx->region_type != ORT_UNTIED_TASK)
    return false;
  n = splay_tree_lookup (ctx->variables, (splay_tree_key)decl);
  if (n == NULL)
    {
      error ("threadprivate variable %qE used in untied task", DECL_NAME (decl));
      error_at (ctx->location, "enclosing task");
      splay_tree_insert (ctx->variables, (splay_tree_key)decl, 0);
    }
  if (decl2)
    splay_tree_insert (ctx->variables, (splay_tree_key)decl2, 0);
  return false;
}

/* Record the fact that DECL was used within the OpenMP context CTX.
   IN_CODE is true when real code uses DECL, and false when we should
   merely emit default(none) errors.  Return true if DECL is going to
   be remapped and thus DECL shouldn't be gimplified into its
   DECL_VALUE_EXPR (if any).  */

static bool
omp_notice_variable (struct gimplify_omp_ctx *ctx, tree decl, bool in_code)
{
  splay_tree_node n;
  unsigned flags = in_code ? GOVD_SEEN : 0;
  bool ret = false, shared;

  if (decl == error_mark_node || TREE_TYPE (decl) == error_mark_node)
    return false;

  /* Threadprivate variables are predetermined.  */
  if (is_global_var (decl))
    {
      if (DECL_THREAD_LOCAL_P (decl))
	return omp_notice_threadprivate_variable (ctx, decl, NULL_TREE);

      if (DECL_HAS_VALUE_EXPR_P (decl))
	{
	  tree value = get_base_address (DECL_VALUE_EXPR (decl));

	  if (value && DECL_P (value) && DECL_THREAD_LOCAL_P (value))
	    return omp_notice_threadprivate_variable (ctx, decl, value);
	}
    }

  n = splay_tree_lookup (ctx->variables, (splay_tree_key)decl);
  if (n == NULL)
    {
      enum omp_clause_default_kind default_kind, kind;
      struct gimplify_omp_ctx *octx;

      if (ctx->region_type == ORT_WORKSHARE)
	goto do_outer;

      /* ??? Some compiler-generated variables (like SAVE_EXPRs) could be
	 remapped firstprivate instead of shared.  To some extent this is
	 addressed in omp_firstprivatize_type_sizes, but not effectively.  */
      default_kind = ctx->default_kind;
      kind = lang_hooks.decls.omp_predetermined_sharing (decl);
      if (kind != OMP_CLAUSE_DEFAULT_UNSPECIFIED)
	default_kind = kind;

      switch (default_kind)
	{
	case OMP_CLAUSE_DEFAULT_NONE:
	  error ("%qE not specified in enclosing parallel",
<<<<<<< HEAD
		 DECL_NAME (decl));
=======
		 DECL_NAME (lang_hooks.decls.omp_report_decl (decl)));
>>>>>>> b56a5220
	  if ((ctx->region_type & ORT_TASK) != 0)
	    error_at (ctx->location, "enclosing task");
	  else
	    error_at (ctx->location, "enclosing parallel");
	  /* FALLTHRU */
	case OMP_CLAUSE_DEFAULT_SHARED:
	  flags |= GOVD_SHARED;
	  break;
	case OMP_CLAUSE_DEFAULT_PRIVATE:
	  flags |= GOVD_PRIVATE;
	  break;
	case OMP_CLAUSE_DEFAULT_FIRSTPRIVATE:
	  flags |= GOVD_FIRSTPRIVATE;
	  break;
	case OMP_CLAUSE_DEFAULT_UNSPECIFIED:
	  /* decl will be either GOVD_FIRSTPRIVATE or GOVD_SHARED.  */
	  gcc_assert ((ctx->region_type & ORT_TASK) != 0);
	  if (ctx->outer_context)
	    omp_notice_variable (ctx->outer_context, decl, in_code);
	  for (octx = ctx->outer_context; octx; octx = octx->outer_context)
	    {
	      splay_tree_node n2;

	      n2 = splay_tree_lookup (octx->variables, (splay_tree_key) decl);
	      if (n2 && (n2->value & GOVD_DATA_SHARE_CLASS) != GOVD_SHARED)
		{
		  flags |= GOVD_FIRSTPRIVATE;
		  break;
		}
	      if ((octx->region_type & ORT_PARALLEL) != 0)
		break;
	    }
	  if (flags & GOVD_FIRSTPRIVATE)
	    break;
	  if (octx == NULL
	      && (TREE_CODE (decl) == PARM_DECL
		  || (!is_global_var (decl)
		      && DECL_CONTEXT (decl) == current_function_decl)))
	    {
	      flags |= GOVD_FIRSTPRIVATE;
	      break;
	    }
	  flags |= GOVD_SHARED;
	  break;
	default:
	  gcc_unreachable ();
	}

      if ((flags & GOVD_PRIVATE)
	  && lang_hooks.decls.omp_private_outer_ref (decl))
	flags |= GOVD_PRIVATE_OUTER_REF;

      omp_add_variable (ctx, decl, flags);

      shared = (flags & GOVD_SHARED) != 0;
      ret = lang_hooks.decls.omp_disregard_value_expr (decl, shared);
      goto do_outer;
    }

  if ((n->value & (GOVD_SEEN | GOVD_LOCAL)) == 0
      && (flags & (GOVD_SEEN | GOVD_LOCAL)) == GOVD_SEEN
      && DECL_SIZE (decl)
      && TREE_CODE (DECL_SIZE (decl)) != INTEGER_CST)
    {
      splay_tree_node n2;
      tree t = DECL_VALUE_EXPR (decl);
      gcc_assert (TREE_CODE (t) == INDIRECT_REF);
      t = TREE_OPERAND (t, 0);
      gcc_assert (DECL_P (t));
      n2 = splay_tree_lookup (ctx->variables, (splay_tree_key) t);
      n2->value |= GOVD_SEEN;
    }

  shared = ((flags | n->value) & GOVD_SHARED) != 0;
  ret = lang_hooks.decls.omp_disregard_value_expr (decl, shared);

  /* If nothing changed, there's nothing left to do.  */
  if ((n->value & flags) == flags)
    return ret;
  flags |= n->value;
  n->value = flags;

 do_outer:
  /* If the variable is private in the current context, then we don't
     need to propagate anything to an outer context.  */
  if ((flags & GOVD_PRIVATE) && !(flags & GOVD_PRIVATE_OUTER_REF))
    return ret;
  if (ctx->outer_context
      && omp_notice_variable (ctx->outer_context, decl, in_code))
    return true;
  return ret;
}

/* Verify that DECL is private within CTX.  If there's specific information
   to the contrary in the innermost scope, generate an error.  */

static bool
omp_is_private (struct gimplify_omp_ctx *ctx, tree decl)
{
  splay_tree_node n;

  n = splay_tree_lookup (ctx->variables, (splay_tree_key)decl);
  if (n != NULL)
    {
      if (n->value & GOVD_SHARED)
	{
	  if (ctx == gimplify_omp_ctxp)
	    {
	      error ("iteration variable %qE should be private",
		     DECL_NAME (decl));
	      n->value = GOVD_PRIVATE;
	      return true;
	    }
	  else
	    return false;
	}
      else if ((n->value & GOVD_EXPLICIT) != 0
	       && (ctx == gimplify_omp_ctxp
		   || (ctx->region_type == ORT_COMBINED_PARALLEL
		       && gimplify_omp_ctxp->outer_context == ctx)))
	{
	  if ((n->value & GOVD_FIRSTPRIVATE) != 0)
	    error ("iteration variable %qE should not be firstprivate",
		   DECL_NAME (decl));
	  else if ((n->value & GOVD_REDUCTION) != 0)
	    error ("iteration variable %qE should not be reduction",
		   DECL_NAME (decl));
	}
      return (ctx == gimplify_omp_ctxp
	      || (ctx->region_type == ORT_COMBINED_PARALLEL
		  && gimplify_omp_ctxp->outer_context == ctx));
    }

  if (ctx->region_type != ORT_WORKSHARE)
    return false;
  else if (ctx->outer_context)
    return omp_is_private (ctx->outer_context, decl);
  return false;
}

/* Return true if DECL is private within a parallel region
   that binds to the current construct's context or in parallel
   region's REDUCTION clause.  */

static bool
omp_check_private (struct gimplify_omp_ctx *ctx, tree decl)
{
  splay_tree_node n;

  do
    {
      ctx = ctx->outer_context;
      if (ctx == NULL)
	return !(is_global_var (decl)
		 /* References might be private, but might be shared too.  */
		 || lang_hooks.decls.omp_privatize_by_reference (decl));

      n = splay_tree_lookup (ctx->variables, (splay_tree_key) decl);
      if (n != NULL)
	return (n->value & GOVD_SHARED) == 0;
    }
  while (ctx->region_type == ORT_WORKSHARE);
  return false;
}

/* Scan the OpenMP clauses in *LIST_P, installing mappings into a new
   and previous omp contexts.  */

static void
gimplify_scan_omp_clauses (tree *list_p, gimple_seq *pre_p,
			   enum omp_region_type region_type)
{
  struct gimplify_omp_ctx *ctx, *outer_ctx;
  struct gimplify_ctx gctx;
  tree c;

  ctx = new_omp_context (region_type);
  outer_ctx = ctx->outer_context;

  while ((c = *list_p) != NULL)
    {
      bool remove = false;
      bool notice_outer = true;
      const char *check_non_private = NULL;
      unsigned int flags;
      tree decl;

      switch (OMP_CLAUSE_CODE (c))
	{
	case OMP_CLAUSE_PRIVATE:
	  flags = GOVD_PRIVATE | GOVD_EXPLICIT;
	  if (lang_hooks.decls.omp_private_outer_ref (OMP_CLAUSE_DECL (c)))
	    {
	      flags |= GOVD_PRIVATE_OUTER_REF;
	      OMP_CLAUSE_PRIVATE_OUTER_REF (c) = 1;
	    }
	  else
	    notice_outer = false;
	  goto do_add;
	case OMP_CLAUSE_SHARED:
	  flags = GOVD_SHARED | GOVD_EXPLICIT;
	  goto do_add;
	case OMP_CLAUSE_FIRSTPRIVATE:
	  flags = GOVD_FIRSTPRIVATE | GOVD_EXPLICIT;
	  check_non_private = "firstprivate";
	  goto do_add;
	case OMP_CLAUSE_LASTPRIVATE:
	  flags = GOVD_LASTPRIVATE | GOVD_SEEN | GOVD_EXPLICIT;
	  check_non_private = "lastprivate";
	  goto do_add;
	case OMP_CLAUSE_REDUCTION:
	  flags = GOVD_REDUCTION | GOVD_SEEN | GOVD_EXPLICIT;
	  check_non_private = "reduction";
	  goto do_add;

	do_add:
	  decl = OMP_CLAUSE_DECL (c);
	  if (decl == error_mark_node || TREE_TYPE (decl) == error_mark_node)
	    {
	      remove = true;
	      break;
	    }
	  omp_add_variable (ctx, decl, flags);
	  if (OMP_CLAUSE_CODE (c) == OMP_CLAUSE_REDUCTION
	      && OMP_CLAUSE_REDUCTION_PLACEHOLDER (c))
	    {
	      omp_add_variable (ctx, OMP_CLAUSE_REDUCTION_PLACEHOLDER (c),
				GOVD_LOCAL | GOVD_SEEN);
	      gimplify_omp_ctxp = ctx;
	      push_gimplify_context (&gctx);

	      OMP_CLAUSE_REDUCTION_GIMPLE_INIT (c) = gimple_seq_alloc ();
	      OMP_CLAUSE_REDUCTION_GIMPLE_MERGE (c) = gimple_seq_alloc ();

	      gimplify_and_add (OMP_CLAUSE_REDUCTION_INIT (c),
		  		&OMP_CLAUSE_REDUCTION_GIMPLE_INIT (c));
	      pop_gimplify_context
		(gimple_seq_first_stmt (OMP_CLAUSE_REDUCTION_GIMPLE_INIT (c)));
	      push_gimplify_context (&gctx);
	      gimplify_and_add (OMP_CLAUSE_REDUCTION_MERGE (c),
		  		&OMP_CLAUSE_REDUCTION_GIMPLE_MERGE (c));
	      pop_gimplify_context
		(gimple_seq_first_stmt (OMP_CLAUSE_REDUCTION_GIMPLE_MERGE (c)));
	      OMP_CLAUSE_REDUCTION_INIT (c) = NULL_TREE;
	      OMP_CLAUSE_REDUCTION_MERGE (c) = NULL_TREE;

	      gimplify_omp_ctxp = outer_ctx;
	    }
	  else if (OMP_CLAUSE_CODE (c) == OMP_CLAUSE_LASTPRIVATE
		   && OMP_CLAUSE_LASTPRIVATE_STMT (c))
	    {
	      gimplify_omp_ctxp = ctx;
	      push_gimplify_context (&gctx);
	      if (TREE_CODE (OMP_CLAUSE_LASTPRIVATE_STMT (c)) != BIND_EXPR)
		{
		  tree bind = build3 (BIND_EXPR, void_type_node, NULL,
				      NULL, NULL);
		  TREE_SIDE_EFFECTS (bind) = 1;
		  BIND_EXPR_BODY (bind) = OMP_CLAUSE_LASTPRIVATE_STMT (c);
		  OMP_CLAUSE_LASTPRIVATE_STMT (c) = bind;
		}
	      gimplify_and_add (OMP_CLAUSE_LASTPRIVATE_STMT (c),
				&OMP_CLAUSE_LASTPRIVATE_GIMPLE_SEQ (c));
	      pop_gimplify_context
		(gimple_seq_first_stmt (OMP_CLAUSE_LASTPRIVATE_GIMPLE_SEQ (c)));
	      OMP_CLAUSE_LASTPRIVATE_STMT (c) = NULL_TREE;

	      gimplify_omp_ctxp = outer_ctx;
	    }
	  if (notice_outer)
	    goto do_notice;
	  break;

	case OMP_CLAUSE_COPYIN:
	case OMP_CLAUSE_COPYPRIVATE:
	  decl = OMP_CLAUSE_DECL (c);
	  if (decl == error_mark_node || TREE_TYPE (decl) == error_mark_node)
	    {
	      remove = true;
	      break;
	    }
	do_notice:
	  if (outer_ctx)
	    omp_notice_variable (outer_ctx, decl, true);
	  if (check_non_private
	      && region_type == ORT_WORKSHARE
	      && omp_check_private (ctx, decl))
	    {
	      error ("%s variable %qE is private in outer context",
		     check_non_private, DECL_NAME (decl));
	      remove = true;
	    }
	  break;

	case OMP_CLAUSE_IF:
	  OMP_CLAUSE_OPERAND (c, 0)
	    = gimple_boolify (OMP_CLAUSE_OPERAND (c, 0));
	  /* Fall through.  */

	case OMP_CLAUSE_SCHEDULE:
	case OMP_CLAUSE_NUM_THREADS:
	  if (gimplify_expr (&OMP_CLAUSE_OPERAND (c, 0), pre_p, NULL,
			     is_gimple_val, fb_rvalue) == GS_ERROR)
	      remove = true;
	  break;

	case OMP_CLAUSE_NOWAIT:
	case OMP_CLAUSE_ORDERED:
	case OMP_CLAUSE_UNTIED:
	case OMP_CLAUSE_COLLAPSE:
	  break;

	case OMP_CLAUSE_DEFAULT:
	  ctx->default_kind = OMP_CLAUSE_DEFAULT_KIND (c);
	  break;

	default:
	  gcc_unreachable ();
	}

      if (remove)
	*list_p = OMP_CLAUSE_CHAIN (c);
      else
	list_p = &OMP_CLAUSE_CHAIN (c);
    }

  gimplify_omp_ctxp = ctx;
}

/* For all variables that were not actually used within the context,
   remove PRIVATE, SHARED, and FIRSTPRIVATE clauses.  */

static int
gimplify_adjust_omp_clauses_1 (splay_tree_node n, void *data)
{
  tree *list_p = (tree *) data;
  tree decl = (tree) n->key;
  unsigned flags = n->value;
  enum omp_clause_code code;
  tree clause;
  bool private_debug;

  if (flags & (GOVD_EXPLICIT | GOVD_LOCAL))
    return 0;
  if ((flags & GOVD_SEEN) == 0)
    return 0;
  if (flags & GOVD_DEBUG_PRIVATE)
    {
      gcc_assert ((flags & GOVD_DATA_SHARE_CLASS) == GOVD_PRIVATE);
      private_debug = true;
    }
  else
    private_debug
      = lang_hooks.decls.omp_private_debug_clause (decl,
						   !!(flags & GOVD_SHARED));
  if (private_debug)
    code = OMP_CLAUSE_PRIVATE;
  else if (flags & GOVD_SHARED)
    {
      if (is_global_var (decl))
	{
	  struct gimplify_omp_ctx *ctx = gimplify_omp_ctxp->outer_context;
	  while (ctx != NULL)
	    {
	      splay_tree_node on
		= splay_tree_lookup (ctx->variables, (splay_tree_key) decl);
	      if (on && (on->value & (GOVD_FIRSTPRIVATE | GOVD_LASTPRIVATE
				      | GOVD_PRIVATE | GOVD_REDUCTION)) != 0)
		break;
	      ctx = ctx->outer_context;
	    }
	  if (ctx == NULL)
	    return 0;
	}
      code = OMP_CLAUSE_SHARED;
    }
  else if (flags & GOVD_PRIVATE)
    code = OMP_CLAUSE_PRIVATE;
  else if (flags & GOVD_FIRSTPRIVATE)
    code = OMP_CLAUSE_FIRSTPRIVATE;
  else
    gcc_unreachable ();

  clause = build_omp_clause (input_location, code);
  OMP_CLAUSE_DECL (clause) = decl;
  OMP_CLAUSE_CHAIN (clause) = *list_p;
  if (private_debug)
    OMP_CLAUSE_PRIVATE_DEBUG (clause) = 1;
  else if (code == OMP_CLAUSE_PRIVATE && (flags & GOVD_PRIVATE_OUTER_REF))
    OMP_CLAUSE_PRIVATE_OUTER_REF (clause) = 1;
  *list_p = clause;
  lang_hooks.decls.omp_finish_clause (clause);

  return 0;
}

static void
gimplify_adjust_omp_clauses (tree *list_p)
{
  struct gimplify_omp_ctx *ctx = gimplify_omp_ctxp;
  tree c, decl;

  while ((c = *list_p) != NULL)
    {
      splay_tree_node n;
      bool remove = false;

      switch (OMP_CLAUSE_CODE (c))
	{
	case OMP_CLAUSE_PRIVATE:
	case OMP_CLAUSE_SHARED:
	case OMP_CLAUSE_FIRSTPRIVATE:
	  decl = OMP_CLAUSE_DECL (c);
	  n = splay_tree_lookup (ctx->variables, (splay_tree_key) decl);
	  remove = !(n->value & GOVD_SEEN);
	  if (! remove)
	    {
	      bool shared = OMP_CLAUSE_CODE (c) == OMP_CLAUSE_SHARED;
	      if ((n->value & GOVD_DEBUG_PRIVATE)
		  || lang_hooks.decls.omp_private_debug_clause (decl, shared))
		{
		  gcc_assert ((n->value & GOVD_DEBUG_PRIVATE) == 0
			      || ((n->value & GOVD_DATA_SHARE_CLASS)
				  == GOVD_PRIVATE));
		  OMP_CLAUSE_SET_CODE (c, OMP_CLAUSE_PRIVATE);
		  OMP_CLAUSE_PRIVATE_DEBUG (c) = 1;
		}
	    }
	  break;

	case OMP_CLAUSE_LASTPRIVATE:
	  /* Make sure OMP_CLAUSE_LASTPRIVATE_FIRSTPRIVATE is set to
	     accurately reflect the presence of a FIRSTPRIVATE clause.  */
	  decl = OMP_CLAUSE_DECL (c);
	  n = splay_tree_lookup (ctx->variables, (splay_tree_key) decl);
	  OMP_CLAUSE_LASTPRIVATE_FIRSTPRIVATE (c)
	    = (n->value & GOVD_FIRSTPRIVATE) != 0;
	  break;

	case OMP_CLAUSE_REDUCTION:
	case OMP_CLAUSE_COPYIN:
	case OMP_CLAUSE_COPYPRIVATE:
	case OMP_CLAUSE_IF:
	case OMP_CLAUSE_NUM_THREADS:
	case OMP_CLAUSE_SCHEDULE:
	case OMP_CLAUSE_NOWAIT:
	case OMP_CLAUSE_ORDERED:
	case OMP_CLAUSE_DEFAULT:
	case OMP_CLAUSE_UNTIED:
	case OMP_CLAUSE_COLLAPSE:
	  break;

	default:
	  gcc_unreachable ();
	}

      if (remove)
	*list_p = OMP_CLAUSE_CHAIN (c);
      else
	list_p = &OMP_CLAUSE_CHAIN (c);
    }

  /* Add in any implicit data sharing.  */
  splay_tree_foreach (ctx->variables, gimplify_adjust_omp_clauses_1, list_p);

  gimplify_omp_ctxp = ctx->outer_context;
  delete_omp_context (ctx);
}

/* Gimplify the contents of an OMP_PARALLEL statement.  This involves
   gimplification of the body, as well as scanning the body for used
   variables.  We need to do this scan now, because variable-sized
   decls will be decomposed during gimplification.  */

static void
gimplify_omp_parallel (tree *expr_p, gimple_seq *pre_p)
{
  tree expr = *expr_p;
  gimple g;
  gimple_seq body = NULL;
  struct gimplify_ctx gctx;

  gimplify_scan_omp_clauses (&OMP_PARALLEL_CLAUSES (expr), pre_p,
			     OMP_PARALLEL_COMBINED (expr)
			     ? ORT_COMBINED_PARALLEL
			     : ORT_PARALLEL);

  push_gimplify_context (&gctx);

  g = gimplify_and_return_first (OMP_PARALLEL_BODY (expr), &body);
  if (gimple_code (g) == GIMPLE_BIND)
    pop_gimplify_context (g);
  else
    pop_gimplify_context (NULL);

  gimplify_adjust_omp_clauses (&OMP_PARALLEL_CLAUSES (expr));

  g = gimple_build_omp_parallel (body,
				 OMP_PARALLEL_CLAUSES (expr),
				 NULL_TREE, NULL_TREE);
  if (OMP_PARALLEL_COMBINED (expr))
    gimple_omp_set_subcode (g, GF_OMP_PARALLEL_COMBINED);
  gimplify_seq_add_stmt (pre_p, g);
  *expr_p = NULL_TREE;
}

/* Gimplify the contents of an OMP_TASK statement.  This involves
   gimplification of the body, as well as scanning the body for used
   variables.  We need to do this scan now, because variable-sized
   decls will be decomposed during gimplification.  */

static void
gimplify_omp_task (tree *expr_p, gimple_seq *pre_p)
{
  tree expr = *expr_p;
  gimple g;
  gimple_seq body = NULL;
  struct gimplify_ctx gctx;

  gimplify_scan_omp_clauses (&OMP_TASK_CLAUSES (expr), pre_p,
			     find_omp_clause (OMP_TASK_CLAUSES (expr),
					      OMP_CLAUSE_UNTIED)
			     ? ORT_UNTIED_TASK : ORT_TASK);

  push_gimplify_context (&gctx);

  g = gimplify_and_return_first (OMP_TASK_BODY (expr), &body);
  if (gimple_code (g) == GIMPLE_BIND)
    pop_gimplify_context (g);
  else
    pop_gimplify_context (NULL);

  gimplify_adjust_omp_clauses (&OMP_TASK_CLAUSES (expr));

  g = gimple_build_omp_task (body,
			     OMP_TASK_CLAUSES (expr),
			     NULL_TREE, NULL_TREE,
			     NULL_TREE, NULL_TREE, NULL_TREE);
  gimplify_seq_add_stmt (pre_p, g);
  *expr_p = NULL_TREE;
}

/* Gimplify the gross structure of an OMP_FOR statement.  */

static enum gimplify_status
gimplify_omp_for (tree *expr_p, gimple_seq *pre_p)
{
  tree for_stmt, decl, var, t;
  enum gimplify_status ret = GS_ALL_DONE;
  enum gimplify_status tret;
  gimple gfor;
  gimple_seq for_body, for_pre_body;
  int i;

  for_stmt = *expr_p;

  gimplify_scan_omp_clauses (&OMP_FOR_CLAUSES (for_stmt), pre_p,
			     ORT_WORKSHARE);

  /* Handle OMP_FOR_INIT.  */
  for_pre_body = NULL;
  gimplify_and_add (OMP_FOR_PRE_BODY (for_stmt), &for_pre_body);
  OMP_FOR_PRE_BODY (for_stmt) = NULL_TREE;

  for_body = gimple_seq_alloc ();
  gcc_assert (TREE_VEC_LENGTH (OMP_FOR_INIT (for_stmt))
	      == TREE_VEC_LENGTH (OMP_FOR_COND (for_stmt)));
  gcc_assert (TREE_VEC_LENGTH (OMP_FOR_INIT (for_stmt))
	      == TREE_VEC_LENGTH (OMP_FOR_INCR (for_stmt)));
  for (i = 0; i < TREE_VEC_LENGTH (OMP_FOR_INIT (for_stmt)); i++)
    {
      t = TREE_VEC_ELT (OMP_FOR_INIT (for_stmt), i);
      gcc_assert (TREE_CODE (t) == MODIFY_EXPR);
      decl = TREE_OPERAND (t, 0);
      gcc_assert (DECL_P (decl));
      gcc_assert (INTEGRAL_TYPE_P (TREE_TYPE (decl))
		  || POINTER_TYPE_P (TREE_TYPE (decl)));

      /* Make sure the iteration variable is private.  */
      if (omp_is_private (gimplify_omp_ctxp, decl))
	omp_notice_variable (gimplify_omp_ctxp, decl, true);
      else
	omp_add_variable (gimplify_omp_ctxp, decl, GOVD_PRIVATE | GOVD_SEEN);

      /* If DECL is not a gimple register, create a temporary variable to act
	 as an iteration counter.  This is valid, since DECL cannot be
	 modified in the body of the loop.  */
      if (!is_gimple_reg (decl))
	{
	  var = create_tmp_var (TREE_TYPE (decl), get_name (decl));
	  TREE_OPERAND (t, 0) = var;

	  gimplify_seq_add_stmt (&for_body, gimple_build_assign (decl, var));

	  omp_add_variable (gimplify_omp_ctxp, var, GOVD_PRIVATE | GOVD_SEEN);
	}
      else
	var = decl;

      tret = gimplify_expr (&TREE_OPERAND (t, 1), &for_pre_body, NULL,
			    is_gimple_val, fb_rvalue);
      ret = MIN (ret, tret);
      if (ret == GS_ERROR)
	return ret;

      /* Handle OMP_FOR_COND.  */
      t = TREE_VEC_ELT (OMP_FOR_COND (for_stmt), i);
      gcc_assert (COMPARISON_CLASS_P (t));
      gcc_assert (TREE_OPERAND (t, 0) == decl);

      tret = gimplify_expr (&TREE_OPERAND (t, 1), &for_pre_body, NULL,
			    is_gimple_val, fb_rvalue);
      ret = MIN (ret, tret);

      /* Handle OMP_FOR_INCR.  */
      t = TREE_VEC_ELT (OMP_FOR_INCR (for_stmt), i);
      switch (TREE_CODE (t))
	{
	case PREINCREMENT_EXPR:
	case POSTINCREMENT_EXPR:
	  t = build_int_cst (TREE_TYPE (decl), 1);
	  t = build2 (PLUS_EXPR, TREE_TYPE (decl), var, t);
	  t = build2 (MODIFY_EXPR, TREE_TYPE (var), var, t);
	  TREE_VEC_ELT (OMP_FOR_INCR (for_stmt), i) = t;
	  break;

	case PREDECREMENT_EXPR:
	case POSTDECREMENT_EXPR:
	  t = build_int_cst (TREE_TYPE (decl), -1);
	  t = build2 (PLUS_EXPR, TREE_TYPE (decl), var, t);
	  t = build2 (MODIFY_EXPR, TREE_TYPE (var), var, t);
	  TREE_VEC_ELT (OMP_FOR_INCR (for_stmt), i) = t;
	  break;

	case MODIFY_EXPR:
	  gcc_assert (TREE_OPERAND (t, 0) == decl);
	  TREE_OPERAND (t, 0) = var;

	  t = TREE_OPERAND (t, 1);
	  switch (TREE_CODE (t))
	    {
	    case PLUS_EXPR:
	      if (TREE_OPERAND (t, 1) == decl)
		{
		  TREE_OPERAND (t, 1) = TREE_OPERAND (t, 0);
		  TREE_OPERAND (t, 0) = var;
		  break;
		}

	      /* Fallthru.  */
	    case MINUS_EXPR:
	    case POINTER_PLUS_EXPR:
	      gcc_assert (TREE_OPERAND (t, 0) == decl);
	      TREE_OPERAND (t, 0) = var;
	      break;
	    default:
	      gcc_unreachable ();
	    }

	  tret = gimplify_expr (&TREE_OPERAND (t, 1), &for_pre_body, NULL,
				is_gimple_val, fb_rvalue);
	  ret = MIN (ret, tret);
	  break;

	default:
	  gcc_unreachable ();
	}

      if (var != decl || TREE_VEC_LENGTH (OMP_FOR_INIT (for_stmt)) > 1)
	{
	  tree c;
	  for (c = OMP_FOR_CLAUSES (for_stmt); c ; c = OMP_CLAUSE_CHAIN (c))
	    if (OMP_CLAUSE_CODE (c) == OMP_CLAUSE_LASTPRIVATE
		&& OMP_CLAUSE_DECL (c) == decl
		&& OMP_CLAUSE_LASTPRIVATE_GIMPLE_SEQ (c) == NULL)
	      {
		t = TREE_VEC_ELT (OMP_FOR_INCR (for_stmt), i);
		gcc_assert (TREE_CODE (t) == MODIFY_EXPR);
		gcc_assert (TREE_OPERAND (t, 0) == var);
		t = TREE_OPERAND (t, 1);
		gcc_assert (TREE_CODE (t) == PLUS_EXPR
			    || TREE_CODE (t) == MINUS_EXPR
			    || TREE_CODE (t) == POINTER_PLUS_EXPR);
		gcc_assert (TREE_OPERAND (t, 0) == var);
		t = build2 (TREE_CODE (t), TREE_TYPE (decl), decl,
			    TREE_OPERAND (t, 1));
		gimplify_assign (decl, t,
				 &OMP_CLAUSE_LASTPRIVATE_GIMPLE_SEQ (c));
	    }
	}
    }

  gimplify_and_add (OMP_FOR_BODY (for_stmt), &for_body);

  gimplify_adjust_omp_clauses (&OMP_FOR_CLAUSES (for_stmt));

  gfor = gimple_build_omp_for (for_body, OMP_FOR_CLAUSES (for_stmt),
			       TREE_VEC_LENGTH (OMP_FOR_INIT (for_stmt)),
			       for_pre_body);

  for (i = 0; i < TREE_VEC_LENGTH (OMP_FOR_INIT (for_stmt)); i++)
    {
      t = TREE_VEC_ELT (OMP_FOR_INIT (for_stmt), i);
      gimple_omp_for_set_index (gfor, i, TREE_OPERAND (t, 0));
      gimple_omp_for_set_initial (gfor, i, TREE_OPERAND (t, 1));
      t = TREE_VEC_ELT (OMP_FOR_COND (for_stmt), i);
      gimple_omp_for_set_cond (gfor, i, TREE_CODE (t));
      gimple_omp_for_set_final (gfor, i, TREE_OPERAND (t, 1));
      t = TREE_VEC_ELT (OMP_FOR_INCR (for_stmt), i);
      gimple_omp_for_set_incr (gfor, i, TREE_OPERAND (t, 1));
    }

  gimplify_seq_add_stmt (pre_p, gfor);
  return ret == GS_ALL_DONE ? GS_ALL_DONE : GS_ERROR;
}

/* Gimplify the gross structure of other OpenMP worksharing constructs.
   In particular, OMP_SECTIONS and OMP_SINGLE.  */

static void
gimplify_omp_workshare (tree *expr_p, gimple_seq *pre_p)
{
  tree expr = *expr_p;
  gimple stmt;
  gimple_seq body = NULL;

  gimplify_scan_omp_clauses (&OMP_CLAUSES (expr), pre_p, ORT_WORKSHARE);
  gimplify_and_add (OMP_BODY (expr), &body);
  gimplify_adjust_omp_clauses (&OMP_CLAUSES (expr));

  if (TREE_CODE (expr) == OMP_SECTIONS)
    stmt = gimple_build_omp_sections (body, OMP_CLAUSES (expr));
  else if (TREE_CODE (expr) == OMP_SINGLE)
    stmt = gimple_build_omp_single (body, OMP_CLAUSES (expr));
  else
    gcc_unreachable ();

  gimplify_seq_add_stmt (pre_p, stmt);
}

/* A subroutine of gimplify_omp_atomic.  The front end is supposed to have
   stabilized the lhs of the atomic operation as *ADDR.  Return true if
   EXPR is this stabilized form.  */

static bool
goa_lhs_expr_p (tree expr, tree addr)
{
  /* Also include casts to other type variants.  The C front end is fond
     of adding these for e.g. volatile variables.  This is like
     STRIP_TYPE_NOPS but includes the main variant lookup.  */
  STRIP_USELESS_TYPE_CONVERSION (expr);

  if (TREE_CODE (expr) == INDIRECT_REF)
    {
      expr = TREE_OPERAND (expr, 0);
      while (expr != addr
	     && (CONVERT_EXPR_P (expr)
		 || TREE_CODE (expr) == NON_LVALUE_EXPR)
	     && TREE_CODE (expr) == TREE_CODE (addr)
	     && types_compatible_p (TREE_TYPE (expr), TREE_TYPE (addr)))
	{
	  expr = TREE_OPERAND (expr, 0);
	  addr = TREE_OPERAND (addr, 0);
	}
      if (expr == addr)
	return true;
      return (TREE_CODE (addr) == ADDR_EXPR
	      && TREE_CODE (expr) == ADDR_EXPR
	      && TREE_OPERAND (addr, 0) == TREE_OPERAND (expr, 0));
    }
  if (TREE_CODE (addr) == ADDR_EXPR && expr == TREE_OPERAND (addr, 0))
    return true;
  return false;
}

/* Walk *EXPR_P and replace
   appearances of *LHS_ADDR with LHS_VAR.  If an expression does not involve
   the lhs, evaluate it into a temporary.  Return 1 if the lhs appeared as
   a subexpression, 0 if it did not, or -1 if an error was encountered.  */

static int
goa_stabilize_expr (tree *expr_p, gimple_seq *pre_p, tree lhs_addr,
		    tree lhs_var)
{
  tree expr = *expr_p;
  int saw_lhs;

  if (goa_lhs_expr_p (expr, lhs_addr))
    {
      *expr_p = lhs_var;
      return 1;
    }
  if (is_gimple_val (expr))
    return 0;

  saw_lhs = 0;
  switch (TREE_CODE_CLASS (TREE_CODE (expr)))
    {
    case tcc_binary:
    case tcc_comparison:
      saw_lhs |= goa_stabilize_expr (&TREE_OPERAND (expr, 1), pre_p, lhs_addr,
				     lhs_var);
    case tcc_unary:
      saw_lhs |= goa_stabilize_expr (&TREE_OPERAND (expr, 0), pre_p, lhs_addr,
				     lhs_var);
      break;
    case tcc_expression:
      switch (TREE_CODE (expr))
	{
	case TRUTH_ANDIF_EXPR:
	case TRUTH_ORIF_EXPR:
	case TRUTH_AND_EXPR:
	case TRUTH_OR_EXPR:
	case TRUTH_XOR_EXPR:
	  saw_lhs |= goa_stabilize_expr (&TREE_OPERAND (expr, 1), pre_p,
					 lhs_addr, lhs_var);
	case TRUTH_NOT_EXPR:
	  saw_lhs |= goa_stabilize_expr (&TREE_OPERAND (expr, 0), pre_p,
					 lhs_addr, lhs_var);
	  break;
	default:
	  break;
	}
      break;
    default:
      break;
    }

  if (saw_lhs == 0)
    {
      enum gimplify_status gs;
      gs = gimplify_expr (expr_p, pre_p, NULL, is_gimple_val, fb_rvalue);
      if (gs != GS_ALL_DONE)
	saw_lhs = -1;
    }

  return saw_lhs;
}


/* Gimplify an OMP_ATOMIC statement.  */

static enum gimplify_status
gimplify_omp_atomic (tree *expr_p, gimple_seq *pre_p)
{
  tree addr = TREE_OPERAND (*expr_p, 0);
  tree rhs = TREE_OPERAND (*expr_p, 1);
  tree type = TYPE_MAIN_VARIANT (TREE_TYPE (TREE_TYPE (addr)));
  tree tmp_load;

   tmp_load = create_tmp_reg (type, NULL);
   if (goa_stabilize_expr (&rhs, pre_p, addr, tmp_load) < 0)
     return GS_ERROR;

   if (gimplify_expr (&addr, pre_p, NULL, is_gimple_val, fb_rvalue)
       != GS_ALL_DONE)
     return GS_ERROR;

   gimplify_seq_add_stmt (pre_p, gimple_build_omp_atomic_load (tmp_load, addr));
   if (gimplify_expr (&rhs, pre_p, NULL, is_gimple_val, fb_rvalue)
       != GS_ALL_DONE)
     return GS_ERROR;
   gimplify_seq_add_stmt (pre_p, gimple_build_omp_atomic_store (rhs));
   *expr_p = NULL;

   return GS_ALL_DONE;
}


/* Converts the GENERIC expression tree *EXPR_P to GIMPLE.  If the
   expression produces a value to be used as an operand inside a GIMPLE
   statement, the value will be stored back in *EXPR_P.  This value will
   be a tree of class tcc_declaration, tcc_constant, tcc_reference or
   an SSA_NAME.  The corresponding sequence of GIMPLE statements is
   emitted in PRE_P and POST_P.

   Additionally, this process may overwrite parts of the input
   expression during gimplification.  Ideally, it should be
   possible to do non-destructive gimplification.

   EXPR_P points to the GENERIC expression to convert to GIMPLE.  If
      the expression needs to evaluate to a value to be used as
      an operand in a GIMPLE statement, this value will be stored in
      *EXPR_P on exit.  This happens when the caller specifies one
      of fb_lvalue or fb_rvalue fallback flags.

   PRE_P will contain the sequence of GIMPLE statements corresponding
       to the evaluation of EXPR and all the side-effects that must
       be executed before the main expression.  On exit, the last
       statement of PRE_P is the core statement being gimplified.  For
       instance, when gimplifying 'if (++a)' the last statement in
       PRE_P will be 'if (t.1)' where t.1 is the result of
       pre-incrementing 'a'.

   POST_P will contain the sequence of GIMPLE statements corresponding
       to the evaluation of all the side-effects that must be executed
       after the main expression.  If this is NULL, the post
       side-effects are stored at the end of PRE_P.

       The reason why the output is split in two is to handle post
       side-effects explicitly.  In some cases, an expression may have
       inner and outer post side-effects which need to be emitted in
       an order different from the one given by the recursive
       traversal.  For instance, for the expression (*p--)++ the post
       side-effects of '--' must actually occur *after* the post
       side-effects of '++'.  However, gimplification will first visit
       the inner expression, so if a separate POST sequence was not
       used, the resulting sequence would be:

       	    1	t.1 = *p
       	    2	p = p - 1
       	    3	t.2 = t.1 + 1
       	    4	*p = t.2

       However, the post-decrement operation in line #2 must not be
       evaluated until after the store to *p at line #4, so the
       correct sequence should be:

       	    1	t.1 = *p
       	    2	t.2 = t.1 + 1
       	    3	*p = t.2
       	    4	p = p - 1

       So, by specifying a separate post queue, it is possible
       to emit the post side-effects in the correct order.
       If POST_P is NULL, an internal queue will be used.  Before
       returning to the caller, the sequence POST_P is appended to
       the main output sequence PRE_P.

   GIMPLE_TEST_F points to a function that takes a tree T and
       returns nonzero if T is in the GIMPLE form requested by the
       caller.  The GIMPLE predicates are in gimple.c.

   FALLBACK tells the function what sort of a temporary we want if
       gimplification cannot produce an expression that complies with
       GIMPLE_TEST_F.

       fb_none means that no temporary should be generated
       fb_rvalue means that an rvalue is OK to generate
       fb_lvalue means that an lvalue is OK to generate
       fb_either means that either is OK, but an lvalue is preferable.
       fb_mayfail means that gimplification may fail (in which case
       GS_ERROR will be returned)

   The return value is either GS_ERROR or GS_ALL_DONE, since this
   function iterates until EXPR is completely gimplified or an error
   occurs.  */

enum gimplify_status
gimplify_expr (tree *expr_p, gimple_seq *pre_p, gimple_seq *post_p,
	       bool (*gimple_test_f) (tree), fallback_t fallback)
{
  tree tmp;
  gimple_seq internal_pre = NULL;
  gimple_seq internal_post = NULL;
  tree save_expr;
  bool is_statement;
  location_t saved_location;
  enum gimplify_status ret;
  gimple_stmt_iterator pre_last_gsi, post_last_gsi;

  save_expr = *expr_p;
  if (save_expr == NULL_TREE)
    return GS_ALL_DONE;

  /* If we are gimplifying a top-level statement, PRE_P must be valid.  */
  is_statement = gimple_test_f == is_gimple_stmt;
  if (is_statement)
    gcc_assert (pre_p);

  /* Consistency checks.  */
  if (gimple_test_f == is_gimple_reg)
    gcc_assert (fallback & (fb_rvalue | fb_lvalue));
  else if (gimple_test_f == is_gimple_val
           || gimple_test_f == is_gimple_call_addr
           || gimple_test_f == is_gimple_condexpr
           || gimple_test_f == is_gimple_mem_rhs
           || gimple_test_f == is_gimple_mem_rhs_or_call
           || gimple_test_f == is_gimple_reg_rhs
           || gimple_test_f == is_gimple_reg_rhs_or_call
           || gimple_test_f == is_gimple_asm_val
	   || gimple_test_f == is_gimple_mem_ref_addr)
    gcc_assert (fallback & fb_rvalue);
  else if (gimple_test_f == is_gimple_min_lval
	   || gimple_test_f == is_gimple_lvalue)
    gcc_assert (fallback & fb_lvalue);
  else if (gimple_test_f == is_gimple_addressable)
    gcc_assert (fallback & fb_either);
  else if (gimple_test_f == is_gimple_stmt)
    gcc_assert (fallback == fb_none);
  else
    {
      /* We should have recognized the GIMPLE_TEST_F predicate to
	 know what kind of fallback to use in case a temporary is
	 needed to hold the value or address of *EXPR_P.  */
      gcc_unreachable ();
    }

  /* We used to check the predicate here and return immediately if it
     succeeds.  This is wrong; the design is for gimplification to be
     idempotent, and for the predicates to only test for valid forms, not
     whether they are fully simplified.  */
  if (pre_p == NULL)
    pre_p = &internal_pre;

  if (post_p == NULL)
    post_p = &internal_post;

  /* Remember the last statements added to PRE_P and POST_P.  Every
     new statement added by the gimplification helpers needs to be
     annotated with location information.  To centralize the
     responsibility, we remember the last statement that had been
     added to both queues before gimplifying *EXPR_P.  If
     gimplification produces new statements in PRE_P and POST_P, those
     statements will be annotated with the same location information
     as *EXPR_P.  */
  pre_last_gsi = gsi_last (*pre_p);
  post_last_gsi = gsi_last (*post_p);

  saved_location = input_location;
  if (save_expr != error_mark_node
      && EXPR_HAS_LOCATION (*expr_p))
    input_location = EXPR_LOCATION (*expr_p);

  /* Loop over the specific gimplifiers until the toplevel node
     remains the same.  */
  do
    {
      /* Strip away as many useless type conversions as possible
	 at the toplevel.  */
      STRIP_USELESS_TYPE_CONVERSION (*expr_p);

      /* Remember the expr.  */
      save_expr = *expr_p;

      /* Die, die, die, my darling.  */
      if (save_expr == error_mark_node
	  || (TREE_TYPE (save_expr)
	      && TREE_TYPE (save_expr) == error_mark_node))
	{
	  ret = GS_ERROR;
	  break;
	}

      /* Do any language-specific gimplification.  */
      ret = ((enum gimplify_status)
	     lang_hooks.gimplify_expr (expr_p, pre_p, post_p));
      if (ret == GS_OK)
	{
	  if (*expr_p == NULL_TREE)
	    break;
	  if (*expr_p != save_expr)
	    continue;
	}
      else if (ret != GS_UNHANDLED)
	break;

      /* Make sure that all the cases set 'ret' appropriately.  */
      ret = GS_UNHANDLED;
      switch (TREE_CODE (*expr_p))
	{
	  /* First deal with the special cases.  */

	case POSTINCREMENT_EXPR:
	case POSTDECREMENT_EXPR:
	case PREINCREMENT_EXPR:
	case PREDECREMENT_EXPR:
	  ret = gimplify_self_mod_expr (expr_p, pre_p, post_p,
					fallback != fb_none);
	  break;

	case ARRAY_REF:
	case ARRAY_RANGE_REF:
	case REALPART_EXPR:
	case IMAGPART_EXPR:
	case COMPONENT_REF:
	case VIEW_CONVERT_EXPR:
	  ret = gimplify_compound_lval (expr_p, pre_p, post_p,
					fallback ? fallback : fb_rvalue);
	  break;

	case COND_EXPR:
	  ret = gimplify_cond_expr (expr_p, pre_p, fallback);

	  /* C99 code may assign to an array in a structure value of a
	     conditional expression, and this has undefined behavior
	     only on execution, so create a temporary if an lvalue is
	     required.  */
	  if (fallback == fb_lvalue)
	    {
	      *expr_p = get_initialized_tmp_var (*expr_p, pre_p, post_p);
	      mark_addressable (*expr_p);
	      ret = GS_OK;
	    }
	  break;

	case CALL_EXPR:
	  ret = gimplify_call_expr (expr_p, pre_p, fallback != fb_none);

	  /* C99 code may assign to an array in a structure returned
	     from a function, and this has undefined behavior only on
	     execution, so create a temporary if an lvalue is
	     required.  */
	  if (fallback == fb_lvalue)
	    {
	      *expr_p = get_initialized_tmp_var (*expr_p, pre_p, post_p);
	      mark_addressable (*expr_p);
	      ret = GS_OK;
	    }
	  break;

	case TREE_LIST:
	  gcc_unreachable ();

	case COMPOUND_EXPR:
	  ret = gimplify_compound_expr (expr_p, pre_p, fallback != fb_none);
	  break;

	case COMPOUND_LITERAL_EXPR:
	  ret = gimplify_compound_literal_expr (expr_p, pre_p);
	  break;

	case MODIFY_EXPR:
	case INIT_EXPR:
	  ret = gimplify_modify_expr (expr_p, pre_p, post_p,
				      fallback != fb_none);
	  break;

	case TRUTH_ANDIF_EXPR:
	case TRUTH_ORIF_EXPR:
	  /* Pass the source location of the outer expression.  */
	  ret = gimplify_boolean_expr (expr_p, saved_location);
	  break;

	case TRUTH_NOT_EXPR:
	  if (TREE_CODE (TREE_TYPE (*expr_p)) != BOOLEAN_TYPE)
	    {
	      tree type = TREE_TYPE (*expr_p);
	      *expr_p = fold_convert (type, gimple_boolify (*expr_p));
	      ret = GS_OK;
	      break;
	    }

	  ret = gimplify_expr (&TREE_OPERAND (*expr_p, 0), pre_p, post_p,
			       is_gimple_val, fb_rvalue);
	  recalculate_side_effects (*expr_p);
	  break;

	case ADDR_EXPR:
	  ret = gimplify_addr_expr (expr_p, pre_p, post_p);
	  break;

	case VA_ARG_EXPR:
	  ret = gimplify_va_arg_expr (expr_p, pre_p, post_p);
	  break;

	CASE_CONVERT:
	  if (IS_EMPTY_STMT (*expr_p))
	    {
	      ret = GS_ALL_DONE;
	      break;
	    }

	  if (VOID_TYPE_P (TREE_TYPE (*expr_p))
	      || fallback == fb_none)
	    {
	      /* Just strip a conversion to void (or in void context) and
		 try again.  */
	      *expr_p = TREE_OPERAND (*expr_p, 0);
	      ret = GS_OK;
	      break;
	    }

	  ret = gimplify_conversion (expr_p);
	  if (ret == GS_ERROR)
	    break;
	  if (*expr_p != save_expr)
	    break;
	  /* FALLTHRU */

	case FIX_TRUNC_EXPR:
	  /* unary_expr: ... | '(' cast ')' val | ...  */
	  ret = gimplify_expr (&TREE_OPERAND (*expr_p, 0), pre_p, post_p,
			       is_gimple_val, fb_rvalue);
	  recalculate_side_effects (*expr_p);
	  break;

	case INDIRECT_REF:
<<<<<<< HEAD
	  *expr_p = fold_indirect_ref_loc (input_location, *expr_p);
	  if (*expr_p != save_expr)
	    {
	      ret = GS_OK;
	      break;
	    }
	  /* else fall through.  */
	case ALIGN_INDIRECT_REF:
	case MISALIGNED_INDIRECT_REF:
=======
	  {
	    bool volatilep = TREE_THIS_VOLATILE (*expr_p);
	    bool notrap = TREE_THIS_NOTRAP (*expr_p);
	    tree saved_ptr_type = TREE_TYPE (TREE_OPERAND (*expr_p, 0));

	    *expr_p = fold_indirect_ref_loc (input_location, *expr_p);
	    if (*expr_p != save_expr)
	      {
		ret = GS_OK;
		break;
	      }

	    ret = gimplify_expr (&TREE_OPERAND (*expr_p, 0), pre_p, post_p,
				 is_gimple_reg, fb_rvalue);
	    if (ret == GS_ERROR)
	      break;

	    recalculate_side_effects (*expr_p);
	    *expr_p = fold_build2_loc (input_location, MEM_REF,
				       TREE_TYPE (*expr_p),
				       TREE_OPERAND (*expr_p, 0),
				       build_int_cst (saved_ptr_type, 0));
	    TREE_THIS_VOLATILE (*expr_p) = volatilep;
	    TREE_THIS_NOTRAP (*expr_p) = notrap;
	    ret = GS_OK;
	    break;
	  }

	/* We arrive here through the various re-gimplifcation paths.  */
	case MEM_REF:
	  /* First try re-folding the whole thing.  */
	  tmp = fold_binary (MEM_REF, TREE_TYPE (*expr_p),
			     TREE_OPERAND (*expr_p, 0),
			     TREE_OPERAND (*expr_p, 1));
	  if (tmp)
	    {
	      *expr_p = tmp;
	      recalculate_side_effects (*expr_p);
	      ret = GS_OK;
	      break;
	    }
>>>>>>> b56a5220
	  ret = gimplify_expr (&TREE_OPERAND (*expr_p, 0), pre_p, post_p,
			       is_gimple_mem_ref_addr, fb_rvalue);
	  if (ret == GS_ERROR)
	    break;
	  recalculate_side_effects (*expr_p);
	  ret = GS_ALL_DONE;
	  break;

	  /* Constants need not be gimplified.  */
	case INTEGER_CST:
	case REAL_CST:
	case FIXED_CST:
	case STRING_CST:
	case COMPLEX_CST:
	case VECTOR_CST:
	  ret = GS_ALL_DONE;
	  break;

	case CONST_DECL:
	  /* If we require an lvalue, such as for ADDR_EXPR, retain the
	     CONST_DECL node.  Otherwise the decl is replaceable by its
	     value.  */
	  /* ??? Should be == fb_lvalue, but ADDR_EXPR passes fb_either.  */
	  if (fallback & fb_lvalue)
	    ret = GS_ALL_DONE;
	  else
	    {
	      *expr_p = DECL_INITIAL (*expr_p);
	      ret = GS_OK;
	    }
	  break;

	case DECL_EXPR:
	  ret = gimplify_decl_expr (expr_p, pre_p);
	  break;

	case BIND_EXPR:
	  ret = gimplify_bind_expr (expr_p, pre_p);
	  break;

	case LOOP_EXPR:
	  ret = gimplify_loop_expr (expr_p, pre_p);
	  break;

	case SWITCH_EXPR:
	  ret = gimplify_switch_expr (expr_p, pre_p);
	  break;

	case EXIT_EXPR:
	  ret = gimplify_exit_expr (expr_p);
	  break;

	case GOTO_EXPR:
	  /* If the target is not LABEL, then it is a computed jump
	     and the target needs to be gimplified.  */
	  if (TREE_CODE (GOTO_DESTINATION (*expr_p)) != LABEL_DECL)
	    {
	      ret = gimplify_expr (&GOTO_DESTINATION (*expr_p), pre_p,
				   NULL, is_gimple_val, fb_rvalue);
	      if (ret == GS_ERROR)
		break;
	    }
	  gimplify_seq_add_stmt (pre_p,
			  gimple_build_goto (GOTO_DESTINATION (*expr_p)));
	  ret = GS_ALL_DONE;
	  break;

	case PREDICT_EXPR:
	  gimplify_seq_add_stmt (pre_p,
			gimple_build_predict (PREDICT_EXPR_PREDICTOR (*expr_p),
					      PREDICT_EXPR_OUTCOME (*expr_p)));
	  ret = GS_ALL_DONE;
	  break;

	case LABEL_EXPR:
	  ret = GS_ALL_DONE;
	  gcc_assert (decl_function_context (LABEL_EXPR_LABEL (*expr_p))
		      == current_function_decl);
	  gimplify_seq_add_stmt (pre_p,
			  gimple_build_label (LABEL_EXPR_LABEL (*expr_p)));
	  break;

	case CASE_LABEL_EXPR:
	  ret = gimplify_case_label_expr (expr_p, pre_p);
	  break;

	case RETURN_EXPR:
	  ret = gimplify_return_expr (*expr_p, pre_p);
	  break;

	case CONSTRUCTOR:
	  /* Don't reduce this in place; let gimplify_init_constructor work its
	     magic.  Buf if we're just elaborating this for side effects, just
	     gimplify any element that has side-effects.  */
	  if (fallback == fb_none)
	    {
	      unsigned HOST_WIDE_INT ix;
	      tree val;
	      tree temp = NULL_TREE;
	      FOR_EACH_CONSTRUCTOR_VALUE (CONSTRUCTOR_ELTS (*expr_p), ix, val)
		if (TREE_SIDE_EFFECTS (val))
		  append_to_statement_list (val, &temp);

	      *expr_p = temp;
	      ret = temp ? GS_OK : GS_ALL_DONE;
	    }
	  /* C99 code may assign to an array in a constructed
	     structure or union, and this has undefined behavior only
	     on execution, so create a temporary if an lvalue is
	     required.  */
	  else if (fallback == fb_lvalue)
	    {
	      *expr_p = get_initialized_tmp_var (*expr_p, pre_p, post_p);
	      mark_addressable (*expr_p);
	      ret = GS_OK;
	    }
	  else
	    ret = GS_ALL_DONE;
	  break;

	  /* The following are special cases that are not handled by the
	     original GIMPLE grammar.  */

	  /* SAVE_EXPR nodes are converted into a GIMPLE identifier and
	     eliminated.  */
	case SAVE_EXPR:
	  ret = gimplify_save_expr (expr_p, pre_p, post_p);
	  break;

	case BIT_FIELD_REF:
	  {
	    enum gimplify_status r0, r1, r2;

	    r0 = gimplify_expr (&TREE_OPERAND (*expr_p, 0), pre_p,
				post_p, is_gimple_lvalue, fb_either);
	    r1 = gimplify_expr (&TREE_OPERAND (*expr_p, 1), pre_p,
				post_p, is_gimple_val, fb_rvalue);
	    r2 = gimplify_expr (&TREE_OPERAND (*expr_p, 2), pre_p,
				post_p, is_gimple_val, fb_rvalue);
	    recalculate_side_effects (*expr_p);

	    ret = MIN (r0, MIN (r1, r2));
	  }
	  break;

	case TARGET_MEM_REF:
	  {
	    enum gimplify_status r0 = GS_ALL_DONE, r1 = GS_ALL_DONE;

<<<<<<< HEAD
	    if (TMR_SYMBOL (*expr_p))
	      r0 = gimplify_expr (&TMR_SYMBOL (*expr_p), pre_p,
				  post_p, is_gimple_lvalue, fb_either);
	    else if (TMR_BASE (*expr_p))
	      r0 = gimplify_expr (&TMR_BASE (*expr_p), pre_p,
				  post_p, is_gimple_val, fb_either);
	    if (TMR_INDEX (*expr_p))
	      r1 = gimplify_expr (&TMR_INDEX (*expr_p), pre_p,
				  post_p, is_gimple_val, fb_rvalue);
=======
	    if (TMR_BASE (*expr_p))
	      r0 = gimplify_expr (&TMR_BASE (*expr_p), pre_p,
				  post_p, is_gimple_mem_ref_addr, fb_either);
	    if (TMR_INDEX (*expr_p))
	      r1 = gimplify_expr (&TMR_INDEX (*expr_p), pre_p,
				  post_p, is_gimple_val, fb_rvalue);
	    if (TMR_INDEX2 (*expr_p))
	      r1 = gimplify_expr (&TMR_INDEX2 (*expr_p), pre_p,
				  post_p, is_gimple_val, fb_rvalue);
>>>>>>> b56a5220
	    /* TMR_STEP and TMR_OFFSET are always integer constants.  */
	    ret = MIN (r0, r1);
	  }
	  break;

	case NON_LVALUE_EXPR:
	  /* This should have been stripped above.  */
	  gcc_unreachable ();

	case ASM_EXPR:
	  ret = gimplify_asm_expr (expr_p, pre_p, post_p);
	  break;

	case TRY_FINALLY_EXPR:
	case TRY_CATCH_EXPR:
	  {
	    gimple_seq eval, cleanup;
	    gimple try_;

	    eval = cleanup = NULL;
	    gimplify_and_add (TREE_OPERAND (*expr_p, 0), &eval);
	    gimplify_and_add (TREE_OPERAND (*expr_p, 1), &cleanup);
	    /* Don't create bogus GIMPLE_TRY with empty cleanup.  */
	    if (gimple_seq_empty_p (cleanup))
	      {
		gimple_seq_add_seq (pre_p, eval);
		ret = GS_ALL_DONE;
		break;
	      }
	    try_ = gimple_build_try (eval, cleanup,
				     TREE_CODE (*expr_p) == TRY_FINALLY_EXPR
				     ? GIMPLE_TRY_FINALLY
				     : GIMPLE_TRY_CATCH);
	    if (TREE_CODE (*expr_p) == TRY_CATCH_EXPR)
	      gimple_try_set_catch_is_cleanup (try_,
					       TRY_CATCH_IS_CLEANUP (*expr_p));
	    gimplify_seq_add_stmt (pre_p, try_);
	    ret = GS_ALL_DONE;
	    break;
	  }

	case CLEANUP_POINT_EXPR:
	  ret = gimplify_cleanup_point_expr (expr_p, pre_p);
	  break;

	case TARGET_EXPR:
	  ret = gimplify_target_expr (expr_p, pre_p, post_p);
	  break;

	case CATCH_EXPR:
	  {
	    gimple c;
	    gimple_seq handler = NULL;
	    gimplify_and_add (CATCH_BODY (*expr_p), &handler);
	    c = gimple_build_catch (CATCH_TYPES (*expr_p), handler);
	    gimplify_seq_add_stmt (pre_p, c);
	    ret = GS_ALL_DONE;
	    break;
	  }

	case EH_FILTER_EXPR:
	  {
	    gimple ehf;
	    gimple_seq failure = NULL;

	    gimplify_and_add (EH_FILTER_FAILURE (*expr_p), &failure);
	    ehf = gimple_build_eh_filter (EH_FILTER_TYPES (*expr_p), failure);
	    gimple_set_no_warning (ehf, TREE_NO_WARNING (*expr_p));
	    gimplify_seq_add_stmt (pre_p, ehf);
	    ret = GS_ALL_DONE;
	    break;
	  }

	case OBJ_TYPE_REF:
	  {
	    enum gimplify_status r0, r1;
	    r0 = gimplify_expr (&OBJ_TYPE_REF_OBJECT (*expr_p), pre_p,
				post_p, is_gimple_val, fb_rvalue);
	    r1 = gimplify_expr (&OBJ_TYPE_REF_EXPR (*expr_p), pre_p,
				post_p, is_gimple_val, fb_rvalue);
	    TREE_SIDE_EFFECTS (*expr_p) = 0;
	    ret = MIN (r0, r1);
	  }
	  break;

	case LABEL_DECL:
	  /* We get here when taking the address of a label.  We mark
	     the label as "forced"; meaning it can never be removed and
	     it is a potential target for any computed goto.  */
	  FORCED_LABEL (*expr_p) = 1;
	  ret = GS_ALL_DONE;
	  break;

	case STATEMENT_LIST:
	  ret = gimplify_statement_list (expr_p, pre_p);
	  break;

	case WITH_SIZE_EXPR:
	  {
	    gimplify_expr (&TREE_OPERAND (*expr_p, 0), pre_p,
			   post_p == &internal_post ? NULL : post_p,
			   gimple_test_f, fallback);
	    gimplify_expr (&TREE_OPERAND (*expr_p, 1), pre_p, post_p,
			   is_gimple_val, fb_rvalue);
	    ret = GS_ALL_DONE;
	  }
	  break;

	case VAR_DECL:
	case PARM_DECL:
	  ret = gimplify_var_or_parm_decl (expr_p);
	  break;

	case RESULT_DECL:
	  /* When within an OpenMP context, notice uses of variables.  */
	  if (gimplify_omp_ctxp)
	    omp_notice_variable (gimplify_omp_ctxp, *expr_p, true);
	  ret = GS_ALL_DONE;
	  break;

	case SSA_NAME:
	  /* Allow callbacks into the gimplifier during optimization.  */
	  ret = GS_ALL_DONE;
	  break;

	case OMP_PARALLEL:
	  gimplify_omp_parallel (expr_p, pre_p);
	  ret = GS_ALL_DONE;
	  break;

	case OMP_TASK:
	  gimplify_omp_task (expr_p, pre_p);
	  ret = GS_ALL_DONE;
	  break;

	case OMP_FOR:
	  ret = gimplify_omp_for (expr_p, pre_p);
	  break;

	case OMP_SECTIONS:
	case OMP_SINGLE:
	  gimplify_omp_workshare (expr_p, pre_p);
	  ret = GS_ALL_DONE;
	  break;

	case OMP_SECTION:
	case OMP_MASTER:
	case OMP_ORDERED:
	case OMP_CRITICAL:
	  {
	    gimple_seq body = NULL;
	    gimple g;

	    gimplify_and_add (OMP_BODY (*expr_p), &body);
	    switch (TREE_CODE (*expr_p))
	      {
	      case OMP_SECTION:
	        g = gimple_build_omp_section (body);
	        break;
	      case OMP_MASTER:
	        g = gimple_build_omp_master (body);
		break;
	      case OMP_ORDERED:
		g = gimple_build_omp_ordered (body);
		break;
	      case OMP_CRITICAL:
		g = gimple_build_omp_critical (body,
		    			       OMP_CRITICAL_NAME (*expr_p));
		break;
	      default:
		gcc_unreachable ();
	      }
	    gimplify_seq_add_stmt (pre_p, g);
	    ret = GS_ALL_DONE;
	    break;
	  }

	case OMP_ATOMIC:
	  ret = gimplify_omp_atomic (expr_p, pre_p);
	  break;

	case TRUTH_AND_EXPR:
	case TRUTH_OR_EXPR:
	case TRUTH_XOR_EXPR:
	  /* Classified as tcc_expression.  */
	  goto expr_2;

	case FMA_EXPR:
	  /* Classified as tcc_expression.  */
	  goto expr_3;

	case POINTER_PLUS_EXPR:
          /* Convert ((type *)A)+offset into &A->field_of_type_and_offset.
	     The second is gimple immediate saving a need for extra statement.
	   */
	  if (TREE_CODE (TREE_OPERAND (*expr_p, 1)) == INTEGER_CST
	      && (tmp = maybe_fold_offset_to_address
		  (EXPR_LOCATION (*expr_p),
		   TREE_OPERAND (*expr_p, 0), TREE_OPERAND (*expr_p, 1),
		   TREE_TYPE (*expr_p))))
	    {
	      *expr_p = tmp;
	      ret = GS_OK;
	      break;
	    }
	  /* Convert (void *)&a + 4 into (void *)&a[1].  */
	  if (TREE_CODE (TREE_OPERAND (*expr_p, 0)) == NOP_EXPR
	      && TREE_CODE (TREE_OPERAND (*expr_p, 1)) == INTEGER_CST
	      && POINTER_TYPE_P (TREE_TYPE (TREE_OPERAND (TREE_OPERAND (*expr_p,
									0),0)))
	      && (tmp = maybe_fold_offset_to_address
		  (EXPR_LOCATION (*expr_p),
		   TREE_OPERAND (TREE_OPERAND (*expr_p, 0), 0),
		   TREE_OPERAND (*expr_p, 1),
		   TREE_TYPE (TREE_OPERAND (TREE_OPERAND (*expr_p, 0),
					    0)))))
	     {
               *expr_p = fold_convert (TREE_TYPE (*expr_p), tmp);
	       ret = GS_OK;
	       break;
	     }
          /* FALLTHRU */

	default:
	  switch (TREE_CODE_CLASS (TREE_CODE (*expr_p)))
	    {
	    case tcc_comparison:
	      /* Handle comparison of objects of non scalar mode aggregates
	     	 with a call to memcmp.  It would be nice to only have to do
	     	 this for variable-sized objects, but then we'd have to allow
	     	 the same nest of reference nodes we allow for MODIFY_EXPR and
	     	 that's too complex.

		 Compare scalar mode aggregates as scalar mode values.  Using
		 memcmp for them would be very inefficient at best, and is
		 plain wrong if bitfields are involved.  */
		{
		  tree type = TREE_TYPE (TREE_OPERAND (*expr_p, 1));

		  if (!AGGREGATE_TYPE_P (type))
		    goto expr_2;
		  else if (TYPE_MODE (type) != BLKmode)
		    ret = gimplify_scalar_mode_aggregate_compare (expr_p);
		  else
		    ret = gimplify_variable_sized_compare (expr_p);

		  break;
		}

	    /* If *EXPR_P does not need to be special-cased, handle it
	       according to its class.  */
	    case tcc_unary:
	      ret = gimplify_expr (&TREE_OPERAND (*expr_p, 0), pre_p,
				   post_p, is_gimple_val, fb_rvalue);
	      break;

	    case tcc_binary:
	    expr_2:
	      {
		enum gimplify_status r0, r1;

		r0 = gimplify_expr (&TREE_OPERAND (*expr_p, 0), pre_p,
		                    post_p, is_gimple_val, fb_rvalue);
		r1 = gimplify_expr (&TREE_OPERAND (*expr_p, 1), pre_p,
				    post_p, is_gimple_val, fb_rvalue);

		ret = MIN (r0, r1);
		break;
	      }

	    expr_3:
	      {
		enum gimplify_status r0, r1, r2;

		r0 = gimplify_expr (&TREE_OPERAND (*expr_p, 0), pre_p,
		                    post_p, is_gimple_val, fb_rvalue);
		r1 = gimplify_expr (&TREE_OPERAND (*expr_p, 1), pre_p,
				    post_p, is_gimple_val, fb_rvalue);
		r2 = gimplify_expr (&TREE_OPERAND (*expr_p, 2), pre_p,
				    post_p, is_gimple_val, fb_rvalue);

		ret = MIN (MIN (r0, r1), r2);
		break;
	      }

	    case tcc_declaration:
	    case tcc_constant:
	      ret = GS_ALL_DONE;
	      goto dont_recalculate;

	    default:
	      gcc_unreachable ();
	    }

	  recalculate_side_effects (*expr_p);

	dont_recalculate:
	  break;
	}

      gcc_assert (*expr_p || ret != GS_OK);
    }
  while (ret == GS_OK);

  /* If we encountered an error_mark somewhere nested inside, either
     stub out the statement or propagate the error back out.  */
  if (ret == GS_ERROR)
    {
      if (is_statement)
	*expr_p = NULL;
      goto out;
    }

  /* This was only valid as a return value from the langhook, which
     we handled.  Make sure it doesn't escape from any other context.  */
  gcc_assert (ret != GS_UNHANDLED);

  if (fallback == fb_none && *expr_p && !is_gimple_stmt (*expr_p))
    {
      /* We aren't looking for a value, and we don't have a valid
	 statement.  If it doesn't have side-effects, throw it away.  */
      if (!TREE_SIDE_EFFECTS (*expr_p))
	*expr_p = NULL;
      else if (!TREE_THIS_VOLATILE (*expr_p))
	{
	  /* This is probably a _REF that contains something nested that
	     has side effects.  Recurse through the operands to find it.  */
	  enum tree_code code = TREE_CODE (*expr_p);

	  switch (code)
	    {
	    case COMPONENT_REF:
	    case REALPART_EXPR:
	    case IMAGPART_EXPR:
	    case VIEW_CONVERT_EXPR:
	      gimplify_expr (&TREE_OPERAND (*expr_p, 0), pre_p, post_p,
			     gimple_test_f, fallback);
	      break;

	    case ARRAY_REF:
	    case ARRAY_RANGE_REF:
	      gimplify_expr (&TREE_OPERAND (*expr_p, 0), pre_p, post_p,
			     gimple_test_f, fallback);
	      gimplify_expr (&TREE_OPERAND (*expr_p, 1), pre_p, post_p,
			     gimple_test_f, fallback);
	      break;

	    default:
	       /* Anything else with side-effects must be converted to
		  a valid statement before we get here.  */
	      gcc_unreachable ();
	    }

	  *expr_p = NULL;
	}
      else if (COMPLETE_TYPE_P (TREE_TYPE (*expr_p))
	       && TYPE_MODE (TREE_TYPE (*expr_p)) != BLKmode)
	{
	  /* Historically, the compiler has treated a bare reference
	     to a non-BLKmode volatile lvalue as forcing a load.  */
	  tree type = TYPE_MAIN_VARIANT (TREE_TYPE (*expr_p));

	  /* Normally, we do not want to create a temporary for a
	     TREE_ADDRESSABLE type because such a type should not be
	     copied by bitwise-assignment.  However, we make an
	     exception here, as all we are doing here is ensuring that
	     we read the bytes that make up the type.  We use
	     create_tmp_var_raw because create_tmp_var will abort when
	     given a TREE_ADDRESSABLE type.  */
	  tree tmp = create_tmp_var_raw (type, "vol");
	  gimple_add_tmp_var (tmp);
	  gimplify_assign (tmp, *expr_p, pre_p);
	  *expr_p = NULL;
	}
      else
	/* We can't do anything useful with a volatile reference to
	   an incomplete type, so just throw it away.  Likewise for
	   a BLKmode type, since any implicit inner load should
	   already have been turned into an explicit one by the
	   gimplification process.  */
	*expr_p = NULL;
    }

  /* If we are gimplifying at the statement level, we're done.  Tack
     everything together and return.  */
  if (fallback == fb_none || is_statement)
    {
      /* Since *EXPR_P has been converted into a GIMPLE tuple, clear
         it out for GC to reclaim it.  */
      *expr_p = NULL_TREE;

      if (!gimple_seq_empty_p (internal_pre)
	  || !gimple_seq_empty_p (internal_post))
	{
	  gimplify_seq_add_seq (&internal_pre, internal_post);
	  gimplify_seq_add_seq (pre_p, internal_pre);
	}

      /* The result of gimplifying *EXPR_P is going to be the last few
	 statements in *PRE_P and *POST_P.  Add location information
	 to all the statements that were added by the gimplification
	 helpers.  */
      if (!gimple_seq_empty_p (*pre_p))
	annotate_all_with_location_after (*pre_p, pre_last_gsi, input_location);

      if (!gimple_seq_empty_p (*post_p))
	annotate_all_with_location_after (*post_p, post_last_gsi,
					  input_location);

      goto out;
    }

#ifdef ENABLE_GIMPLE_CHECKING
  if (*expr_p)
    {
      enum tree_code code = TREE_CODE (*expr_p);
      /* These expressions should already be in gimple IR form.  */
      gcc_assert (code != MODIFY_EXPR
		  && code != ASM_EXPR
		  && code != BIND_EXPR
		  && code != CATCH_EXPR
		  && (code != COND_EXPR || gimplify_ctxp->allow_rhs_cond_expr)
		  && code != EH_FILTER_EXPR
		  && code != GOTO_EXPR
		  && code != LABEL_EXPR
		  && code != LOOP_EXPR
		  && code != SWITCH_EXPR
		  && code != TRY_FINALLY_EXPR
		  && code != OMP_CRITICAL
		  && code != OMP_FOR
		  && code != OMP_MASTER
		  && code != OMP_ORDERED
		  && code != OMP_PARALLEL
		  && code != OMP_SECTIONS
		  && code != OMP_SECTION
		  && code != OMP_SINGLE);
    }
#endif

  /* Otherwise we're gimplifying a subexpression, so the resulting
     value is interesting.  If it's a valid operand that matches
     GIMPLE_TEST_F, we're done. Unless we are handling some
     post-effects internally; if that's the case, we need to copy into
     a temporary before adding the post-effects to POST_P.  */
  if (gimple_seq_empty_p (internal_post) && (*gimple_test_f) (*expr_p))
    goto out;

  /* Otherwise, we need to create a new temporary for the gimplified
     expression.  */

  /* We can't return an lvalue if we have an internal postqueue.  The
     object the lvalue refers to would (probably) be modified by the
     postqueue; we need to copy the value out first, which means an
     rvalue.  */
  if ((fallback & fb_lvalue)
      && gimple_seq_empty_p (internal_post)
      && is_gimple_addressable (*expr_p))
    {
      /* An lvalue will do.  Take the address of the expression, store it
	 in a temporary, and replace the expression with an INDIRECT_REF of
	 that temporary.  */
      tmp = build_fold_addr_expr_loc (input_location, *expr_p);
      gimplify_expr (&tmp, pre_p, post_p, is_gimple_reg, fb_rvalue);
      *expr_p = build_simple_mem_ref (tmp);
    }
  else if ((fallback & fb_rvalue) && is_gimple_reg_rhs_or_call (*expr_p))
    {
      /* An rvalue will do.  Assign the gimplified expression into a
	 new temporary TMP and replace the original expression with
	 TMP.  First, make sure that the expression has a type so that
	 it can be assigned into a temporary.  */
      gcc_assert (!VOID_TYPE_P (TREE_TYPE (*expr_p)));

      if (!gimple_seq_empty_p (internal_post) || (fallback & fb_lvalue))
	/* The postqueue might change the value of the expression between
	   the initialization and use of the temporary, so we can't use a
	   formal temp.  FIXME do we care?  */
	{
	  *expr_p = get_initialized_tmp_var (*expr_p, pre_p, post_p);
	  if (TREE_CODE (TREE_TYPE (*expr_p)) == COMPLEX_TYPE
	      || TREE_CODE (TREE_TYPE (*expr_p)) == VECTOR_TYPE)
	    DECL_GIMPLE_REG_P (*expr_p) = 1;
	}
      else
	*expr_p = get_formal_tmp_var (*expr_p, pre_p);
    }
  else
    {
#ifdef ENABLE_GIMPLE_CHECKING
      if (!(fallback & fb_mayfail))
	{
	  fprintf (stderr, "gimplification failed:\n");
	  print_generic_expr (stderr, *expr_p, 0);
	  debug_tree (*expr_p);
	  internal_error ("gimplification failed");
	}
#endif
      gcc_assert (fallback & fb_mayfail);

      /* If this is an asm statement, and the user asked for the
	 impossible, don't die.  Fail and let gimplify_asm_expr
	 issue an error.  */
      ret = GS_ERROR;
      goto out;
    }

  /* Make sure the temporary matches our predicate.  */
  gcc_assert ((*gimple_test_f) (*expr_p));

  if (!gimple_seq_empty_p (internal_post))
    {
      annotate_all_with_location (internal_post, input_location);
      gimplify_seq_add_seq (pre_p, internal_post);
    }

 out:
  input_location = saved_location;
  return ret;
}

/* Look through TYPE for variable-sized objects and gimplify each such
   size that we find.  Add to LIST_P any statements generated.  */

void
gimplify_type_sizes (tree type, gimple_seq *list_p)
{
  tree field, t;

  if (type == NULL || type == error_mark_node)
    return;

  /* We first do the main variant, then copy into any other variants.  */
  type = TYPE_MAIN_VARIANT (type);

  /* Avoid infinite recursion.  */
  if (TYPE_SIZES_GIMPLIFIED (type))
    return;

  TYPE_SIZES_GIMPLIFIED (type) = 1;

  switch (TREE_CODE (type))
    {
    case INTEGER_TYPE:
    case ENUMERAL_TYPE:
    case BOOLEAN_TYPE:
    case REAL_TYPE:
    case FIXED_POINT_TYPE:
      gimplify_one_sizepos (&TYPE_MIN_VALUE (type), list_p);
      gimplify_one_sizepos (&TYPE_MAX_VALUE (type), list_p);

      for (t = TYPE_NEXT_VARIANT (type); t; t = TYPE_NEXT_VARIANT (t))
	{
	  TYPE_MIN_VALUE (t) = TYPE_MIN_VALUE (type);
	  TYPE_MAX_VALUE (t) = TYPE_MAX_VALUE (type);
	}
      break;

    case ARRAY_TYPE:
      /* These types may not have declarations, so handle them here.  */
      gimplify_type_sizes (TREE_TYPE (type), list_p);
      gimplify_type_sizes (TYPE_DOMAIN (type), list_p);
      /* Ensure VLA bounds aren't removed, for -O0 they should be variables
	 with assigned stack slots, for -O1+ -g they should be tracked
	 by VTA.  */
<<<<<<< HEAD
      if (TYPE_DOMAIN (type)
=======
      if (!(TYPE_NAME (type)
	    && TREE_CODE (TYPE_NAME (type)) == TYPE_DECL
	    && DECL_IGNORED_P (TYPE_NAME (type)))
	  && TYPE_DOMAIN (type)
>>>>>>> b56a5220
	  && INTEGRAL_TYPE_P (TYPE_DOMAIN (type)))
	{
	  t = TYPE_MIN_VALUE (TYPE_DOMAIN (type));
	  if (t && TREE_CODE (t) == VAR_DECL && DECL_ARTIFICIAL (t))
	    DECL_IGNORED_P (t) = 0;
	  t = TYPE_MAX_VALUE (TYPE_DOMAIN (type));
	  if (t && TREE_CODE (t) == VAR_DECL && DECL_ARTIFICIAL (t))
	    DECL_IGNORED_P (t) = 0;
	}
      break;

    case RECORD_TYPE:
    case UNION_TYPE:
    case QUAL_UNION_TYPE:
      for (field = TYPE_FIELDS (type); field; field = DECL_CHAIN (field))
	if (TREE_CODE (field) == FIELD_DECL)
	  {
	    gimplify_one_sizepos (&DECL_FIELD_OFFSET (field), list_p);
	    gimplify_one_sizepos (&DECL_SIZE (field), list_p);
	    gimplify_one_sizepos (&DECL_SIZE_UNIT (field), list_p);
	    gimplify_type_sizes (TREE_TYPE (field), list_p);
	  }
      break;

    case POINTER_TYPE:
    case REFERENCE_TYPE:
	/* We used to recurse on the pointed-to type here, which turned out to
	   be incorrect because its definition might refer to variables not
	   yet initialized at this point if a forward declaration is involved.

	   It was actually useful for anonymous pointed-to types to ensure
	   that the sizes evaluation dominates every possible later use of the
	   values.  Restricting to such types here would be safe since there
	   is no possible forward declaration around, but would introduce an
	   undesirable middle-end semantic to anonymity.  We then defer to
	   front-ends the responsibility of ensuring that the sizes are
	   evaluated both early and late enough, e.g. by attaching artificial
	   type declarations to the tree.  */
      break;

    default:
      break;
    }

  gimplify_one_sizepos (&TYPE_SIZE (type), list_p);
  gimplify_one_sizepos (&TYPE_SIZE_UNIT (type), list_p);

  for (t = TYPE_NEXT_VARIANT (type); t; t = TYPE_NEXT_VARIANT (t))
    {
      TYPE_SIZE (t) = TYPE_SIZE (type);
      TYPE_SIZE_UNIT (t) = TYPE_SIZE_UNIT (type);
      TYPE_SIZES_GIMPLIFIED (t) = 1;
    }
}

/* A subroutine of gimplify_type_sizes to make sure that *EXPR_P,
   a size or position, has had all of its SAVE_EXPRs evaluated.
   We add any required statements to *STMT_P.  */

void
gimplify_one_sizepos (tree *expr_p, gimple_seq *stmt_p)
{
  tree type, expr = *expr_p;

  /* We don't do anything if the value isn't there, is constant, or contains
     A PLACEHOLDER_EXPR.  We also don't want to do anything if it's already
     a VAR_DECL.  If it's a VAR_DECL from another function, the gimplifier
     will want to replace it with a new variable, but that will cause problems
     if this type is from outside the function.  It's OK to have that here.  */
  if (expr == NULL_TREE || TREE_CONSTANT (expr)
      || TREE_CODE (expr) == VAR_DECL
      || CONTAINS_PLACEHOLDER_P (expr))
    return;

  type = TREE_TYPE (expr);
  *expr_p = unshare_expr (expr);

  gimplify_expr (expr_p, stmt_p, NULL, is_gimple_val, fb_rvalue);
  expr = *expr_p;

  /* Verify that we've an exact type match with the original expression.
     In particular, we do not wish to drop a "sizetype" in favour of a
     type of similar dimensions.  We don't want to pollute the generic
     type-stripping code with this knowledge because it doesn't matter
     for the bulk of GENERIC/GIMPLE.  It only matters that TYPE_SIZE_UNIT
     and friends retain their "sizetype-ness".  */
  if (TREE_TYPE (expr) != type
      && TREE_CODE (type) == INTEGER_TYPE
      && TYPE_IS_SIZETYPE (type))
    {
      tree tmp;
      gimple stmt;

      *expr_p = create_tmp_var (type, NULL);
      tmp = build1 (NOP_EXPR, type, expr);
      stmt = gimplify_assign (*expr_p, tmp, stmt_p);
<<<<<<< HEAD
      if (EXPR_HAS_LOCATION (expr))
	gimple_set_location (stmt, EXPR_LOCATION (expr));
      else
	gimple_set_location (stmt, input_location);
=======
      gimple_set_location (stmt, EXPR_LOC_OR_HERE (expr));
>>>>>>> b56a5220
    }
}


/* Gimplify the body of statements pointed to by BODY_P and return a
   GIMPLE_BIND containing the sequence of GIMPLE statements
   corresponding to BODY_P.  FNDECL is the function decl containing
   *BODY_P.  */

gimple
gimplify_body (tree *body_p, tree fndecl, bool do_parms)
{
  location_t saved_location = input_location;
  gimple_seq parm_stmts, seq;
  gimple outer_bind;
  struct gimplify_ctx gctx;

  timevar_push (TV_TREE_GIMPLIFY);

  /* Initialize for optimize_insn_for_s{ize,peed}_p possibly called during
     gimplification.  */
  default_rtl_profile ();

  gcc_assert (gimplify_ctxp == NULL);
  push_gimplify_context (&gctx);

  /* Unshare most shared trees in the body and in that of any nested functions.
     It would seem we don't have to do this for nested functions because
     they are supposed to be output and then the outer function gimplified
     first, but the g++ front end doesn't always do it that way.  */
  unshare_body (body_p, fndecl);
  unvisit_body (body_p, fndecl);

  if (cgraph_node (fndecl)->origin)
    nonlocal_vlas = pointer_set_create ();

  /* Make sure input_location isn't set to something weird.  */
  input_location = DECL_SOURCE_LOCATION (fndecl);

  /* Resolve callee-copies.  This has to be done before processing
     the body so that DECL_VALUE_EXPR gets processed correctly.  */
  parm_stmts = (do_parms) ? gimplify_parameters () : NULL;

  /* Gimplify the function's body.  */
  seq = NULL;
  gimplify_stmt (body_p, &seq);
  outer_bind = gimple_seq_first_stmt (seq);
  if (!outer_bind)
    {
      outer_bind = gimple_build_nop ();
      gimplify_seq_add_stmt (&seq, outer_bind);
    }

  /* The body must contain exactly one statement, a GIMPLE_BIND.  If this is
     not the case, wrap everything in a GIMPLE_BIND to make it so.  */
  if (gimple_code (outer_bind) == GIMPLE_BIND
      && gimple_seq_first (seq) == gimple_seq_last (seq))
    ;
  else
    outer_bind = gimple_build_bind (NULL_TREE, seq, NULL);

  *body_p = NULL_TREE;

  /* If we had callee-copies statements, insert them at the beginning
     of the function and clear DECL_VALUE_EXPR_P on the parameters.  */
  if (!gimple_seq_empty_p (parm_stmts))
    {
      tree parm;

      gimplify_seq_add_seq (&parm_stmts, gimple_bind_body (outer_bind));
      gimple_bind_set_body (outer_bind, parm_stmts);

      for (parm = DECL_ARGUMENTS (current_function_decl);
<<<<<<< HEAD
	   parm; parm = TREE_CHAIN (parm))
=======
	   parm; parm = DECL_CHAIN (parm))
>>>>>>> b56a5220
	if (DECL_HAS_VALUE_EXPR_P (parm))
	  {
	    DECL_HAS_VALUE_EXPR_P (parm) = 0;
	    DECL_IGNORED_P (parm) = 0;
	  }
    }

  if (nonlocal_vlas)
    {
      pointer_set_destroy (nonlocal_vlas);
      nonlocal_vlas = NULL;
    }

  pop_gimplify_context (outer_bind);
  gcc_assert (gimplify_ctxp == NULL);

#ifdef ENABLE_TYPES_CHECKING
  if (!seen_error ())
    verify_types_in_gimple_seq (gimple_bind_body (outer_bind));
#endif

  timevar_pop (TV_TREE_GIMPLIFY);
  input_location = saved_location;

  return outer_bind;
}

typedef char *char_p; /* For DEF_VEC_P.  */
DEF_VEC_P(char_p);
DEF_VEC_ALLOC_P(char_p,heap);

/* Return whether we should exclude FNDECL from instrumentation.  */

static bool
flag_instrument_functions_exclude_p (tree fndecl)
{
  VEC(char_p,heap) *vec;

  vec = (VEC(char_p,heap) *) flag_instrument_functions_exclude_functions;
  if (VEC_length (char_p, vec) > 0)
    {
      const char *name;
      int i;
      char *s;

      name = lang_hooks.decl_printable_name (fndecl, 0);
      FOR_EACH_VEC_ELT (char_p, vec, i, s)
	if (strstr (name, s) != NULL)
	  return true;
    }

  vec = (VEC(char_p,heap) *) flag_instrument_functions_exclude_files;
  if (VEC_length (char_p, vec) > 0)
    {
      const char *name;
      int i;
      char *s;

      name = DECL_SOURCE_FILE (fndecl);
      FOR_EACH_VEC_ELT (char_p, vec, i, s)
	if (strstr (name, s) != NULL)
	  return true;
    }

  return false;
}

/* Entry point to the gimplification pass.  FNDECL is the FUNCTION_DECL
   node for the function we want to gimplify.

   Returns the sequence of GIMPLE statements corresponding to the body
   of FNDECL.  */

void
gimplify_function_tree (tree fndecl)
{
  tree oldfn, parm, ret;
  gimple_seq seq;
  gimple bind;

  gcc_assert (!gimple_body (fndecl));

  oldfn = current_function_decl;
  current_function_decl = fndecl;
  if (DECL_STRUCT_FUNCTION (fndecl))
    push_cfun (DECL_STRUCT_FUNCTION (fndecl));
  else
    push_struct_function (fndecl);

  for (parm = DECL_ARGUMENTS (fndecl); parm ; parm = DECL_CHAIN (parm))
    {
      /* Preliminarily mark non-addressed complex variables as eligible
         for promotion to gimple registers.  We'll transform their uses
         as we find them.  */
      if ((TREE_CODE (TREE_TYPE (parm)) == COMPLEX_TYPE
	   || TREE_CODE (TREE_TYPE (parm)) == VECTOR_TYPE)
          && !TREE_THIS_VOLATILE (parm)
          && !needs_to_live_in_memory (parm))
        DECL_GIMPLE_REG_P (parm) = 1;
    }

  ret = DECL_RESULT (fndecl);
  if ((TREE_CODE (TREE_TYPE (ret)) == COMPLEX_TYPE
       || TREE_CODE (TREE_TYPE (ret)) == VECTOR_TYPE)
      && !needs_to_live_in_memory (ret))
    DECL_GIMPLE_REG_P (ret) = 1;

  bind = gimplify_body (&DECL_SAVED_TREE (fndecl), fndecl, true);

  /* The tree body of the function is no longer needed, replace it
     with the new GIMPLE body.  */
  seq = gimple_seq_alloc ();
  gimple_seq_add_stmt (&seq, bind);
  gimple_set_body (fndecl, seq);

  /* If we're instrumenting function entry/exit, then prepend the call to
     the entry hook and wrap the whole function in a TRY_FINALLY_EXPR to
     catch the exit hook.  */
  /* ??? Add some way to ignore exceptions for this TFE.  */
  if (flag_instrument_function_entry_exit
      && !DECL_NO_INSTRUMENT_FUNCTION_ENTRY_EXIT (fndecl)
      && !flag_instrument_functions_exclude_p (fndecl))
    {
      tree x;
      gimple new_bind;
      gimple tf;
      gimple_seq cleanup = NULL, body = NULL;
      tree tmp_var;
      gimple call;

      x = implicit_built_in_decls[BUILT_IN_RETURN_ADDRESS];
      call = gimple_build_call (x, 0);
      tmp_var = create_tmp_var (ptr_type_node, "return_addr");
      gimple_call_set_lhs (call, tmp_var);
      gimplify_seq_add_stmt (&cleanup, call);
      x = implicit_built_in_decls[BUILT_IN_PROFILE_FUNC_EXIT];
      call = gimple_build_call (x, 2,
				build_fold_addr_expr (current_function_decl),
				tmp_var);
      gimplify_seq_add_stmt (&cleanup, call);
      tf = gimple_build_try (seq, cleanup, GIMPLE_TRY_FINALLY);

      x = implicit_built_in_decls[BUILT_IN_RETURN_ADDRESS];
      call = gimple_build_call (x, 0);
      tmp_var = create_tmp_var (ptr_type_node, "return_addr");
      gimple_call_set_lhs (call, tmp_var);
      gimplify_seq_add_stmt (&body, call);
      x = implicit_built_in_decls[BUILT_IN_PROFILE_FUNC_ENTER];
      call = gimple_build_call (x, 2,
				build_fold_addr_expr (current_function_decl),
				tmp_var);
      gimplify_seq_add_stmt (&body, call);
      gimplify_seq_add_stmt (&body, tf);
      new_bind = gimple_build_bind (NULL, body, gimple_bind_block (bind));
      /* Clear the block for BIND, since it is no longer directly inside
         the function, but within a try block.  */
      gimple_bind_set_block (bind, NULL);

      /* Replace the current function body with the body
         wrapped in the try/finally TF.  */
      seq = gimple_seq_alloc ();
      gimple_seq_add_stmt (&seq, new_bind);
      gimple_set_body (fndecl, seq);
    }

  DECL_SAVED_TREE (fndecl) = NULL_TREE;
  cfun->curr_properties = PROP_gimple_any;

  current_function_decl = oldfn;
  pop_cfun ();
}


/* Some transformations like inlining may invalidate the GIMPLE form
   for operands.  This function traverses all the operands in STMT and
   gimplifies anything that is not a valid gimple operand.  Any new
   GIMPLE statements are inserted before *GSI_P.  */

void
gimple_regimplify_operands (gimple stmt, gimple_stmt_iterator *gsi_p)
{
  size_t i, num_ops;
  tree orig_lhs = NULL_TREE, lhs, t;
  gimple_seq pre = NULL;
  gimple post_stmt = NULL;
  struct gimplify_ctx gctx;

  push_gimplify_context (&gctx);
  gimplify_ctxp->into_ssa = gimple_in_ssa_p (cfun);

  switch (gimple_code (stmt))
    {
    case GIMPLE_COND:
      gimplify_expr (gimple_cond_lhs_ptr (stmt), &pre, NULL,
		     is_gimple_val, fb_rvalue);
      gimplify_expr (gimple_cond_rhs_ptr (stmt), &pre, NULL,
		     is_gimple_val, fb_rvalue);
      break;
    case GIMPLE_SWITCH:
      gimplify_expr (gimple_switch_index_ptr (stmt), &pre, NULL,
		     is_gimple_val, fb_rvalue);
      break;
    case GIMPLE_OMP_ATOMIC_LOAD:
      gimplify_expr (gimple_omp_atomic_load_rhs_ptr (stmt), &pre, NULL,
		     is_gimple_val, fb_rvalue);
      break;
    case GIMPLE_ASM:
      {
	size_t i, noutputs = gimple_asm_noutputs (stmt);
	const char *constraint, **oconstraints;
	bool allows_mem, allows_reg, is_inout;

	oconstraints
	  = (const char **) alloca ((noutputs) * sizeof (const char *));
	for (i = 0; i < noutputs; i++)
	  {
	    tree op = gimple_asm_output_op (stmt, i);
	    constraint = TREE_STRING_POINTER (TREE_VALUE (TREE_PURPOSE (op)));
	    oconstraints[i] = constraint;
	    parse_output_constraint (&constraint, i, 0, 0, &allows_mem,
				     &allows_reg, &is_inout);
	    gimplify_expr (&TREE_VALUE (op), &pre, NULL,
			   is_inout ? is_gimple_min_lval : is_gimple_lvalue,
			   fb_lvalue | fb_mayfail);
	  }
	for (i = 0; i < gimple_asm_ninputs (stmt); i++)
	  {
	    tree op = gimple_asm_input_op (stmt, i);
	    constraint = TREE_STRING_POINTER (TREE_VALUE (TREE_PURPOSE (op)));
	    parse_input_constraint (&constraint, 0, 0, noutputs, 0,
				    oconstraints, &allows_mem, &allows_reg);
	    if (TREE_ADDRESSABLE (TREE_TYPE (TREE_VALUE (op))) && allows_mem)
	      allows_reg = 0;
	    if (!allows_reg && allows_mem)
	      gimplify_expr (&TREE_VALUE (op), &pre, NULL,
			     is_gimple_lvalue, fb_lvalue | fb_mayfail);
	    else
	      gimplify_expr (&TREE_VALUE (op), &pre, NULL,
			     is_gimple_asm_val, fb_rvalue);
	  }
      }
      break;
    default:
      /* NOTE: We start gimplifying operands from last to first to
	 make sure that side-effects on the RHS of calls, assignments
	 and ASMs are executed before the LHS.  The ordering is not
	 important for other statements.  */
      num_ops = gimple_num_ops (stmt);
      orig_lhs = gimple_get_lhs (stmt);
      for (i = num_ops; i > 0; i--)
	{
	  tree op = gimple_op (stmt, i - 1);
	  if (op == NULL_TREE)
	    continue;
	  if (i == 1 && (is_gimple_call (stmt) || is_gimple_assign (stmt)))
	    gimplify_expr (&op, &pre, NULL, is_gimple_lvalue, fb_lvalue);
	  else if (i == 2
		   && is_gimple_assign (stmt)
		   && num_ops == 2
		   && get_gimple_rhs_class (gimple_expr_code (stmt))
		      == GIMPLE_SINGLE_RHS)
	    gimplify_expr (&op, &pre, NULL,
			   rhs_predicate_for (gimple_assign_lhs (stmt)),
			   fb_rvalue);
	  else if (i == 2 && is_gimple_call (stmt))
	    {
	      if (TREE_CODE (op) == FUNCTION_DECL)
		continue;
	      gimplify_expr (&op, &pre, NULL, is_gimple_call_addr, fb_rvalue);
	    }
	  else
	    gimplify_expr (&op, &pre, NULL, is_gimple_val, fb_rvalue);
	  gimple_set_op (stmt, i - 1, op);
	}

      lhs = gimple_get_lhs (stmt);
      /* If the LHS changed it in a way that requires a simple RHS,
	 create temporary.  */
      if (lhs && !is_gimple_reg (lhs))
	{
	  bool need_temp = false;

	  if (is_gimple_assign (stmt)
	      && num_ops == 2
	      && get_gimple_rhs_class (gimple_expr_code (stmt))
		 == GIMPLE_SINGLE_RHS)
	    gimplify_expr (gimple_assign_rhs1_ptr (stmt), &pre, NULL,
			   rhs_predicate_for (gimple_assign_lhs (stmt)),
			   fb_rvalue);
	  else if (is_gimple_reg (lhs))
	    {
	      if (is_gimple_reg_type (TREE_TYPE (lhs)))
		{
		  if (is_gimple_call (stmt))
		    {
		      i = gimple_call_flags (stmt);
		      if ((i & ECF_LOOPING_CONST_OR_PURE)
			  || !(i & (ECF_CONST | ECF_PURE)))
			need_temp = true;
		    }
		  if (stmt_can_throw_internal (stmt))
		    need_temp = true;
		}
	    }
	  else
	    {
	      if (is_gimple_reg_type (TREE_TYPE (lhs)))
		need_temp = true;
	      else if (TYPE_MODE (TREE_TYPE (lhs)) != BLKmode)
		{
		  if (is_gimple_call (stmt))
		    {
		      tree fndecl = gimple_call_fndecl (stmt);

		      if (!aggregate_value_p (TREE_TYPE (lhs), fndecl)
			  && !(fndecl && DECL_RESULT (fndecl)
			       && DECL_BY_REFERENCE (DECL_RESULT (fndecl))))
			need_temp = true;
		    }
		  else
		    need_temp = true;
		}
	    }
	  if (need_temp)
	    {
	      tree temp = create_tmp_reg (TREE_TYPE (lhs), NULL);

	      if (TREE_CODE (orig_lhs) == SSA_NAME)
		orig_lhs = SSA_NAME_VAR (orig_lhs);

	      if (gimple_in_ssa_p (cfun))
		temp = make_ssa_name (temp, NULL);
	      gimple_set_lhs (stmt, temp);
	      post_stmt = gimple_build_assign (lhs, temp);
	      if (TREE_CODE (lhs) == SSA_NAME)
		SSA_NAME_DEF_STMT (lhs) = post_stmt;
	    }
	}
      break;
    }

  if (gimple_referenced_vars (cfun))
    for (t = gimplify_ctxp->temps; t ; t = TREE_CHAIN (t))
      add_referenced_var (t);

  if (!gimple_seq_empty_p (pre))
    {
      if (gimple_in_ssa_p (cfun))
	{
	  gimple_stmt_iterator i;

	  for (i = gsi_start (pre); !gsi_end_p (i); gsi_next (&i))
	    mark_symbols_for_renaming (gsi_stmt (i));
	}
      gsi_insert_seq_before (gsi_p, pre, GSI_SAME_STMT);
    }
  if (post_stmt)
    gsi_insert_after (gsi_p, post_stmt, GSI_NEW_STMT);

  pop_gimplify_context (NULL);
}


/* Expands EXPR to list of gimple statements STMTS.  GIMPLE_TEST_F specifies
   the predicate that will hold for the result.  If VAR is not NULL, make the
   base variable of the final destination be VAR if suitable.  */

tree
force_gimple_operand_1 (tree expr, gimple_seq *stmts,
			gimple_predicate gimple_test_f, tree var)
{
  tree t;
  enum gimplify_status ret;
  struct gimplify_ctx gctx;

  *stmts = NULL;

  /* gimple_test_f might be more strict than is_gimple_val, make
     sure we pass both.  Just checking gimple_test_f doesn't work
     because most gimple predicates do not work recursively.  */
  if (is_gimple_val (expr)
      && (*gimple_test_f) (expr))
    return expr;

  push_gimplify_context (&gctx);
  gimplify_ctxp->into_ssa = gimple_in_ssa_p (cfun);
  gimplify_ctxp->allow_rhs_cond_expr = true;

  if (var)
    expr = build2 (MODIFY_EXPR, TREE_TYPE (var), var, expr);

  if (TREE_CODE (expr) != MODIFY_EXPR
      && TREE_TYPE (expr) == void_type_node)
    {
      gimplify_and_add (expr, stmts);
      expr = NULL_TREE;
    }
  else
    {
      ret = gimplify_expr (&expr, stmts, NULL, gimple_test_f, fb_rvalue);
      gcc_assert (ret != GS_ERROR);
    }

  if (gimple_referenced_vars (cfun))
    for (t = gimplify_ctxp->temps; t ; t = DECL_CHAIN (t))
      add_referenced_var (t);

  pop_gimplify_context (NULL);

  return expr;
}

/* Expands EXPR to list of gimple statements STMTS.  If SIMPLE is true,
   force the result to be either ssa_name or an invariant, otherwise
   just force it to be a rhs expression.  If VAR is not NULL, make the
   base variable of the final destination be VAR if suitable.  */

tree
force_gimple_operand (tree expr, gimple_seq *stmts, bool simple, tree var)
{
  return force_gimple_operand_1 (expr, stmts,
				 simple ? is_gimple_val : is_gimple_reg_rhs,
				 var);
}

/* Invokes force_gimple_operand_1 for EXPR with parameters GIMPLE_TEST_F
   and VAR.  If some statements are produced, emits them at GSI.
   If BEFORE is true.  the statements are appended before GSI, otherwise
   they are appended after it.  M specifies the way GSI moves after
   insertion (GSI_SAME_STMT or GSI_CONTINUE_LINKING are the usual values).  */

tree
force_gimple_operand_gsi_1 (gimple_stmt_iterator *gsi, tree expr,
			    gimple_predicate gimple_test_f,
			    tree var, bool before,
			    enum gsi_iterator_update m)
{
  gimple_seq stmts;

  expr = force_gimple_operand_1 (expr, &stmts, gimple_test_f, var);

  if (!gimple_seq_empty_p (stmts))
    {
      if (gimple_in_ssa_p (cfun))
	{
	  gimple_stmt_iterator i;

	  for (i = gsi_start (stmts); !gsi_end_p (i); gsi_next (&i))
	    mark_symbols_for_renaming (gsi_stmt (i));
	}

      if (before)
	gsi_insert_seq_before (gsi, stmts, m);
      else
	gsi_insert_seq_after (gsi, stmts, m);
    }

  return expr;
}

/* Invokes force_gimple_operand_1 for EXPR with parameter VAR.
   If SIMPLE is true, force the result to be either ssa_name or an invariant,
   otherwise just force it to be a rhs expression.  If some statements are
   produced, emits them at GSI.  If BEFORE is true, the statements are
   appended before GSI, otherwise they are appended after it.  M specifies
   the way GSI moves after insertion (GSI_SAME_STMT or GSI_CONTINUE_LINKING
   are the usual values).  */

tree
force_gimple_operand_gsi (gimple_stmt_iterator *gsi, tree expr,
			  bool simple_p, tree var, bool before,
			  enum gsi_iterator_update m)
{
  return force_gimple_operand_gsi_1 (gsi, expr,
				     simple_p
				     ? is_gimple_val : is_gimple_reg_rhs,
				     var, before, m);
}


#include "gt-gimplify.h"<|MERGE_RESOLUTION|>--- conflicted
+++ resolved
@@ -588,14 +588,7 @@
 
   mod = build2 (INIT_EXPR, TREE_TYPE (t), t, unshare_expr (val));
 
-<<<<<<< HEAD
-  if (EXPR_HAS_LOCATION (val))
-    SET_EXPR_LOCATION (mod, EXPR_LOCATION (val));
-  else
-    SET_EXPR_LOCATION (mod, input_location);
-=======
   SET_EXPR_LOCATION (mod, EXPR_LOC_OR_HERE (val));
->>>>>>> b56a5220
 
   /* gimplify_modify_expr might want to reduce this further.  */
   gimplify_and_add (mod, pre_p);
@@ -875,47 +868,14 @@
   tree t = *tp;
   enum tree_code code = TREE_CODE (t);
 
-<<<<<<< HEAD
-  /* Do not copy SAVE_EXPR or TARGET_EXPR nodes themselves, but copy
-     their subtrees if we can make sure to do it only once.  */
-  if (code == SAVE_EXPR || code == TARGET_EXPR)
+  /* Do not copy SAVE_EXPR, TARGET_EXPR or BIND_EXPR nodes themselves, but
+     copy their subtrees if we can make sure to do it only once.  */
+  if (code == SAVE_EXPR || code == TARGET_EXPR || code == BIND_EXPR)
     {
       if (data && !pointer_set_insert ((struct pointer_set_t *)data, t))
 	;
       else
 	*walk_subtrees = 0;
-    }
-
-  /* Stop at types, decls, constants like copy_tree_r.  */
-  else if (TREE_CODE_CLASS (code) == tcc_type
-	   || TREE_CODE_CLASS (code) == tcc_declaration
-	   || TREE_CODE_CLASS (code) == tcc_constant
-	   /* We can't do anything sensible with a BLOCK used as an
-	      expression, but we also can't just die when we see it
-	      because of non-expression uses.  So we avert our eyes
-	      and cross our fingers.  Silly Java.  */
-	   || code == BLOCK)
-    *walk_subtrees = 0;
-
-  /* Cope with the statement expression extension.  */
-  else if (code == STATEMENT_LIST)
-    ;
-
-  /* Leave the bulk of the work to copy_tree_r itself.  */
-  else
-    {
-      gcc_assert (code != BIND_EXPR);
-      copy_tree_r (tp, walk_subtrees, NULL);
-=======
-  /* Do not copy SAVE_EXPR, TARGET_EXPR or BIND_EXPR nodes themselves, but
-     copy their subtrees if we can make sure to do it only once.  */
-  if (code == SAVE_EXPR || code == TARGET_EXPR || code == BIND_EXPR)
-    {
-      if (data && !pointer_set_insert ((struct pointer_set_t *)data, t))
-	;
-      else
-	*walk_subtrees = 0;
->>>>>>> b56a5220
     }
 
   /* Stop at types, decls, constants like copy_tree_r.  */
@@ -1194,14 +1154,9 @@
 
       /* Preliminarily mark non-addressed complex variables as eligible
 	 for promotion to gimple registers.  We'll transform their uses
-	 as we find them.
-	 We exclude complex types if not optimizing because they can be
-	 subject to partial stores in GNU C by means of the __real__ and
-	 __imag__ operators and we cannot promote them to total stores
-	 (see gimplify_modify_expr_complex_part).  */
-      if (optimize
-	  && (TREE_CODE (TREE_TYPE (t)) == COMPLEX_TYPE
-	      || TREE_CODE (TREE_TYPE (t)) == VECTOR_TYPE)
+	 as we find them.  */
+      if ((TREE_CODE (TREE_TYPE (t)) == COMPLEX_TYPE
+	   || TREE_CODE (TREE_TYPE (t)) == VECTOR_TYPE)
 	  && !TREE_THIS_VOLATILE (t)
 	  && (TREE_CODE (t) == VAR_DECL && !DECL_HARD_REGISTER (t))
 	  && !needs_to_live_in_memory (t))
@@ -1947,11 +1902,7 @@
 	      SET_DECL_RTL (copy, 0);
 	      TREE_USED (copy) = 1;
 	      block = DECL_INITIAL (current_function_decl);
-<<<<<<< HEAD
-	      TREE_CHAIN (copy) = BLOCK_VARS (block);
-=======
 	      DECL_CHAIN (copy) = BLOCK_VARS (block);
->>>>>>> b56a5220
 	      BLOCK_VARS (block) = copy;
 	      SET_DECL_VALUE_EXPR (copy, unshare_expr (value_expr));
 	      DECL_HAS_VALUE_EXPR_P (copy) = 1;
@@ -3010,11 +2961,7 @@
 	    = build3 (COND_EXPR, type, TREE_OPERAND (expr, 0), then_, else_);
 
 	  tmp = create_tmp_var (type, "iftmp");
-<<<<<<< HEAD
-	  result = build_fold_indirect_ref_loc (loc, tmp);
-=======
 	  result = build_simple_mem_ref_loc (loc, tmp);
->>>>>>> b56a5220
 	}
 
       /* Build the new then clause, `tmp = then_;'.  But don't build the
@@ -3874,20 +3821,12 @@
 	      }
 	  }
 
-<<<<<<< HEAD
-	/* If the target is volatile and we have non-zero elements
-	   initialize the target from a temporary.  */
-	if (TREE_THIS_VOLATILE (object)
-	    && !TREE_ADDRESSABLE (type)
-	    && num_nonzero_elements > 0)
-=======
 	/* If the target is volatile, we have non-zero elements and more than
 	   one field to assign, initialize the target from a temporary.  */
 	if (TREE_THIS_VOLATILE (object)
 	    && !TREE_ADDRESSABLE (type)
 	    && num_nonzero_elements > 0
 	    && VEC_length (constructor_elt, elts) > 1)
->>>>>>> b56a5220
 	  {
 	    tree temp = create_tmp_var (TYPE_MAIN_VARIANT (type), NULL);
 	    TREE_OPERAND (*expr_p, 0) = temp;
@@ -4112,53 +4051,6 @@
         }
     }
 
-<<<<<<< HEAD
-  /* ((foo*)&vectorfoo)[1] => BIT_FIELD_REF<vectorfoo,...> */
-  if (TREE_CODE (sub) == POINTER_PLUS_EXPR
-      && TREE_CODE (TREE_OPERAND (sub, 1)) == INTEGER_CST)
-    {
-      tree op00 = TREE_OPERAND (sub, 0);
-      tree op01 = TREE_OPERAND (sub, 1);
-      tree op00type;
-
-      STRIP_NOPS (op00);
-      op00type = TREE_TYPE (op00);
-      if (TREE_CODE (op00) == ADDR_EXPR
-	  && TREE_CODE (TREE_TYPE (op00type)) == VECTOR_TYPE
-	  && useless_type_conversion_p (type, TREE_TYPE (TREE_TYPE (op00type))))
-	{
-	  HOST_WIDE_INT offset = tree_low_cst (op01, 0);
-	  tree part_width = TYPE_SIZE (type);
-	  unsigned HOST_WIDE_INT part_widthi
-	    = tree_low_cst (part_width, 0) / BITS_PER_UNIT;
-	  unsigned HOST_WIDE_INT indexi = offset * BITS_PER_UNIT;
-	  tree index = bitsize_int (indexi);
-	  if (offset / part_widthi
-	      <= TYPE_VECTOR_SUBPARTS (TREE_TYPE (op00type)))
-	    return fold_build3 (BIT_FIELD_REF, type, TREE_OPERAND (op00, 0),
-				part_width, index);
-	}
-    }
-
-  /* ((foo*)&complexfoo)[1] => __imag__ complexfoo */
-  if (TREE_CODE (sub) == POINTER_PLUS_EXPR
-      && TREE_CODE (TREE_OPERAND (sub, 1)) == INTEGER_CST)
-    {
-      tree op00 = TREE_OPERAND (sub, 0);
-      tree op01 = TREE_OPERAND (sub, 1);
-      tree op00type;
-
-      STRIP_NOPS (op00);
-      op00type = TREE_TYPE (op00);
-      if (TREE_CODE (op00) == ADDR_EXPR
-	  && TREE_CODE (TREE_TYPE (op00type)) == COMPLEX_TYPE
-	  && useless_type_conversion_p (type, TREE_TYPE (TREE_TYPE (op00type))))
-	{
-	  tree size = TYPE_SIZE_UNIT (type);
-	  if (tree_int_cst_equal (size, op01))
-	    return fold_build1 (IMAGPART_EXPR, type, TREE_OPERAND (op00, 0));
-	}
-=======
   /* *(p + CST) -> ...  */
   if (TREE_CODE (sub) == POINTER_PLUS_EXPR
       && TREE_CODE (TREE_OPERAND (sub, 1)) == INTEGER_CST)
@@ -4205,7 +4097,6 @@
 			    build_int_cst_wide (ptype,
 						TREE_INT_CST_LOW (off),
 						TREE_INT_CST_HIGH (off)));
->>>>>>> b56a5220
     }
 
   /* *(foo *)fooarrptr => (*fooarrptr)[0] */
@@ -4272,7 +4163,6 @@
 	    {
 	      tree old_from = *from_p;
 	      enum gimplify_status subret;
-<<<<<<< HEAD
 
 	      /* Move the constructor into the RHS.  */
 	      *from_p = unshare_expr (DECL_INITIAL (*from_p));
@@ -4299,44 +4189,11 @@
 
 	     *(const A*)(A*)&x
 
-=======
-
-	      /* Move the constructor into the RHS.  */
-	      *from_p = unshare_expr (DECL_INITIAL (*from_p));
-
-	      /* Let's see if gimplify_init_constructor will need to put
-		 it in memory.  */
-	      subret = gimplify_init_constructor (expr_p, NULL, NULL,
-						  false, true);
-	      if (subret == GS_ERROR)
-		{
-		  /* If so, revert the change.  */
-		  *from_p = old_from;
-		}
-	      else
-		{
-		  ret = GS_OK;
-		  changed = true;
-		}
-	    }
-	  break;
-	case INDIRECT_REF:
-	  {
-	    /* If we have code like
-
-	     *(const A*)(A*)&x
-
->>>>>>> b56a5220
 	     where the type of "x" is a (possibly cv-qualified variant
 	     of "A"), treat the entire expression as identical to "x".
 	     This kind of code arises in C++ when an object is bound
 	     to a const reference, and if "x" is a TARGET_EXPR we want
 	     to take advantage of the optimization below.  */
-<<<<<<< HEAD
-	    tree t = gimple_fold_indirect_ref_rhs (TREE_OPERAND (*from_p, 0));
-	    if (t)
-	      {
-=======
 	    bool volatile_p = TREE_THIS_VOLATILE (*from_p);
 	    tree t = gimple_fold_indirect_ref_rhs (TREE_OPERAND (*from_p, 0));
 	    if (t)
@@ -4349,7 +4206,6 @@
 		    if (REFERENCE_CLASS_P (t))
 		      TREE_THIS_VOLATILE (t) = volatile_p;
 		  }
->>>>>>> b56a5220
 		*from_p = t;
 		ret = GS_OK;
 		changed = true;
@@ -4390,13 +4246,10 @@
 	  break;
 
 	case CONSTRUCTOR:
-<<<<<<< HEAD
-=======
 	  /* If we already made some changes, let the front end have a
 	     crack at this before we break it down.  */
 	  if (ret != GS_UNHANDLED)
 	    break;
->>>>>>> b56a5220
 	  /* If we're initializing from a CONSTRUCTOR, break this into
 	     individual MODIFY_EXPRs.  */
 	  return gimplify_init_constructor (expr_p, pre_p, post_p, want_value,
@@ -4780,12 +4633,7 @@
   location_t loc = EXPR_LOCATION (*expr_p);
   tree op0 = TREE_OPERAND (*expr_p, 0);
   tree op1 = TREE_OPERAND (*expr_p, 1);
-<<<<<<< HEAD
-  tree t, arg, dest, src;
-  location_t loc = EXPR_LOCATION (*expr_p);
-=======
   tree t, arg, dest, src, expr;
->>>>>>> b56a5220
 
   arg = TYPE_SIZE_UNIT (TREE_TYPE (op0));
   arg = unshare_expr (arg);
@@ -4794,12 +4642,8 @@
   dest = build_fold_addr_expr_loc (loc, op0);
   t = implicit_built_in_decls[BUILT_IN_MEMCMP];
   t = build_call_expr_loc (loc, t, 3, dest, src, arg);
-<<<<<<< HEAD
-  *expr_p
-=======
 
   expr
->>>>>>> b56a5220
     = build2 (TREE_CODE (*expr_p), TREE_TYPE (*expr_p), t, integer_zero_node);
   SET_EXPR_LOCATION (expr, loc);
   *expr_p = expr;
@@ -5767,11 +5611,7 @@
 	{
 	case OMP_CLAUSE_DEFAULT_NONE:
 	  error ("%qE not specified in enclosing parallel",
-<<<<<<< HEAD
-		 DECL_NAME (decl));
-=======
 		 DECL_NAME (lang_hooks.decls.omp_report_decl (decl)));
->>>>>>> b56a5220
 	  if ((ctx->region_type & ORT_TASK) != 0)
 	    error_at (ctx->location, "enclosing task");
 	  else
@@ -6960,17 +6800,6 @@
 	  break;
 
 	case INDIRECT_REF:
-<<<<<<< HEAD
-	  *expr_p = fold_indirect_ref_loc (input_location, *expr_p);
-	  if (*expr_p != save_expr)
-	    {
-	      ret = GS_OK;
-	      break;
-	    }
-	  /* else fall through.  */
-	case ALIGN_INDIRECT_REF:
-	case MISALIGNED_INDIRECT_REF:
-=======
 	  {
 	    bool volatilep = TREE_THIS_VOLATILE (*expr_p);
 	    bool notrap = TREE_THIS_NOTRAP (*expr_p);
@@ -7012,7 +6841,6 @@
 	      ret = GS_OK;
 	      break;
 	    }
->>>>>>> b56a5220
 	  ret = gimplify_expr (&TREE_OPERAND (*expr_p, 0), pre_p, post_p,
 			       is_gimple_mem_ref_addr, fb_rvalue);
 	  if (ret == GS_ERROR)
@@ -7162,17 +6990,6 @@
 	  {
 	    enum gimplify_status r0 = GS_ALL_DONE, r1 = GS_ALL_DONE;
 
-<<<<<<< HEAD
-	    if (TMR_SYMBOL (*expr_p))
-	      r0 = gimplify_expr (&TMR_SYMBOL (*expr_p), pre_p,
-				  post_p, is_gimple_lvalue, fb_either);
-	    else if (TMR_BASE (*expr_p))
-	      r0 = gimplify_expr (&TMR_BASE (*expr_p), pre_p,
-				  post_p, is_gimple_val, fb_either);
-	    if (TMR_INDEX (*expr_p))
-	      r1 = gimplify_expr (&TMR_INDEX (*expr_p), pre_p,
-				  post_p, is_gimple_val, fb_rvalue);
-=======
 	    if (TMR_BASE (*expr_p))
 	      r0 = gimplify_expr (&TMR_BASE (*expr_p), pre_p,
 				  post_p, is_gimple_mem_ref_addr, fb_either);
@@ -7182,7 +6999,6 @@
 	    if (TMR_INDEX2 (*expr_p))
 	      r1 = gimplify_expr (&TMR_INDEX2 (*expr_p), pre_p,
 				  post_p, is_gimple_val, fb_rvalue);
->>>>>>> b56a5220
 	    /* TMR_STEP and TMR_OFFSET are always integer constants.  */
 	    ret = MIN (r0, r1);
 	  }
@@ -7747,14 +7563,10 @@
       /* Ensure VLA bounds aren't removed, for -O0 they should be variables
 	 with assigned stack slots, for -O1+ -g they should be tracked
 	 by VTA.  */
-<<<<<<< HEAD
-      if (TYPE_DOMAIN (type)
-=======
       if (!(TYPE_NAME (type)
 	    && TREE_CODE (TYPE_NAME (type)) == TYPE_DECL
 	    && DECL_IGNORED_P (TYPE_NAME (type)))
 	  && TYPE_DOMAIN (type)
->>>>>>> b56a5220
 	  && INTEGRAL_TYPE_P (TYPE_DOMAIN (type)))
 	{
 	  t = TYPE_MIN_VALUE (TYPE_DOMAIN (type));
@@ -7851,14 +7663,7 @@
       *expr_p = create_tmp_var (type, NULL);
       tmp = build1 (NOP_EXPR, type, expr);
       stmt = gimplify_assign (*expr_p, tmp, stmt_p);
-<<<<<<< HEAD
-      if (EXPR_HAS_LOCATION (expr))
-	gimple_set_location (stmt, EXPR_LOCATION (expr));
-      else
-	gimple_set_location (stmt, input_location);
-=======
       gimple_set_location (stmt, EXPR_LOC_OR_HERE (expr));
->>>>>>> b56a5220
     }
 }
 
@@ -7932,11 +7737,7 @@
       gimple_bind_set_body (outer_bind, parm_stmts);
 
       for (parm = DECL_ARGUMENTS (current_function_decl);
-<<<<<<< HEAD
-	   parm; parm = TREE_CHAIN (parm))
-=======
 	   parm; parm = DECL_CHAIN (parm))
->>>>>>> b56a5220
 	if (DECL_HAS_VALUE_EXPR_P (parm))
 	  {
 	    DECL_HAS_VALUE_EXPR_P (parm) = 0;
