! { dg-do compile }
! { dg-options "-std=f95 -Wintrinsics-std" }

!
! See intrinsic_std_6.f90 for the dump check.
!

! PR fortran/33141
! Check for the expected behaviour when an intrinsic function/subroutine is
! called that is not available in the defined standard or that is a GNU
! extension:
! There should be a warning emitted on the call, and the reference should be
! treated like an external call.
! For declaring a non-standard intrinsic INTRINSIC, a hard error should be
! generated, of course.

SUBROUTINE no_implicit
  IMPLICIT NONE
  REAL :: asinh ! { dg-warning "Fortran 2008" }

  ! abort is a GNU extension
  CALL abort () ! { dg-warning "extension" }

  ! ASINH is an intrinsic of F2008
  ! The warning should be issued in the declaration above where it is declared
  ! EXTERNAL.
  WRITE (*,*) ASINH (1.) ! { dg-warning "Fortran 2008" }
END SUBROUTINE no_implicit

SUBROUTINE implicit_type
  ! acosh has implicit type

  WRITE (*,*) ACOSH (1.) ! { dg-warning "Fortran 2008" }
  WRITE (*,*) ACOSH (1.) ! { dg-bogus "Fortran 2008" }
END SUBROUTINE implicit_type

SUBROUTINE specification_expression
  CHARACTER(KIND=selected_char_kind("ascii")) :: x
<<<<<<< HEAD
! { dg-error "must be an intrinsic function" "" { target "*-*-*" } 34 }
! { dg-warning "Fortran 2003" "" { target "*-*-*" } 34 }
=======
! { dg-error "must be an intrinsic function" "" { target "*-*-*" } 38 }
! { dg-warning "Fortran 2003" "" { target "*-*-*" } 38 }
>>>>>>> b56a5220
END SUBROUTINE specification_expression

SUBROUTINE intrinsic_decl
  IMPLICIT NONE
  INTRINSIC :: atanh ! { dg-error "Fortran 2008" }
  INTRINSIC :: abort ! { dg-error "extension" }
END SUBROUTINE intrinsic_decl<|MERGE_RESOLUTION|>--- conflicted
+++ resolved
@@ -36,13 +36,8 @@
 
 SUBROUTINE specification_expression
   CHARACTER(KIND=selected_char_kind("ascii")) :: x
-<<<<<<< HEAD
-! { dg-error "must be an intrinsic function" "" { target "*-*-*" } 34 }
-! { dg-warning "Fortran 2003" "" { target "*-*-*" } 34 }
-=======
 ! { dg-error "must be an intrinsic function" "" { target "*-*-*" } 38 }
 ! { dg-warning "Fortran 2003" "" { target "*-*-*" } 38 }
->>>>>>> b56a5220
 END SUBROUTINE specification_expression
 
 SUBROUTINE intrinsic_decl
