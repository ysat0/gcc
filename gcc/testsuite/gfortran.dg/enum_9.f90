! { dg-do run }
! { dg-options "-fshort-enums" }
<<<<<<< HEAD
! { dg-options "-fshort-enums -Wl,--no-enum-size-warning" { target arm*-*-linux*eabi* } }
=======
! { dg-options "-fshort-enums -Wl,--no-enum-size-warning" { target arm*-*-linux* } }
>>>>>>> bc75ee5f
! Program to test enumerations when option -fshort-enums is given

program main
  implicit none
  enum, bind (c)
    enumerator :: red, black = 127
    enumerator blue
  end enum
  if (red /= 0) call abort
  if (black /= 127) call abort
  if (blue /= 128) call abort
end program main<|MERGE_RESOLUTION|>--- conflicted
+++ resolved
@@ -1,10 +1,6 @@
 ! { dg-do run }
 ! { dg-options "-fshort-enums" }
-<<<<<<< HEAD
-! { dg-options "-fshort-enums -Wl,--no-enum-size-warning" { target arm*-*-linux*eabi* } }
-=======
 ! { dg-options "-fshort-enums -Wl,--no-enum-size-warning" { target arm*-*-linux* } }
->>>>>>> bc75ee5f
 ! Program to test enumerations when option -fshort-enums is given
 
 program main
