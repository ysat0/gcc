--- conflicted
+++ resolved
@@ -1,9 +1,5 @@
 /* { dg-do preprocess } */
-<<<<<<< HEAD
-/* { dg-require-effective-target ilp32 } */
-=======
 /* { dg-require-effective-target ia32 } */
->>>>>>> 3082eeb7
 /* { dg-skip-if "" { i?86-*-* x86_64-*-* } { "-march=*" } { "-march=i486" } } */
 /* { dg-options "-march=i486" } */
 
