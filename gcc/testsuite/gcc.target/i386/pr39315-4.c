/* PR middle-end/39315  */
/* { dg-do run } */
/* { dg-options "-O -msse2 -mtune=generic" } */
<<<<<<< HEAD
/* { dg-require-effective-target sse2 } */
=======
/* { dg-require-effective-target sse2_runtime } */
>>>>>>> 3bd7a983
/* { dg-additional-sources pr39315-check.c } */

typedef float __m128 __attribute__ ((__vector_size__ (16)));

extern void bar (__m128 *, int);

void
foo (__m128 *x)
{
  __m128 b __attribute__ ((aligned(128))) = *x;
  bar (&b, __alignof__ (x));
}<|MERGE_RESOLUTION|>--- conflicted
+++ resolved
@@ -1,11 +1,7 @@
 /* PR middle-end/39315  */
 /* { dg-do run } */
 /* { dg-options "-O -msse2 -mtune=generic" } */
-<<<<<<< HEAD
-/* { dg-require-effective-target sse2 } */
-=======
 /* { dg-require-effective-target sse2_runtime } */
->>>>>>> 3bd7a983
 /* { dg-additional-sources pr39315-check.c } */
 
 typedef float __m128 __attribute__ ((__vector_size__ (16)));
