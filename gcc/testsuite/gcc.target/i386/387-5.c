--- conflicted
+++ resolved
@@ -1,10 +1,6 @@
 /* Verify that -mno-fancy-math-387 works.  */
 /* { dg-do compile } */
-<<<<<<< HEAD
-/* { dg-require-effective-target ilp32 } */
-=======
 /* { dg-require-effective-target ia32 } */
->>>>>>> 3082eeb7
 /* { dg-skip-if "" { i?86-*-* x86_64-*-* } { "-march=*" } { "-march=i386" } } */
 /* { dg-options "-O -ffast-math -mfpmath=387 -mno-fancy-math-387 -march=i386" } */
 /* { dg-final { scan-assembler "call\t(.*)atan" } } */
