/* { dg-do compile } */
<<<<<<< HEAD
/* { dg-options "-O2 -msse2 -ftree-vectorize -mveclibabi=svml -ffast-math" } */
/* { dg-require-effective-target sse2 } */
=======
/* { dg-options "-O2 -msse2 -ftree-vectorize -mveclibabi=svml -ffast-math -mtune=generic" } */
>>>>>>> b56a5220

double x[256];

extern double sin(double);

void foo(void)
{
  int i;

  for (i=0; i<256; ++i)
    x[i] = sin(x[i]);
}

/* { dg-final { scan-assembler "vmldSin2" } } */<|MERGE_RESOLUTION|>--- conflicted
+++ resolved
@@ -1,10 +1,5 @@
 /* { dg-do compile } */
-<<<<<<< HEAD
-/* { dg-options "-O2 -msse2 -ftree-vectorize -mveclibabi=svml -ffast-math" } */
-/* { dg-require-effective-target sse2 } */
-=======
 /* { dg-options "-O2 -msse2 -ftree-vectorize -mveclibabi=svml -ffast-math -mtune=generic" } */
->>>>>>> b56a5220
 
 double x[256];
 
