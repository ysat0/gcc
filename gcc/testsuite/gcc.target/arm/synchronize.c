--- conflicted
+++ resolved
@@ -1,8 +1,4 @@
-<<<<<<< HEAD
-/* { dg-final { scan-assembler "__sync_synchronize|dmb|mcr" { target arm*-*-linux-*eabi* } } } */
-=======
 /* { dg-final { scan-assembler "__sync_synchronize|dmb|mcr" { target arm*-*-linux-* } } } */
->>>>>>> bc75ee5f
 
 void *foo (void)
 {
