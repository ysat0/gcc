--- conflicted
+++ resolved
@@ -1,9 +1,6 @@
 /* Check that we don't try to save the same register twice.  */
 /* { dg-options "(-mips16) isa_rev>=1 -mgp32 -O2" } */
-<<<<<<< HEAD
-=======
 /* { dg-skip-if "PR target/46610" { mips-sgi-irix6* } } */
->>>>>>> 3082eeb7
 
 int bar (int, int, int, int);
 void frob (void);
