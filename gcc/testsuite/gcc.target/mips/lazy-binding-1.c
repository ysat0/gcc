--- conflicted
+++ resolved
@@ -1,9 +1,5 @@
 /* { dg-do compile } */
-<<<<<<< HEAD
-/* { dg-options "-mabicalls -mshared -mexplicit-relocs -O2 -fno-delayed-branch" } */
-=======
 /* { dg-options "-mshared -mexplicit-relocs -O2 -fno-delayed-branch" } */
->>>>>>> 3082eeb7
 
 void bar (void);
 
