// { dg-do compile }
// Origin: <marco dot franzen at bigfoot dot com> 
// PR c++/10126: Handle ptmf default conversions while matching a template 
//  argument

struct B 
{
  int I () const;
  int I ();
};

struct D : B {};

<<<<<<< HEAD
template <int (D::*fun)() const> int Get(); // { dg-message "candidate" }
=======
template <int (D::*fun)() const> int Get(); // { dg-message "note" }
>>>>>>> b56a5220

int main () 
{
  Get<&B::I>();   // { dg-error "not a valid template argument" "not valid" }
  // { dg-error "no match" "no match" { target *-*-* } 18 }
  // { dg-message "note" "note" { target *-*-* } 18 }
  Get<&D::I>();   // { dg-error "not a valid template argument" "not valid" }
  // { dg-error "no match" "no match" { target *-*-* } 21 }
  // { dg-message "note" "note" { target *-*-* } 21 }
}<|MERGE_RESOLUTION|>--- conflicted
+++ resolved
@@ -11,11 +11,7 @@
 
 struct D : B {};
 
-<<<<<<< HEAD
-template <int (D::*fun)() const> int Get(); // { dg-message "candidate" }
-=======
 template <int (D::*fun)() const> int Get(); // { dg-message "note" }
->>>>>>> b56a5220
 
 int main () 
 {
