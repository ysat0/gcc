// { dg-options "-w" }

<<<<<<< HEAD
template<typename T> void foo(T); // { dg-message "candidate" }
=======
template<typename T> void foo(T); // { dg-message "note" }
>>>>>>> b56a5220
 
void bar()
{
  int i;
  int A[i][i]; 
  foo(A); // { dg-error "" } 
  // { dg-message "candidate" "candidate note" { target *-*-* } 9 }
}<|MERGE_RESOLUTION|>--- conflicted
+++ resolved
@@ -1,10 +1,6 @@
 // { dg-options "-w" }
 
-<<<<<<< HEAD
-template<typename T> void foo(T); // { dg-message "candidate" }
-=======
 template<typename T> void foo(T); // { dg-message "note" }
->>>>>>> b56a5220
  
 void bar()
 {
