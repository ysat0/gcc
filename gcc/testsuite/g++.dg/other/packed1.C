--- conflicted
+++ resolved
@@ -1,8 +1,4 @@
-<<<<<<< HEAD
-// { dg-do run { xfail arm-*-* sh-*-* lm32-*-* } }
-=======
 // { dg-do run { xfail arm*-*-* sh-*-* lm32-*-* } }
->>>>>>> b56a5220
 
 // NMS:2003-04-21 this fails on strict aligned architectures again,
 // the patch was reverted because it broke something more important.
