--- conflicted
+++ resolved
@@ -2,22 +2,12 @@
 
 /* { dg-do compile } */
 
-<<<<<<< HEAD
-#define unsigned
-__extension__ typedef __SIZE_TYPE__ ssize_t;
-#undef unsigned
-=======
 __extension__ typedef __INTPTR_TYPE__ intptr_t;
->>>>>>> b56a5220
 
 struct sockaddr_un {
     char sun_path[1];
 };
-<<<<<<< HEAD
-const unsigned SI_SUN_HEAD_LEN = (ssize_t)(((struct sockaddr_un *)0)->sun_path);
-=======
 const unsigned SI_SUN_HEAD_LEN = (intptr_t)(((struct sockaddr_un *)0)->sun_path);
->>>>>>> b56a5220
 int SiGetPeerName ()
 {
     return SI_SUN_HEAD_LEN;
