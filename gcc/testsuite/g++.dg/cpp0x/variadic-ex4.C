--- conflicted
+++ resolved
@@ -1,9 +1,5 @@
 // { dg-options "-std=gnu++0x" }
-<<<<<<< HEAD
-template<class X, class Y, class Z> X f(Y,Z); // { dg-message "candidate" }
-=======
 template<class X, class Y, class Z> X f(Y,Z); // { dg-message "note" }
->>>>>>> b56a5220
 template<class... Args> void f2();
 void g() 
 { 
