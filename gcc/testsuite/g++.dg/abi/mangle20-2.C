// { dg-do compile }
// { dg-options "-fabi-version=1 -Wabi" }

// Copyright (C) 2003 Free Software Foundation, Inc.
// Contributed by Nathan Sidwell 15 Dec 2003 <nathan@codesourcery.com>

// PR 9043
// mangled array types in templates

template <int I> void f(int (*)[2]) {} // { dg-warning "mangled name" }
template <int I> void g(int (*)[I+2]) {}

<<<<<<< HEAD
template void f<1>(int (*)[2]);  // { dg-message "instantiated" }
=======
template void f<1>(int (*)[2]);  // { dg-message "required" }
>>>>>>> 3082eeb7
//  { dg-final { scan-assembler "\n_?_Z1fILi1EEvPALi2E_i\[: \t\n\]" } }
template void g<1>(int (*)[3]);
//  { dg-final { scan-assembler "\n_?_Z1gILi1EEvPAplT_Li2E_i\[: \t\n\]" } }<|MERGE_RESOLUTION|>--- conflicted
+++ resolved
@@ -10,11 +10,7 @@
 template <int I> void f(int (*)[2]) {} // { dg-warning "mangled name" }
 template <int I> void g(int (*)[I+2]) {}
 
-<<<<<<< HEAD
-template void f<1>(int (*)[2]);  // { dg-message "instantiated" }
-=======
 template void f<1>(int (*)[2]);  // { dg-message "required" }
->>>>>>> 3082eeb7
 //  { dg-final { scan-assembler "\n_?_Z1fILi1EEvPALi2E_i\[: \t\n\]" } }
 template void g<1>(int (*)[3]);
 //  { dg-final { scan-assembler "\n_?_Z1gILi1EEvPAplT_Li2E_i\[: \t\n\]" } }