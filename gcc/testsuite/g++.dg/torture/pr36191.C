--- conflicted
+++ resolved
@@ -1,11 +1,7 @@
 // PR c++/36191
 // { dg-do compile }
 // { dg-options "-fnon-call-exceptions" }
-<<<<<<< HEAD
-// { dg-skip-if "Frame pointer required for unwind tables" { sh*-*-* m68k*-*-* fido*-*-* } "-fomit-frame-pointer" "" }
-=======
 // { dg-skip-if "Frame pointer required for unwind tables" { m68k*-*-* fido*-*-* } "-fomit-frame-pointer" "" }
->>>>>>> 779871ac
 
 __complex__ double
 foo (__complex__ double x, double y)
