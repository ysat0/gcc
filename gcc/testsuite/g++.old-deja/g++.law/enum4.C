// { dg-do assemble  }
// GROUPS passed enums
// enum file
// From: dougm@cs.rice.edu (Doug Moore)
// Date:     Thu, 18 Mar 93 00:14:57 CST
// Subject:  2.3.3:Inconsistent behavior for enum conversions
// Message-ID: <9303180614.AA12123@cs.rice.edu>

enum Enum {enumerator1, enumerator2};

struct Struct
{
  int i;
<<<<<<< HEAD
      int getI(Enum) {return i;} // { dg-message "candidate is" }
=======
      int getI(Enum) {return i;} // { dg-message "Struct::getI|no known conversion" }
>>>>>>> 3082eeb7
};

int funct (Enum)
{
  return 0;
}

int main()
{
  Enum e = enumerator1;
  Struct s;
  int x = funct(e+1);// { dg-error "invalid" }
  int y = s.getI(e+1);// { dg-error "match" }
  // { dg-message "candidate" "candidate note" { target *-*-* } 27 }
  return x+y;
}<|MERGE_RESOLUTION|>--- conflicted
+++ resolved
@@ -11,11 +11,7 @@
 struct Struct
 {
   int i;
-<<<<<<< HEAD
-      int getI(Enum) {return i;} // { dg-message "candidate is" }
-=======
       int getI(Enum) {return i;} // { dg-message "Struct::getI|no known conversion" }
->>>>>>> 3082eeb7
 };
 
 int funct (Enum)
