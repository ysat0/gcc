--- conflicted
+++ resolved
@@ -18,8 +18,4 @@
 
 template <class U>
 B<U>::A_Type B<U>::Func() { // { dg-error "typename" } implicit typename
-<<<<<<< HEAD
-}			    // { dg-error "expected" }
-=======
-}
->>>>>>> 3082eeb7
+}