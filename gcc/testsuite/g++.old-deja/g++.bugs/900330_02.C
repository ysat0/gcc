--- conflicted
+++ resolved
@@ -19,11 +19,7 @@
 };
 
 struct D : public B {
-<<<<<<< HEAD
-  int f(struct B);		// { dg-message "candidate is" } referred to below
-=======
   int f(struct B);		// { dg-message "D::f|no known conversion" } referred to below
->>>>>>> b56a5220
 };
 
 void h(D* pd)
