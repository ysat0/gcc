#   Copyright (C) 2004, 2007, 2010 Free Software Foundation, Inc.

# This program is free software; you can redistribute it and/or modify
# it under the terms of the GNU General Public License as published by
# the Free Software Foundation; either version 3 of the License, or
# (at your option) any later version.
# 
# This program is distributed in the hope that it will be useful,
# but WITHOUT ANY WARRANTY; without even the implied warranty of
# MERCHANTABILITY or FITNESS FOR A PARTICULAR PURPOSE.  See the
# GNU General Public License for more details.
# 
# You should have received a copy of the GNU General Public License
# along with GCC; see the file COPYING3.  If not see
# <http://www.gnu.org/licenses/>.

# Define obj-c++ callbacks for dg.exp.

load_lib gcc-dg.exp

proc obj-c++-dg-test { prog do_what extra_tool_flags } {
    return [gcc-dg-test-1 obj-c++_target_compile $prog $do_what $extra_tool_flags]
}


proc obj-c++-dg-prune { system text } {
    return [gcc-dg-prune $system $text]
}

# Modified dg-runtest that can cycle through a list of optimization options
# as c-torture does.
proc obj-c++-dg-runtest { testcases default-extra-flags } {
<<<<<<< HEAD
    return [gcc-dg-runtest $testcases ${default-extra-flags}]
=======
    global runtests

    # Some callers set torture options themselves; don't override those.
    set existing_torture_options [torture-options-exist]
    if { $existing_torture_options == 0 } {
	global DG_TORTURE_OPTIONS LTO_TORTURE_OPTIONS
	torture-init
	set-torture-options $DG_TORTURE_OPTIONS [list {}] $LTO_TORTURE_OPTIONS
    }
    dump-torture-options

    foreach test $testcases {
	global torture_with_loops torture_without_loops
	# If we're only testing specific files and this isn't one of
	# them, skip it.
	if ![runtest_file_p $runtests $test] {
	    continue
        }

	# Look for a loop within the source code - if we don't find one,
	# don't pass -funroll[-all]-loops.
	if [expr [search_for $test "for*("]+[search_for $test "while*("]] {
	    set option_list $torture_with_loops
	} else {
	    set option_list $torture_without_loops
	}

	set nshort [file tail [file dirname $test]]/[file tail $test]

	foreach flags $option_list {
	    # combine flags so that dg-skip & xfail will see the extras.
	    set combined_flags "$flags ${default-extra-flags}"
	    verbose "Testing $nshort, $combined_flags" 1
	    dg-test $test $combined_flags ""
	}
    }

    if { $existing_torture_options == 0 } {
	torture-finish
    }
>>>>>>> b56a5220
}<|MERGE_RESOLUTION|>--- conflicted
+++ resolved
@@ -30,9 +30,6 @@
 # Modified dg-runtest that can cycle through a list of optimization options
 # as c-torture does.
 proc obj-c++-dg-runtest { testcases default-extra-flags } {
-<<<<<<< HEAD
-    return [gcc-dg-runtest $testcases ${default-extra-flags}]
-=======
     global runtests
 
     # Some callers set torture options themselves; don't override those.
@@ -73,5 +70,4 @@
     if { $existing_torture_options == 0 } {
 	torture-finish
     }
->>>>>>> b56a5220
 }