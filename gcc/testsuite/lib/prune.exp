#   Copyright (C) 1997, 1999, 2000, 2002, 2004, 2007, 2008, 2010
#   Free Software Foundation, Inc.

# This program is free software; you can redistribute it and/or modify
# it under the terms of the GNU General Public License as published by
# the Free Software Foundation; either version 3 of the License, or
# (at your option) any later version.
# 
# This program is distributed in the hope that it will be useful,
# but WITHOUT ANY WARRANTY; without even the implied warranty of
# MERCHANTABILITY or FITNESS FOR A PARTICULAR PURPOSE.  See the
# GNU General Public License for more details.
# 
# You should have received a copy of the GNU General Public License
# along with GCC; see the file COPYING3.  If not see
# <http://www.gnu.org/licenses/>.

# Prune messages from gcc that aren't useful.

proc prune_gcc_output { text } {
    #send_user "Before:$text\n"

    regsub -all "(^|\n)(\[^\n\]*: )?In ((static member |lambda )?function|member|method|(copy )?constructor|destructor|instantiation|program|subroutine|block-data)\[^\n\]*" $text "" text
    regsub -all "(^|\n)\[^\n\]*(: )?At (top level|global scope):\[^\n\]*" $text "" text
    regsub -all "(^|\n)\[^\n\]*:   (recursively )?instantiated from \[^\n\]*" $text "" text
    regsub -all "(^|\n)\[^\n\]*:   . skipping \[0-9\]* instantiation contexts \[^\n\]*" $text "" text
    regsub -all "(^|\n)    inlined from \[^\n\]*" $text "" text
    regsub -all "(^|\n)collect2: ld returned \[^\n\]*" $text "" text
    regsub -all "(^|\n)collect: re(compiling|linking)\[^\n\]*" $text "" text
    regsub -all "(^|\n)Please submit.*instructions\[^\n\]*" $text "" text
    regsub -all "(^|\n)\[0-9\]\[0-9\]* errors\." $text "" text

    # Ignore harmless -fpic warnings.
    regsub -all "(^|\n)\[^\n\]*: warning: -f(pic|PIC) ignored for target\[^\n\]*" $text "" text
    regsub -all "(^|\n)\[^\n\]*: warning: -f(pic|PIC)( and -fpic are| is)? not supported\[^\n\]*" $text "" text

    # Ignore errata warning from IA64 assembler.
    regsub -all "(^|\n)\[^\n\]*: Additional NOP may be necessary to workaround Itanium processor A/B step errata" $text "" text
    regsub -all "(^|\n)\[^\n*\]*: Assembler messages:\[^\n\]*" $text "" text

<<<<<<< HEAD
=======
    # Ignore second line of IRIX 6 linker multiline message.
    regsub -all "(^|\n)\[ \t\]*that might degrade performance on an older version \\(rev. 2.2\\) R4000 processor.\[^\n\]*" $text "" text

>>>>>>> b56a5220
    # Ignore harmless VTA note.
    regsub -all "(^|\n)\[^\n\]*: note: variable tracking size limit exceeded with -fvar-tracking-assignments, retrying without\[^\n\]*" $text "" text

    # It would be nice to avoid passing anything to gcc that would cause it to
    # issue these messages (since ignoring them seems like a hack on our part),
    # but that's too difficult in the general case.  For example, sometimes
    # you need to use -B to point gcc at crt0.o, but there are some targets
    # that don't have crt0.o.
    regsub -all "(^|\n)\[^\n\]*file path prefix \[^\n\]* never used" $text "" text
    regsub -all "(^|\n)\[^\n\]*linker input file unused since linking not done" $text "" text

    # Ignore harmless warnings from Xcode 3.2.x.
    regsub -all "(^|\n)\[^\n\]*ld: warning: can't add line info to anonymous symbol\[^\n\]*" $text "" text
    regsub -all "(^|\n)\[^\n\]*warning: DWARFDebugInfoEntry::AppendDependants\[^\n\]*AT_\[^\n\]*_bound\[^\n\]*FORM_ref4\[^\n\]*" $text "" text
    regsub -all "(^|\n)\[^\n\]*warning:\[^\n\]*TAG_variable:  AT_location\[^\n\]*didn't have valid function low pc\[^\n\]*" $text "" text
    
    #send_user "After:$text\n"

    return $text
}

# Provide a definition of this if missing (delete after next dejagnu release).

if { [info procs prune_warnings] == "" } then {
    proc prune_warnings { text } {
	return $text
    }
}<|MERGE_RESOLUTION|>--- conflicted
+++ resolved
@@ -38,12 +38,9 @@
     regsub -all "(^|\n)\[^\n\]*: Additional NOP may be necessary to workaround Itanium processor A/B step errata" $text "" text
     regsub -all "(^|\n)\[^\n*\]*: Assembler messages:\[^\n\]*" $text "" text
 
-<<<<<<< HEAD
-=======
     # Ignore second line of IRIX 6 linker multiline message.
     regsub -all "(^|\n)\[ \t\]*that might degrade performance on an older version \\(rev. 2.2\\) R4000 processor.\[^\n\]*" $text "" text
 
->>>>>>> b56a5220
     # Ignore harmless VTA note.
     regsub -all "(^|\n)\[^\n\]*: note: variable tracking size limit exceeded with -fvar-tracking-assignments, retrying without\[^\n\]*" $text "" text
 
