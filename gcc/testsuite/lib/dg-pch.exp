--- conflicted
+++ resolved
@@ -1,8 +1,4 @@
-<<<<<<< HEAD
-# Copyright (C) 2003, 2007, 2008 Free Software Foundation, Inc.
-=======
 # Copyright (C) 2003, 2007, 2008, 2010 Free Software Foundation, Inc.
->>>>>>> 3082eeb7
 
 # This program is free software; you can redistribute it and/or modify
 # it under the terms of the GNU General Public License as published by
