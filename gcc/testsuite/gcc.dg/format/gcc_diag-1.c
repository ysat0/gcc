--- conflicted
+++ resolved
@@ -70,15 +70,9 @@
   cdiag ("%m");
   cxxdiag ("%m");
 
-<<<<<<< HEAD
-  tdiag ("%D%F%T", t1, t1, t1);
-  tdiag ("%+D%+F%+T", t1, t1, t1);
-  tdiag ("%q+D%q+F%q+T", t1, t1, t1);
-=======
   tdiag ("%D%F%T%V", t1, t1, t1, t1);
   tdiag ("%+D%+F%+T%+V", t1, t1, t1, t1);
   tdiag ("%q+D%q+F%q+T%q+V", t1, t1, t1, t1);
->>>>>>> 3082eeb7
   tdiag ("%D%D%D%D", t1, t2, *t3, t4[5]);
   cdiag ("%D%F%T%V", t1, t1, t1, t1);
   cdiag ("%+D%+F%+T%+V", t1, t1, t1, t1);
