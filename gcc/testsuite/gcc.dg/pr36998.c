/* PR rtl-optimization/36998 */
/* { dg-do compile } */
/* { dg-options "-Os -fasynchronous-unwind-tables" } */
<<<<<<< HEAD
/* { dg-options "-Os -mpreferred-stack-boundary=2 -fasynchronous-unwind-tables" { target { { i?86-*-* x86_64-*-* } && ilp32 } } } */
=======
/* { dg-options "-Os -mpreferred-stack-boundary=2 -fasynchronous-unwind-tables" { target { { i?86-*-* x86_64-*-* } && ia32 } } } */
>>>>>>> 3082eeb7
/* { dg-options "-fno-omit-frame-pointer" { target { avr-*-* } } } */

void foo (const char *, ...) __attribute__ ((noreturn));
int bar (const char *, ...);
extern __SIZE_TYPE__ strlen (const char *);
int baz (char *, char *, int, void *);

void
test (char *w, int x, char *y, char *z)
{
  char *p, b[32];
  for (p = y; *p; p += strlen (p) + 1)
    {
      baz (w, p, x, z);
      foo ("msg1 %s", b);
    }
  for (p = y; *p; p += strlen (p) + 1)
    bar (" %s", p);
  foo ("msg2 %s", b);
}<|MERGE_RESOLUTION|>--- conflicted
+++ resolved
@@ -1,11 +1,7 @@
 /* PR rtl-optimization/36998 */
 /* { dg-do compile } */
 /* { dg-options "-Os -fasynchronous-unwind-tables" } */
-<<<<<<< HEAD
-/* { dg-options "-Os -mpreferred-stack-boundary=2 -fasynchronous-unwind-tables" { target { { i?86-*-* x86_64-*-* } && ilp32 } } } */
-=======
 /* { dg-options "-Os -mpreferred-stack-boundary=2 -fasynchronous-unwind-tables" { target { { i?86-*-* x86_64-*-* } && ia32 } } } */
->>>>>>> 3082eeb7
 /* { dg-options "-fno-omit-frame-pointer" { target { avr-*-* } } } */
 
 void foo (const char *, ...) __attribute__ ((noreturn));
