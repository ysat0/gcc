--- conflicted
+++ resolved
@@ -113,12 +113,7 @@
   return 0;
 }
 
-<<<<<<< HEAD
-/* { dg-final { scan-tree-dump-times "vectorized 3 loops" 1 "vect"  {target { vect_strided && vect_int_mult } } } } */
-/* { dg-final { scan-tree-dump-times "vectorizing stmts using SLP" 3 "vect" {target { vect_strided && vect_int_mult } } } } */
-=======
 /* { dg-final { scan-tree-dump-times "vectorized 3 loops" 1 "vect"  {target { vect_strided8 && vect_int_mult } } } } */
 /* { dg-final { scan-tree-dump-times "vectorizing stmts using SLP" 3 "vect" {target { vect_strided8 && vect_int_mult } } } } */
->>>>>>> 3082eeb7
 /* { dg-final { cleanup-tree-dump "vect" } } */
   