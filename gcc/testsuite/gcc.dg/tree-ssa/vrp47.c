/* Skip on MIPS, where LOGICAL_OP_NON_SHORT_CIRCUIT inhibits the setcc
   optimizations that expose the VRP opportunity.  */
/* Skip on S/390 and avr.  Lower values in BRANCH_COST lead to two conditional
   jumps when evaluating an && condition.  VRP is not able to optimize
   this.  */
<<<<<<< HEAD
/* { dg-do compile { target { ! "mips*-*-* s390*-*-*  avr-*-*" } } } */
/* { dg-options "-O2 -fdump-tree-vrp -fdump-tree-dom" } */
=======
/* { dg-do compile { target { ! "mips*-*-* s390*-*-*  avr-*-* mn10300-*-*" } } } */
/* { dg-options "-O2 -fdump-tree-vrp1 -fdump-tree-dom1" } */
/* { dg-options "-O2 -fdump-tree-vrp1 -fdump-tree-dom1 -march=i586" { target { i?86-*-* && ilp32 } } } */
>>>>>>> 3082eeb7

int h(int x, int y)
{
  if ((x >= 0 && x <= 1) && (y >= 0 && y <= 1))
    return x && y;
  else
    return -1;
}

int g(int x, int y)
{
  if ((x >= 0 && x <= 1) && (y >= 0 && y <= 1))
    return x || y;
  else
    return -1;
}

int f(int x)
{
  if (x != 0 && x != 1)
    return -2;

  else
    return !x;
}

/* Test that x and y are never compared to 0 -- they're always known to be
   0 or 1.  */
/* { dg-final { scan-tree-dump-times "\[xy\]\[^ \]* !=" 0 "vrp1" } } */

/* This one needs more copy propagation that only happens in dom1.  */
/* { dg-final { scan-tree-dump-times "x\[^ \]* & y" 1 "dom1" } } */
/* { dg-final { scan-tree-dump-times "x\[^ \]* & y" 1 "vrp1" { xfail *-*-* } } } */

/* These two are fully simplified by VRP.  */
/* { dg-final { scan-tree-dump-times "x\[^ \]* \[|\] y" 1 "vrp1" } } */
/* { dg-final { scan-tree-dump-times "x\[^ \]* \\^ 1" 1 "vrp1" } } */

/* { dg-final { cleanup-tree-dump "vrp1" } } */
/* { dg-final { cleanup-tree-dump "dom1" } } */<|MERGE_RESOLUTION|>--- conflicted
+++ resolved
@@ -3,14 +3,9 @@
 /* Skip on S/390 and avr.  Lower values in BRANCH_COST lead to two conditional
    jumps when evaluating an && condition.  VRP is not able to optimize
    this.  */
-<<<<<<< HEAD
-/* { dg-do compile { target { ! "mips*-*-* s390*-*-*  avr-*-*" } } } */
-/* { dg-options "-O2 -fdump-tree-vrp -fdump-tree-dom" } */
-=======
 /* { dg-do compile { target { ! "mips*-*-* s390*-*-*  avr-*-* mn10300-*-*" } } } */
 /* { dg-options "-O2 -fdump-tree-vrp1 -fdump-tree-dom1" } */
 /* { dg-options "-O2 -fdump-tree-vrp1 -fdump-tree-dom1 -march=i586" { target { i?86-*-* && ilp32 } } } */
->>>>>>> 3082eeb7
 
 int h(int x, int y)
 {
