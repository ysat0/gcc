--- conflicted
+++ resolved
@@ -1,13 +1,8 @@
 /* Check if finding multiple signatures for a method is handled gracefully.  Author:  Ziemowit Laski <zlaski@apple.com>  */
 /* { dg-options "-Wstrict-selector-match" } */
 /* { dg-do compile } */
-<<<<<<< HEAD
-
-#include "../objc-obj-c++-shared/Object1.h"
-=======
 #include <objc/objc.h>
 #include "../objc-obj-c++-shared/TestsuiteObject.h"
->>>>>>> 3082eeb7
 
 @interface Class1
 - (void)setWindow:(TestsuiteObject *)wdw;
