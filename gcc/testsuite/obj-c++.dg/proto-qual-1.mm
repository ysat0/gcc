--- conflicted
+++ resolved
@@ -3,13 +3,9 @@
 
 /* { dg-do run } */
 /* { dg-xfail-run-if "Needs OBJC2 ABI" { *-*-darwin* && { lp64 && { ! objc2 } } } { "-fnext-runtime" } { "" } } */
-<<<<<<< HEAD
-#include "../objc-obj-c++-shared/Protocol1.h"
-=======
 
 #include <stdio.h>
 #include <stdlib.h>
->>>>>>> b56a5220
 #ifndef __NEXT_RUNTIME__
 #include <objc/objc-api.h>
 #endif
