--- conflicted
+++ resolved
@@ -3,16 +3,10 @@
    Problem report and original fix by richard@brainstorm.co.uk.  */
 /* { dg-do run } */
 /* { dg-xfail-run-if "Needs OBJC2 ABI" { *-*-darwin* && { lp64 && { ! objc2 } } } { "-fnext-runtime" } { "" } } */
-<<<<<<< HEAD
-#include "../objc-obj-c++-shared/Protocol1.h"
-#include <objc/objc.h>
-#include <objc/Object.h>
-=======
 /* { dg-additional-sources "../objc-obj-c++-shared/Object1.mm" } */
 
 #include "../objc-obj-c++-shared/next-mapping.h"
 #include "../objc-obj-c++-shared/Protocol1.h"
->>>>>>> b56a5220
 
 @protocol NoInstanceMethods
 + testMethod;
