--- conflicted
+++ resolved
@@ -1,159 +1,3 @@
-<<<<<<< HEAD
-2012-03-08  Tobias Burnus  <burnus@net-b.de>
-
-	PR fortran/52469
-	* gfortran.dg/proc_ptr_34.f90
-
-2012-03-07  Jason Merrill  <jason@redhat.com>
-
-	PR c++/52521
-	* g++.dg/cpp0x/udlit-mangle.C: New.
-
-2012-03-06  Pat Haugen <pthaugen@us.ibm.com>
-
-	* gcc.dg/torture/va-arg-25.c: Fix typo for powerpc64-*-* check.
-
-2012-03-06  Richard Guenther  <rguenther@suse.de>
-
-	PR middle-end/52493
-	* gcc.dg/torture/pr52493.c: New testcase.
-
-2012-03-06  Richard Guenther  <rguenther@suse.de>
-
-	PR lto/52097
-	* gcc.dg/lto/pr52097_0.c: New testcase.
-
-2012-03-06  Oleg Endo  <olegendo@gcc.gnu.org>
-
-	PR target/51244
-	* gcc.target/sh/pr51244-1.c: New.
-	* gcc.target/sh/pr51244-2.c: New.
-	* gcc.target/sh/pr51244-3.c: New.
-
-2012-03-05  Jason Merrill  <jason@redhat.com>
-
-	PR c++/51930
-	* g++.dg/ext/visibility/template11.C: New.
-
-	* g++.dg/cpp0x/implicit13.C: New.
-
-2012-03-05  Jakub Jelinek  <jakub@redhat.com>
-
-	PR tree-optimization/51721
-	* gcc.dg/tree-ssa/vrp63.c: New test.
-	* gcc.dg/pr51721.c: New test.
-
-2012-03-04  Mikael Morin  <mikael@gcc.gnu.org>
-
-	PR fortran/50981
-	* gfortran.dg/elemental_optional_args_5.f03: Add subcomponent actual
-	argument checks.
-
-2012-03-04  H.J. Lu  <hongjiu.lu@intel.com>
-
-	PR target/52146
-	* gcc.target/i386/pr52146.c: Update final-scan to allow $-18874240.
-
-2012-03-04  Mikael Morin  <mikael@gcc.gnu.org>
-
-	PR fortran/50981
-	* gfortran.dg/elemental_optional_args_5.f03: Add array checks.
-
-2012-03-04  Georg-Johann Lay  <avr@gjlay.de>
-
-	* gcc.dg/torture/pr52402.c: Add dg-require-effective-target
-	int32plus.
-
-2012-03-03  Jason Merrill  <jason@redhat.com>
-
-	* g++.dg/cpp0x/nsdmi-defer6.C: New.
-
-	Core 1270
-	* g++.dg/cpp0x/initlist65.C: New.
-
-	PR c++/36797
-	* g++.dg/ext/is_empty2.C: New.
-
-2012-03-03  Tobias Burnus  <burnus@net-b.de>
-
-	PR fortran/48820
-	* gfortran.dg/assumed_type_3.f90: Undo previous commit.
-
-2012-03-03  Tobias Burnus  <burnus@net-b.de>
-
-	* gfortran.dg/bind_c_dts_4.f03: Add dg-options -Wc-binding-type.
-	* gfortran.dg/bind_c_implicit_vars.f03: Ditto.
-	* gfortran.dg/bind_c_usage_8.f03: Ditto.
-	* gfortran.dg/c_kind_tests_2.f03: Ditto.
-	* gfortran.dg/class_30.f90: Remove dg-warning line.
-	* gfortran.dg/bind_c_usage_25.f90: New.
-
-2012-03-03  Tobias Burnus  <burnus@net-b.de>
-
-	PR fortran/48820
-	* gfortran.dg/assumed_type_1.f90: Correct dg-error.
-	* gfortran.dg/assumed_type_3.f90: Correct dg-error.
-	* gfortran.dg/assumed_type_4.f90: Correct dg-error.
-
-2012-03-03  Tobias Burnus  <burnus@net-b.de>
-
-	PR fortran/48820
-	* gfortran.dg/assumed_type_1.f90: New.
-	* gfortran.dg/assumed_type_2.f90: New.
-	* gfortran.dg/assumed_type_3.f90: New.
-	* gfortran.dg/assumed_type_4.f90: New.
-
-2012-03-02  Oleg Endo  <olegendo@gcc.gnu.org>
-
-	PR target/49486
-	* gcc.target/sh/pr49468-si.c: Skip unsupported test for SH64.
-	* gcc.target/sh/pr49468-di.c: New.
-
-2012-03-02  Maxim Kuvyrkov  <maxim@codesourcery.com>
-
-	* gcc.dg/graphite/pr50561.c: Update.
-
-2012-03-02  Peter Bergner  <bergner@vnet.ibm.com>
-
-	* gcc.target/powerpc/pr52457.c: New test.
-
-2012-03-02  Ulrich Weigand  <ulrich.weigand@linaro.org>
-
-	* gcc.target/arm/sat-1.c: New test.
-
-2012-03-02  Uros Bizjak  <ubizjak@gmail.com>
-
-	PR target/46716
-	* gcc.target/i386/pr46716.c: New test.
-
-2012-03-02  Paolo Carlini  <paolo.carlini@oracle.com>
-
-	PR c++/51989
-	* g++.dg/cpp0x/sfinae32.C: New.
-
-2012-03-02  Richard Guenther  <rguenther@suse.de>
-
-	PR tree-optimization/52406
-	* gcc.dg/torture/pr52406.c: New testcase.
-
-2012-03-02  Tobias Burnus  <burnus@net-b.de>
-
-	PR fortran/52325
-	* gfortran.dg/derived_comp_array_ref_8.f90: New.
-	* gfortran.dg/nullify_2.f90: Update dg-error.
-	* gfortran.dg/nullify_4.f90: Ditto.
-	* gfortran.dg/pointer_init_6.f90: Ditto.
-
-2012-03-02  Tobias Burnus  <burnus@net-b.de>
-
-	PR fortran/52270
-	* gfortran.dg/class_51.f90: New.
-
-2012-03-02  Tobias Burnus  <burnus@net-b.de>
-
-	PR fortran/52452
-	* gfortran.dg/intrinsic_8.f90: New.
-=======
 2012-03-15  Jakub Jelinek  <jakub@redhat.com>
 	    Andrew Pinski  <apinski@cavium.com>
 
@@ -194,7 +38,6 @@
 	2012-03-02  Peter Bergner  <bergner@vnet.ibm.com>
 
 	* gcc.target/powerpc/pr52457.c: New test.
->>>>>>> 42ce5858
 
 2012-03-01  Kai Tietz  <ktietz@redhat.com>
 
