--- conflicted
+++ resolved
@@ -2,11 +2,7 @@
 /* { dg-xfail-run-if "Needs OBJC2 ABI" { *-*-darwin* && { lp64 && { ! objc2 } } } { "-fnext-runtime" } { "" } } */
 
 #include <stdlib.h>
-<<<<<<< HEAD
-#include "../objc-obj-c++-shared/Object1.h"
-=======
 #include "../objc-obj-c++-shared/TestsuiteObject.m"
->>>>>>> 3082eeb7
 
 typedef struct MyWidget {
   int a;
@@ -41,12 +37,8 @@
 + (MyWidget *)elementForView:(Foo *)view
 {
   MyWidget *widget = (MyWidget *) nil;
-<<<<<<< HEAD
-  if ([view conformsTo:@protocol(MyProto)]) {
-=======
   if (class_conformsToProtocol (object_getClass (view),
 				@protocol(MyProto))) {
->>>>>>> 3082eeb7
     widget = [(Foo <MyProto> *)view widget];
   }
   return widget;
@@ -61,6 +53,4 @@
     abort ();
 
   return 0;
-}
-
-#include "../objc-obj-c++-shared/Object1-implementation.h"+}