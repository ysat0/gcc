--- conflicted
+++ resolved
@@ -2,16 +2,8 @@
 /* { dg-do run } */
 /* { dg-xfail-run-if "Needs OBJC2 ABI" { *-*-darwin* && { lp64 && { ! objc2 } } } { "-fnext-runtime" } { "" } } */
 
-<<<<<<< HEAD
-#import "../../objc-obj-c++-shared/next-mapping.h"
-#include <objc/objc.h>
-#ifndef __NEXT_RUNTIME__
-#include <objc/objc-api.h>
-#endif
-=======
 #include <objc/objc.h>
 #include "../../objc-obj-c++-shared/runtime.h"
->>>>>>> 3082eeb7
 
 extern void abort (void);
 
@@ -75,6 +67,4 @@
     }
 
   return 0;
-}
-
-#import "../../objc-obj-c++-shared/Object1-implementation.h"+}