/* Output xcoff-format symbol table information from GNU compiler.
   Copyright (C) 1992, 1994, 1995, 1997, 1998, 1999, 2000, 2002, 2003, 2004,
<<<<<<< HEAD
   2007, 2008  Free Software Foundation, Inc.
=======
   2007, 2008, 2010  Free Software Foundation, Inc.
>>>>>>> 3082eeb7

This file is part of GCC.

GCC is free software; you can redistribute it and/or modify it under
the terms of the GNU General Public License as published by the Free
Software Foundation; either version 3, or (at your option) any later
version.

GCC is distributed in the hope that it will be useful, but WITHOUT ANY
WARRANTY; without even the implied warranty of MERCHANTABILITY or
FITNESS FOR A PARTICULAR PURPOSE.  See the GNU General Public License
for more details.

You should have received a copy of the GNU General Public License
along with GCC; see the file COPYING3.  If not see
<http://www.gnu.org/licenses/>.  */

/* Output xcoff-format symbol table data.  The main functionality is contained
   in dbxout.c.  This file implements the sdbout-like parts of the xcoff
   interface.  Many functions are very similar to their counterparts in
   sdbout.c.  */

#include "config.h"
#include "system.h"
#include "coretypes.h"
#include "tm.h"
#include "tree.h"
#include "rtl.h"
#include "flags.h"
#include "diagnostic-core.h"
#include "output.h"
#include "ggc.h"
#include "target.h"
#include "debug.h"

#ifdef XCOFF_DEBUGGING_INFO

/* This defines the C_* storage classes.  */
#include "xcoff.h"
#include "xcoffout.h"
#include "dbxout.h"
#include "gstab.h"

/* Line number of beginning of current function, minus one.
   Negative means not in a function or not using xcoff.  */

static int xcoff_begin_function_line = -1;
static int xcoff_inlining = 0;

/* Name of the current include file.  */

const char *xcoff_current_include_file;

/* Name of the current function file.  This is the file the `.bf' is
   emitted from.  In case a line is emitted from a different file,
   (by including that file of course), then the line number will be
   absolute.  */

static const char *xcoff_current_function_file;

/* Names of bss and data sections.  These should be unique names for each
   compilation unit.  */

char *xcoff_bss_section_name;
char *xcoff_private_data_section_name;
char *xcoff_read_only_section_name;

/* Last source file name mentioned in a NOTE insn.  */

const char *xcoff_lastfile;

/* Macro definitions used below.  */

#define ABS_OR_RELATIVE_LINENO(LINENO)		\
((xcoff_inlining) ? (LINENO) : (LINENO) - xcoff_begin_function_line)

/* Output source line numbers via ".line".  */
#define ASM_OUTPUT_LINE(FILE,LINENUM)					   \
  do									   \
    {									   \
      /* Make sure we're in a function and prevent output of .line 0, as   \
	 line # 0 is meant for symbol addresses in xcoff.  Additionally,   \
	 line numbers are 'unsigned short' in 32-bit mode.  */		   \
      if (xcoff_begin_function_line >= 0)				   \
	{								   \
	  int lno = ABS_OR_RELATIVE_LINENO (LINENUM);			   \
	  if (lno > 0 && (TARGET_64BIT || lno <= (int)USHRT_MAX))	   \
	    fprintf (FILE, "\t.line\t%d\n", lno);			   \
	}								   \
    }									   \
  while (0)

#define ASM_OUTPUT_LFB(FILE,LINENUM) \
{						\
  if (xcoff_begin_function_line == -1)		\
    {						\
      xcoff_begin_function_line = (LINENUM) - 1;\
      fprintf (FILE, "\t.bf\t%d\n", (LINENUM));	\
    }						\
  xcoff_current_function_file			\
    = (xcoff_current_include_file		\
       ? xcoff_current_include_file : main_input_filename); \
}

#define ASM_OUTPUT_LFE(FILE,LINENUM)		\
  do						\
    {						\
      fprintf (FILE, "\t.ef\t%d\n", (LINENUM));	\
      xcoff_begin_function_line = -1;		\
    }						\
  while (0)

#define ASM_OUTPUT_LBB(FILE,LINENUM,BLOCKNUM) \
  fprintf (FILE, "\t.bb\t%d\n", ABS_OR_RELATIVE_LINENO (LINENUM))

#define ASM_OUTPUT_LBE(FILE,LINENUM,BLOCKNUM) \
  fprintf (FILE, "\t.eb\t%d\n", ABS_OR_RELATIVE_LINENO (LINENUM))

static void xcoffout_block (tree, int, tree);
static void xcoffout_source_file (FILE *, const char *, int);

/* Support routines for XCOFF debugging info.  */

struct xcoff_type_number
{
  const char *name;
  int number;
};
static const struct xcoff_type_number xcoff_type_numbers[] = {
  { "int", -1 },
  { "char", -2 },
  { "short int", -3 },
  { "long int", -4 },  /* fiddled to -31 if 64 bits */
  { "unsigned char", -5 },
  { "signed char", -6 },
  { "short unsigned int", -7 },
  { "unsigned int", -8 },
  /* No such type "unsigned".  */
  { "long unsigned int", -10 }, /* fiddled to -32 if 64 bits */
  { "void", -11 },
  { "float", -12 },
  { "double", -13 },
  { "long double", -14 },
  /* Pascal and Fortran types run from -15 to -29.  */
  { "wchar", -30 },  /* XXX Should be "wchar_t" ? */
  { "long long int", -31 },
  { "long long unsigned int", -32 },
  /* Additional Fortran types run from -33 to -37.  */

  /* ??? Should also handle built-in C++ and Obj-C types.  There perhaps
     aren't any that C doesn't already have.  */
};

/* Returns an XCOFF fundamental type number for DECL (assumed to be a
   TYPE_DECL), or 0 if dbxout.c should assign a type number normally.  */
int
xcoff_assign_fundamental_type_number (tree decl)
{
  const char *name;
  size_t i;

  /* Do not waste time searching the list for non-intrinsic types.  */
  if (DECL_NAME (decl) == 0 || ! DECL_IS_BUILTIN (decl))
    return 0;

  name = IDENTIFIER_POINTER (DECL_NAME (decl));

  /* Linear search, blech, but the list is too small to bother
     doing anything else.  */
  for (i = 0; i < ARRAY_SIZE (xcoff_type_numbers); i++)
    if (!strcmp (xcoff_type_numbers[i].name, name))
      goto found;
  return 0;

 found:
  /* -4 and -10 should be replaced with -31 and -32, respectively,
     when used for a 64-bit type.  */
  if (int_size_in_bytes (TREE_TYPE (decl)) == 8)
    {
      if (xcoff_type_numbers[i].number == -4)
	return -31;
      if (xcoff_type_numbers[i].number == -10)
	return -32;
    }
  return xcoff_type_numbers[i].number;
}

/* Print an error message for unrecognized stab codes.  */

#define UNKNOWN_STAB(STR)	\
  internal_error ("no sclass for %s stab (0x%x)", STR, stab)

/* Conversion routine from BSD stabs to AIX storage classes.  */

int
stab_to_sclass (int stab)
{
  switch (stab)
    {
    case N_GSYM:
      return C_GSYM;

    case N_FNAME:
      UNKNOWN_STAB ("N_FNAME");

    case N_FUN:
      return C_FUN;

    case N_STSYM:
    case N_LCSYM:
      return C_STSYM;

    case N_MAIN:
      UNKNOWN_STAB ("N_MAIN");

    case N_RSYM:
      return C_RSYM;

    case N_SSYM:
      UNKNOWN_STAB ("N_SSYM");

    case N_RPSYM:
      return C_RPSYM;

    case N_PSYM:
      return C_PSYM;
    case N_LSYM:
      return C_LSYM;
    case N_DECL:
      return C_DECL;
    case N_ENTRY:
      return C_ENTRY;

    case N_SO:
      UNKNOWN_STAB ("N_SO");

    case N_SOL:
      UNKNOWN_STAB ("N_SOL");

    case N_SLINE:
      UNKNOWN_STAB ("N_SLINE");

    case N_DSLINE:
      UNKNOWN_STAB ("N_DSLINE");

    case N_BSLINE:
      UNKNOWN_STAB ("N_BSLINE");

    case N_BINCL:
      UNKNOWN_STAB ("N_BINCL");

    case N_EINCL:
      UNKNOWN_STAB ("N_EINCL");

    case N_EXCL:
      UNKNOWN_STAB ("N_EXCL");

    case N_LBRAC:
      UNKNOWN_STAB ("N_LBRAC");

    case N_RBRAC:
      UNKNOWN_STAB ("N_RBRAC");

    case N_BCOMM:
      return C_BCOMM;
    case N_ECOMM:
      return C_ECOMM;
    case N_ECOML:
      return C_ECOML;

    case N_LENG:
      UNKNOWN_STAB ("N_LENG");

    case N_PC:
      UNKNOWN_STAB ("N_PC");

    case N_M2C:
      UNKNOWN_STAB ("N_M2C");

    case N_SCOPE:
      UNKNOWN_STAB ("N_SCOPE");

    case N_CATCH:
      UNKNOWN_STAB ("N_CATCH");

    case N_OPT:
      UNKNOWN_STAB ("N_OPT");

    default:
      UNKNOWN_STAB ("?");
    }
}

/* Output debugging info to FILE to switch to sourcefile FILENAME.
   INLINE_P is true if this is from an inlined function.  */

static void
xcoffout_source_file (FILE *file, const char *filename, int inline_p)
{
  if (filename
      && (xcoff_lastfile == 0 || strcmp (filename, xcoff_lastfile)
	  || (inline_p && ! xcoff_inlining)
	  || (! inline_p && xcoff_inlining)))
    {
      if (xcoff_current_include_file)
	{
	  fprintf (file, "\t.ei\t");
	  output_quoted_string (file,
	      remap_debug_filename (xcoff_current_include_file));
	  fprintf (file, "\n");
	  xcoff_current_include_file = NULL;
	}
      xcoff_inlining = inline_p;
      if (strcmp (main_input_filename, filename) || inline_p)
	{
	  fprintf (file, "\t.bi\t");
	  output_quoted_string (file, remap_debug_filename (filename));
	  fprintf (file, "\n");
	  xcoff_current_include_file = filename;
	}
      xcoff_lastfile = filename;
    }
}

/* Output a line number symbol entry for location (FILENAME, LINE).  */

void
xcoffout_source_line (unsigned int line, const char *filename,
                      int discriminator ATTRIBUTE_UNUSED,
                      bool is_stmt ATTRIBUTE_UNUSED)
{
  bool inline_p = (strcmp (xcoff_current_function_file, filename) != 0
		   || (int) line < xcoff_begin_function_line);

  xcoffout_source_file (asm_out_file, filename, inline_p);

  ASM_OUTPUT_LINE (asm_out_file, line);
}

/* Output the symbols defined in block number DO_BLOCK.

   This function works by walking the tree structure of blocks,
   counting blocks until it finds the desired block.  */

static int do_block = 0;

static void
xcoffout_block (tree block, int depth, tree args)
{
  while (block)
    {
      /* Ignore blocks never expanded or otherwise marked as real.  */
      if (TREE_USED (block))
	{
	  /* When we reach the specified block, output its symbols.  */
	  if (BLOCK_NUMBER (block) == do_block)
	    {
	      /* Output the syms of the block.  */
	      if (debug_info_level != DINFO_LEVEL_TERSE || depth == 0)
		dbxout_syms (BLOCK_VARS (block));
	      if (args)
		dbxout_reg_parms (args);

	      /* We are now done with the block.  Don't go to inner blocks.  */
	      return;
	    }
	  /* If we are past the specified block, stop the scan.  */
	  else if (BLOCK_NUMBER (block) >= do_block)
	    return;

	  /* Output the subblocks.  */
	  xcoffout_block (BLOCK_SUBBLOCKS (block), depth + 1, NULL_TREE);
	}
      block = BLOCK_CHAIN (block);
    }
}

/* Describe the beginning of an internal block within a function.
   Also output descriptions of variables defined in this block.

   N is the number of the block, by order of beginning, counting from 1,
   and not counting the outermost (function top-level) block.
   The blocks match the BLOCKs in DECL_INITIAL (current_function_decl),
   if the count starts at 0 for the outermost one.  */

void
xcoffout_begin_block (unsigned int line, unsigned int n)
{
  tree decl = current_function_decl;

  /* The IBM AIX compiler does not emit a .bb for the function level scope,
     so we avoid it here also.  */
  if (n != 1)
    ASM_OUTPUT_LBB (asm_out_file, line, n);

  do_block = n;
  xcoffout_block (DECL_INITIAL (decl), 0, DECL_ARGUMENTS (decl));
}

/* Describe the end line-number of an internal block within a function.  */

void
xcoffout_end_block (unsigned int line, unsigned int n)
{
  if (n != 1)
    ASM_OUTPUT_LBE (asm_out_file, line, n);
}

/* Called at beginning of function (before prologue).
   Declare function as needed for debugging.  */

void
xcoffout_declare_function (FILE *file, tree decl, const char *name)
{
  size_t len;

  if (*name == '*')
    name++;
  len = strlen (name);
  if (name[len - 1] == ']')
    {
      char *n = XALLOCAVEC (char, len - 3);
      memcpy (n, name, len - 4);
      n[len - 4] = '\0';
      name = n;
    }

  /* Any pending .bi or .ei must occur before the .function pseudo op.
     Otherwise debuggers will think that the function is in the previous
     file and/or at the wrong line number.  */
  xcoffout_source_file (file, DECL_SOURCE_FILE (decl), 0);
  dbxout_symbol (decl, 0);

  /* .function NAME, TOP, MAPPING, TYPE, SIZE
     16 and 044 are placeholders for backwards compatibility */
  fprintf (file, "\t.function .%s,.%s,16,044,FE..%s-.%s\n",
	   name, name, name, name);
}

/* Called at beginning of function body (at start of prologue).
   Record the function's starting line number, so we can output
   relative line numbers for the other lines.
   Record the file name that this function is contained in.  */

void
xcoffout_begin_prologue (unsigned int line,
			 const char *file ATTRIBUTE_UNUSED)
{
  ASM_OUTPUT_LFB (asm_out_file, line);
  dbxout_parms (DECL_ARGUMENTS (current_function_decl));

  /* Emit the symbols for the outermost BLOCK's variables.  sdbout.c does this
     in sdbout_begin_block, but there is no guarantee that there will be any
     inner block 1, so we must do it here.  This gives a result similar to
     dbxout, so it does make some sense.  */
  do_block = BLOCK_NUMBER (DECL_INITIAL (current_function_decl));
  xcoffout_block (DECL_INITIAL (current_function_decl), 0,
		  DECL_ARGUMENTS (current_function_decl));

  ASM_OUTPUT_LINE (asm_out_file, line);
}

/* Called at end of function (before epilogue).
   Describe end of outermost block.  */

void
xcoffout_end_function (unsigned int last_linenum)
{
  ASM_OUTPUT_LFE (asm_out_file, last_linenum);
}

/* Output xcoff info for the absolute end of a function.
   Called after the epilogue is output.  */

void
xcoffout_end_epilogue (unsigned int line ATTRIBUTE_UNUSED,
		       const char *file ATTRIBUTE_UNUSED)
{
  /* We need to pass the correct function size to .function, otherwise,
     the xas assembler can't figure out the correct size for the function
     aux entry.  So, we emit a label after the last instruction which can
     be used by the .function pseudo op to calculate the function size.  */

  const char *fname = XSTR (XEXP (DECL_RTL (current_function_decl), 0), 0);
  if (*fname == '*')
    ++fname;
  fprintf (asm_out_file, "FE..");
  ASM_OUTPUT_LABEL (asm_out_file, fname);
}
#endif /* XCOFF_DEBUGGING_INFO */<|MERGE_RESOLUTION|>--- conflicted
+++ resolved
@@ -1,10 +1,6 @@
 /* Output xcoff-format symbol table information from GNU compiler.
    Copyright (C) 1992, 1994, 1995, 1997, 1998, 1999, 2000, 2002, 2003, 2004,
-<<<<<<< HEAD
-   2007, 2008  Free Software Foundation, Inc.
-=======
    2007, 2008, 2010  Free Software Foundation, Inc.
->>>>>>> 3082eeb7
 
 This file is part of GCC.
 
