--- conflicted
+++ resolved
@@ -295,11 +295,7 @@
 					       tree *, tree *, struct loop *);
 extern struct loop * duplicate_loop (struct loop *, struct loop *);
 extern void duplicate_subloops (struct loop *, struct loop *);
-<<<<<<< HEAD
-extern bool duplicate_loop_to_header_edge (struct loop *, edge, 
-=======
 extern bool duplicate_loop_to_header_edge (struct loop *, edge,
->>>>>>> 779871ac
 					   unsigned, sbitmap, edge,
  					   VEC (edge, heap) **, int);
 extern struct loop *loopify (edge, edge,
