--- conflicted
+++ resolved
@@ -1,11 +1,6 @@
 #!/bin/sh 
 # Generates multilib.h.
-<<<<<<< HEAD
-#   Copyright (C) 1994, 1995, 1996, 1997, 1999, 2002, 2007, 2012
-#   Free Software Foundation, Inc.
-=======
 #   Copyright (C) 1994-2013 Free Software Foundation, Inc.
->>>>>>> bc75ee5f
 
 #This file is part of GCC.
 
@@ -77,9 +72,6 @@
 # the os directory names are used exclusively.  Use the mapping when
 # there is no one-to-one equivalence between GCC levels and the OS.
 
-<<<<<<< HEAD
-# The optional eighth argument is the multiarch name.
-=======
 # The optional eighth argument which intends to reduce the effort to write
 # so many MULTILIB_EXCEPTIONS rules. This option defines a series of option
 # combinations that we actually required.
@@ -95,7 +87,6 @@
 
 # The optional tenth argument specifies how to reuse multilib for different
 # option sets.
->>>>>>> bc75ee5f
 
 # The last option should be "yes" if multilibs are enabled.  If it is not
 # "yes", all GCC multilib dir names will be ".".
@@ -145,15 +136,10 @@
 extra=$5
 exclusions=$6
 osdirnames=$7
-<<<<<<< HEAD
-multiarch=$8
-enable_multilib=$9
-=======
 multilib_required=$8
 multiarch=$9
 multilib_reuse=${10}
 enable_multilib=${11}
->>>>>>> bc75ee5f
 
 echo "static const char *const multilib_raw[] = {"
 
@@ -450,44 +436,7 @@
 # correct list of options and negations.
 for combo in ${combinations}; do
   # Use the directory names rather than the option names.
-<<<<<<< HEAD
-  if [ -n "${todirnames}" ]; then
-    dirout=`echo ${combo} | sed ${todirnames}`
-  else
-    dirout=`echo ${combo} | sed -e 's/=/-/g'`
-  fi
-  # Remove the leading and trailing slashes.
-  dirout=`echo ${dirout} | sed -e 's|^/||' -e 's|/*:/*|:|' -e 's|/$||g'`
-
-  # Use the OS directory names rather than the option names.
-  if [ -n "${toosdirnames}" ]; then
-    osdirout=`echo ${combo} | sed ${toosdirnames}`
-    # Remove the leading and trailing slashes.
-    osdirout=`echo ${osdirout} | sed -e 's|^/||' -e 's|/*:/*|:|' -e 's|/$||g'`
-    if [ "x${enable_multilib}" != xyes ]; then
-      dirout=".:${osdirout}"
-      disable_multilib=yes
-    else
-      case "${osdirout}" in
-        !*)
-	  dirout=`echo ${osdirout} | sed 's/^!//'`
-	  ;;
-	*)
-	  dirout="${dirout}:${osdirout}"
-	  ;;
-      esac
-    fi
-  else
-    if [ "x${enable_multilib}" != xyes ]; then
-      # genmultilib with --disable-multilib should be
-      # called with '' '' '' '' '' '' '' no
-      # if MULTILIB_OSDIRNAMES is empty.
-      exit 1
-    fi
-  fi
-=======
   dirout=`./tmpmultilib3 "${combo}" "${todirnames}" "${toosdirnames}" "${enable_multilib}"`
->>>>>>> bc75ee5f
 
   # Look through the options.  We must output each option that is
   # present, and negate each option that is not present.
