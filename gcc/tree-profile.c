--- conflicted
+++ resolved
@@ -45,7 +45,6 @@
 #include "timevar.h"
 #include "value-prof.h"
 #include "cgraph.h"
-<<<<<<< HEAD
 #include "output.h"
 #include "params.h"
 #include "profile.h"
@@ -57,11 +56,6 @@
 
 /* Number of statements inserted for each edge counter increment.  */
 #define EDGE_COUNTER_STMT_COUNT 3
-=======
-#include "profile.h"
-#include "target.h"
-#include "output.h"
->>>>>>> 4a265438
 
 static GTY(()) tree gcov_type_node;
 static GTY(()) tree gcov_type_tmp_var;
@@ -155,7 +149,6 @@
     }
 
   DECL_ARTIFICIAL (ic_void_ptr_var) = 1;
-<<<<<<< HEAD
   DECL_ARTIFICIAL (ic_gcov_type_ptr_var) = 1;
   if (!flag_dyn_ipa)
     {
@@ -338,31 +331,6 @@
             decl_default_tls_model (gcov_sample_counter_decl);
       assemble_variable (gcov_sample_counter_decl, 0, 0, 0);
     }
-=======
-  DECL_INITIAL (ic_void_ptr_var) = NULL;
-  if (targetm.have_tls)
-    DECL_TLS_MODEL (ic_void_ptr_var) =
-      decl_default_tls_model (ic_void_ptr_var);
-
-  varpool_finalize_decl (ic_void_ptr_var);
-  varpool_mark_needed_node (varpool_node (ic_void_ptr_var));
-
-  gcov_type_ptr = build_pointer_type (get_gcov_type ());
-  ic_gcov_type_ptr_var
-    = build_decl (UNKNOWN_LOCATION, VAR_DECL,
-		  get_identifier ("__gcov_indirect_call_counters"),
-		  gcov_type_ptr);
-  TREE_STATIC (ic_gcov_type_ptr_var) = 1;
-  TREE_PUBLIC (ic_gcov_type_ptr_var) = 0;
-  DECL_ARTIFICIAL (ic_gcov_type_ptr_var) = 1;
-  DECL_INITIAL (ic_gcov_type_ptr_var) = NULL;
-  if (targetm.have_tls)
-    DECL_TLS_MODEL (ic_gcov_type_ptr_var) =
-      decl_default_tls_model (ic_gcov_type_ptr_var);
-
-  varpool_finalize_decl (ic_gcov_type_ptr_var);
-  varpool_mark_needed_node (varpool_node (ic_gcov_type_ptr_var));
->>>>>>> 4a265438
 }
 
 void
@@ -662,7 +630,7 @@
 void
 gimple_gen_ic_func_profiler (void)
 {
-  struct cgraph_node * c_node = cgraph_get_node (current_function_decl);
+  struct cgraph_node * c_node = cgraph_get_create_node (current_function_decl);
   gimple_stmt_iterator gsi;
   gimple stmt1, stmt2;
   tree tree_uid, cur_func, counter_ptr, ptr_var, void0;
@@ -772,7 +740,7 @@
 static void
 gimple_gen_dc_func_profiler (void)
 {
-  struct cgraph_node * c_node = cgraph_node (current_function_decl);
+  struct cgraph_node * c_node = cgraph_get_create_node (current_function_decl);
   gimple_stmt_iterator gsi;
   gimple stmt1;
   tree cur_func, gcov_info, cur_func_id;
@@ -1377,7 +1345,6 @@
   if (cgraph_state == CGRAPH_STATE_FINISHED)
     return 0;
 
-<<<<<<< HEAD
   /* After value profile transformation, artificial edges (that keep
      function body from being deleted) won't be needed.  */
 
@@ -1388,8 +1355,6 @@
   varpool_do_link ();
   cgraph_unify_type_alias_sets ();
 
-=======
->>>>>>> 4a265438
   init_node_map();
 
   for (node = cgraph_nodes; node; node = node->next)
@@ -1489,7 +1454,6 @@
     }
 
   del_node_map();
-<<<<<<< HEAD
   return 0;
 }
 
@@ -1570,8 +1534,6 @@
         gimple_gen_ic_func_topn_profiler ();
     }
 
-=======
->>>>>>> 4a265438
   return 0;
 }
 
