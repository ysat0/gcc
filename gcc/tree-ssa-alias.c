--- conflicted
+++ resolved
@@ -1,9 +1,5 @@
 /* Alias analysis for trees.
-<<<<<<< HEAD
-   Copyright (C) 2004, 2005, 2006, 2007, 2008, 2009, 2010
-=======
    Copyright (C) 2004, 2005, 2006, 2007, 2008, 2009, 2010, 2011
->>>>>>> 3082eeb7
    Free Software Foundation, Inc.
    Contributed by Diego Novillo <dnovillo@redhat.com>
 
@@ -143,7 +139,6 @@
 ptr_deref_may_alias_global_p (tree ptr)
 {
   struct ptr_info_def *pi;
-<<<<<<< HEAD
 
   /* If we end up with a pointer constant here that may point
      to global memory.  */
@@ -152,16 +147,6 @@
 
   pi = SSA_NAME_PTR_INFO (ptr);
 
-=======
-
-  /* If we end up with a pointer constant here that may point
-     to global memory.  */
-  if (TREE_CODE (ptr) != SSA_NAME)
-    return true;
-
-  pi = SSA_NAME_PTR_INFO (ptr);
-
->>>>>>> 3082eeb7
   /* If we do not have points-to information for this variable,
      we have to punt.  */
   if (!pi)
@@ -179,20 +164,6 @@
 ptr_deref_may_alias_decl_p (tree ptr, tree decl)
 {
   struct ptr_info_def *pi;
-<<<<<<< HEAD
-
-  gcc_assert ((TREE_CODE (ptr) == SSA_NAME
-	       || TREE_CODE (ptr) == ADDR_EXPR
-	       || TREE_CODE (ptr) == INTEGER_CST)
-	      && (TREE_CODE (decl) == VAR_DECL
-		  || TREE_CODE (decl) == PARM_DECL
-		  || TREE_CODE (decl) == RESULT_DECL));
-
-  /* Non-aliased variables can not be pointed to.  */
-  if (!may_be_aliased (decl))
-    return false;
-
-=======
 
   /* Conversions are irrelevant for points-to information and
      data-dependence analysis can feed us those.  */
@@ -219,25 +190,17 @@
       return ptr_deref_may_alias_decl_p (ptr, decl);
     }
 
->>>>>>> 3082eeb7
   /* ADDR_EXPR pointers either just offset another pointer or directly
      specify the pointed-to set.  */
   if (TREE_CODE (ptr) == ADDR_EXPR)
     {
       tree base = get_base_address (TREE_OPERAND (ptr, 0));
       if (base
-<<<<<<< HEAD
-	  && INDIRECT_REF_P (base))
-	ptr = TREE_OPERAND (base, 0);
-      else if (base
-	       && SSA_VAR_P (base))
-=======
 	  && (TREE_CODE (base) == MEM_REF
 	      || TREE_CODE (base) == TARGET_MEM_REF))
 	ptr = TREE_OPERAND (base, 0);
       else if (base
 	       && DECL_P (base))
->>>>>>> 3082eeb7
 	return base == decl;
       else if (base
 	       && CONSTANT_CLASS_P (base))
@@ -245,46 +208,6 @@
       else
 	return true;
     }
-<<<<<<< HEAD
-
-  /* We can end up with dereferencing constant pointers.
-     Just bail out in this case.  */
-  if (TREE_CODE (ptr) == INTEGER_CST)
-    return true;
-
-  /* If we do not have useful points-to information for this pointer
-     we cannot disambiguate anything else.  */
-  pi = SSA_NAME_PTR_INFO (ptr);
-  if (!pi)
-    return true;
-
-  /* If the decl can be used as a restrict tag and we have a restrict
-     pointer and that pointers points-to set doesn't contain this decl
-     then they can't alias.  */
-  if (DECL_RESTRICTED_P (decl)
-      && TYPE_RESTRICT (TREE_TYPE (ptr))
-      && pi->pt.vars_contains_restrict)
-    return bitmap_bit_p (pi->pt.vars, DECL_UID (decl));
-
-  return pt_solution_includes (&pi->pt, decl);
-}
-
-/* Return true if dereferenced PTR1 and PTR2 may alias.
-   The caller is responsible for applying TBAA to see if accesses
-   through PTR1 and PTR2 may conflict at all.  */
-
-static bool
-ptr_derefs_may_alias_p (tree ptr1, tree ptr2)
-{
-  struct ptr_info_def *pi1, *pi2;
-
-  gcc_assert ((TREE_CODE (ptr1) == SSA_NAME
-	       || TREE_CODE (ptr1) == ADDR_EXPR
-	       || TREE_CODE (ptr1) == INTEGER_CST)
-	      && (TREE_CODE (ptr2) == SSA_NAME
-		  || TREE_CODE (ptr2) == ADDR_EXPR
-		  || TREE_CODE (ptr2) == INTEGER_CST));
-=======
 
   /* Non-aliased variables can not be pointed to.  */
   if (!may_be_aliased (decl))
@@ -351,7 +274,6 @@
       while (TREE_CODE (ptr2) == POINTER_PLUS_EXPR);
       return ptr_derefs_may_alias_p (ptr1, ptr2);
     }
->>>>>>> 3082eeb7
 
   /* ADDR_EXPR pointers either just offset another pointer or directly
      specify the pointed-to set.  */
@@ -359,18 +281,11 @@
     {
       tree base = get_base_address (TREE_OPERAND (ptr1, 0));
       if (base
-<<<<<<< HEAD
-	  && INDIRECT_REF_P (base))
-	ptr1 = TREE_OPERAND (base, 0);
-      else if (base
-	       && SSA_VAR_P (base))
-=======
 	  && (TREE_CODE (base) == MEM_REF
 	      || TREE_CODE (base) == TARGET_MEM_REF))
 	ptr1 = TREE_OPERAND (base, 0);
       else if (base
 	       && DECL_P (base))
->>>>>>> 3082eeb7
 	return ptr_deref_may_alias_decl_p (ptr2, base);
       else
 	return true;
@@ -379,29 +294,15 @@
     {
       tree base = get_base_address (TREE_OPERAND (ptr2, 0));
       if (base
-<<<<<<< HEAD
-	  && INDIRECT_REF_P (base))
-	ptr2 = TREE_OPERAND (base, 0);
-      else if (base
-	       && SSA_VAR_P (base))
-=======
 	  && (TREE_CODE (base) == MEM_REF
 	      || TREE_CODE (base) == TARGET_MEM_REF))
 	ptr2 = TREE_OPERAND (base, 0);
       else if (base
 	       && DECL_P (base))
->>>>>>> 3082eeb7
 	return ptr_deref_may_alias_decl_p (ptr1, base);
       else
 	return true;
     }
-<<<<<<< HEAD
-
-  /* We can end up with dereferencing constant pointers.
-     Just bail out in this case.  */
-  if (TREE_CODE (ptr1) == INTEGER_CST
-      || TREE_CODE (ptr2) == INTEGER_CST)
-    return true;
 
   /* We may end up with two empty points-to solutions for two same pointers.
      In this case we still want to say both pointers alias, so shortcut
@@ -437,54 +338,12 @@
 {
   tree base = ao_ref_base (ref);
 
-  if (INDIRECT_REF_P (base))
-    return ptr_derefs_may_alias_p (ptr, TREE_OPERAND (base, 0));
-  else if (SSA_VAR_P (base))
-    return ptr_deref_may_alias_decl_p (ptr, base);
-
-=======
-
-  /* We may end up with two empty points-to solutions for two same pointers.
-     In this case we still want to say both pointers alias, so shortcut
-     that here.  */
-  if (ptr1 == ptr2)
-    return true;
-
-  /* If we do not have useful points-to information for either pointer
-     we cannot disambiguate anything else.  */
-  pi1 = SSA_NAME_PTR_INFO (ptr1);
-  pi2 = SSA_NAME_PTR_INFO (ptr2);
-  if (!pi1 || !pi2)
-    return true;
-
-  /* If both pointers are restrict-qualified try to disambiguate
-     with restrict information.  */
-  if (TYPE_RESTRICT (TREE_TYPE (ptr1))
-      && TYPE_RESTRICT (TREE_TYPE (ptr2))
-      && !pt_solutions_same_restrict_base (&pi1->pt, &pi2->pt))
-    return false;
-
-  /* ???  This does not use TBAA to prune decls from the intersection
-     that not both pointers may access.  */
-  return pt_solutions_intersect (&pi1->pt, &pi2->pt);
-}
-
-/* Return true if dereferencing PTR may alias *REF.
-   The caller is responsible for applying TBAA to see if PTR
-   may access *REF at all.  */
-
-static bool
-ptr_deref_may_alias_ref_p_1 (tree ptr, ao_ref *ref)
-{
-  tree base = ao_ref_base (ref);
-
   if (TREE_CODE (base) == MEM_REF
       || TREE_CODE (base) == TARGET_MEM_REF)
     return ptr_derefs_may_alias_p (ptr, TREE_OPERAND (base, 0));
   else if (DECL_P (base))
     return ptr_deref_may_alias_decl_p (ptr, base);
 
->>>>>>> 3082eeb7
   return true;
 }
 
@@ -504,11 +363,7 @@
 
   fprintf (file, "Aliased symbols\n\n");
 
-<<<<<<< HEAD
-  FOR_EACH_REFERENCED_VAR (var, rvi)
-=======
   FOR_EACH_REFERENCED_VAR (cfun, var, rvi)
->>>>>>> 3082eeb7
     {
       if (may_be_aliased (var))
 	dump_variable (file, var);
@@ -541,64 +396,13 @@
 
 /* Dump alias information on stderr.  */
 
-<<<<<<< HEAD
-void
-=======
 DEBUG_FUNCTION void
->>>>>>> 3082eeb7
 debug_alias_info (void)
 {
   dump_alias_info (stderr);
 }
 
 
-<<<<<<< HEAD
-/* Return the alias information associated with pointer T.  It creates a
-   new instance if none existed.  */
-
-struct ptr_info_def *
-get_ptr_info (tree t)
-{
-  struct ptr_info_def *pi;
-
-  gcc_assert (POINTER_TYPE_P (TREE_TYPE (t)));
-
-  pi = SSA_NAME_PTR_INFO (t);
-  if (pi == NULL)
-    {
-      pi = GGC_CNEW (struct ptr_info_def);
-      pt_solution_reset (&pi->pt);
-      SSA_NAME_PTR_INFO (t) = pi;
-    }
-
-  return pi;
-}
-
-/* Dump the points-to set *PT into FILE.  */
-
-void
-dump_points_to_solution (FILE *file, struct pt_solution *pt)
-{
-  if (pt->anything)
-    fprintf (file, ", points-to anything");
-
-  if (pt->nonlocal)
-    fprintf (file, ", points-to non-local");
-
-  if (pt->escaped)
-    fprintf (file, ", points-to escaped");
-
-  if (pt->null)
-    fprintf (file, ", points-to NULL");
-
-  if (pt->vars)
-    {
-      fprintf (file, ", points-to vars: ");
-      dump_decl_set (file, pt->vars);
-      if (pt->vars_contains_global)
-	fprintf (file, " (includes global vars)");
-    }
-=======
 /* Dump the points-to set *PT into FILE.  */
 
 void
@@ -645,35 +449,9 @@
     fprintf (file, ", points-to anything");
 
   fprintf (file, "\n");
->>>>>>> 3082eeb7
-}
-
-/* Dump points-to information for SSA_NAME PTR into FILE.  */
-
-<<<<<<< HEAD
-void
-dump_points_to_info_for (FILE *file, tree ptr)
-{
-  struct ptr_info_def *pi = SSA_NAME_PTR_INFO (ptr);
-
-  print_generic_expr (file, ptr, dump_flags);
-
-  if (pi)
-    dump_points_to_solution (file, &pi->pt);
-  else
-    fprintf (file, ", points-to anything");
-
-  fprintf (file, "\n");
-}
-
-
-/* Dump points-to information for VAR into stderr.  */
-
-void
-debug_points_to_info_for (tree var)
-{
-  dump_points_to_info_for (stderr, var);
-=======
+}
+
+
 /* Dump points-to information for VAR into stderr.  */
 
 DEBUG_FUNCTION void
@@ -695,519 +473,10 @@
   r->max_size = -1;
   r->ref_alias_set = -1;
   r->base_alias_set = -1;
->>>>>>> 3082eeb7
 }
 
 /* Returns the base object of the memory reference *REF.  */
 
-<<<<<<< HEAD
-/* Initializes the alias-oracle reference representation *R from REF.  */
-
-void
-ao_ref_init (ao_ref *r, tree ref)
-{
-  r->ref = ref;
-  r->base = NULL_TREE;
-  r->offset = 0;
-  r->size = -1;
-  r->max_size = -1;
-  r->ref_alias_set = -1;
-  r->base_alias_set = -1;
-}
-
-/* Returns the base object of the memory reference *REF.  */
-
-tree
-ao_ref_base (ao_ref *ref)
-{
-  if (ref->base)
-    return ref->base;
-  ref->base = get_ref_base_and_extent (ref->ref, &ref->offset, &ref->size,
-				       &ref->max_size);
-  return ref->base;
-}
-
-/* Returns the base object alias set of the memory reference *REF.  */
-
-static alias_set_type ATTRIBUTE_UNUSED
-ao_ref_base_alias_set (ao_ref *ref)
-{
-  if (ref->base_alias_set != -1)
-    return ref->base_alias_set;
-  ref->base_alias_set = get_alias_set (ao_ref_base (ref));
-  return ref->base_alias_set;
-}
-
-/* Returns the reference alias set of the memory reference *REF.  */
-
-alias_set_type
-ao_ref_alias_set (ao_ref *ref)
-{
-  if (ref->ref_alias_set != -1)
-    return ref->ref_alias_set;
-  ref->ref_alias_set = get_alias_set (ref->ref);
-  return ref->ref_alias_set;
-}
-
-/* Init an alias-oracle reference representation from a gimple pointer
-   PTR and a gimple size SIZE in bytes.  If SIZE is NULL_TREE the the
-   size is assumed to be unknown.  The access is assumed to be only
-   to or after of the pointer target, not before it.  */
-
-void
-ao_ref_init_from_ptr_and_size (ao_ref *ref, tree ptr, tree size)
-{
-  HOST_WIDE_INT t1, t2;
-  ref->ref = NULL_TREE;
-  if (TREE_CODE (ptr) == ADDR_EXPR)
-    ref->base = get_ref_base_and_extent (TREE_OPERAND (ptr, 0),
-					 &ref->offset, &t1, &t2);
-  else
-    {
-      ref->base = build1 (INDIRECT_REF, char_type_node, ptr);
-      ref->offset = 0;
-    }
-  if (size
-      && host_integerp (size, 0)
-      && TREE_INT_CST_LOW (size) * 8 / 8 == TREE_INT_CST_LOW (size))
-    ref->max_size = ref->size = TREE_INT_CST_LOW (size) * 8;
-  else
-    ref->max_size = ref->size = -1;
-  ref->ref_alias_set = 0;
-  ref->base_alias_set = 0;
-}
-
-/* Return 1 if TYPE1 and TYPE2 are to be considered equivalent for the
-   purpose of TBAA.  Return 0 if they are distinct and -1 if we cannot
-   decide.  */
-
-static inline int
-same_type_for_tbaa (tree type1, tree type2)
-{
-  type1 = TYPE_MAIN_VARIANT (type1);
-  type2 = TYPE_MAIN_VARIANT (type2);
-
-  /* If we would have to do structural comparison bail out.  */
-  if (TYPE_STRUCTURAL_EQUALITY_P (type1)
-      || TYPE_STRUCTURAL_EQUALITY_P (type2))
-    return -1;
-
-  /* Compare the canonical types.  */
-  if (TYPE_CANONICAL (type1) == TYPE_CANONICAL (type2))
-    return 1;
-
-  /* ??? Array types are not properly unified in all cases as we have
-     spurious changes in the index types for example.  Removing this
-     causes all sorts of problems with the Fortran frontend.  */
-  if (TREE_CODE (type1) == ARRAY_TYPE
-      && TREE_CODE (type2) == ARRAY_TYPE)
-    return -1;
-
-  /* ??? In Ada, an lvalue of an unconstrained type can be used to access an
-     object of one of its constrained subtypes, e.g. when a function with an
-     unconstrained parameter passed by reference is called on an object and
-     inlined.  But, even in the case of a fixed size, type and subtypes are
-     not equivalent enough as to share the same TYPE_CANONICAL, since this
-     would mean that conversions between them are useless, whereas they are
-     not (e.g. type and subtypes can have different modes).  So, in the end,
-     they are only guaranteed to have the same alias set.  */
-  if (get_alias_set (type1) == get_alias_set (type2))
-    return -1;
-
-  /* The types are known to be not equal.  */
-  return 0;
-}
-
-/* Determine if the two component references REF1 and REF2 which are
-   based on access types TYPE1 and TYPE2 and of which at least one is based
-   on an indirect reference may alias.  */
-
-static bool
-aliasing_component_refs_p (tree ref1, tree type1,
-			   HOST_WIDE_INT offset1, HOST_WIDE_INT max_size1,
-			   tree ref2, tree type2,
-			   HOST_WIDE_INT offset2, HOST_WIDE_INT max_size2)
-{
-  /* If one reference is a component references through pointers try to find a
-     common base and apply offset based disambiguation.  This handles
-     for example
-       struct A { int i; int j; } *q;
-       struct B { struct A a; int k; } *p;
-     disambiguating q->i and p->a.j.  */
-  tree *refp;
-  int same_p;
-
-  /* Now search for the type1 in the access path of ref2.  This
-     would be a common base for doing offset based disambiguation on.  */
-  refp = &ref2;
-  while (handled_component_p (*refp)
-	 && same_type_for_tbaa (TREE_TYPE (*refp), type1) == 0)
-    refp = &TREE_OPERAND (*refp, 0);
-  same_p = same_type_for_tbaa (TREE_TYPE (*refp), type1);
-  /* If we couldn't compare types we have to bail out.  */
-  if (same_p == -1)
-    return true;
-  else if (same_p == 1)
-    {
-      HOST_WIDE_INT offadj, sztmp, msztmp;
-      get_ref_base_and_extent (*refp, &offadj, &sztmp, &msztmp);
-      offset2 -= offadj;
-      return ranges_overlap_p (offset1, max_size1, offset2, max_size2);
-    }
-  /* If we didn't find a common base, try the other way around.  */
-  refp = &ref1;
-  while (handled_component_p (*refp)
-	 && same_type_for_tbaa (TREE_TYPE (*refp), type2) == 0)
-    refp = &TREE_OPERAND (*refp, 0);
-  same_p = same_type_for_tbaa (TREE_TYPE (*refp), type2);
-  /* If we couldn't compare types we have to bail out.  */
-  if (same_p == -1)
-    return true;
-  else if (same_p == 1)
-    {
-      HOST_WIDE_INT offadj, sztmp, msztmp;
-      get_ref_base_and_extent (*refp, &offadj, &sztmp, &msztmp);
-      offset1 -= offadj;
-      return ranges_overlap_p (offset1, max_size1, offset2, max_size2);
-    }
-  /* If we have two type access paths B1.path1 and B2.path2 they may
-     only alias if either B1 is in B2.path2 or B2 is in B1.path1.  */
-  return false;
-}
-
-/* Return true if two memory references based on the variables BASE1
-   and BASE2 constrained to [OFFSET1, OFFSET1 + MAX_SIZE1) and
-   [OFFSET2, OFFSET2 + MAX_SIZE2) may alias.  */
-
-static bool
-decl_refs_may_alias_p (tree base1,
-		       HOST_WIDE_INT offset1, HOST_WIDE_INT max_size1,
-		       tree base2,
-		       HOST_WIDE_INT offset2, HOST_WIDE_INT max_size2)
-{
-  gcc_assert (SSA_VAR_P (base1) && SSA_VAR_P (base2));
-
-  /* If both references are based on different variables, they cannot alias.  */
-  if (base1 != base2)
-    return false;
-
-  /* If both references are based on the same variable, they cannot alias if
-     the accesses do not overlap.  */
-  return ranges_overlap_p (offset1, max_size1, offset2, max_size2);
-}
-
-/* Return true if an indirect reference based on *PTR1 constrained
-   to [OFFSET1, OFFSET1 + MAX_SIZE1) may alias a variable based on BASE2
-   constrained to [OFFSET2, OFFSET2 + MAX_SIZE2).  *PTR1 and BASE2 have
-   the alias sets BASE1_ALIAS_SET and BASE2_ALIAS_SET which can be -1
-   in which case they are computed on-demand.  REF1 and REF2
-   if non-NULL are the complete memory reference trees.  */
-
-static bool
-indirect_ref_may_alias_decl_p (tree ref1, tree ptr1,
-			       HOST_WIDE_INT offset1, HOST_WIDE_INT max_size1,
-			       alias_set_type base1_alias_set,
-			       tree ref2, tree base2,
-			       HOST_WIDE_INT offset2, HOST_WIDE_INT max_size2,
-			       alias_set_type base2_alias_set)
-{
-  /* If only one reference is based on a variable, they cannot alias if
-     the pointer access is beyond the extent of the variable access.
-     (the pointer base cannot validly point to an offset less than zero
-     of the variable).
-     They also cannot alias if the pointer may not point to the decl.  */
-  if (max_size2 != -1
-      && !ranges_overlap_p (offset1, max_size1, 0, offset2 + max_size2))
-    return false;
-  if (!ptr_deref_may_alias_decl_p (ptr1, base2))
-    return false;
-
-  /* Disambiguations that rely on strict aliasing rules follow.  */
-  if (!flag_strict_aliasing)
-    return true;
-
-  /* If the alias set for a pointer access is zero all bets are off.  */
-  if (base1_alias_set == -1)
-    base1_alias_set = get_deref_alias_set (ptr1);
-  if (base1_alias_set == 0)
-    return true;
-  if (base2_alias_set == -1)
-    base2_alias_set = get_alias_set (base2);
-
-  /* If both references are through the same type, they do not alias
-     if the accesses do not overlap.  This does extra disambiguation
-     for mixed/pointer accesses but requires strict aliasing.  */
-  if (same_type_for_tbaa (TREE_TYPE (TREE_TYPE (ptr1)),
-			  TREE_TYPE (base2)) == 1)
-    return ranges_overlap_p (offset1, max_size1, offset2, max_size2);
-
-  /* The only way to access a variable is through a pointer dereference
-     of the same alias set or a subset of it.  */
-  if (base1_alias_set != base2_alias_set
-      && !alias_set_subset_of (base1_alias_set, base2_alias_set))
-    return false;
-
-  /* Do access-path based disambiguation.  */
-  if (ref1 && ref2
-      && handled_component_p (ref1)
-      && handled_component_p (ref2))
-    return aliasing_component_refs_p (ref1, TREE_TYPE (TREE_TYPE (ptr1)),
-				      offset1, max_size1,
-				      ref2, TREE_TYPE (base2),
-				      offset2, max_size2);
-
-  return true;
-}
-
-/* Return true if two indirect references based on *PTR1
-   and *PTR2 constrained to [OFFSET1, OFFSET1 + MAX_SIZE1) and
-   [OFFSET2, OFFSET2 + MAX_SIZE2) may alias.  *PTR1 and *PTR2 have
-   the alias sets BASE1_ALIAS_SET and BASE2_ALIAS_SET which can be -1
-   in which case they are computed on-demand.  REF1 and REF2
-   if non-NULL are the complete memory reference trees. */
-
-static bool
-indirect_refs_may_alias_p (tree ref1, tree ptr1,
-			   HOST_WIDE_INT offset1, HOST_WIDE_INT max_size1,
-			   alias_set_type base1_alias_set,
-			   tree ref2, tree ptr2,
-			   HOST_WIDE_INT offset2, HOST_WIDE_INT max_size2,
-			   alias_set_type base2_alias_set)
-{
-  /* If both bases are based on pointers they cannot alias if they may not
-     point to the same memory object or if they point to the same object
-     and the accesses do not overlap.  */
-  if (operand_equal_p (ptr1, ptr2, 0))
-    return ranges_overlap_p (offset1, max_size1, offset2, max_size2);
-  if (!ptr_derefs_may_alias_p (ptr1, ptr2))
-    return false;
-
-  /* Disambiguations that rely on strict aliasing rules follow.  */
-  if (!flag_strict_aliasing)
-    return true;
-
-  /* If the alias set for a pointer access is zero all bets are off.  */
-  if (base1_alias_set == -1)
-    base1_alias_set = get_deref_alias_set (ptr1);
-  if (base1_alias_set == 0)
-    return true;
-  if (base2_alias_set == -1)
-    base2_alias_set = get_deref_alias_set (ptr2);
-  if (base2_alias_set == 0)
-    return true;
-
-  /* If both references are through the same type, they do not alias
-     if the accesses do not overlap.  This does extra disambiguation
-     for mixed/pointer accesses but requires strict aliasing.  */
-  if (same_type_for_tbaa (TREE_TYPE (TREE_TYPE (ptr1)),
-			  TREE_TYPE (TREE_TYPE (ptr2))) == 1)
-    return ranges_overlap_p (offset1, max_size1, offset2, max_size2);
-
-  /* Do type-based disambiguation.  */
-  if (base1_alias_set != base2_alias_set
-      && !alias_sets_conflict_p (base1_alias_set, base2_alias_set))
-    return false;
-
-  /* Do access-path based disambiguation.  */
-  if (ref1 && ref2
-      && handled_component_p (ref1)
-      && handled_component_p (ref2))
-    return aliasing_component_refs_p (ref1, TREE_TYPE (TREE_TYPE (ptr1)),
-				      offset1, max_size1,
-				      ref2, TREE_TYPE (TREE_TYPE (ptr2)),
-				      offset2, max_size2);
-
-  return true;
-}
-
-/* Return true, if the two memory references REF1 and REF2 may alias.  */
-
-bool
-refs_may_alias_p_1 (ao_ref *ref1, ao_ref *ref2, bool tbaa_p)
-{
-  tree base1, base2;
-  HOST_WIDE_INT offset1 = 0, offset2 = 0;
-  HOST_WIDE_INT max_size1 = -1, max_size2 = -1;
-  bool var1_p, var2_p, ind1_p, ind2_p;
-  alias_set_type set;
-
-  gcc_assert ((!ref1->ref
-	       || SSA_VAR_P (ref1->ref)
-	       || handled_component_p (ref1->ref)
-	       || INDIRECT_REF_P (ref1->ref)
-	       || TREE_CODE (ref1->ref) == TARGET_MEM_REF
-	       || TREE_CODE (ref1->ref) == CONST_DECL)
-	      && (!ref2->ref
-		  || SSA_VAR_P (ref2->ref)
-		  || handled_component_p (ref2->ref)
-		  || INDIRECT_REF_P (ref2->ref)
-		  || TREE_CODE (ref2->ref) == TARGET_MEM_REF
-		  || TREE_CODE (ref2->ref) == CONST_DECL));
-
-  /* Decompose the references into their base objects and the access.  */
-  base1 = ao_ref_base (ref1);
-  offset1 = ref1->offset;
-  max_size1 = ref1->max_size;
-  base2 = ao_ref_base (ref2);
-  offset2 = ref2->offset;
-  max_size2 = ref2->max_size;
-
-  /* We can end up with registers or constants as bases for example from
-     *D.1663_44 = VIEW_CONVERT_EXPR<struct DB_LSN>(__tmp$B0F64_59);
-     which is seen as a struct copy.  */
-  if (TREE_CODE (base1) == SSA_NAME
-      || TREE_CODE (base2) == SSA_NAME
-      || TREE_CODE (base1) == CONST_DECL
-      || TREE_CODE (base2) == CONST_DECL
-      || is_gimple_min_invariant (base1)
-      || is_gimple_min_invariant (base2))
-    return false;
-
-  /* We can end up refering to code via function decls.  As we likely
-     do not properly track code aliases conservatively bail out.  */
-  if (TREE_CODE (base1) == FUNCTION_DECL
-      || TREE_CODE (base2) == FUNCTION_DECL)
-    return true;
-
-  /* Defer to simple offset based disambiguation if we have
-     references based on two decls.  Do this before defering to
-     TBAA to handle must-alias cases in conformance with the
-     GCC extension of allowing type-punning through unions.  */
-  var1_p = SSA_VAR_P (base1);
-  var2_p = SSA_VAR_P (base2);
-  if (var1_p && var2_p)
-    return decl_refs_may_alias_p (base1, offset1, max_size1,
-				  base2, offset2, max_size2);
-
-  ind1_p = INDIRECT_REF_P (base1);
-  ind2_p = INDIRECT_REF_P (base2);
-  /* Canonicalize the pointer-vs-decl case.  */
-  if (ind1_p && var2_p)
-    {
-      HOST_WIDE_INT tmp1;
-      tree tmp2;
-      ao_ref *tmp3;
-      tmp1 = offset1; offset1 = offset2; offset2 = tmp1;
-      tmp1 = max_size1; max_size1 = max_size2; max_size2 = tmp1;
-      tmp2 = base1; base1 = base2; base2 = tmp2;
-      tmp3 = ref1; ref1 = ref2; ref2 = tmp3;
-      var1_p = true;
-      ind1_p = false;
-      var2_p = false;
-      ind2_p = true;
-    }
-
-  /* If we are about to disambiguate pointer-vs-decl try harder to
-     see must-aliases and give leeway to some invalid cases.
-     This covers a pretty minimal set of cases only and does not
-     when called from the RTL oracle.  It handles cases like
-
-       int i = 1;
-       return *(float *)&i;
-
-     and also fixes gfortran.dg/lto/pr40725.  */
-  if (var1_p && ind2_p
-      && cfun
-      && gimple_in_ssa_p (cfun)
-      && TREE_CODE (TREE_OPERAND (base2, 0)) == SSA_NAME)
-    {
-      gimple def_stmt = SSA_NAME_DEF_STMT (TREE_OPERAND (base2, 0));
-      while (is_gimple_assign (def_stmt)
-	     && (gimple_assign_rhs_code (def_stmt) == SSA_NAME
-		 || CONVERT_EXPR_CODE_P (gimple_assign_rhs_code (def_stmt))))
-	{
-	  tree rhs = gimple_assign_rhs1 (def_stmt);
-	  HOST_WIDE_INT offset, size, max_size;
-
-	  /* Look through SSA name copies and pointer conversions.  */
-	  if (TREE_CODE (rhs) == SSA_NAME
-	      && POINTER_TYPE_P (TREE_TYPE (rhs)))
-	    {
-	      def_stmt = SSA_NAME_DEF_STMT (rhs);
-	      continue;
-	    }
-	  if (TREE_CODE (rhs) != ADDR_EXPR)
-	    break;
-
-	  /* If the pointer is defined as an address based on a decl
-	     use plain offset disambiguation and ignore TBAA.  */
-	  rhs = TREE_OPERAND (rhs, 0);
-	  rhs = get_ref_base_and_extent (rhs, &offset, &size, &max_size);
-	  if (SSA_VAR_P (rhs))
-	    {
-	      base2 = rhs;
-	      offset2 += offset;
-	      if (size != max_size
-		  || max_size == -1)
-		max_size2 = -1;
-	      return decl_refs_may_alias_p (base1, offset1, max_size1,
-					    base2, offset2, max_size2);
-	    }
-
-	  /* Do not continue looking through &p->x to limit time
-	     complexity.  */
-	  break;
-	}
-    }
-
-  /* First defer to TBAA if possible.  */
-  if (tbaa_p
-      && flag_strict_aliasing
-      && !alias_sets_conflict_p (ao_ref_alias_set (ref1),
-				 ao_ref_alias_set (ref2)))
-    return false;
-
-  /* If one reference is a TARGET_MEM_REF weird things are allowed.  Still
-     TBAA disambiguation based on the access type is possible, so bail
-     out only after that check.  */
-  if ((ref1->ref && TREE_CODE (ref1->ref) == TARGET_MEM_REF)
-      || (ref2->ref && TREE_CODE (ref2->ref) == TARGET_MEM_REF))
-    return true;
-
-  /* Dispatch to the pointer-vs-decl or pointer-vs-pointer disambiguators.  */
-  set = tbaa_p ? -1 : 0;
-  if (var1_p && ind2_p)
-    return indirect_ref_may_alias_decl_p (ref2->ref, TREE_OPERAND (base2, 0),
-					  offset2, max_size2, set,
-					  ref1->ref, base1,
-					  offset1, max_size1, set);
-  else if (ind1_p && ind2_p)
-    return indirect_refs_may_alias_p (ref1->ref, TREE_OPERAND (base1, 0),
-				      offset1, max_size1, set,
-				      ref2->ref, TREE_OPERAND (base2, 0),
-				      offset2, max_size2, set);
-
-  gcc_unreachable ();
-}
-
-bool
-refs_may_alias_p (tree ref1, tree ref2)
-{
-  ao_ref r1, r2;
-  bool res;
-  ao_ref_init (&r1, ref1);
-  ao_ref_init (&r2, ref2);
-  res = refs_may_alias_p_1 (&r1, &r2, true);
-  if (res)
-    ++alias_stats.refs_may_alias_p_may_alias;
-  else
-    ++alias_stats.refs_may_alias_p_no_alias;
-  return res;
-}
-
-/* Returns true if there is a anti-dependence for the STORE that
-   executes after the LOAD.  */
-
-bool
-refs_anti_dependent_p (tree load, tree store)
-{
-  ao_ref r1, r2;
-  ao_ref_init (&r1, load);
-  ao_ref_init (&r2, store);
-  return refs_may_alias_p_1 (&r1, &r2, false);
-}
-
-=======
 tree
 ao_ref_base (ao_ref *ref)
 {
@@ -1861,7 +1130,6 @@
   return refs_may_alias_p_1 (&r1, &r2, false);
 }
 
->>>>>>> 3082eeb7
 /* Returns true if there is a output dependence for the stores
    STORE1 and STORE2.  */
 
@@ -1921,11 +1189,8 @@
 	case BUILT_IN_STPNCPY:
 	case BUILT_IN_STRCAT:
 	case BUILT_IN_STRNCAT:
-<<<<<<< HEAD
         case BUILT_IN_TM_MEMCPY:
         case BUILT_IN_TM_MEMMOVE:
-=======
->>>>>>> 3082eeb7
 	  {
 	    ao_ref dref;
 	    tree size = NULL_TREE;
@@ -1936,8 +1201,6 @@
 					   size);
 	    return refs_may_alias_p_1 (&dref, ref, false);
 	  }
-<<<<<<< HEAD
-=======
 	case BUILT_IN_STRCPY_CHK:
 	case BUILT_IN_STRNCPY_CHK:
 	case BUILT_IN_MEMCPY_CHK:
@@ -1956,7 +1219,6 @@
 					   size);
 	    return refs_may_alias_p_1 (&dref, ref, false);
 	  }
->>>>>>> 3082eeb7
 	case BUILT_IN_BCOPY:
 	  {
 	    ao_ref dref;
@@ -1966,7 +1228,6 @@
 					   size);
 	    return refs_may_alias_p_1 (&dref, ref, false);
 	  }
-<<<<<<< HEAD
 
         /* The following functions read memory pointed to by their
 	   first argument.  */
@@ -1993,22 +1254,16 @@
         case BUILT_IN_TM_LOG_M256:
 	  return ptr_deref_may_alias_ref_p_1 (gimple_call_arg (call, 0), ref);
 
-=======
->>>>>>> 3082eeb7
 	/* The following builtins do not read from memory.  */
 	case BUILT_IN_FREE:
 	case BUILT_IN_MALLOC:
 	case BUILT_IN_CALLOC:
-<<<<<<< HEAD
-	case BUILT_IN_MEMSET:
-        case BUILT_IN_TM_MEMSET:
-=======
 	case BUILT_IN_ALLOCA:
 	case BUILT_IN_STACK_SAVE:
 	case BUILT_IN_STACK_RESTORE:
 	case BUILT_IN_MEMSET:
+        case BUILT_IN_TM_MEMSET:
 	case BUILT_IN_MEMSET_CHK:
->>>>>>> 3082eeb7
 	case BUILT_IN_FREXP:
 	case BUILT_IN_FREXPF:
 	case BUILT_IN_FREXPL:
@@ -2027,9 +1282,6 @@
 	case BUILT_IN_SINCOS:
 	case BUILT_IN_SINCOSF:
 	case BUILT_IN_SINCOSL:
-<<<<<<< HEAD
-	  return false;
-=======
 	case BUILT_IN_ASSUME_ALIGNED:
 	case BUILT_IN_VA_END:
 	  return false;
@@ -2055,7 +1307,6 @@
 	case BUILT_IN_GOMP_SINGLE_COPY_START:
 	case BUILT_IN_GOMP_SINGLE_COPY_END:
 	  return true;
->>>>>>> 3082eeb7
 
 	default:
 	  /* Fallthru to general call handling.  */;
@@ -2063,17 +1314,6 @@
 
   /* Check if base is a global static variable that is not read
      by the function.  */
-<<<<<<< HEAD
-  if (TREE_CODE (base) == VAR_DECL
-      && TREE_STATIC (base)
-      && !TREE_PUBLIC (base))
-    {
-      bitmap not_read;
-
-      if (callee != NULL_TREE
-	  && (not_read
-	        = ipa_reference_get_not_read_global (cgraph_node (callee)))
-=======
   if (callee != NULL_TREE
       && TREE_CODE (base) == VAR_DECL
       && TREE_STATIC (base))
@@ -2086,7 +1326,6 @@
 	 IL and remove this check instead.  */
       if (node
 	  && (not_read = ipa_reference_get_not_read_global (node))
->>>>>>> 3082eeb7
 	  && bitmap_bit_p (not_read, DECL_UID (base)))
 	goto process_args;
     }
@@ -2097,12 +1336,8 @@
       if (pt_solution_includes (gimple_call_use_set (call), base))
 	return true;
     }
-<<<<<<< HEAD
-  else if (INDIRECT_REF_P (base)
-=======
   else if ((TREE_CODE (base) == MEM_REF
 	    || TREE_CODE (base) == TARGET_MEM_REF)
->>>>>>> 3082eeb7
 	   && TREE_CODE (TREE_OPERAND (base, 0)) == SSA_NAME)
     {
       struct ptr_info_def *pi = SSA_NAME_PTR_INFO (TREE_OPERAND (base, 0));
@@ -2120,13 +1355,10 @@
   for (i = 0; i < gimple_call_num_args (call); ++i)
     {
       tree op = gimple_call_arg (call, i);
-<<<<<<< HEAD
-=======
       int flags = gimple_call_arg_flags (call, i);
 
       if (flags & EAF_UNUSED)
 	continue;
->>>>>>> 3082eeb7
 
       if (TREE_CODE (op) == WITH_SIZE_EXPR)
 	op = TREE_OPERAND (op, 0);
@@ -2183,8 +1415,6 @@
     }
   else if (is_gimple_call (stmt))
     return ref_maybe_used_by_call_p (stmt, ref);
-<<<<<<< HEAD
-=======
   else if (gimple_code (stmt) == GIMPLE_RETURN)
     {
       tree retval = gimple_return_retval (stmt);
@@ -2205,7 +1435,6 @@
 	return ptr_deref_may_alias_global_p (TREE_OPERAND (base, 0));
       return false;
     }
->>>>>>> 3082eeb7
 
   return true;
 }
@@ -2264,7 +1493,6 @@
 	case BUILT_IN_STRCAT:
 	case BUILT_IN_STRNCAT:
 	case BUILT_IN_MEMSET:
-<<<<<<< HEAD
         case BUILT_IN_TM_MEMSET:
         CASE_BUILT_IN_TM_STORE (1):
         CASE_BUILT_IN_TM_STORE (2):
@@ -2278,8 +1506,6 @@
         CASE_BUILT_IN_TM_STORE (M256):
         case BUILT_IN_TM_MEMCPY:
         case BUILT_IN_TM_MEMMOVE:
-=======
->>>>>>> 3082eeb7
 	  {
 	    ao_ref dref;
 	    tree size = NULL_TREE;
@@ -2290,8 +1516,6 @@
 					   size);
 	    return refs_may_alias_p_1 (&dref, ref, false);
 	  }
-<<<<<<< HEAD
-=======
 	case BUILT_IN_STRCPY_CHK:
 	case BUILT_IN_STRNCPY_CHK:
 	case BUILT_IN_MEMCPY_CHK:
@@ -2311,7 +1535,6 @@
 					   size);
 	    return refs_may_alias_p_1 (&dref, ref, false);
 	  }
->>>>>>> 3082eeb7
 	case BUILT_IN_BCOPY:
 	  {
 	    ao_ref dref;
@@ -2325,25 +1548,6 @@
 	   being the definition point for the pointer.  */
 	case BUILT_IN_MALLOC:
 	case BUILT_IN_CALLOC:
-<<<<<<< HEAD
-	  /* Unix98 specifies that errno is set on allocation failure.
-	     Until we properly can track the errno location assume it
-	     is not a local decl but external or anonymous storage in
-	     a different translation unit.  Also assume it is of
-	     type int as required by the standard.  */
-	  if (flag_errno_math
-	      && TREE_TYPE (base) == integer_type_node)
-	    {
-	      struct ptr_info_def *pi;
-	      if (DECL_P (base)
-		  && !TREE_STATIC (base))
-		return true;
-	      else if (INDIRECT_REF_P (base)
-		       && TREE_CODE (TREE_OPERAND (base, 0)) == SSA_NAME
-		       && (pi = SSA_NAME_PTR_INFO (TREE_OPERAND (base, 0))))
-		return pi->pt.anything || pi->pt.nonlocal;
-	    }
-=======
 	  /* Unix98 specifies that errno is set on allocation failure.  */
 	  if (flag_errno_math
 	      && targetm.ref_may_alias_errno (ref))
@@ -2352,16 +1556,12 @@
 	case BUILT_IN_STACK_SAVE:
 	case BUILT_IN_ALLOCA:
 	case BUILT_IN_ASSUME_ALIGNED:
->>>>>>> 3082eeb7
 	  return false;
 	/* Freeing memory kills the pointed-to memory.  More importantly
 	   the call has to serve as a barrier for moving loads and stores
 	   across it.  */
 	case BUILT_IN_FREE:
-<<<<<<< HEAD
-=======
 	case BUILT_IN_VA_END:
->>>>>>> 3082eeb7
 	  {
 	    tree ptr = gimple_call_arg (call, 0);
 	    return ptr_deref_may_alias_ref_p_1 (ptr, ref);
@@ -2410,8 +1610,6 @@
 	    return (ptr_deref_may_alias_ref_p_1 (sin, ref)
 		    || ptr_deref_may_alias_ref_p_1 (cos, ref));
 	  }
-<<<<<<< HEAD
-=======
 	/* __sync_* builtins and some OpenMP builtins act as threading
 	   barriers.  */
 #undef DEF_SYNC_BUILTIN
@@ -2434,7 +1632,6 @@
 	case BUILT_IN_GOMP_SINGLE_COPY_START:
 	case BUILT_IN_GOMP_SINGLE_COPY_END:
 	  return true;
->>>>>>> 3082eeb7
 	default:
 	  /* Fallthru to general call handling.  */;
       }
@@ -2443,15 +1640,6 @@
      by the function.  */
   if (callee != NULL_TREE
       && TREE_CODE (base) == VAR_DECL
-<<<<<<< HEAD
-      && TREE_STATIC (base)
-      && !TREE_PUBLIC (base))
-    {
-      bitmap not_written;
-
-      if ((not_written
-	     = ipa_reference_get_not_written_global (cgraph_node (callee)))
-=======
       && TREE_STATIC (base))
     {
       struct cgraph_node *node = cgraph_get_node (callee);
@@ -2459,7 +1647,6 @@
 
       if (node
 	  && (not_written = ipa_reference_get_not_written_global (node))
->>>>>>> 3082eeb7
 	  && bitmap_bit_p (not_written, DECL_UID (base)))
 	return false;
     }
@@ -2467,12 +1654,8 @@
   /* Check if the base variable is call-clobbered.  */
   if (DECL_P (base))
     return pt_solution_includes (gimple_call_clobber_set (call), base);
-<<<<<<< HEAD
-  else if (INDIRECT_REF_P (base)
-=======
   else if ((TREE_CODE (base) == MEM_REF
 	    || TREE_CODE (base) == TARGET_MEM_REF)
->>>>>>> 3082eeb7
 	   && TREE_CODE (TREE_OPERAND (base, 0)) == SSA_NAME)
     {
       struct ptr_info_def *pi = SSA_NAME_PTR_INFO (TREE_OPERAND (base, 0));
@@ -2485,14 +1668,10 @@
   return true;
 }
 
-<<<<<<< HEAD
-static bool ATTRIBUTE_UNUSED
-=======
 /* If the call in statement CALL may clobber the memory reference REF
    return true, otherwise return false.  */
 
 bool
->>>>>>> 3082eeb7
 call_may_clobber_ref_p (gimple call, tree ref)
 {
   bool res;
@@ -2517,11 +1696,7 @@
     {
       tree lhs = gimple_call_lhs (stmt);
       if (lhs
-<<<<<<< HEAD
-	  && !is_gimple_reg (lhs))
-=======
 	  && TREE_CODE (lhs) != SSA_NAME)
->>>>>>> 3082eeb7
 	{
 	  ao_ref r;
 	  ao_ref_init (&r, lhs);
@@ -2531,13 +1706,6 @@
 
       return call_may_clobber_ref_p_1 (stmt, ref);
     }
-<<<<<<< HEAD
-  else if (is_gimple_assign (stmt))
-    {
-      ao_ref r;
-      ao_ref_init (&r, gimple_assign_lhs (stmt));
-      return refs_may_alias_p_1 (ref, &r, true);
-=======
   else if (gimple_assign_single_p (stmt))
     {
       tree lhs = gimple_assign_lhs (stmt);
@@ -2547,7 +1715,6 @@
 	  ao_ref_init (&r, lhs);
 	  return refs_may_alias_p_1 (ref, &r, true);
 	}
->>>>>>> 3082eeb7
     }
   else if (gimple_code (stmt) == GIMPLE_ASM)
     return true;
@@ -2563,8 +1730,6 @@
   return stmt_may_clobber_ref_p_1 (stmt, &r);
 }
 
-<<<<<<< HEAD
-=======
 /* If STMT kills the memory reference REF return true, otherwise
    return false.  */
 
@@ -2671,7 +1836,6 @@
   return stmt_kills_ref_p_1 (stmt, &r);
 }
 
->>>>>>> 3082eeb7
 
 /* Walk the virtual use-def chain of VUSE until hitting the virtual operand
    TARGET or a statement clobbering the memory reference REF in which
