/* Top level of GCC compilers (cc1, cc1plus, etc.)
   Copyright (C) 1987, 1988, 1989, 1992, 1993, 1994, 1995, 1996, 1997, 1998,
   1999, 2000, 2001, 2002, 2003, 2004, 2005, 2006, 2007, 2008, 2009, 2010,
   2011 Free Software Foundation, Inc.

This file is part of GCC.

GCC is free software; you can redistribute it and/or modify it under
the terms of the GNU General Public License as published by the Free
Software Foundation; either version 3, or (at your option) any later
version.

GCC is distributed in the hope that it will be useful, but WITHOUT ANY
WARRANTY; without even the implied warranty of MERCHANTABILITY or
FITNESS FOR A PARTICULAR PURPOSE.  See the GNU General Public License
for more details.

You should have received a copy of the GNU General Public License
along with GCC; see the file COPYING3.  If not see
<http://www.gnu.org/licenses/>.  */

/* This is the top level of cc1/c++.
   It parses command args, opens files, invokes the various passes
   in the proper order, and counts the time used by each.
   Error messages and low-level interface to malloc also handled here.  */

#include "config.h"
#include "system.h"
#include "coretypes.h"
#include "tm.h"
#include "line-map.h"
#include "input.h"
#include "tree.h"
#include "realmpfr.h"	/* For GMP/MPFR/MPC versions, in print_version.  */
#include "version.h"
#include "rtl.h"
#include "tm_p.h"
#include "flags.h"
#include "insn-attr.h"
#include "insn-config.h"
#include "insn-flags.h"
#include "hard-reg-set.h"
#include "recog.h"
#include "output.h"
#include "except.h"
#include "function.h"
#include "toplev.h"
#include "expr.h"
#include "basic-block.h"
#include "intl.h"
#include "ggc.h"
#include "graph.h"
#include "regs.h"
#include "timevar.h"
#include "diagnostic.h"
#include "tree-diagnostic.h"
#include "tree-pretty-print.h"
#include "params.h"
#include "reload.h"
#include "ira.h"
#include "dwarf2asm.h"
#include "integrate.h"
#include "debug.h"
#include "target.h"
#include "common/common-target.h"
#include "langhooks.h"
#include "cfglayout.h"
#include "cfgloop.h"
#include "hosthooks.h"
#include "cgraph.h"
#include "opts.h"
#include "opts-diagnostic.h"
#include "coverage.h"
#include "value-prof.h"
#include "alloc-pool.h"
#include "tree-mudflap.h"
#include "tree-pass.h"
#include "gimple.h"
#include "tree-ssa-alias.h"
#include "plugin.h"
#include "tree-threadsafe-analyze.h"

#if defined (DWARF2_UNWIND_INFO) || defined (DWARF2_DEBUGGING_INFO)
#include "dwarf2out.h"
#endif

#if defined(DBX_DEBUGGING_INFO) || defined(XCOFF_DEBUGGING_INFO)
#include "dbxout.h"
#endif

#ifdef SDB_DEBUGGING_INFO
#include "sdbout.h"
#endif

#ifdef XCOFF_DEBUGGING_INFO
#include "xcoffout.h"		/* Needed for external data
				   declarations for e.g. AIX 4.x.  */
#endif

static void general_init (const char *);
static void do_compile (void);
static void process_options (void);
static void backend_init (void);
static int lang_dependent_init (const char *);
static void init_asm_output (const char *);
static void finalize (bool);

static void crash_signal (int) ATTRIBUTE_NORETURN;
static void compile_file (void);

/* True if we don't need a backend (e.g. preprocessing only).  */
static bool no_backend;

/* Length of line when printing switch values.  */
#define MAX_LINE 75

/* Decoded options, and number of such options.  */
struct cl_decoded_option *save_decoded_options;
unsigned int save_decoded_options_count;

/* Used to enable -fvar-tracking, -fweb and -frename-registers according
   to optimize in process_options ().  */
#define AUTODETECT_VALUE 2

/* Debug hooks - dependent upon command line options.  */

const struct gcc_debug_hooks *debug_hooks;

/* The FUNCTION_DECL for the function currently being compiled,
   or 0 if between functions.  */
tree current_function_decl;

/* Set to the FUNC_BEGIN label of the current function, or NULL
   if none.  */
const char * current_function_func_begin_label;

/* A random sequence of characters, unless overridden by user.  */
static const char *flag_random_seed;

/* A local time stamp derived from the time of compilation. It will be
   zero if the system cannot provide a time.  It will be -1u, if the
   user has specified a particular random seed.  */
unsigned local_tick;

/* Random number for this compilation */
HOST_WIDE_INT random_seed;

/* -f flags.  */

/* Generate code for GNU or NeXT Objective-C runtime environment.  */

#ifdef NEXT_OBJC_RUNTIME
int flag_next_runtime = 1;
#else
int flag_next_runtime = 0;
#endif

/* Nonzero means make permerror produce warnings instead of errors.  */

int flag_permissive = 0;

/* When non-NULL, indicates that whenever space is allocated on the
   stack, the resulting stack pointer must not pass this
   address---that is, for stacks that grow downward, the stack pointer
   must always be greater than or equal to this address; for stacks
   that grow upward, the stack pointer must be less than this address.
   At present, the rtx may be either a REG or a SYMBOL_REF, although
   the support provided depends on the backend.  */
rtx stack_limit_rtx;

/* True if the user has tagged the function with the 'section'
   attribute.  */

bool user_defined_section_attribute = false;

struct target_flag_state default_target_flag_state;
#if SWITCHABLE_TARGET
struct target_flag_state *this_target_flag_state = &default_target_flag_state;
#else
#define this_target_flag_state (&default_target_flag_state)
#endif

/* The user symbol prefix after having resolved same.  */
const char *user_label_prefix;

/* Output files for assembler code (real compiler output)
   and debugging dumps.  */

FILE *asm_out_file;
FILE *aux_info_file;
FILE *stack_usage_file = NULL;
FILE *dump_file = NULL;
const char *dump_file_name;

/* The current working directory of a translation.  It's generally the
   directory from which compilation was initiated, but a preprocessed
   file may specify the original directory in which it was
   created.  */

static const char *src_pwd;

/* Primary module's id (non-zero). If no module-info was read in, this will
   be zero.  */

unsigned primary_module_id = 0;

/* Current module id.  */

unsigned current_module_id = 0;

/* Initialize src_pwd with the given string, and return true.  If it
   was already initialized, return false.  As a special case, it may
   be called with a NULL argument to test whether src_pwd has NOT been
   initialized yet.  */

bool
set_src_pwd (const char *pwd)
{
  if (src_pwd)
    {
      if (strcmp (src_pwd, pwd) == 0)
	return true;
      else
	return false;
    }

  src_pwd = xstrdup (pwd);
  return true;
}

/* Return the directory from which the translation unit was initiated,
   in case set_src_pwd() was not called before to assign it a
   different value.  */

const char *
get_src_pwd (void)
{
  if (! src_pwd)
    {
      src_pwd = getpwd ();
      if (!src_pwd)
	src_pwd = ".";
    }

   return src_pwd;
}

/* Called when the start of a function definition is parsed,
   this function prints on stderr the name of the function.  */
void
announce_function (tree decl)
{
  if (!quiet_flag)
    {
      if (rtl_dump_and_exit)
	fprintf (stderr, "%s ",
		 identifier_to_locale (IDENTIFIER_POINTER (DECL_NAME (decl))));
      else
	fprintf (stderr, " %s",
		 identifier_to_locale (lang_hooks.decl_printable_name (decl, 2)));
      fflush (stderr);
      pp_needs_newline (global_dc->printer) = true;
      diagnostic_set_last_function (global_dc, (diagnostic_info *) NULL);
    }
}

/* Initialize local_tick with a random number or -1 if
   flag_random_seed is set.  */

static void
init_local_tick (void)
{
  if (!flag_random_seed)
    {
      /* Try urandom first. Time of day is too likely to collide. 
	 In case of any error we just use the local tick. */

      int fd = open ("/dev/urandom", O_RDONLY);
      if (fd >= 0)
        {
          read (fd, &random_seed, sizeof (random_seed));
          close (fd);
        }

      /* Now get the tick anyways  */
#ifdef HAVE_GETTIMEOFDAY
      {
	struct timeval tv;

	gettimeofday (&tv, NULL);
	local_tick = tv.tv_sec * 1000 + tv.tv_usec / 1000;
      }
#else
      {
	time_t now = time (NULL);

	if (now != (time_t)-1)
	  local_tick = (unsigned) now;
      }
#endif
    }
  else
    local_tick = -1;
}

/* Set up a default flag_random_seed and local_tick, unless the user
   already specified one.  Must be called after init_local_tick.  */

static void
init_random_seed (void)
{
  if (flag_random_seed)
    {
      char *endp;

      /* When the driver passed in a hex number don't crc it again */
      random_seed = strtoul (flag_random_seed, &endp, 0);
      if (!(endp > flag_random_seed && *endp == 0))
        random_seed = crc32_string (0, flag_random_seed);
    }
  else if (!random_seed)
    random_seed = local_tick ^ getpid ();  /* Old racey fallback method */
}

/* Obtain the random_seed.  Unless NOINIT, initialize it if
   it's not provided in the command line.  */

HOST_WIDE_INT
get_random_seed (bool noinit)
{
  if (!flag_random_seed && !noinit)
    init_random_seed ();
  return random_seed;
}

/* Modify the random_seed string to VAL.  Return its previous
   value.  */

const char *
set_random_seed (const char *val)
{
  const char *old = flag_random_seed;
  flag_random_seed = val;
  return old;
}

/* Handler for fatal signals, such as SIGSEGV.  These are transformed
   into ICE messages, which is much more user friendly.  In case the
   error printer crashes, reset the signal to prevent infinite recursion.  */

static void
crash_signal (int signo)
{
  signal (signo, SIG_DFL);

  /* If we crashed while processing an ASM statement, then be a little more
     graceful.  It's most likely the user's fault.  */
  if (this_is_asm_operands)
    {
      output_operand_lossage ("unrecoverable error");
      exit (FATAL_EXIT_CODE);
    }

  internal_error ("%s", strsignal (signo));
}

/* A subroutine of wrapup_global_declarations.  We've come to the end of
   the compilation unit.  All deferred variables should be undeferred,
   and all incomplete decls should be finalized.  */

void
wrapup_global_declaration_1 (tree decl)
{
  /* We're not deferring this any longer.  Assignment is conditional to
     avoid needlessly dirtying PCH pages.  */
  if (CODE_CONTAINS_STRUCT (TREE_CODE (decl), TS_DECL_WITH_VIS)
      && DECL_DEFER_OUTPUT (decl) != 0)
    DECL_DEFER_OUTPUT (decl) = 0;

  if (TREE_CODE (decl) == VAR_DECL && DECL_SIZE (decl) == 0)
    lang_hooks.finish_incomplete_decl (decl);
}

/* A subroutine of wrapup_global_declarations.  Decide whether or not DECL
   needs to be output.  Return true if it is output.  */

bool
wrapup_global_declaration_2 (tree decl)
{
  if (TREE_ASM_WRITTEN (decl) || DECL_EXTERNAL (decl))
    return false;

  /* Don't write out static consts, unless we still need them.

     We also keep static consts if not optimizing (for debugging),
     unless the user specified -fno-keep-static-consts.
     ??? They might be better written into the debug information.
     This is possible when using DWARF.

     A language processor that wants static constants to be always
     written out (even if it is not used) is responsible for
     calling rest_of_decl_compilation itself.  E.g. the C front-end
     calls rest_of_decl_compilation from finish_decl.
     One motivation for this is that is conventional in some
     environments to write things like:
     static const char rcsid[] = "... version string ...";
     intending to force the string to be in the executable.

     A language processor that would prefer to have unneeded
     static constants "optimized away" would just defer writing
     them out until here.  E.g. C++ does this, because static
     constants are often defined in header files.

     ??? A tempting alternative (for both C and C++) would be
     to force a constant to be written if and only if it is
     defined in a main file, as opposed to an include file.  */

  if (TREE_CODE (decl) == VAR_DECL && TREE_STATIC (decl))
    {
      struct varpool_node *node;
      bool needed = true;
      node = varpool_get_node (decl);

      if (!node && flag_ltrans)
	needed = false;
      else if (node && node->finalized)
	needed = false;
      else if (node && node->alias)
	needed = false;
      else if (!cgraph_global_info_ready
	       && (TREE_USED (decl)
		   || TREE_USED (DECL_ASSEMBLER_NAME (decl))))
	/* needed */;
      else if (node && node->needed)
	/* needed */;
      else if (DECL_COMDAT (decl))
	needed = false;
      else if (TREE_READONLY (decl) && !TREE_PUBLIC (decl)
	       && (optimize || !flag_keep_static_consts
		   || DECL_ARTIFICIAL (decl)))
	needed = false;

      if (needed)
	{
	  rest_of_decl_compilation (decl, 1, 1);
	  return true;
	}
    }

  return false;
}

/* Do any final processing required for the declarations in VEC, of
   which there are LEN.  We write out inline functions and variables
   that have been deferred until this point, but which are required.
   Returns nonzero if anything was put out.  */

bool
wrapup_global_declarations (tree *vec, int len)
{
  bool reconsider, output_something = false;
  int i;

  for (i = 0; i < len; i++)
    wrapup_global_declaration_1 (vec[i]);

  /* Now emit any global variables or functions that we have been
     putting off.  We need to loop in case one of the things emitted
     here references another one which comes earlier in the list.  */
  do
    {
      reconsider = false;
      for (i = 0; i < len; i++)
	reconsider |= wrapup_global_declaration_2 (vec[i]);
      if (reconsider)
	output_something = true;
    }
  while (reconsider);

  return output_something;
}

/* A subroutine of check_global_declarations.  Issue appropriate warnings
   for the global declaration DECL.  */

void
check_global_declaration_1 (tree decl)
{
  /* Warn about any function declared static but not defined.  We don't
     warn about variables, because many programs have static variables
     that exist only to get some text into the object file.  */
  if (TREE_CODE (decl) == FUNCTION_DECL
      && DECL_INITIAL (decl) == 0
      && DECL_EXTERNAL (decl)
      && ! DECL_ARTIFICIAL (decl)
      && ! TREE_NO_WARNING (decl)
      && ! TREE_PUBLIC (decl)
      && (warn_unused_function
	  || TREE_SYMBOL_REFERENCED (DECL_ASSEMBLER_NAME (decl))))
    {
      if (TREE_SYMBOL_REFERENCED (DECL_ASSEMBLER_NAME (decl)))
	pedwarn (input_location, 0, "%q+F used but never defined", decl);
      else
	warning (OPT_Wunused_function, "%q+F declared %<static%> but never defined", decl);
      /* This symbol is effectively an "extern" declaration now.  */
      TREE_PUBLIC (decl) = 1;
      assemble_external (decl);
    }

  /* Warn about static fns or vars defined but not used.  */
  if (((warn_unused_function && TREE_CODE (decl) == FUNCTION_DECL)
       /* We don't warn about "static const" variables because the
	  "rcs_id" idiom uses that construction.  */
       || (warn_unused_variable
	   && TREE_CODE (decl) == VAR_DECL && ! TREE_READONLY (decl)))
      && ! DECL_IN_SYSTEM_HEADER (decl)
      && ! TREE_USED (decl)
      /* The TREE_USED bit for file-scope decls is kept in the identifier,
	 to handle multiple external decls in different scopes.  */
      && ! (DECL_NAME (decl) && TREE_USED (DECL_NAME (decl)))
      && ! DECL_EXTERNAL (decl)
      && ! TREE_PUBLIC (decl)
      /* A volatile variable might be used in some non-obvious way.  */
      && ! TREE_THIS_VOLATILE (decl)
      /* Global register variables must be declared to reserve them.  */
      && ! (TREE_CODE (decl) == VAR_DECL && DECL_REGISTER (decl))
      /* Otherwise, ask the language.  */
      && lang_hooks.decls.warn_unused_global (decl))
    warning ((TREE_CODE (decl) == FUNCTION_DECL)
	     ? OPT_Wunused_function
             : OPT_Wunused_variable,
	     "%q+D defined but not used", decl);
}

/* Issue appropriate warnings for the global declarations in VEC (of
   which there are LEN).  */

void
check_global_declarations (tree *vec, int len)
{
  int i;

  for (i = 0; i < len; i++)
    check_global_declaration_1 (vec[i]);
}

/* Emit debugging information for all global declarations in VEC.  */

void
emit_debug_global_declarations (tree *vec, int len)
{
  int i;

  /* Avoid confusing the debug information machinery when there are errors.  */
  if (seen_error ())
    return;

  timevar_push (TV_SYMOUT);
  for (i = 0; i < len; i++)
    debug_hooks->global_decl (vec[i]);
  timevar_pop (TV_SYMOUT);
}

/* Compile an entire translation unit.  Write a file of assembly
   output and various debugging dumps.  */

static void
compile_file (void)
{
  timevar_start (TV_PHASE_PARSING);
  timevar_push (TV_PARSE_GLOBAL);

  /* Call the parser, which parses the entire file (calling
     rest_of_compilation for each function).  */
  lang_hooks.parse_file ();

  timevar_pop (TV_PARSE_GLOBAL);
  timevar_stop (TV_PHASE_PARSING);

  /* Compilation is now finished except for writing
     what's left of the symbol table output.  */

  if (flag_syntax_only || flag_wpa)
    return;

  timevar_start (TV_PHASE_GENERATE);

  ggc_protect_identifiers = false;

  /* This must also call cgraph_finalize_compilation_unit.  */
  lang_hooks.decls.final_write_globals ();

  if (seen_error ())
    {
      timevar_stop (TV_PHASE_GENERATE);
      return;
    }

<<<<<<< HEAD
  /* Clean up the global data structures used by the thread safety
     analysis.  */
  if (warn_thread_safety)
    clean_up_threadsafe_analysis ();

  if (flag_dyn_ipa)
    coverage_finish ();

  varpool_assemble_pending_decls ();
  finish_aliases_2 ();
=======
  /* Compilation unit is finalized.  When producing non-fat LTO object, we are
     basically finished.  */
  if (in_lto_p || !flag_lto || flag_fat_lto_objects)
    {
      varpool_assemble_pending_decls ();
      finish_aliases_2 ();
>>>>>>> 6d2e0566

      /* Likewise for mudflap static object registrations.  */
      if (flag_mudflap)
	mudflap_finish_file ();

      output_shared_constant_pool ();
      output_object_blocks ();

      /* Write out any pending weak symbol declarations.  */
      weak_finish ();

      /* This must be at the end before unwind and debug info.
	 Some target ports emit PIC setup thunks here.  */
      targetm.asm_out.code_end ();

      /* Do dbx symbols.  */
      timevar_push (TV_SYMOUT);

    #if defined DWARF2_DEBUGGING_INFO || defined DWARF2_UNWIND_INFO
      if (dwarf2out_do_frame ())
	dwarf2out_frame_finish ();
    #endif

      (*debug_hooks->finish) (main_input_filename);
      timevar_pop (TV_SYMOUT);

      /* Output some stuff at end of file if nec.  */

      dw2_output_indirect_constants ();

      /* Flush any pending external directives.  */
      process_pending_assemble_externals ();
   }

  /* Emit LTO marker if LTO info has been previously emitted.  This is
     used by collect2 to determine whether an object file contains IL.
     We used to emit an undefined reference here, but this produces
     link errors if an object file with IL is stored into a shared
     library without invoking lto1.  */
  if (flag_generate_lto)
    {
#if defined ASM_OUTPUT_ALIGNED_DECL_COMMON
      ASM_OUTPUT_ALIGNED_DECL_COMMON (asm_out_file, NULL_TREE,
				      "__gnu_lto_v1",
				      (unsigned HOST_WIDE_INT) 1, 8);
#elif defined ASM_OUTPUT_ALIGNED_COMMON
      ASM_OUTPUT_ALIGNED_COMMON (asm_out_file, "__gnu_lto_v1",
				 (unsigned HOST_WIDE_INT) 1, 8);
#else
      ASM_OUTPUT_COMMON (asm_out_file, "__gnu_lto_v1",
			 (unsigned HOST_WIDE_INT) 1,
			 (unsigned HOST_WIDE_INT) 1);
#endif
      /* Let linker plugin know that this is a slim object and must be LTOed
         even when user did not ask for it.  */
      if (!flag_fat_lto_objects)
        {
#if defined ASM_OUTPUT_ALIGNED_DECL_COMMON
	  ASM_OUTPUT_ALIGNED_DECL_COMMON (asm_out_file, NULL_TREE,
					  "__gnu_slim_lto",
					  (unsigned HOST_WIDE_INT) 1, 8);
#elif defined ASM_OUTPUT_ALIGNED_COMMON
	  ASM_OUTPUT_ALIGNED_COMMON (asm_out_file, "__gnu_slim_lto",
				     (unsigned HOST_WIDE_INT) 1, 8);
#else
	  ASM_OUTPUT_COMMON (asm_out_file, "__gnu_slim_lto",
			     (unsigned HOST_WIDE_INT) 1,
			     (unsigned HOST_WIDE_INT) 1);
#endif
        }
    }

  /* Attach a special .ident directive to the end of the file to identify
     the version of GCC which compiled this code.  The format of the .ident
     string is patterned after the ones produced by native SVR4 compilers.  */
#ifdef IDENT_ASM_OP
  if (!flag_no_ident)
    {
      const char *pkg_version = "(GNU) ";

      if (strcmp ("(GCC) ", pkgversion_string))
	pkg_version = pkgversion_string;
      fprintf (asm_out_file, "%s\"GCC: %s%s\"\n",
	       IDENT_ASM_OP, pkg_version, version_string);
    }
#endif

  /* Invoke registered plugin callbacks.  */
  invoke_plugin_callbacks (PLUGIN_FINISH_UNIT, NULL);

  /* This must be at the end.  Some target ports emit end of file directives
     into the assembly file here, and hence we can not output anything to the
     assembly file after this point.  */
  targetm.asm_out.file_end ();

  timevar_stop (TV_PHASE_GENERATE);
}

/* Print version information to FILE.
   Each line begins with INDENT (for the case where FILE is the
   assembler output file).  */

void
print_version (FILE *file, const char *indent)
{
  static const char fmt1[] =
#ifdef __GNUC__
    N_("%s%s%s %sversion %s (%s)\n%s\tcompiled by GNU C version %s, ")
#else
    N_("%s%s%s %sversion %s (%s) compiled by CC, ")
#endif
    ;
  static const char fmt2[] =
    N_("GMP version %s, MPFR version %s, MPC version %s\n");
  static const char fmt3[] =
    N_("%s%swarning: %s header version %s differs from library version %s.\n");
  static const char fmt4[] =
    N_("%s%sGGC heuristics: --param ggc-min-expand=%d --param ggc-min-heapsize=%d\n");
#ifndef __VERSION__
#define __VERSION__ "[?]"
#endif
  fprintf (file,
	   file == stderr ? _(fmt1) : fmt1,
	   indent, *indent != 0 ? " " : "",
	   lang_hooks.name, pkgversion_string, version_string, TARGET_NAME,
	   indent, __VERSION__);

  /* We need to stringify the GMP macro values.  Ugh, gmp_version has
     two string formats, "i.j.k" and "i.j" when k is zero.  As of
     gmp-4.3.0, GMP always uses the 3 number format.  */
#define GCC_GMP_STRINGIFY_VERSION3(X) #X
#define GCC_GMP_STRINGIFY_VERSION2(X) GCC_GMP_STRINGIFY_VERSION3(X)
#define GCC_GMP_VERSION_NUM(X,Y,Z) (((X) << 16L) | ((Y) << 8) | (Z))
#define GCC_GMP_VERSION \
  GCC_GMP_VERSION_NUM(__GNU_MP_VERSION, __GNU_MP_VERSION_MINOR, __GNU_MP_VERSION_PATCHLEVEL)
#if GCC_GMP_VERSION < GCC_GMP_VERSION_NUM(4,3,0) && __GNU_MP_VERSION_PATCHLEVEL == 0
#define GCC_GMP_STRINGIFY_VERSION GCC_GMP_STRINGIFY_VERSION2(__GNU_MP_VERSION) "." \
  GCC_GMP_STRINGIFY_VERSION2(__GNU_MP_VERSION_MINOR)
#else
#define GCC_GMP_STRINGIFY_VERSION GCC_GMP_STRINGIFY_VERSION2(__GNU_MP_VERSION) "." \
  GCC_GMP_STRINGIFY_VERSION2(__GNU_MP_VERSION_MINOR) "." \
  GCC_GMP_STRINGIFY_VERSION2(__GNU_MP_VERSION_PATCHLEVEL)
#endif
  fprintf (file,
	   file == stderr ? _(fmt2) : fmt2,
	   GCC_GMP_STRINGIFY_VERSION, MPFR_VERSION_STRING, MPC_VERSION_STRING);
  if (strcmp (GCC_GMP_STRINGIFY_VERSION, gmp_version))
    fprintf (file,
	     file == stderr ? _(fmt3) : fmt3,
	     indent, *indent != 0 ? " " : "",
	     "GMP", GCC_GMP_STRINGIFY_VERSION, gmp_version);
  if (strcmp (MPFR_VERSION_STRING, mpfr_get_version ()))
    fprintf (file,
	     file == stderr ? _(fmt3) : fmt3,
	     indent, *indent != 0 ? " " : "",
	     "MPFR", MPFR_VERSION_STRING, mpfr_get_version ());
  if (strcmp (MPC_VERSION_STRING, mpc_get_version ()))
    fprintf (file,
	     file == stderr ? _(fmt3) : fmt3,
	     indent, *indent != 0 ? " " : "",
	     "MPC", MPC_VERSION_STRING, mpc_get_version ());
  fprintf (file,
	   file == stderr ? _(fmt4) : fmt4,
	   indent, *indent != 0 ? " " : "",
	   PARAM_VALUE (GGC_MIN_EXPAND), PARAM_VALUE (GGC_MIN_HEAPSIZE));

  print_plugins_versions (file, indent);
}

static int
print_to_asm_out_file (print_switch_type type, const char * text)
{
  bool prepend_sep = true;

  switch (type)
    {
    case SWITCH_TYPE_LINE_END:
      putc ('\n', asm_out_file);
      return 1;

    case SWITCH_TYPE_LINE_START:
      fputs (ASM_COMMENT_START, asm_out_file);
      return strlen (ASM_COMMENT_START);

    case SWITCH_TYPE_DESCRIPTIVE:
      if (ASM_COMMENT_START[0] == 0)
	prepend_sep = false;
      /* Drop through.  */
    case SWITCH_TYPE_PASSED:
    case SWITCH_TYPE_ENABLED:
      if (prepend_sep)
	fputc (' ', asm_out_file);
      fputs (text, asm_out_file);
      /* No need to return the length here as
	 print_single_switch has already done it.  */
      return 0;

    default:
      return -1;
    }
}

static int
print_to_stderr (print_switch_type type, const char * text)
{
  switch (type)
    {
    case SWITCH_TYPE_LINE_END:
      putc ('\n', stderr);
      return 1;

    case SWITCH_TYPE_LINE_START:
      return 0;

    case SWITCH_TYPE_PASSED:
    case SWITCH_TYPE_ENABLED:
      fputc (' ', stderr);
      /* Drop through.  */

    case SWITCH_TYPE_DESCRIPTIVE:
      fputs (text, stderr);
      /* No need to return the length here as
	 print_single_switch has already done it.  */
      return 0;

    default:
      return -1;
    }
}

/* Print an option value and return the adjusted position in the line.
   ??? print_fn doesn't handle errors, eg disk full; presumably other
   code will catch a disk full though.  */

static int
print_single_switch (print_switch_fn_type print_fn,
		     int pos,
		     print_switch_type type,
		     const char * text)
{
  /* The ultrix fprintf returns 0 on success, so compute the result
     we want here since we need it for the following test.  The +1
     is for the separator character that will probably be emitted.  */
  int len = strlen (text) + 1;

  if (pos != 0
      && pos + len > MAX_LINE)
    {
      print_fn (SWITCH_TYPE_LINE_END, NULL);
      pos = 0;
    }

  if (pos == 0)
    pos += print_fn (SWITCH_TYPE_LINE_START, NULL);

  print_fn (type, text);
  return pos + len;
}

/* Print active target switches using PRINT_FN.
   POS is the current cursor position and MAX is the size of a "line".
   Each line begins with INDENT and ends with TERM.
   Each switch is separated from the next by SEP.  */

static void
print_switch_values (print_switch_fn_type print_fn)
{
  int pos = 0;
  size_t j;

  /* Fill in the -frandom-seed option, if the user didn't pass it, so
     that it can be printed below.  This helps reproducibility.  */
  if (!flag_random_seed)
    init_random_seed ();

  /* Print the options as passed.  */
  pos = print_single_switch (print_fn, pos,
			     SWITCH_TYPE_DESCRIPTIVE, _("options passed: "));

  for (j = 1; j < save_decoded_options_count; j++)
    {
      switch (save_decoded_options[j].opt_index)
	{
	case OPT_o:
	case OPT_d:
	case OPT_dumpbase:
	case OPT_dumpdir:
	case OPT_auxbase:
	case OPT_quiet:
	case OPT_version:
	  /* Ignore these.  */
	  continue;
	}

      pos = print_single_switch (print_fn, pos, SWITCH_TYPE_PASSED,
				 save_decoded_options[j].orig_option_with_args_text);
    }

  if (pos > 0)
    print_fn (SWITCH_TYPE_LINE_END, NULL);

  /* Print the -f and -m options that have been enabled.
     We don't handle language specific options but printing argv
     should suffice.  */
  pos = print_single_switch (print_fn, 0,
			     SWITCH_TYPE_DESCRIPTIVE, _("options enabled: "));

  for (j = 0; j < cl_options_count; j++)
    if (cl_options[j].cl_report
	&& option_enabled (j, &global_options) > 0)
      pos = print_single_switch (print_fn, pos,
				 SWITCH_TYPE_ENABLED, cl_options[j].opt_text);

  print_fn (SWITCH_TYPE_LINE_END, NULL);
}

/* Open assembly code output file.  Do this even if -fsyntax-only is
   on, because then the driver will have provided the name of a
   temporary file or bit bucket for us.  NAME is the file specified on
   the command line, possibly NULL.  */
static void
init_asm_output (const char *name)
{
  if (name == NULL && asm_file_name == 0)
    asm_out_file = stdout;
  else
    {
      if (asm_file_name == 0)
	{
	  int len = strlen (dump_base_name);
	  char *dumpname = XNEWVEC (char, len + 6);

	  memcpy (dumpname, dump_base_name, len + 1);
	  strip_off_ending (dumpname, len);
	  strcat (dumpname, ".s");
	  asm_file_name = dumpname;
	}
      if (!strcmp (asm_file_name, "-"))
	asm_out_file = stdout;
      else
	asm_out_file = fopen (asm_file_name, "w+b");
      if (asm_out_file == 0)
	fatal_error ("can%'t open %s for writing: %m", asm_file_name);
    }

  if (!flag_syntax_only)
    {
      targetm.asm_out.file_start ();

      if (flag_record_gcc_switches)
	{
	  if (targetm.asm_out.record_gcc_switches)
	    {
	      /* Let the target know that we are about to start recording.  */
	      targetm.asm_out.record_gcc_switches (SWITCH_TYPE_DESCRIPTIVE,
						   NULL);
	      /* Now record the switches.  */
	      print_switch_values (targetm.asm_out.record_gcc_switches);
	      /* Let the target know that the recording is over.  */
	      targetm.asm_out.record_gcc_switches (SWITCH_TYPE_DESCRIPTIVE,
						   NULL);
	    }
	  else
	    inform (input_location, "-frecord-gcc-switches is not supported by the current target");
	}

      if (flag_verbose_asm)
	{
	  /* Print the list of switches in effect
	     into the assembler file as comments.  */
	  print_version (asm_out_file, ASM_COMMENT_START);
	  print_switch_values (print_to_asm_out_file);
	  putc ('\n', asm_out_file);
	}
    }
}

/* Default tree printer.   Handles declarations only.  */
bool
default_tree_printer (pretty_printer *pp, text_info *text, const char *spec,
		      int precision, bool wide, bool set_locus, bool hash)
{
  tree t;

  /* FUTURE: %+x should set the locus.  */
  if (precision != 0 || wide || hash)
    return false;

  switch (*spec)
    {
    case 'E':
      t = va_arg (*text->args_ptr, tree);
      if (TREE_CODE (t) == IDENTIFIER_NODE)
	{
	  pp_identifier (pp, IDENTIFIER_POINTER (t));
	  return true;
	}
      break;

    case 'D':
      t = va_arg (*text->args_ptr, tree);
      if (DECL_DEBUG_EXPR_IS_FROM (t) && DECL_DEBUG_EXPR (t))
	t = DECL_DEBUG_EXPR (t);
      break;

    case 'F':
    case 'T':
      t = va_arg (*text->args_ptr, tree);
      break;

    case 'K':
      percent_K_format (text);
      return true;

    default:
      return false;
    }

  if (set_locus && text->locus)
    *text->locus = DECL_SOURCE_LOCATION (t);

  if (DECL_P (t))
    {
      const char *n = DECL_NAME (t)
        ? identifier_to_locale (lang_hooks.decl_printable_name (t, 2))
        : _("<anonymous>");
      pp_string (pp, n);
    }
  else
    dump_generic_node (pp, t, 0, TDF_DIAGNOSTIC, 0);

  return true;
}

/* A helper function; used as the reallocator function for cpp's line
   table.  */
static void *
realloc_for_line_map (void *ptr, size_t len)
{
  return GGC_RESIZEVAR (void, ptr, len);
}

/* A helper function: used as the allocator function for
   identifier_to_locale.  */
static void *
alloc_for_identifier_to_locale (size_t len)
{
  return ggc_alloc_atomic (len);
}

/* Output stack usage information.  */
void
output_stack_usage (void)
{
  static bool warning_issued = false;
  enum stack_usage_kind_type { STATIC = 0, DYNAMIC, DYNAMIC_BOUNDED };
  const char *stack_usage_kind_str[] = {
    "static",
    "dynamic",
    "dynamic,bounded"
  };
  HOST_WIDE_INT stack_usage = current_function_static_stack_size;
  enum stack_usage_kind_type stack_usage_kind;

  if (stack_usage < 0)
    {
      if (!warning_issued)
	{
	  warning (0, "stack usage computation not supported for this target");
	  warning_issued = true;
	}
      return;
    }

  stack_usage_kind = STATIC;

  /* Add the maximum amount of space pushed onto the stack.  */
  if (current_function_pushed_stack_size > 0)
    {
      stack_usage += current_function_pushed_stack_size;
      stack_usage_kind = DYNAMIC_BOUNDED;
    }

  /* Now on to the tricky part: dynamic stack allocation.  */
  if (current_function_allocates_dynamic_stack_space)
    {
      if (current_function_has_unbounded_dynamic_stack_size)
	stack_usage_kind = DYNAMIC;
      else
	stack_usage_kind = DYNAMIC_BOUNDED;

      /* Add the size even in the unbounded case, this can't hurt.  */
      stack_usage += current_function_dynamic_stack_size;
    }

  if (flag_stack_usage)
    {
      expanded_location loc
	= expand_location (DECL_SOURCE_LOCATION (current_function_decl));
      const char *raw_id, *id;

      /* Strip the scope prefix if any.  */
      raw_id = lang_hooks.decl_printable_name (current_function_decl, 2);
      id = strrchr (raw_id, '.');
      if (id)
	id++;
      else
	id = raw_id;

      fprintf (stack_usage_file,
	       "%s:%d:%d:%s\t"HOST_WIDE_INT_PRINT_DEC"\t%s\n",
	       lbasename (loc.file),
	       loc.line,
	       loc.column,
	       id,
	       stack_usage,
	       stack_usage_kind_str[stack_usage_kind]);
    }

  if (warn_stack_usage >= 0)
    {
      if (stack_usage_kind == DYNAMIC)
	warning (OPT_Wstack_usage_, "stack usage might be unbounded");
      else if (stack_usage > warn_stack_usage)
	{
	  if (stack_usage_kind == DYNAMIC_BOUNDED)
	    warning (OPT_Wstack_usage_, "stack usage might be %wd bytes",
		     stack_usage);
	  else
	    warning (OPT_Wstack_usage_, "stack usage is %wd bytes",
		     stack_usage);
	}
    }
}

/* Open an auxiliary output file.  */
static FILE *
open_auxiliary_file (const char *ext)
{
  char *filename;
  FILE *file;

  filename = concat (aux_base_name, ".", ext, NULL);
  file = fopen (filename, "w");
  if (!file)
    fatal_error ("can%'t open %s for writing: %m", filename);
  free (filename);
  return file;
}

/* Initialization of the front end environment, before command line
   options are parsed.  Signal handlers, internationalization etc.
   ARGV0 is main's argv[0].  */
static void
general_init (const char *argv0)
{
  const char *p;

  p = argv0 + strlen (argv0);
  while (p != argv0 && !IS_DIR_SEPARATOR (p[-1]))
    --p;
  progname = p;

  xmalloc_set_program_name (progname);

  hex_init ();

  /* Unlock the stdio streams.  */
  unlock_std_streams ();

  gcc_init_libintl ();

  identifier_to_locale_alloc = alloc_for_identifier_to_locale;
  identifier_to_locale_free = ggc_free;

  /* Initialize the diagnostics reporting machinery, so option parsing
     can give warnings and errors.  */
  diagnostic_initialize (global_dc, N_OPTS);
  diagnostic_starter (global_dc) = default_tree_diagnostic_starter;
  /* Set a default printer.  Language specific initializations will
     override it later.  */
  pp_format_decoder (global_dc->printer) = &default_tree_printer;
  global_dc->show_option_requested
    = global_options_init.x_flag_diagnostics_show_option;
  global_dc->show_column
    = global_options_init.x_flag_show_column;
  global_dc->internal_error = plugins_internal_error_function;
  global_dc->option_enabled = option_enabled;
  global_dc->option_state = &global_options;
  global_dc->option_name = option_name;

  /* Trap fatal signals, e.g. SIGSEGV, and convert them to ICE messages.  */
#ifdef SIGSEGV
  signal (SIGSEGV, crash_signal);
#endif
#ifdef SIGILL
  signal (SIGILL, crash_signal);
#endif
#ifdef SIGBUS
  signal (SIGBUS, crash_signal);
#endif
#ifdef SIGABRT
  signal (SIGABRT, crash_signal);
#endif
#if defined SIGIOT && (!defined SIGABRT || SIGABRT != SIGIOT)
  signal (SIGIOT, crash_signal);
#endif
#ifdef SIGFPE
  signal (SIGFPE, crash_signal);
#endif

  /* Other host-specific signal setup.  */
  (*host_hooks.extra_signals)();

  /* Initialize the garbage-collector, string pools and tree type hash
     table.  */
  init_ggc ();
  init_stringpool ();
  line_table = ggc_alloc_line_maps ();
  linemap_init (line_table);
  line_table->reallocator = realloc_for_line_map;
  init_ttree ();

  /* Initialize register usage now so switches may override.  */
  init_reg_sets ();

  /* Register the language-independent parameters.  */
  global_init_params ();

  /* This must be done after global_init_params but before argument
     processing.  */
  init_ggc_heuristics();
  init_optimization_passes ();
  statistics_early_init ();
  finish_params ();
}

/* Return true if the current target supports -fsection-anchors.  */

static bool
target_supports_section_anchors_p (void)
{
  if (targetm.min_anchor_offset == 0 && targetm.max_anchor_offset == 0)
    return false;

  if (targetm.asm_out.output_anchor == NULL)
    return false;

  return true;
}

/* Default the align_* variables to 1 if they're still unset, and
   set up the align_*_log variables.  */
static void
init_alignments (void)
{
  if (align_loops <= 0)
    align_loops = 1;
  if (align_loops_max_skip > align_loops)
    align_loops_max_skip = align_loops - 1;
  align_loops_log = floor_log2 (align_loops * 2 - 1);
  if (align_jumps <= 0)
    align_jumps = 1;
  if (align_jumps_max_skip > align_jumps)
    align_jumps_max_skip = align_jumps - 1;
  align_jumps_log = floor_log2 (align_jumps * 2 - 1);
  if (align_labels <= 0)
    align_labels = 1;
  align_labels_log = floor_log2 (align_labels * 2 - 1);
  if (align_labels_max_skip > align_labels)
    align_labels_max_skip = align_labels - 1;
  if (align_functions <= 0)
    align_functions = 1;
  align_functions_log = floor_log2 (align_functions * 2 - 1);
}

/* Process the options that have been parsed.  */
static void
process_options (void)
{
  /* Just in case lang_hooks.post_options ends up calling a debug_hook.
     This can happen with incorrect pre-processed input. */
  debug_hooks = &do_nothing_debug_hooks;

  maximum_field_alignment = initial_max_fld_align * BITS_PER_UNIT;

  /* Allow the front end to perform consistency checks and do further
     initialization based on the command line options.  This hook also
     sets the original filename if appropriate (e.g. foo.i -> foo.c)
     so we can correctly initialize debug output.  */
  no_backend = lang_hooks.post_options (&main_input_filename);

  /* Some machines may reject certain combinations of options.  */
  targetm.target_option.override ();

  /* Avoid any informative notes in the second run of -fcompare-debug.  */
  if (flag_compare_debug) 
    diagnostic_inhibit_notes (global_dc);

  if (flag_section_anchors && !target_supports_section_anchors_p ())
    {
      warning (OPT_fsection_anchors,
	       "this target does not support %qs", "-fsection-anchors");
      flag_section_anchors = 0;
    }

  if (flag_short_enums == 2)
    flag_short_enums = targetm.default_short_enums ();

  /* Set aux_base_name if not already set.  */
  if (aux_base_name)
    ;
  else if (main_input_filename)
    {
      char *name = xstrdup (lbasename (main_input_filename));

      strip_off_ending (name, strlen (name));
      aux_base_name = name;
    }
  else
    aux_base_name = "gccaux";

#ifndef HAVE_cloog
  if (flag_graphite
      || flag_graphite_identity
      || flag_loop_block
      || flag_loop_flatten
      || flag_loop_interchange
      || flag_loop_strip_mine
      || flag_loop_parallelize_all)
    sorry ("Graphite loop optimizations cannot be used (-fgraphite, "
	   "-fgraphite-identity, -floop-block, -floop-flatten, "
	   "-floop-interchange, -floop-strip-mine, -floop-parallelize-all, "
	   "and -ftree-loop-linear)");
#endif

  /* Unrolling all loops implies that standard loop unrolling must also
     be done.  */
  if (flag_unroll_all_loops)
    flag_unroll_loops = 1;

  /* web and rename-registers help when run after loop unrolling.  */
  if (flag_web == AUTODETECT_VALUE)
    flag_web = flag_unroll_loops || flag_peel_loops;

  if (flag_rename_registers == AUTODETECT_VALUE)
    flag_rename_registers = flag_unroll_loops || flag_peel_loops;

  if (flag_non_call_exceptions)
    flag_asynchronous_unwind_tables = 1;
  if (flag_asynchronous_unwind_tables)
    flag_unwind_tables = 1;

  if (flag_value_profile_transformations)
    flag_profile_values = 1;

  /* Warn about options that are not supported on this machine.  */
#ifndef INSN_SCHEDULING
  if (flag_schedule_insns || flag_schedule_insns_after_reload)
    warning (0, "instruction scheduling not supported on this target machine");
#endif
#ifndef DELAY_SLOTS
  if (flag_delayed_branch)
    warning (0, "this target machine does not have delayed branches");
#endif

  user_label_prefix = USER_LABEL_PREFIX;
  if (flag_leading_underscore != -1)
    {
      /* If the default prefix is more complicated than "" or "_",
	 issue a warning and ignore this option.  */
      if (user_label_prefix[0] == 0 ||
	  (user_label_prefix[0] == '_' && user_label_prefix[1] == 0))
	{
	  user_label_prefix = flag_leading_underscore ? "_" : "";
	}
      else
	warning (0, "-f%sleading-underscore not supported on this target machine",
		 flag_leading_underscore ? "" : "no-");
    }

  /* If we are in verbose mode, write out the version and maybe all the
     option flags in use.  */
  if (version_flag)
    {
      print_version (stderr, "");
      if (! quiet_flag)
	print_switch_values (print_to_stderr);
    }

  if (flag_syntax_only)
    {
      write_symbols = NO_DEBUG;
      profile_flag = 0;
    }

  if (flag_gtoggle)
    {
      if (debug_info_level == DINFO_LEVEL_NONE)
	{
	  debug_info_level = DINFO_LEVEL_NORMAL;

	  if (write_symbols == NO_DEBUG)
	    write_symbols = PREFERRED_DEBUGGING_TYPE;
	}
      else
	debug_info_level = DINFO_LEVEL_NONE;
    }

  if (flag_dump_final_insns && !flag_syntax_only && !no_backend)
    {
      FILE *final_output = fopen (flag_dump_final_insns, "w");
      if (!final_output)
	{
	  error ("could not open final insn dump file %qs: %m",
		 flag_dump_final_insns);
	  flag_dump_final_insns = NULL;
	}
      else if (fclose (final_output))
	{
	  error ("could not close zeroed insn dump file %qs: %m",
		 flag_dump_final_insns);
	  flag_dump_final_insns = NULL;
	}
    }

  /* Unless over-ridden for the target, assume that all DWARF levels
     may be emitted, if DWARF2_DEBUG is selected.  */
  if (dwarf_strict < 0)
    dwarf_strict = 0;

  /* A lot of code assumes write_symbols == NO_DEBUG if the debugging
     level is 0.  */
  if (debug_info_level == DINFO_LEVEL_NONE)
    write_symbols = NO_DEBUG;

  if (write_symbols == NO_DEBUG)
    ;
#if defined(DBX_DEBUGGING_INFO)
  else if (write_symbols == DBX_DEBUG)
    debug_hooks = &dbx_debug_hooks;
#endif
#if defined(XCOFF_DEBUGGING_INFO)
  else if (write_symbols == XCOFF_DEBUG)
    debug_hooks = &xcoff_debug_hooks;
#endif
#ifdef SDB_DEBUGGING_INFO
  else if (write_symbols == SDB_DEBUG)
    debug_hooks = &sdb_debug_hooks;
#endif
#ifdef DWARF2_DEBUGGING_INFO
  else if (write_symbols == DWARF2_DEBUG)
    debug_hooks = &dwarf2_debug_hooks;
#endif
#ifdef VMS_DEBUGGING_INFO
  else if (write_symbols == VMS_DEBUG || write_symbols == VMS_AND_DWARF2_DEBUG)
    debug_hooks = &vmsdbg_debug_hooks;
#endif
  else
    error ("target system does not support the \"%s\" debug format",
	   debug_type_names[write_symbols]);

  /* We know which debug output will be used so we can set flag_var_tracking
     and flag_var_tracking_uninit if the user has not specified them.  */
  if (debug_info_level < DINFO_LEVEL_NORMAL
      || debug_hooks->var_location == do_nothing_debug_hooks.var_location)
    {
      if (flag_var_tracking == 1
	  || flag_var_tracking_uninit == 1)
        {
	  if (debug_info_level < DINFO_LEVEL_NORMAL)
	    warning (0, "variable tracking requested, but useless unless "
		     "producing debug info");
	  else
	    warning (0, "variable tracking requested, but not supported "
		     "by this debug format");
	}
      flag_var_tracking = 0;
      flag_var_tracking_uninit = 0;
    }

  /* The debug hooks are used to implement -fdump-go-spec because it
     gives a simple and stable API for all the information we need to
     dump.  */
  if (flag_dump_go_spec != NULL)
    debug_hooks = dump_go_spec_init (flag_dump_go_spec, debug_hooks);

  /* If the user specifically requested variable tracking with tagging
     uninitialized variables, we need to turn on variable tracking.
     (We already determined above that variable tracking is feasible.)  */
  if (flag_var_tracking_uninit)
    flag_var_tracking = 1;

  if (flag_var_tracking == AUTODETECT_VALUE)
    flag_var_tracking = optimize >= 1;

  if (flag_var_tracking_assignments == AUTODETECT_VALUE)
    flag_var_tracking_assignments = flag_var_tracking
      && !(flag_selective_scheduling || flag_selective_scheduling2);

  if (flag_var_tracking_assignments_toggle)
    flag_var_tracking_assignments = !flag_var_tracking_assignments;

  if (flag_var_tracking_assignments && !flag_var_tracking)
    flag_var_tracking = flag_var_tracking_assignments = -1;

  if (flag_var_tracking_assignments
      && (flag_selective_scheduling || flag_selective_scheduling2))
    warning (0, "var-tracking-assignments changes selective scheduling");

  if (flag_tree_cselim == AUTODETECT_VALUE)
#ifdef HAVE_conditional_move
    flag_tree_cselim = 1;
#else
    flag_tree_cselim = 0;
#endif

  /* If auxiliary info generation is desired, open the output file.
     This goes in the same directory as the source file--unlike
     all the other output files.  */
  if (flag_gen_aux_info)
    {
      aux_info_file = fopen (aux_info_file_name, "w");
      if (aux_info_file == 0)
	fatal_error ("can%'t open %s: %m", aux_info_file_name);
    }

  if (!targetm_common.have_named_sections)
    {
      if (flag_function_sections)
	{
	  warning (0, "-ffunction-sections not supported for this target");
	  flag_function_sections = 0;
	}
      if (flag_data_sections)
	{
	  warning (0, "-fdata-sections not supported for this target");
	  flag_data_sections = 0;
	}
    }

  if (flag_function_sections && profile_flag)
    {
      warning (0, "-ffunction-sections disabled; it makes profiling impossible");
      flag_function_sections = 0;
    }

#ifndef HAVE_prefetch
  if (flag_prefetch_loop_arrays > 0)
    {
      warning (0, "-fprefetch-loop-arrays not supported for this target");
      flag_prefetch_loop_arrays = 0;
    }
#else
  if (flag_prefetch_loop_arrays > 0 && !HAVE_prefetch)
    {
      warning (0, "-fprefetch-loop-arrays not supported for this target (try -march switches)");
      flag_prefetch_loop_arrays = 0;
    }
#endif

  /* This combination of options isn't handled for i386 targets and doesn't
     make much sense anyway, so don't allow it.  */
  if (flag_prefetch_loop_arrays > 0 && optimize_size)
    {
      warning (0, "-fprefetch-loop-arrays is not supported with -Os");
      flag_prefetch_loop_arrays = 0;
    }

  /* The presence of IEEE signaling NaNs, implies all math can trap.  */
  if (flag_signaling_nans)
    flag_trapping_math = 1;

  /* We cannot reassociate if we want traps or signed zeros.  */
  if (flag_associative_math && (flag_trapping_math || flag_signed_zeros))
    {
      warning (0, "-fassociative-math disabled; other options take precedence");
      flag_associative_math = 0;
    }

  /* With -fcx-limited-range, we do cheap and quick complex arithmetic.  */
  if (flag_cx_limited_range)
    flag_complex_method = 0;

  /* With -fcx-fortran-rules, we do something in-between cheap and C99.  */
  if (flag_cx_fortran_rules)
    flag_complex_method = 1;

  /* Targets must be able to place spill slots at lower addresses.  If the
     target already uses a soft frame pointer, the transition is trivial.  */
  if (!FRAME_GROWS_DOWNWARD && flag_stack_protect)
    {
      warning (0, "-fstack-protector not supported for this target");
      flag_stack_protect = 0;
    }
  if (!flag_stack_protect)
    warn_stack_protect = 0;

  /* ??? Unwind info is not correct around the CFG unless either a frame
     pointer is present or A_O_A is set.  Fixing this requires rewriting
     unwind info generation to be aware of the CFG and propagating states
     around edges.  */
  if (flag_unwind_tables && !ACCUMULATE_OUTGOING_ARGS
      && flag_omit_frame_pointer)
    {
      warning (0, "unwind tables currently require a frame pointer "
	       "for correctness");
      flag_omit_frame_pointer = 0;
    }

  /* Enable -Werror=coverage-mismatch when -Werror and -Wno-error
     have not been set.  */
  if (!global_options_set.x_warnings_are_errors
      && warn_coverage_mismatch
      && (global_dc->classify_diagnostic[OPT_Wcoverage_mismatch] ==
          DK_UNSPECIFIED))
    diagnostic_classify_diagnostic (global_dc, OPT_Wcoverage_mismatch,
                                    DK_ERROR, UNKNOWN_LOCATION);

  /* Save the current optimization options.  */
  optimization_default_node = build_optimization_node ();
  optimization_current_node = optimization_default_node;
}

/* This function can be called multiple times to reinitialize the compiler
   back end when register classes or instruction sets have changed,
   before each function.  */
static void
backend_init_target (void)
{
  /* Initialize alignment variables.  */
  init_alignments ();

  /* This reinitializes hard_frame_pointer, and calls init_reg_modes_target()
     to initialize reg_raw_mode[].  */
  init_emit_regs ();

  /* This invokes target hooks to set fixed_reg[] etc, which is
     mode-dependent.  */
  init_regs ();

  /* This depends on stack_pointer_rtx.  */
  init_fake_stack_mems ();

  /* Sets static_base_value[HARD_FRAME_POINTER_REGNUM], which is
     mode-dependent.  */
  init_alias_target ();

  /* Depends on HARD_FRAME_POINTER_REGNUM.  */
  init_reload ();

  /* The following initialization functions need to generate rtl, so
     provide a dummy function context for them.  */
  init_dummy_function_start ();

  /* rtx_cost is mode-dependent, so cached values need to be recomputed
     on a mode change.  */
  init_expmed ();

  /* We may need to recompute regno_save_code[] and regno_restore_code[]
     after a mode change as well.  */
  caller_save_initialized_p = false;

  expand_dummy_function_end ();
}

/* Initialize the compiler back end.  This function is called only once,
   when starting the compiler.  */
static void
backend_init (void)
{
  init_emit_once ();

  init_rtlanal ();
  init_inline_once ();
  init_varasm_once ();
  save_register_info ();

  /* Initialize the target-specific back end pieces.  */
  ira_init_once ();
  backend_init_target ();
}

/* Initialize excess precision settings.  */
static void
init_excess_precision (void)
{
  /* Adjust excess precision handling based on the target options.  If
     the front end cannot handle it, flag_excess_precision_cmdline
     will already have been set accordingly in the post_options
     hook.  */
  gcc_assert (flag_excess_precision_cmdline != EXCESS_PRECISION_DEFAULT);
  flag_excess_precision = flag_excess_precision_cmdline;
  if (flag_unsafe_math_optimizations)
    flag_excess_precision = EXCESS_PRECISION_FAST;
  if (flag_excess_precision == EXCESS_PRECISION_STANDARD)
    {
      int flt_eval_method = TARGET_FLT_EVAL_METHOD;
      switch (flt_eval_method)
	{
	case -1:
	case 0:
	  /* Either the target acts unpredictably (-1) or has all the
	     operations required not to have excess precision (0).  */
	  flag_excess_precision = EXCESS_PRECISION_FAST;
	  break;
	case 1:
	case 2:
	  /* In these cases, predictable excess precision makes
	     sense.  */
	  break;
	default:
	  /* Any other implementation-defined FLT_EVAL_METHOD values
	     require the compiler to handle the associated excess
	     precision rules in excess_precision_type.  */
	  gcc_unreachable ();
	}
    }
}

/* Initialize things that are both lang-dependent and target-dependent.
   This function can be called more than once if target parameters change.  */
static void
lang_dependent_init_target (void)
{
  /* This determines excess precision settings.  */
  init_excess_precision ();

  /* This creates various _DECL nodes, so needs to be called after the
     front end is initialized.  It also depends on the HAVE_xxx macros
     generated from the target machine description.  */
  init_optabs ();

  /* The following initialization functions need to generate rtl, so
     provide a dummy function context for them.  */
  init_dummy_function_start ();

  /* Do the target-specific parts of expr initialization.  */
  init_expr_target ();

  /* Although the actions of these functions are language-independent,
     they use optabs, so we cannot call them from backend_init.  */
  init_set_costs ();
  ira_init ();

  expand_dummy_function_end ();
}

/* Language-dependent initialization.  Returns nonzero on success.  */
static int
lang_dependent_init (const char *name)
{
  location_t save_loc = input_location;
  if (dump_base_name == 0)
    dump_base_name = name && name[0] ? name : "gccdump";

  /* Other front-end initialization.  */
  input_location = BUILTINS_LOCATION;
  if (lang_hooks.init () == 0)
    return 0;
  input_location = save_loc;

  if (!flag_wpa)
    {
      init_asm_output (name);

      /* If stack usage information is desired, open the output file.  */
      if (flag_stack_usage)
	stack_usage_file = open_auxiliary_file ("su");
    }

  /* This creates various _DECL nodes, so needs to be called after the
     front end is initialized.  */
  init_eh ();

  /* Do the target-specific parts of the initialization.  */
  lang_dependent_init_target ();

  if (!flag_wpa)
    {
      /* If dbx symbol table desired, initialize writing it and output the
	 predefined types.  */
      timevar_push (TV_SYMOUT);

      /* Now we have the correct original filename, we can initialize
	 debug output.  */
      (*debug_hooks->init) (name);

      timevar_pop (TV_SYMOUT);
    }

  return 1;
}


/* Reinitialize everything when target parameters, such as register usage,
   have changed.  */
void
target_reinit (void)
{
  struct rtl_data saved_x_rtl;
  rtx *saved_regno_reg_rtx;

  /* Save *crtl and regno_reg_rtx around the reinitialization
     to allow target_reinit being called even after prepare_function_start.  */
  saved_regno_reg_rtx = regno_reg_rtx;
  if (saved_regno_reg_rtx)
    {  
      saved_x_rtl = *crtl;
      memset (crtl, '\0', sizeof (*crtl));
      regno_reg_rtx = NULL;
    }

  /* Reinitialize RTL backend.  */
  backend_init_target ();

  /* Reinitialize lang-dependent parts.  */
  lang_dependent_init_target ();

  /* And restore it at the end, as free_after_compilation from
     expand_dummy_function_end clears it.  */
  if (saved_regno_reg_rtx)
    {
      *crtl = saved_x_rtl;
      regno_reg_rtx = saved_regno_reg_rtx;
      saved_regno_reg_rtx = NULL;
    }
}

void
dump_memory_report (bool final)
{
  ggc_print_statistics ();
  stringpool_statistics ();
  dump_tree_statistics ();
  dump_gimple_statistics ();
  dump_rtx_statistics ();
  dump_alloc_pool_statistics ();
  dump_bitmap_statistics ();
  dump_vec_loc_statistics ();
  dump_ggc_loc_statistics (final);
  dump_alias_stats (stderr);
  dump_pta_stats (stderr);
}

/* Clean up: close opened files, etc.  */

static void
finalize (bool no_backend)
{
  /* Close the dump files.  */
  if (flag_gen_aux_info)
    {
      fclose (aux_info_file);
      if (seen_error ())
	unlink (aux_info_file_name);
    }

  /* Close non-debugging input and output files.  Take special care to note
     whether fclose returns an error, since the pages might still be on the
     buffer chain while the file is open.  */

  if (asm_out_file)
    {
      if (ferror (asm_out_file) != 0)
	fatal_error ("error writing to %s: %m", asm_file_name);
      if (fclose (asm_out_file) != 0)
	fatal_error ("error closing %s: %m", asm_file_name);
    }

  if (stack_usage_file)
    fclose (stack_usage_file);

  if (!no_backend)
    {
      statistics_fini ();

      finish_optimization_passes ();

      ira_finish_once ();
    }

  if (mem_report)
    dump_memory_report (true);

  /* Language-specific end of compilation actions.  */
  lang_hooks.finish ();
}

/* Initialize the compiler, and compile the input file.  */
static void
do_compile (void)
{
  /* Initialize timing first.  The C front ends read the main file in
     the post_options hook, and C++ does file timings.  */
  if (time_report || !quiet_flag  || flag_detailed_statistics)
    timevar_init ();
  timevar_start (TV_TOTAL);

  process_options ();

  /* Don't do any more if an error has already occurred.  */
  if (!seen_error ())
    {
      timevar_start (TV_PHASE_SETUP);

      /* This must be run always, because it is needed to compute the FP
	 predefined macros, such as __LDBL_MAX__, for targets using non
	 default FP formats.  */
      init_adjust_machine_modes ();

      /* Set up the back-end if requested.  */
      if (!no_backend)
	backend_init ();

      /* Language-dependent initialization.  Returns true on success.  */
      if (lang_dependent_init (main_input_filename))
        {
          /* Initialize yet another pass.  */

          ggc_protect_identifiers = true;

          init_cgraph ();
          init_final (main_input_filename);
          coverage_init (aux_base_name, main_input_filename);
          statistics_init ();
          invoke_plugin_callbacks (PLUGIN_START_UNIT, NULL);

          timevar_stop (TV_PHASE_SETUP);

          compile_file ();
        }
      else
        {
          timevar_stop (TV_PHASE_SETUP);
        }

      timevar_start (TV_PHASE_FINALIZE);

      finalize (no_backend);

      timevar_stop (TV_PHASE_FINALIZE);
    }

  /* Stop timing and print the times.  */
  timevar_stop (TV_TOTAL);
  timevar_print (stderr);
}

/* Entry point of cc1, cc1plus, jc1, f771, etc.
   Exit code is FATAL_EXIT_CODE if can't open files or if there were
   any errors, or SUCCESS_EXIT_CODE if compilation succeeded.

   It is not safe to call this function more than once.  */

int
toplev_main (int argc, char **argv)
{
  /* Parsing and gimplification sometimes need quite large stack.
     Increase stack size limits if possible.  */
  stack_limit_increase (64 * 1024 * 1024);

  expandargv (&argc, &argv);

  /* Initialization of GCC's environment, and diagnostics.  */
  general_init (argv[0]);

  /* One-off initialization of options that does not need to be
     repeated when options are added for particular functions.  */
  init_options_once ();

  /* Initialize global options structures; this must be repeated for
     each structure used for parsing options.  */
  init_options_struct (&global_options, &global_options_set);
  lang_hooks.init_options_struct (&global_options);

  /* Convert the options to an array.  */
  decode_cmdline_options_to_array_default_mask (argc,
						CONST_CAST2 (const char **,
							     char **, argv),
						&save_decoded_options,
						&save_decoded_options_count);

  /* Perform language-specific options initialization.  */
  lang_hooks.init_options (save_decoded_options_count, save_decoded_options);

  /* Parse the options and do minimal processing; basically just
     enough to default flags appropriately.  */
  decode_options (&global_options, &global_options_set,
		  save_decoded_options, save_decoded_options_count,
		  UNKNOWN_LOCATION, global_dc);

  handle_common_deferred_options ();

  init_local_tick ();

  initialize_plugins ();

  if (version_flag)
    print_version (stderr, "");

  if (help_flag)
    print_plugins_help (stderr, "");

  /* Exit early if we can (e.g. -help).  */
  if (!exit_after_options)
    do_compile ();

  if (warningcount || errorcount)
    print_ignored_options ();
  diagnostic_finish (global_dc);

  /* Invoke registered plugin callbacks if any.  */
  invoke_plugin_callbacks (PLUGIN_FINISH, NULL);

  finalize_plugins ();
  if (seen_error ())
    return (FATAL_EXIT_CODE);

  return (SUCCESS_EXIT_CODE);
}<|MERGE_RESOLUTION|>--- conflicted
+++ resolved
@@ -596,7 +596,6 @@
       return;
     }
 
-<<<<<<< HEAD
   /* Clean up the global data structures used by the thread safety
      analysis.  */
   if (warn_thread_safety)
@@ -605,16 +604,12 @@
   if (flag_dyn_ipa)
     coverage_finish ();
 
-  varpool_assemble_pending_decls ();
-  finish_aliases_2 ();
-=======
   /* Compilation unit is finalized.  When producing non-fat LTO object, we are
      basically finished.  */
   if (in_lto_p || !flag_lto || flag_fat_lto_objects)
     {
       varpool_assemble_pending_decls ();
       finish_aliases_2 ();
->>>>>>> 6d2e0566
 
       /* Likewise for mudflap static object registrations.  */
       if (flag_mudflap)
