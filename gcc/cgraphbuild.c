/* Callgraph construction.
   Copyright (C) 2003, 2004, 2005, 2006, 2007, 2008, 2009, 2010
   Free Software Foundation, Inc.
   Contributed by Jan Hubicka

This file is part of GCC.

GCC is free software; you can redistribute it and/or modify it under
the terms of the GNU General Public License as published by the Free
Software Foundation; either version 3, or (at your option) any later
version.

GCC is distributed in the hope that it will be useful, but WITHOUT ANY
WARRANTY; without even the implied warranty of MERCHANTABILITY or
FITNESS FOR A PARTICULAR PURPOSE.  See the GNU General Public License
for more details.

You should have received a copy of the GNU General Public License
along with GCC; see the file COPYING3.  If not see
<http://www.gnu.org/licenses/>.  */

#include "config.h"
#include "system.h"
#include "coretypes.h"
#include "tm.h"
#include "tree.h"
#include "tree-flow.h"
#include "langhooks.h"
#include "pointer-set.h"
#include "cgraph.h"
#include "intl.h"
#include "gimple.h"
#include "tree-pass.h"
#include "ipa-utils.h"
#include "except.h"

/* Context of record_reference.  */
struct record_reference_ctx
{
  bool only_vars;
  struct varpool_node *varpool_node;
};

/* Walk tree and record all calls and references to functions/variables.
   Called via walk_tree: TP is pointer to tree to be examined.
   When DATA is non-null, record references to callgraph.
   */

static tree
record_reference (tree *tp, int *walk_subtrees, void *data)
{
  tree t = *tp;
  tree decl;
  struct record_reference_ctx *ctx = (struct record_reference_ctx *)data;

  switch (TREE_CODE (t))
    {
    case VAR_DECL:
    case FUNCTION_DECL:
      gcc_unreachable ();
      break;

    case FDESC_EXPR:
    case ADDR_EXPR:
      /* Record dereferences to the functions.  This makes the
	 functions reachable unconditionally.  */
      decl = get_base_var (*tp);
      if (TREE_CODE (decl) == FUNCTION_DECL)
	{
	  if (!ctx->only_vars)
	  cgraph_mark_address_taken_node (cgraph_node (decl));
	  ipa_record_reference (NULL, ctx->varpool_node,
			        cgraph_node (decl), NULL,
			        IPA_REF_ADDR, NULL);
	}

      if (TREE_CODE (decl) == VAR_DECL)
	{
	  struct varpool_node *vnode = varpool_node (decl);
	  if (lang_hooks.callgraph.analyze_expr)
	    lang_hooks.callgraph.analyze_expr (&decl, walk_subtrees);
	  varpool_mark_needed_node (vnode);
	  if (vnode->alias && vnode->extra_name)
	    vnode = vnode->extra_name;
	  ipa_record_reference (NULL, ctx->varpool_node,
				NULL, vnode,
				IPA_REF_ADDR, NULL);
	}
      *walk_subtrees = 0;
      break;

    default:
      /* Save some cycles by not walking types and declaration as we
	 won't find anything useful there anyway.  */
      if (IS_TYPE_OR_DECL_P (*tp))
	{
	  *walk_subtrees = 0;
	  break;
	}

      if ((unsigned int) TREE_CODE (t) >= LAST_AND_UNUSED_TREE_CODE)
	return lang_hooks.callgraph.analyze_expr (tp, walk_subtrees);
      break;
    }

  return NULL_TREE;
}

/* Record references to typeinfos in the type list LIST.  */

static void
record_type_list (struct cgraph_node *node, tree list)
{
  for (; list; list = TREE_CHAIN (list))
    {
      tree type = TREE_VALUE (list);
      
      if (TYPE_P (type))
	type = lookup_type_for_runtime (type);
      STRIP_NOPS (type);
      if (TREE_CODE (type) == ADDR_EXPR)
	{
	  type = TREE_OPERAND (type, 0);
	  if (TREE_CODE (type) == VAR_DECL)
	    {
	      struct varpool_node *vnode = varpool_node (type);
	      varpool_mark_needed_node (vnode);
	      ipa_record_reference (node, NULL,
				    NULL, vnode,
				    IPA_REF_ADDR, NULL);
	    }
	}
    }
}

/* Record all references we will introduce by producing EH tables
   for NODE.  */

static void
record_eh_tables (struct cgraph_node *node, struct function *fun)
{
  eh_region i;

  i = fun->eh->region_tree;
  if (!i)
    return;

  while (1)
    {
      switch (i->type)
	{
	case ERT_CLEANUP:
	case ERT_MUST_NOT_THROW:
	  break;

	case ERT_TRY:
	  {
	    eh_catch c;
	    for (c = i->u.eh_try.first_catch; c; c = c->next_catch)
	      record_type_list (node, c->type_list);
	  }
	  break;

	case ERT_ALLOWED_EXCEPTIONS:
	  record_type_list (node, i->u.allowed.type_list);
	  break;
	}
      /* If there are sub-regions, process them.  */
      if (i->inner)
	i = i->inner;
      /* If there are peers, process them.  */
      else if (i->next_peer)
	i = i->next_peer;
      /* Otherwise, step back up the tree to the next peer.  */
      else
	{
	  do
	    {
	      i = i->outer;
	      if (i == NULL)
		return;
	    }
	  while (i->next_peer == NULL);
	  i = i->next_peer;
	}
    }
}

/* Reset inlining information of all incoming call edges of NODE.  */

void
reset_inline_failed (struct cgraph_node *node)
{
  struct cgraph_edge *e;

  for (e = node->callers; e; e = e->next_caller)
    {
      e->callee->global.inlined_to = NULL;
      if (!node->analyzed)
	e->inline_failed = CIF_BODY_NOT_AVAILABLE;
      else if (node->local.redefined_extern_inline)
	e->inline_failed = CIF_REDEFINED_EXTERN_INLINE;
      else if (!node->local.inlinable)
	e->inline_failed = CIF_FUNCTION_NOT_INLINABLE;
      else if (e->call_stmt_cannot_inline_p)
	e->inline_failed = CIF_MISMATCHED_ARGUMENTS;
      else
	e->inline_failed = CIF_FUNCTION_NOT_CONSIDERED;
    }
}

/* Computes the frequency of the call statement so that it can be stored in
   cgraph_edge.  BB is the basic block of the call statement.  */
int
compute_call_stmt_bb_frequency (tree decl, basic_block bb)
{
  int entry_freq = ENTRY_BLOCK_PTR_FOR_FUNCTION
  		     (DECL_STRUCT_FUNCTION (decl))->frequency;
  int freq = bb->frequency;

  if (profile_status_for_function (DECL_STRUCT_FUNCTION (decl)) == PROFILE_ABSENT)
    return CGRAPH_FREQ_BASE;

  if (!entry_freq)
    entry_freq = 1, freq++;

  freq = freq * CGRAPH_FREQ_BASE / entry_freq;
  if (freq > CGRAPH_FREQ_MAX)
    freq = CGRAPH_FREQ_MAX;

  return freq;
}

/* Mark address taken in STMT.  */

static bool
<<<<<<< HEAD
mark_address (gimple stmt ATTRIBUTE_UNUSED, tree addr,
	      void *data ATTRIBUTE_UNUSED)
{
=======
mark_address (gimple stmt, tree addr, void *data)
{
  addr = get_base_address (addr);
>>>>>>> b56a5220
  if (TREE_CODE (addr) == FUNCTION_DECL)
    {
      struct cgraph_node *node = cgraph_node (addr);
      cgraph_mark_address_taken_node (node);
      ipa_record_reference ((struct cgraph_node *)data, NULL,
			    node, NULL,
			    IPA_REF_ADDR, stmt);
    }
<<<<<<< HEAD
  else
    {
      addr = get_base_address (addr);
      if (addr && TREE_CODE (addr) == VAR_DECL
	  && (TREE_STATIC (addr) || DECL_EXTERNAL (addr)))
	{
	  struct varpool_node *vnode = varpool_node (addr);
	  int walk_subtrees;

	  if (lang_hooks.callgraph.analyze_expr)
	    lang_hooks.callgraph.analyze_expr (&addr, &walk_subtrees);
	  varpool_mark_needed_node (vnode);
	  if (vnode->alias && vnode->extra_name)
	    vnode = vnode->extra_name;
	  ipa_record_reference ((struct cgraph_node *)data, NULL,
				NULL, vnode,
				IPA_REF_ADDR, stmt);
	}
=======
  else if (addr && TREE_CODE (addr) == VAR_DECL
	   && (TREE_STATIC (addr) || DECL_EXTERNAL (addr)))
    {
      struct varpool_node *vnode = varpool_node (addr);
      int walk_subtrees;

      if (lang_hooks.callgraph.analyze_expr)
	lang_hooks.callgraph.analyze_expr (&addr, &walk_subtrees);
      varpool_mark_needed_node (vnode);
      if (vnode->alias && vnode->extra_name)
	vnode = vnode->extra_name;
      ipa_record_reference ((struct cgraph_node *)data, NULL,
			    NULL, vnode,
			    IPA_REF_ADDR, stmt);
>>>>>>> b56a5220
    }

  return false;
}

/* Mark load of T.  */

static bool
<<<<<<< HEAD
mark_load (gimple stmt ATTRIBUTE_UNUSED, tree t,
	   void *data ATTRIBUTE_UNUSED)
{
  t = get_base_address (t);
  if (TREE_CODE (t) == VAR_DECL
      && (TREE_STATIC (t) || DECL_EXTERNAL (t)))
=======
mark_load (gimple stmt, tree t, void *data)
{
  t = get_base_address (t);
  if (t && TREE_CODE (t) == FUNCTION_DECL)
    {
      /* ??? This can happen on platforms with descriptors when these are
	 directly manipulated in the code.  Pretend that it's an address.  */
      struct cgraph_node *node = cgraph_node (t);
      cgraph_mark_address_taken_node (node);
      ipa_record_reference ((struct cgraph_node *)data, NULL,
			    node, NULL,
			    IPA_REF_ADDR, stmt);
    }
  else if (t && TREE_CODE (t) == VAR_DECL
	   && (TREE_STATIC (t) || DECL_EXTERNAL (t)))
>>>>>>> b56a5220
    {
      struct varpool_node *vnode = varpool_node (t);
      int walk_subtrees;

      if (lang_hooks.callgraph.analyze_expr)
	lang_hooks.callgraph.analyze_expr (&t, &walk_subtrees);
      varpool_mark_needed_node (vnode);
      if (vnode->alias && vnode->extra_name)
	vnode = vnode->extra_name;
      ipa_record_reference ((struct cgraph_node *)data, NULL,
			    NULL, vnode,
			    IPA_REF_LOAD, stmt);
    }
  return false;
}

/* Mark store of T.  */

static bool
<<<<<<< HEAD
mark_store (gimple stmt ATTRIBUTE_UNUSED, tree t,
	    void *data ATTRIBUTE_UNUSED)
{
  t = get_base_address (t);
  if (TREE_CODE (t) == VAR_DECL
=======
mark_store (gimple stmt, tree t, void *data)
{
  t = get_base_address (t);
  if (t && TREE_CODE (t) == VAR_DECL
>>>>>>> b56a5220
      && (TREE_STATIC (t) || DECL_EXTERNAL (t)))
    {
      struct varpool_node *vnode = varpool_node (t);
      int walk_subtrees;

      if (lang_hooks.callgraph.analyze_expr)
	lang_hooks.callgraph.analyze_expr (&t, &walk_subtrees);
      varpool_mark_needed_node (vnode);
      if (vnode->alias && vnode->extra_name)
	vnode = vnode->extra_name;
      ipa_record_reference ((struct cgraph_node *)data, NULL,
			    NULL, vnode,
<<<<<<< HEAD
			    IPA_REF_STORE, NULL);
=======
			    IPA_REF_STORE, stmt);
>>>>>>> b56a5220
     }
  return false;
}

/* Create cgraph edges for function calls.
   Also look for functions and variables having addresses taken.  */

static unsigned int
build_cgraph_edges (void)
{
  basic_block bb;
  struct cgraph_node *node = cgraph_node (current_function_decl);
  struct pointer_set_t *visited_nodes = pointer_set_create ();
  gimple_stmt_iterator gsi;
  tree decl;
  unsigned ix;

  /* Create the callgraph edges and record the nodes referenced by the function.
     body.  */
  FOR_EACH_BB (bb)
    {
      for (gsi = gsi_start_bb (bb); !gsi_end_p (gsi); gsi_next (&gsi))
	{
	  gimple stmt = gsi_stmt (gsi);
	  tree decl;

	  if (is_gimple_call (stmt))
	    {
	      int freq = compute_call_stmt_bb_frequency (current_function_decl,
							 bb);
	      decl = gimple_call_fndecl (stmt);
	      if (decl)
		cgraph_create_edge (node, cgraph_node (decl), stmt,
				    bb->count, freq,
				    bb->loop_depth);
	      else
		cgraph_create_indirect_edge (node, stmt,
					     gimple_call_flags (stmt),
					     bb->count, freq,
					     bb->loop_depth);
	    }
	  walk_stmt_load_store_addr_ops (stmt, node, mark_load,
					 mark_store, mark_address);
	  if (gimple_code (stmt) == GIMPLE_OMP_PARALLEL
	      && gimple_omp_parallel_child_fn (stmt))
	    {
	      tree fn = gimple_omp_parallel_child_fn (stmt);
<<<<<<< HEAD
	      cgraph_mark_needed_node (cgraph_node (fn));
=======
	      ipa_record_reference (node, NULL, cgraph_node (fn),
				    NULL, IPA_REF_ADDR, stmt);
>>>>>>> b56a5220
	    }
	  if (gimple_code (stmt) == GIMPLE_OMP_TASK)
	    {
	      tree fn = gimple_omp_task_child_fn (stmt);
	      if (fn)
<<<<<<< HEAD
		cgraph_mark_needed_node (cgraph_node (fn));
	      fn = gimple_omp_task_copy_fn (stmt);
	      if (fn)
		cgraph_mark_needed_node (cgraph_node (fn));
=======
		ipa_record_reference (node, NULL, cgraph_node (fn),
				      NULL, IPA_REF_ADDR, stmt);
	      fn = gimple_omp_task_copy_fn (stmt);
	      if (fn)
		ipa_record_reference (node, NULL, cgraph_node (fn),
				      NULL, IPA_REF_ADDR, stmt);
>>>>>>> b56a5220
	    }
	}
      for (gsi = gsi_start (phi_nodes (bb)); !gsi_end_p (gsi); gsi_next (&gsi))
	walk_stmt_load_store_addr_ops (gsi_stmt (gsi), node,
				       mark_load, mark_store, mark_address);
   }

  /* Look for initializers of constant variables and private statics.  */
<<<<<<< HEAD
  for (step = cfun->local_decls;
       step;
       step = TREE_CHAIN (step))
    {
      tree decl = TREE_VALUE (step);
      if (TREE_CODE (decl) == VAR_DECL
	  && (TREE_STATIC (decl) && !DECL_EXTERNAL (decl)))
	varpool_finalize_decl (decl);
    }
=======
  FOR_EACH_LOCAL_DECL (cfun, ix, decl)
    if (TREE_CODE (decl) == VAR_DECL
	&& (TREE_STATIC (decl) && !DECL_EXTERNAL (decl)))
      varpool_finalize_decl (decl);
>>>>>>> b56a5220
  record_eh_tables (node, cfun);

  pointer_set_destroy (visited_nodes);
  return 0;
}

struct gimple_opt_pass pass_build_cgraph_edges =
{
 {
  GIMPLE_PASS,
  "*build_cgraph_edges",			/* name */
  NULL,					/* gate */
  build_cgraph_edges,			/* execute */
  NULL,					/* sub */
  NULL,					/* next */
  0,					/* static_pass_number */
  TV_NONE,				/* tv_id */
  PROP_cfg,				/* properties_required */
  0,					/* properties_provided */
  0,					/* properties_destroyed */
  0,					/* todo_flags_start */
  0					/* todo_flags_finish */
 }
};

/* Record references to functions and other variables present in the
   initial value of DECL, a variable.
   When ONLY_VARS is true, we mark needed only variables, not functions.  */

void
record_references_in_initializer (tree decl, bool only_vars)
{
  struct pointer_set_t *visited_nodes = pointer_set_create ();
  struct varpool_node *node = varpool_node (decl);
  struct record_reference_ctx ctx = {false, NULL};

  ctx.varpool_node = node;
  ctx.only_vars = only_vars;
  walk_tree (&DECL_INITIAL (decl), record_reference,
             &ctx, visited_nodes);
  pointer_set_destroy (visited_nodes);
}

/* Rebuild cgraph edges for current function node.  This needs to be run after
   passes that don't update the cgraph.  */

unsigned int
rebuild_cgraph_edges (void)
{
  basic_block bb;
  struct cgraph_node *node = cgraph_node (current_function_decl);
  gimple_stmt_iterator gsi;

  cgraph_node_remove_callees (node);
  ipa_remove_all_references (&node->ref_list);

  node->count = ENTRY_BLOCK_PTR->count;

  FOR_EACH_BB (bb)
    {
      for (gsi = gsi_start_bb (bb); !gsi_end_p (gsi); gsi_next (&gsi))
	{
	  gimple stmt = gsi_stmt (gsi);
	  tree decl;

	  if (is_gimple_call (stmt))
	    {
	      int freq = compute_call_stmt_bb_frequency (current_function_decl,
							 bb);
	      decl = gimple_call_fndecl (stmt);
	      if (decl)
		cgraph_create_edge (node, cgraph_node (decl), stmt,
				    bb->count, freq,
				    bb->loop_depth);
	      else
		cgraph_create_indirect_edge (node, stmt,
					     gimple_call_flags (stmt),
					     bb->count, freq,
					     bb->loop_depth);
	    }
	  walk_stmt_load_store_addr_ops (stmt, node, mark_load,
					 mark_store, mark_address);

	}
      for (gsi = gsi_start (phi_nodes (bb)); !gsi_end_p (gsi); gsi_next (&gsi))
	walk_stmt_load_store_addr_ops (gsi_stmt (gsi), node,
				       mark_load, mark_store, mark_address);
    }
  record_eh_tables (node, cfun);
  gcc_assert (!node->global.inlined_to);

  return 0;
}

/* Rebuild cgraph edges for current function node.  This needs to be run after
   passes that don't update the cgraph.  */

void
cgraph_rebuild_references (void)
{
  basic_block bb;
  struct cgraph_node *node = cgraph_node (current_function_decl);
  gimple_stmt_iterator gsi;

  ipa_remove_all_references (&node->ref_list);

  node->count = ENTRY_BLOCK_PTR->count;

  FOR_EACH_BB (bb)
    {
      for (gsi = gsi_start_bb (bb); !gsi_end_p (gsi); gsi_next (&gsi))
	{
	  gimple stmt = gsi_stmt (gsi);

	  walk_stmt_load_store_addr_ops (stmt, node, mark_load,
					 mark_store, mark_address);

	}
      for (gsi = gsi_start (phi_nodes (bb)); !gsi_end_p (gsi); gsi_next (&gsi))
	walk_stmt_load_store_addr_ops (gsi_stmt (gsi), node,
				       mark_load, mark_store, mark_address);
    }
  record_eh_tables (node, cfun);
}

struct gimple_opt_pass pass_rebuild_cgraph_edges =
{
 {
  GIMPLE_PASS,
  "*rebuild_cgraph_edges",		/* name */
  NULL,					/* gate */
  rebuild_cgraph_edges,			/* execute */
  NULL,					/* sub */
  NULL,					/* next */
  0,					/* static_pass_number */
  TV_CGRAPH,				/* tv_id */
  PROP_cfg,				/* properties_required */
  0,					/* properties_provided */
  0,					/* properties_destroyed */
  0,					/* todo_flags_start */
  0,					/* todo_flags_finish */
 }
};


static unsigned int
remove_cgraph_callee_edges (void)
{
  cgraph_node_remove_callees (cgraph_node (current_function_decl));
  return 0;
}

struct gimple_opt_pass pass_remove_cgraph_callee_edges =
{
 {
  GIMPLE_PASS,
  "*remove_cgraph_callee_edges",		/* name */
  NULL,					/* gate */
  remove_cgraph_callee_edges,		/* execute */
  NULL,					/* sub */
  NULL,					/* next */
  0,					/* static_pass_number */
  TV_NONE,				/* tv_id */
  0,					/* properties_required */
  0,					/* properties_provided */
  0,					/* properties_destroyed */
  0,					/* todo_flags_start */
  0,					/* todo_flags_finish */
 }
};<|MERGE_RESOLUTION|>--- conflicted
+++ resolved
@@ -234,15 +234,9 @@
 /* Mark address taken in STMT.  */
 
 static bool
-<<<<<<< HEAD
-mark_address (gimple stmt ATTRIBUTE_UNUSED, tree addr,
-	      void *data ATTRIBUTE_UNUSED)
-{
-=======
 mark_address (gimple stmt, tree addr, void *data)
 {
   addr = get_base_address (addr);
->>>>>>> b56a5220
   if (TREE_CODE (addr) == FUNCTION_DECL)
     {
       struct cgraph_node *node = cgraph_node (addr);
@@ -251,26 +245,6 @@
 			    node, NULL,
 			    IPA_REF_ADDR, stmt);
     }
-<<<<<<< HEAD
-  else
-    {
-      addr = get_base_address (addr);
-      if (addr && TREE_CODE (addr) == VAR_DECL
-	  && (TREE_STATIC (addr) || DECL_EXTERNAL (addr)))
-	{
-	  struct varpool_node *vnode = varpool_node (addr);
-	  int walk_subtrees;
-
-	  if (lang_hooks.callgraph.analyze_expr)
-	    lang_hooks.callgraph.analyze_expr (&addr, &walk_subtrees);
-	  varpool_mark_needed_node (vnode);
-	  if (vnode->alias && vnode->extra_name)
-	    vnode = vnode->extra_name;
-	  ipa_record_reference ((struct cgraph_node *)data, NULL,
-				NULL, vnode,
-				IPA_REF_ADDR, stmt);
-	}
-=======
   else if (addr && TREE_CODE (addr) == VAR_DECL
 	   && (TREE_STATIC (addr) || DECL_EXTERNAL (addr)))
     {
@@ -285,7 +259,6 @@
       ipa_record_reference ((struct cgraph_node *)data, NULL,
 			    NULL, vnode,
 			    IPA_REF_ADDR, stmt);
->>>>>>> b56a5220
     }
 
   return false;
@@ -294,14 +267,6 @@
 /* Mark load of T.  */
 
 static bool
-<<<<<<< HEAD
-mark_load (gimple stmt ATTRIBUTE_UNUSED, tree t,
-	   void *data ATTRIBUTE_UNUSED)
-{
-  t = get_base_address (t);
-  if (TREE_CODE (t) == VAR_DECL
-      && (TREE_STATIC (t) || DECL_EXTERNAL (t)))
-=======
 mark_load (gimple stmt, tree t, void *data)
 {
   t = get_base_address (t);
@@ -317,7 +282,6 @@
     }
   else if (t && TREE_CODE (t) == VAR_DECL
 	   && (TREE_STATIC (t) || DECL_EXTERNAL (t)))
->>>>>>> b56a5220
     {
       struct varpool_node *vnode = varpool_node (t);
       int walk_subtrees;
@@ -337,18 +301,10 @@
 /* Mark store of T.  */
 
 static bool
-<<<<<<< HEAD
-mark_store (gimple stmt ATTRIBUTE_UNUSED, tree t,
-	    void *data ATTRIBUTE_UNUSED)
-{
-  t = get_base_address (t);
-  if (TREE_CODE (t) == VAR_DECL
-=======
 mark_store (gimple stmt, tree t, void *data)
 {
   t = get_base_address (t);
   if (t && TREE_CODE (t) == VAR_DECL
->>>>>>> b56a5220
       && (TREE_STATIC (t) || DECL_EXTERNAL (t)))
     {
       struct varpool_node *vnode = varpool_node (t);
@@ -361,11 +317,7 @@
 	vnode = vnode->extra_name;
       ipa_record_reference ((struct cgraph_node *)data, NULL,
 			    NULL, vnode,
-<<<<<<< HEAD
-			    IPA_REF_STORE, NULL);
-=======
 			    IPA_REF_STORE, stmt);
->>>>>>> b56a5220
      }
   return false;
 }
@@ -413,30 +365,19 @@
 	      && gimple_omp_parallel_child_fn (stmt))
 	    {
 	      tree fn = gimple_omp_parallel_child_fn (stmt);
-<<<<<<< HEAD
-	      cgraph_mark_needed_node (cgraph_node (fn));
-=======
 	      ipa_record_reference (node, NULL, cgraph_node (fn),
 				    NULL, IPA_REF_ADDR, stmt);
->>>>>>> b56a5220
 	    }
 	  if (gimple_code (stmt) == GIMPLE_OMP_TASK)
 	    {
 	      tree fn = gimple_omp_task_child_fn (stmt);
 	      if (fn)
-<<<<<<< HEAD
-		cgraph_mark_needed_node (cgraph_node (fn));
-	      fn = gimple_omp_task_copy_fn (stmt);
-	      if (fn)
-		cgraph_mark_needed_node (cgraph_node (fn));
-=======
 		ipa_record_reference (node, NULL, cgraph_node (fn),
 				      NULL, IPA_REF_ADDR, stmt);
 	      fn = gimple_omp_task_copy_fn (stmt);
 	      if (fn)
 		ipa_record_reference (node, NULL, cgraph_node (fn),
 				      NULL, IPA_REF_ADDR, stmt);
->>>>>>> b56a5220
 	    }
 	}
       for (gsi = gsi_start (phi_nodes (bb)); !gsi_end_p (gsi); gsi_next (&gsi))
@@ -445,22 +386,10 @@
    }
 
   /* Look for initializers of constant variables and private statics.  */
-<<<<<<< HEAD
-  for (step = cfun->local_decls;
-       step;
-       step = TREE_CHAIN (step))
-    {
-      tree decl = TREE_VALUE (step);
-      if (TREE_CODE (decl) == VAR_DECL
-	  && (TREE_STATIC (decl) && !DECL_EXTERNAL (decl)))
-	varpool_finalize_decl (decl);
-    }
-=======
   FOR_EACH_LOCAL_DECL (cfun, ix, decl)
     if (TREE_CODE (decl) == VAR_DECL
 	&& (TREE_STATIC (decl) && !DECL_EXTERNAL (decl)))
       varpool_finalize_decl (decl);
->>>>>>> b56a5220
   record_eh_tables (node, cfun);
 
   pointer_set_destroy (visited_nodes);
