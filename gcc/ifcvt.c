--- conflicted
+++ resolved
@@ -42,10 +42,6 @@
 #include "df.h"
 #include "vec.h"
 #include "pointer-set.h"
-<<<<<<< HEAD
-#include "vecprim.h"
-=======
->>>>>>> bc75ee5f
 #include "dbgcnt.h"
 
 #ifndef HAVE_conditional_move
@@ -2699,11 +2695,7 @@
 static int
 check_cond_move_block (basic_block bb,
 		       struct pointer_map_t *vals,
-<<<<<<< HEAD
-		       VEC (rtx, heap) **regs,
-=======
 		       vec<rtx> *regs,
->>>>>>> bc75ee5f
 		       rtx cond)
 {
   rtx insn;
@@ -2768,11 +2760,7 @@
       slot = pointer_map_insert (vals, (void *) dest);
       *slot = (void *) src;
 
-<<<<<<< HEAD
-      VEC_safe_push (rtx, heap, *regs, dest);
-=======
       regs->safe_push (dest);
->>>>>>> bc75ee5f
     }
 
   return TRUE;
@@ -2863,13 +2851,8 @@
   int c;
   struct pointer_map_t *then_vals;
   struct pointer_map_t *else_vals;
-<<<<<<< HEAD
-  VEC (rtx, heap) *then_regs = NULL;
-  VEC (rtx, heap) *else_regs = NULL;
-=======
   vec<rtx> then_regs = vNULL;
   vec<rtx> else_regs = vNULL;
->>>>>>> bc75ee5f
   unsigned int i;
   int success_p = FALSE;
 
@@ -2891,11 +2874,7 @@
      source register does not change after the assignment.  Also count
      the number of registers set in only one of the blocks.  */
   c = 0;
-<<<<<<< HEAD
-  FOR_EACH_VEC_ELT (rtx, then_regs, i, reg)
-=======
   FOR_EACH_VEC_ELT (then_regs, i, reg)
->>>>>>> bc75ee5f
     {
       void **then_slot = pointer_map_contains (then_vals, reg);
       void **else_slot = pointer_map_contains (else_vals, reg);
@@ -2914,11 +2893,7 @@
     }
 
   /* Finish off c for MAX_CONDITIONAL_EXECUTE.  */
-<<<<<<< HEAD
-  FOR_EACH_VEC_ELT (rtx, else_regs, i, reg)
-=======
   FOR_EACH_VEC_ELT (else_regs, i, reg)
->>>>>>> bc75ee5f
     {
       gcc_checking_assert (pointer_map_contains (else_vals, reg));
       if (!pointer_map_contains (then_vals, reg))
@@ -2982,13 +2957,8 @@
 done:
   pointer_map_destroy (then_vals);
   pointer_map_destroy (else_vals);
-<<<<<<< HEAD
-  VEC_free (rtx, heap, then_regs);
-  VEC_free (rtx, heap, else_regs);
-=======
   then_regs.release ();
   else_regs.release ();
->>>>>>> bc75ee5f
   return success_p;
 }
 
