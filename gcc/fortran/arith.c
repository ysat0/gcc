/* Compiler arithmetic
   Copyright (C) 2000, 2001, 2002, 2003, 2004, 2005, 2006, 2007, 2008,
   2009, 2010
   Free Software Foundation, Inc.
   Contributed by Andy Vaught

This file is part of GCC.

GCC is free software; you can redistribute it and/or modify it under
the terms of the GNU General Public License as published by the Free
Software Foundation; either version 3, or (at your option) any later
version.

GCC is distributed in the hope that it will be useful, but WITHOUT ANY
WARRANTY; without even the implied warranty of MERCHANTABILITY or
FITNESS FOR A PARTICULAR PURPOSE.  See the GNU General Public License
for more details.

You should have received a copy of the GNU General Public License
along with GCC; see the file COPYING3.  If not see
<http://www.gnu.org/licenses/>.  */

/* Since target arithmetic must be done on the host, there has to
   be some way of evaluating arithmetic expressions as the host
   would evaluate them.  We use the GNU MP library and the MPFR
   library to do arithmetic, and this file provides the interface.  */

#include "config.h"
#include "system.h"
#include "flags.h"
#include "gfortran.h"
#include "arith.h"
#include "target-memory.h"
#include "constructor.h"

/* MPFR does not have a direct replacement for mpz_set_f() from GMP.
   It's easily implemented with a few calls though.  */

void
gfc_mpfr_to_mpz (mpz_t z, mpfr_t x, locus *where)
{
  mp_exp_t e;

  if (mpfr_inf_p (x) || mpfr_nan_p (x))
    {
      gfc_error ("Conversion of an Infinity or Not-a-Number at %L "
		 "to INTEGER", where);
      mpz_set_ui (z, 0);
      return;
    }

  e = mpfr_get_z_exp (z, x);

  if (e > 0)
    mpz_mul_2exp (z, z, e);
  else
    mpz_tdiv_q_2exp (z, z, -e);
}


/* Set the model number precision by the requested KIND.  */

void
gfc_set_model_kind (int kind)
{
  int index = gfc_validate_kind (BT_REAL, kind, false);
  int base2prec;

  base2prec = gfc_real_kinds[index].digits;
  if (gfc_real_kinds[index].radix != 2)
    base2prec *= gfc_real_kinds[index].radix / 2;
  mpfr_set_default_prec (base2prec);
}


/* Set the model number precision from mpfr_t x.  */

void
gfc_set_model (mpfr_t x)
{
  mpfr_set_default_prec (mpfr_get_prec (x));
}


/* Given an arithmetic error code, return a pointer to a string that
   explains the error.  */

static const char *
gfc_arith_error (arith code)
{
  const char *p;

  switch (code)
    {
    case ARITH_OK:
      p = _("Arithmetic OK at %L");
      break;
    case ARITH_OVERFLOW:
      p = _("Arithmetic overflow at %L");
      break;
    case ARITH_UNDERFLOW:
      p = _("Arithmetic underflow at %L");
      break;
    case ARITH_NAN:
      p = _("Arithmetic NaN at %L");
      break;
    case ARITH_DIV0:
      p = _("Division by zero at %L");
      break;
    case ARITH_INCOMMENSURATE:
      p = _("Array operands are incommensurate at %L");
      break;
    case ARITH_ASYMMETRIC:
      p =
	_("Integer outside symmetric range implied by Standard Fortran at %L");
      break;
    default:
      gfc_internal_error ("gfc_arith_error(): Bad error code");
    }

  return p;
}


/* Get things ready to do math.  */

void
gfc_arith_init_1 (void)
{
  gfc_integer_info *int_info;
  gfc_real_info *real_info;
  mpfr_t a, b;
  int i;

  mpfr_set_default_prec (128);
  mpfr_init (a);

  /* Convert the minimum and maximum values for each kind into their
     GNU MP representation.  */
  for (int_info = gfc_integer_kinds; int_info->kind != 0; int_info++)
    {
      /* Huge  */
      mpz_init (int_info->huge);
      mpz_set_ui (int_info->huge, int_info->radix);
      mpz_pow_ui (int_info->huge, int_info->huge, int_info->digits);
      mpz_sub_ui (int_info->huge, int_info->huge, 1);

      /* These are the numbers that are actually representable by the
	 target.  For bases other than two, this needs to be changed.  */
      if (int_info->radix != 2)
	gfc_internal_error ("Fix min_int calculation");

      /* See PRs 13490 and 17912, related to integer ranges.
	 The pedantic_min_int exists for range checking when a program
	 is compiled with -pedantic, and reflects the belief that
	 Standard Fortran requires integers to be symmetrical, i.e.
	 every negative integer must have a representable positive
	 absolute value, and vice versa.  */

      mpz_init (int_info->pedantic_min_int);
      mpz_neg (int_info->pedantic_min_int, int_info->huge);

      mpz_init (int_info->min_int);
      mpz_sub_ui (int_info->min_int, int_info->pedantic_min_int, 1);

      /* Range  */
      mpfr_set_z (a, int_info->huge, GFC_RND_MODE);
      mpfr_log10 (a, a, GFC_RND_MODE);
      mpfr_trunc (a, a);
      int_info->range = (int) mpfr_get_si (a, GFC_RND_MODE);
    }

  mpfr_clear (a);

  for (real_info = gfc_real_kinds; real_info->kind != 0; real_info++)
    {
      gfc_set_model_kind (real_info->kind);

      mpfr_init (a);
      mpfr_init (b);

      /* huge(x) = (1 - b**(-p)) * b**(emax-1) * b  */
      /* 1 - b**(-p)  */
      mpfr_init (real_info->huge);
      mpfr_set_ui (real_info->huge, 1, GFC_RND_MODE);
      mpfr_set_ui (a, real_info->radix, GFC_RND_MODE);
      mpfr_pow_si (a, a, -real_info->digits, GFC_RND_MODE);
      mpfr_sub (real_info->huge, real_info->huge, a, GFC_RND_MODE);

      /* b**(emax-1)  */
      mpfr_set_ui (a, real_info->radix, GFC_RND_MODE);
      mpfr_pow_ui (a, a, real_info->max_exponent - 1, GFC_RND_MODE);

      /* (1 - b**(-p)) * b**(emax-1)  */
      mpfr_mul (real_info->huge, real_info->huge, a, GFC_RND_MODE);

      /* (1 - b**(-p)) * b**(emax-1) * b  */
      mpfr_mul_ui (real_info->huge, real_info->huge, real_info->radix,
		   GFC_RND_MODE);

      /* tiny(x) = b**(emin-1)  */
      mpfr_init (real_info->tiny);
      mpfr_set_ui (real_info->tiny, real_info->radix, GFC_RND_MODE);
      mpfr_pow_si (real_info->tiny, real_info->tiny,
		   real_info->min_exponent - 1, GFC_RND_MODE);

      /* subnormal (x) = b**(emin - digit)  */
      mpfr_init (real_info->subnormal);
      mpfr_set_ui (real_info->subnormal, real_info->radix, GFC_RND_MODE);
      mpfr_pow_si (real_info->subnormal, real_info->subnormal,
		   real_info->min_exponent - real_info->digits, GFC_RND_MODE);

      /* epsilon(x) = b**(1-p)  */
      mpfr_init (real_info->epsilon);
      mpfr_set_ui (real_info->epsilon, real_info->radix, GFC_RND_MODE);
      mpfr_pow_si (real_info->epsilon, real_info->epsilon,
		   1 - real_info->digits, GFC_RND_MODE);

      /* range(x) = int(min(log10(huge(x)), -log10(tiny))  */
      mpfr_log10 (a, real_info->huge, GFC_RND_MODE);
      mpfr_log10 (b, real_info->tiny, GFC_RND_MODE);
      mpfr_neg (b, b, GFC_RND_MODE);

      /* a = min(a, b)  */
      mpfr_min (a, a, b, GFC_RND_MODE);
      mpfr_trunc (a, a);
      real_info->range = (int) mpfr_get_si (a, GFC_RND_MODE);

      /* precision(x) = int((p - 1) * log10(b)) + k  */
      mpfr_set_ui (a, real_info->radix, GFC_RND_MODE);
      mpfr_log10 (a, a, GFC_RND_MODE);
      mpfr_mul_ui (a, a, real_info->digits - 1, GFC_RND_MODE);
      mpfr_trunc (a, a);
      real_info->precision = (int) mpfr_get_si (a, GFC_RND_MODE);

      /* If the radix is an integral power of 10, add one to the precision.  */
      for (i = 10; i <= real_info->radix; i *= 10)
	if (i == real_info->radix)
	  real_info->precision++;

      mpfr_clears (a, b, NULL);
    }
}


/* Clean up, get rid of numeric constants.  */

void
gfc_arith_done_1 (void)
{
  gfc_integer_info *ip;
  gfc_real_info *rp;

  for (ip = gfc_integer_kinds; ip->kind; ip++)
    {
      mpz_clear (ip->min_int);
      mpz_clear (ip->pedantic_min_int);
      mpz_clear (ip->huge);
    }

  for (rp = gfc_real_kinds; rp->kind; rp++)
    mpfr_clears (rp->epsilon, rp->huge, rp->tiny, rp->subnormal, NULL);

  mpfr_free_cache ();
}


/* Given a wide character value and a character kind, determine whether
   the character is representable for that kind.  */
bool
gfc_check_character_range (gfc_char_t c, int kind)
{
  /* As wide characters are stored as 32-bit values, they're all
     representable in UCS=4.  */
  if (kind == 4)
    return true;

  if (kind == 1)
    return c <= 255 ? true : false;

  gcc_unreachable ();
}


/* Given an integer and a kind, make sure that the integer lies within
   the range of the kind.  Returns ARITH_OK, ARITH_ASYMMETRIC or
   ARITH_OVERFLOW.  */

arith
gfc_check_integer_range (mpz_t p, int kind)
{
  arith result;
  int i;

  i = gfc_validate_kind (BT_INTEGER, kind, false);
  result = ARITH_OK;

  if (pedantic)
    {
      if (mpz_cmp (p, gfc_integer_kinds[i].pedantic_min_int) < 0)
	result = ARITH_ASYMMETRIC;
    }


  if (gfc_option.flag_range_check == 0)
    return result;

  if (mpz_cmp (p, gfc_integer_kinds[i].min_int) < 0
      || mpz_cmp (p, gfc_integer_kinds[i].huge) > 0)
    result = ARITH_OVERFLOW;

  return result;
}


/* Given a real and a kind, make sure that the real lies within the
   range of the kind.  Returns ARITH_OK, ARITH_OVERFLOW or
   ARITH_UNDERFLOW.  */

static arith
gfc_check_real_range (mpfr_t p, int kind)
{
  arith retval;
  mpfr_t q;
  int i;

  i = gfc_validate_kind (BT_REAL, kind, false);

  gfc_set_model (p);
  mpfr_init (q);
  mpfr_abs (q, p, GFC_RND_MODE);

  retval = ARITH_OK;

  if (mpfr_inf_p (p))
    {
      if (gfc_option.flag_range_check != 0)
	retval = ARITH_OVERFLOW;
    }
  else if (mpfr_nan_p (p))
    {
      if (gfc_option.flag_range_check != 0)
	retval = ARITH_NAN;
    }
  else if (mpfr_sgn (q) == 0)
    {
      mpfr_clear (q);
      return retval;
    }
  else if (mpfr_cmp (q, gfc_real_kinds[i].huge) > 0)
    {
      if (gfc_option.flag_range_check == 0)
	mpfr_set_inf (p, mpfr_sgn (p));
      else
	retval = ARITH_OVERFLOW;
    }
  else if (mpfr_cmp (q, gfc_real_kinds[i].subnormal) < 0)
    {
      if (gfc_option.flag_range_check == 0)
	{
	  if (mpfr_sgn (p) < 0)
	    {
	      mpfr_set_ui (p, 0, GFC_RND_MODE);
	      mpfr_set_si (q, -1, GFC_RND_MODE);
	      mpfr_copysign (p, p, q, GFC_RND_MODE);
	    }
	  else
	    mpfr_set_ui (p, 0, GFC_RND_MODE);
	}
      else
	retval = ARITH_UNDERFLOW;
    }
  else if (mpfr_cmp (q, gfc_real_kinds[i].tiny) < 0)
    {
      mp_exp_t emin, emax;
      int en;

      /* Save current values of emin and emax.  */
      emin = mpfr_get_emin ();
      emax = mpfr_get_emax ();

      /* Set emin and emax for the current model number.  */
      en = gfc_real_kinds[i].min_exponent - gfc_real_kinds[i].digits + 1;
      mpfr_set_emin ((mp_exp_t) en);
      mpfr_set_emax ((mp_exp_t) gfc_real_kinds[i].max_exponent);
      mpfr_check_range (q, 0, GFC_RND_MODE);
      mpfr_subnormalize (q, 0, GFC_RND_MODE);

      /* Reset emin and emax.  */
      mpfr_set_emin (emin);
      mpfr_set_emax (emax);

      /* Copy sign if needed.  */
      if (mpfr_sgn (p) < 0)
	mpfr_neg (p, q, GMP_RNDN);
      else
	mpfr_set (p, q, GMP_RNDN);
    }

  mpfr_clear (q);

  return retval;
}


/* Low-level arithmetic functions.  All of these subroutines assume
   that all operands are of the same type and return an operand of the
   same type.  The other thing about these subroutines is that they
   can fail in various ways -- overflow, underflow, division by zero,
   zero raised to the zero, etc.  */

static arith
gfc_arith_not (gfc_expr *op1, gfc_expr **resultp)
{
  gfc_expr *result;

  result = gfc_get_constant_expr (BT_LOGICAL, op1->ts.kind, &op1->where);
  result->value.logical = !op1->value.logical;
  *resultp = result;

  return ARITH_OK;
}


static arith
gfc_arith_and (gfc_expr *op1, gfc_expr *op2, gfc_expr **resultp)
{
  gfc_expr *result;

  result = gfc_get_constant_expr (BT_LOGICAL, gfc_kind_max (op1, op2),
				  &op1->where);
  result->value.logical = op1->value.logical && op2->value.logical;
  *resultp = result;

  return ARITH_OK;
}


static arith
gfc_arith_or (gfc_expr *op1, gfc_expr *op2, gfc_expr **resultp)
{
  gfc_expr *result;

  result = gfc_get_constant_expr (BT_LOGICAL, gfc_kind_max (op1, op2),
				  &op1->where);
  result->value.logical = op1->value.logical || op2->value.logical;
  *resultp = result;

  return ARITH_OK;
}


static arith
gfc_arith_eqv (gfc_expr *op1, gfc_expr *op2, gfc_expr **resultp)
{
  gfc_expr *result;

  result = gfc_get_constant_expr (BT_LOGICAL, gfc_kind_max (op1, op2),
				  &op1->where);
  result->value.logical = op1->value.logical == op2->value.logical;
  *resultp = result;

  return ARITH_OK;
}


static arith
gfc_arith_neqv (gfc_expr *op1, gfc_expr *op2, gfc_expr **resultp)
{
  gfc_expr *result;

  result = gfc_get_constant_expr (BT_LOGICAL, gfc_kind_max (op1, op2),
				  &op1->where);
  result->value.logical = op1->value.logical != op2->value.logical;
  *resultp = result;

  return ARITH_OK;
}


/* Make sure a constant numeric expression is within the range for
   its type and kind.  Note that there's also a gfc_check_range(),
   but that one deals with the intrinsic RANGE function.  */

arith
gfc_range_check (gfc_expr *e)
{
  arith rc;
  arith rc2;

  switch (e->ts.type)
    {
    case BT_INTEGER:
      rc = gfc_check_integer_range (e->value.integer, e->ts.kind);
      break;

    case BT_REAL:
      rc = gfc_check_real_range (e->value.real, e->ts.kind);
      if (rc == ARITH_UNDERFLOW)
	mpfr_set_ui (e->value.real, 0, GFC_RND_MODE);
      if (rc == ARITH_OVERFLOW)
	mpfr_set_inf (e->value.real, mpfr_sgn (e->value.real));
      if (rc == ARITH_NAN)
	mpfr_set_nan (e->value.real);
      break;

    case BT_COMPLEX:
      rc = gfc_check_real_range (mpc_realref (e->value.complex), e->ts.kind);
      if (rc == ARITH_UNDERFLOW)
	mpfr_set_ui (mpc_realref (e->value.complex), 0, GFC_RND_MODE);
      if (rc == ARITH_OVERFLOW)
	mpfr_set_inf (mpc_realref (e->value.complex),
		      mpfr_sgn (mpc_realref (e->value.complex)));
      if (rc == ARITH_NAN)
	mpfr_set_nan (mpc_realref (e->value.complex));

      rc2 = gfc_check_real_range (mpc_imagref (e->value.complex), e->ts.kind);
      if (rc == ARITH_UNDERFLOW)
	mpfr_set_ui (mpc_imagref (e->value.complex), 0, GFC_RND_MODE);
      if (rc == ARITH_OVERFLOW)
	mpfr_set_inf (mpc_imagref (e->value.complex), 
		      mpfr_sgn (mpc_imagref (e->value.complex)));
      if (rc == ARITH_NAN)
	mpfr_set_nan (mpc_imagref (e->value.complex));

      if (rc == ARITH_OK)
	rc = rc2;
      break;

    default:
      gfc_internal_error ("gfc_range_check(): Bad type");
    }

  return rc;
}


/* Several of the following routines use the same set of statements to
   check the validity of the result.  Encapsulate the checking here.  */

static arith
check_result (arith rc, gfc_expr *x, gfc_expr *r, gfc_expr **rp)
{
  arith val = rc;

  if (val == ARITH_UNDERFLOW)
    {
      if (gfc_option.warn_underflow)
	gfc_warning (gfc_arith_error (val), &x->where);
      val = ARITH_OK;
    }

  if (val == ARITH_ASYMMETRIC)
    {
      gfc_warning (gfc_arith_error (val), &x->where);
      val = ARITH_OK;
    }

  if (val != ARITH_OK)
    gfc_free_expr (r);
  else
    *rp = r;

  return val;
}


/* It may seem silly to have a subroutine that actually computes the
   unary plus of a constant, but it prevents us from making exceptions
   in the code elsewhere.  Used for unary plus and parenthesized
   expressions.  */

static arith
gfc_arith_identity (gfc_expr *op1, gfc_expr **resultp)
{
  *resultp = gfc_copy_expr (op1);
  return ARITH_OK;
}


static arith
gfc_arith_uminus (gfc_expr *op1, gfc_expr **resultp)
{
  gfc_expr *result;
  arith rc;

  result = gfc_get_constant_expr (op1->ts.type, op1->ts.kind, &op1->where);

  switch (op1->ts.type)
    {
    case BT_INTEGER:
      mpz_neg (result->value.integer, op1->value.integer);
      break;

    case BT_REAL:
      mpfr_neg (result->value.real, op1->value.real, GFC_RND_MODE);
      break;

    case BT_COMPLEX:
      mpc_neg (result->value.complex, op1->value.complex, GFC_MPC_RND_MODE);
      break;

    default:
      gfc_internal_error ("gfc_arith_uminus(): Bad basic type");
    }

  rc = gfc_range_check (result);

  return check_result (rc, op1, result, resultp);
}


static arith
gfc_arith_plus (gfc_expr *op1, gfc_expr *op2, gfc_expr **resultp)
{
  gfc_expr *result;
  arith rc;

  result = gfc_get_constant_expr (op1->ts.type, op1->ts.kind, &op1->where);

  switch (op1->ts.type)
    {
    case BT_INTEGER:
      mpz_add (result->value.integer, op1->value.integer, op2->value.integer);
      break;

    case BT_REAL:
      mpfr_add (result->value.real, op1->value.real, op2->value.real,
	       GFC_RND_MODE);
      break;

    case BT_COMPLEX:
      mpc_add (result->value.complex, op1->value.complex, op2->value.complex,
	       GFC_MPC_RND_MODE);
      break;

    default:
      gfc_internal_error ("gfc_arith_plus(): Bad basic type");
    }

  rc = gfc_range_check (result);

  return check_result (rc, op1, result, resultp);
}


static arith
gfc_arith_minus (gfc_expr *op1, gfc_expr *op2, gfc_expr **resultp)
{
  gfc_expr *result;
  arith rc;

  result = gfc_get_constant_expr (op1->ts.type, op1->ts.kind, &op1->where);

  switch (op1->ts.type)
    {
    case BT_INTEGER:
      mpz_sub (result->value.integer, op1->value.integer, op2->value.integer);
      break;

    case BT_REAL:
      mpfr_sub (result->value.real, op1->value.real, op2->value.real,
		GFC_RND_MODE);
      break;

    case BT_COMPLEX:
      mpc_sub (result->value.complex, op1->value.complex,
	       op2->value.complex, GFC_MPC_RND_MODE);
      break;

    default:
      gfc_internal_error ("gfc_arith_minus(): Bad basic type");
    }

  rc = gfc_range_check (result);

  return check_result (rc, op1, result, resultp);
}


static arith
gfc_arith_times (gfc_expr *op1, gfc_expr *op2, gfc_expr **resultp)
{
  gfc_expr *result;
  arith rc;

  result = gfc_get_constant_expr (op1->ts.type, op1->ts.kind, &op1->where);

  switch (op1->ts.type)
    {
    case BT_INTEGER:
      mpz_mul (result->value.integer, op1->value.integer, op2->value.integer);
      break;

    case BT_REAL:
      mpfr_mul (result->value.real, op1->value.real, op2->value.real,
	       GFC_RND_MODE);
      break;

    case BT_COMPLEX:
      gfc_set_model (mpc_realref (op1->value.complex));
      mpc_mul (result->value.complex, op1->value.complex, op2->value.complex,
	       GFC_MPC_RND_MODE);
      break;

    default:
      gfc_internal_error ("gfc_arith_times(): Bad basic type");
    }

  rc = gfc_range_check (result);

  return check_result (rc, op1, result, resultp);
}


static arith
gfc_arith_divide (gfc_expr *op1, gfc_expr *op2, gfc_expr **resultp)
{
  gfc_expr *result;
  arith rc;

  rc = ARITH_OK;

  result = gfc_get_constant_expr (op1->ts.type, op1->ts.kind, &op1->where);

  switch (op1->ts.type)
    {
    case BT_INTEGER:
      if (mpz_sgn (op2->value.integer) == 0)
	{
	  rc = ARITH_DIV0;
	  break;
	}

      mpz_tdiv_q (result->value.integer, op1->value.integer,
		  op2->value.integer);
      break;

    case BT_REAL:
      if (mpfr_sgn (op2->value.real) == 0 && gfc_option.flag_range_check == 1)
	{
	  rc = ARITH_DIV0;
	  break;
	}

      mpfr_div (result->value.real, op1->value.real, op2->value.real,
	       GFC_RND_MODE);
      break;

    case BT_COMPLEX:
      if (mpc_cmp_si_si (op2->value.complex, 0, 0) == 0
	  && gfc_option.flag_range_check == 1)
	{
	  rc = ARITH_DIV0;
	  break;
	}

      gfc_set_model (mpc_realref (op1->value.complex));
      if (mpc_cmp_si_si (op2->value.complex, 0, 0) == 0)
      {
	/* In Fortran, return (NaN + NaN I) for any zero divisor.  See
	   PR 40318. */
	mpfr_set_nan (mpc_realref (result->value.complex));
	mpfr_set_nan (mpc_imagref (result->value.complex));
      }
      else
	mpc_div (result->value.complex, op1->value.complex, op2->value.complex,
		 GFC_MPC_RND_MODE);
      break;

    default:
      gfc_internal_error ("gfc_arith_divide(): Bad basic type");
    }

  if (rc == ARITH_OK)
    rc = gfc_range_check (result);

  return check_result (rc, op1, result, resultp);
}

/* Raise a number to a power.  */

static arith
arith_power (gfc_expr *op1, gfc_expr *op2, gfc_expr **resultp)
{
  int power_sign;
  gfc_expr *result;
  arith rc;

  rc = ARITH_OK;
  result = gfc_get_constant_expr (op1->ts.type, op1->ts.kind, &op1->where);

  switch (op2->ts.type)
    {
    case BT_INTEGER:
      power_sign = mpz_sgn (op2->value.integer);

      if (power_sign == 0)
	{
	  /* Handle something to the zeroth power.  Since we're dealing
	     with integral exponents, there is no ambiguity in the
	     limiting procedure used to determine the value of 0**0.  */
	  switch (op1->ts.type)
	    {
	    case BT_INTEGER:
	      mpz_set_ui (result->value.integer, 1);
	      break;

	    case BT_REAL:
	      mpfr_set_ui (result->value.real, 1, GFC_RND_MODE);
	      break;

	    case BT_COMPLEX:
	      mpc_set_ui (result->value.complex, 1, GFC_MPC_RND_MODE);
	      break;

	    default:
	      gfc_internal_error ("arith_power(): Bad base");
	    }
	}
      else
	{
	  switch (op1->ts.type)
	    {
	    case BT_INTEGER:
	      {
		int power;

		/* First, we simplify the cases of op1 == 1, 0 or -1.  */
		if (mpz_cmp_si (op1->value.integer, 1) == 0)
		  {
		    /* 1**op2 == 1 */
		    mpz_set_si (result->value.integer, 1);
		  }
		else if (mpz_cmp_si (op1->value.integer, 0) == 0)
		  {
		    /* 0**op2 == 0, if op2 > 0
	               0**op2 overflow, if op2 < 0 ; in that case, we
		       set the result to 0 and return ARITH_DIV0.  */
		    mpz_set_si (result->value.integer, 0);
		    if (mpz_cmp_si (op2->value.integer, 0) < 0)
		      rc = ARITH_DIV0;
		  }
		else if (mpz_cmp_si (op1->value.integer, -1) == 0)
		  {
		    /* (-1)**op2 == (-1)**(mod(op2,2)) */
		    unsigned int odd = mpz_fdiv_ui (op2->value.integer, 2);
		    if (odd)
		      mpz_set_si (result->value.integer, -1);
		    else
		      mpz_set_si (result->value.integer, 1);
		  }
		/* Then, we take care of op2 < 0.  */
		else if (mpz_cmp_si (op2->value.integer, 0) < 0)
		  {
		    /* if op2 < 0, op1**op2 == 0  because abs(op1) > 1.  */
		    mpz_set_si (result->value.integer, 0);
		  }
		else if (gfc_extract_int (op2, &power) != NULL)
		  {
		    /* If op2 doesn't fit in an int, the exponentiation will
		       overflow, because op2 > 0 and abs(op1) > 1.  */
		    mpz_t max;
		    int i;
		    i = gfc_validate_kind (BT_INTEGER, result->ts.kind, false);

		    if (gfc_option.flag_range_check)
		      rc = ARITH_OVERFLOW;

		    /* Still, we want to give the same value as the
		       processor.  */
		    mpz_init (max);
		    mpz_add_ui (max, gfc_integer_kinds[i].huge, 1);
		    mpz_mul_ui (max, max, 2);
		    mpz_powm (result->value.integer, op1->value.integer,
			      op2->value.integer, max);
		    mpz_clear (max);
		  }
		else
		  mpz_pow_ui (result->value.integer, op1->value.integer,
			      power);
	      }
	      break;

	    case BT_REAL:
	      mpfr_pow_z (result->value.real, op1->value.real,
			  op2->value.integer, GFC_RND_MODE);
	      break;

	    case BT_COMPLEX:
<<<<<<< HEAD
	      {
#ifdef HAVE_mpc_pow_z
		mpc_pow_z (result->value.complex, op1->value.complex,
			   op2->value.integer, GFC_MPC_RND_MODE);
#elif defined(HAVE_mpc_pow)
		mpc_t apower;
		gfc_set_model (mpc_realref (op1->value.complex));
		mpc_init2 (apower, mpfr_get_default_prec());
		mpc_set_z (apower, op2->value.integer, GFC_MPC_RND_MODE);
		mpc_pow(result->value.complex, op1->value.complex, apower,
			GFC_MPC_RND_MODE);
		mpc_clear (apower);
#else
		mpz_t apower;

		/* Compute op1**abs(op2)  */
		mpz_init (apower);
		mpz_abs (apower, op2->value.integer);
		complex_pow (result, op1, apower);
		mpz_clear (apower);

		/* If (op2 < 0), compute the inverse.  */
		if (power_sign < 0)
		  complex_reciprocal (result);
#endif /* HAVE_mpc_pow */
	      }
=======
	      mpc_pow_z (result->value.complex, op1->value.complex,
			 op2->value.integer, GFC_MPC_RND_MODE);
>>>>>>> 779871ac
	      break;

	    default:
	      break;
	    }
	}
      break;

    case BT_REAL:

      if (gfc_init_expr_flag)
	{
	  if (gfc_notify_std (GFC_STD_F2003,"Fortran 2003: Noninteger "
			      "exponent in an initialization "
			      "expression at %L", &op2->where) == FAILURE)
	    return ARITH_PROHIBIT;
	}

      if (mpfr_cmp_si (op1->value.real, 0) < 0)
	{
	  gfc_error ("Raising a negative REAL at %L to "
		     "a REAL power is prohibited", &op1->where);
	  gfc_free (result);
	  return ARITH_PROHIBIT;
	}

	mpfr_pow (result->value.real, op1->value.real, op2->value.real,
		  GFC_RND_MODE);
      break;

    case BT_COMPLEX:
      {
	if (gfc_init_expr_flag)
	  {
	    if (gfc_notify_std (GFC_STD_F2003,"Fortran 2003: Noninteger "
				"exponent in an initialization "
				"expression at %L", &op2->where) == FAILURE)
	      return ARITH_PROHIBIT;
	  }

	mpc_pow (result->value.complex, op1->value.complex,
		 op2->value.complex, GFC_MPC_RND_MODE);
      }
      break;
    default:
      gfc_internal_error ("arith_power(): unknown type");
    }

  if (rc == ARITH_OK)
    rc = gfc_range_check (result);

  return check_result (rc, op1, result, resultp);
}


/* Concatenate two string constants.  */

static arith
gfc_arith_concat (gfc_expr *op1, gfc_expr *op2, gfc_expr **resultp)
{
  gfc_expr *result;
  int len;

  gcc_assert (op1->ts.kind == op2->ts.kind);
  result = gfc_get_constant_expr (BT_CHARACTER, op1->ts.kind,
				  &op1->where);

  len = op1->value.character.length + op2->value.character.length;

  result->value.character.string = gfc_get_wide_string (len + 1);
  result->value.character.length = len;

  memcpy (result->value.character.string, op1->value.character.string,
	  op1->value.character.length * sizeof (gfc_char_t));

  memcpy (&result->value.character.string[op1->value.character.length],
	  op2->value.character.string,
	  op2->value.character.length * sizeof (gfc_char_t));

  result->value.character.string[len] = '\0';

  *resultp = result;

  return ARITH_OK;
}

/* Comparison between real values; returns 0 if (op1 .op. op2) is true.
   This function mimics mpfr_cmp but takes NaN into account.  */

static int
compare_real (gfc_expr *op1, gfc_expr *op2, gfc_intrinsic_op op)
{
  int rc;
  switch (op)
    {
      case INTRINSIC_EQ:
	rc = mpfr_equal_p (op1->value.real, op2->value.real) ? 0 : 1;
	break;
      case INTRINSIC_GT:
	rc = mpfr_greater_p (op1->value.real, op2->value.real) ? 1 : -1;
	break;
      case INTRINSIC_GE:
	rc = mpfr_greaterequal_p (op1->value.real, op2->value.real) ? 1 : -1;
	break;
      case INTRINSIC_LT:
	rc = mpfr_less_p (op1->value.real, op2->value.real) ? -1 : 1;
	break;
      case INTRINSIC_LE:
	rc = mpfr_lessequal_p (op1->value.real, op2->value.real) ? -1 : 1;
	break;
      default:
	gfc_internal_error ("compare_real(): Bad operator");
    }

  return rc;
}

/* Comparison operators.  Assumes that the two expression nodes
   contain two constants of the same type. The op argument is
   needed to handle NaN correctly.  */

int
gfc_compare_expr (gfc_expr *op1, gfc_expr *op2, gfc_intrinsic_op op)
{
  int rc;

  switch (op1->ts.type)
    {
    case BT_INTEGER:
      rc = mpz_cmp (op1->value.integer, op2->value.integer);
      break;

    case BT_REAL:
      rc = compare_real (op1, op2, op);
      break;

    case BT_CHARACTER:
      rc = gfc_compare_string (op1, op2);
      break;

    case BT_LOGICAL:
      rc = ((!op1->value.logical && op2->value.logical)
	    || (op1->value.logical && !op2->value.logical));
      break;

    default:
      gfc_internal_error ("gfc_compare_expr(): Bad basic type");
    }

  return rc;
}


/* Compare a pair of complex numbers.  Naturally, this is only for
   equality and inequality.  */

static int
compare_complex (gfc_expr *op1, gfc_expr *op2)
{
  return mpc_cmp (op1->value.complex, op2->value.complex) == 0;
}


/* Given two constant strings and the inverse collating sequence, compare the
   strings.  We return -1 for a < b, 0 for a == b and 1 for a > b. 
   We use the processor's default collating sequence.  */

int
gfc_compare_string (gfc_expr *a, gfc_expr *b)
{
  int len, alen, blen, i;
  gfc_char_t ac, bc;

  alen = a->value.character.length;
  blen = b->value.character.length;

  len = MAX(alen, blen);

  for (i = 0; i < len; i++)
    {
      ac = ((i < alen) ? a->value.character.string[i] : ' ');
      bc = ((i < blen) ? b->value.character.string[i] : ' ');

      if (ac < bc)
	return -1;
      if (ac > bc)
	return 1;
    }

  /* Strings are equal */
  return 0;
}


int
gfc_compare_with_Cstring (gfc_expr *a, const char *b, bool case_sensitive)
{
  int len, alen, blen, i;
  gfc_char_t ac, bc;

  alen = a->value.character.length;
  blen = strlen (b);

  len = MAX(alen, blen);

  for (i = 0; i < len; i++)
    {
      ac = ((i < alen) ? a->value.character.string[i] : ' ');
      bc = ((i < blen) ? b[i] : ' ');

      if (!case_sensitive)
	{
	  ac = TOLOWER (ac);
	  bc = TOLOWER (bc);
	}

      if (ac < bc)
	return -1;
      if (ac > bc)
	return 1;
    }

  /* Strings are equal */
  return 0;
}


/* Specific comparison subroutines.  */

static arith
gfc_arith_eq (gfc_expr *op1, gfc_expr *op2, gfc_expr **resultp)
{
  gfc_expr *result;

  result = gfc_get_constant_expr (BT_LOGICAL, gfc_default_logical_kind,
				  &op1->where);
  result->value.logical = (op1->ts.type == BT_COMPLEX)
			? compare_complex (op1, op2)
			: (gfc_compare_expr (op1, op2, INTRINSIC_EQ) == 0);

  *resultp = result;
  return ARITH_OK;
}


static arith
gfc_arith_ne (gfc_expr *op1, gfc_expr *op2, gfc_expr **resultp)
{
  gfc_expr *result;

  result = gfc_get_constant_expr (BT_LOGICAL, gfc_default_logical_kind,
				  &op1->where);
  result->value.logical = (op1->ts.type == BT_COMPLEX)
			? !compare_complex (op1, op2)
			: (gfc_compare_expr (op1, op2, INTRINSIC_EQ) != 0);

  *resultp = result;
  return ARITH_OK;
}


static arith
gfc_arith_gt (gfc_expr *op1, gfc_expr *op2, gfc_expr **resultp)
{
  gfc_expr *result;

  result = gfc_get_constant_expr (BT_LOGICAL, gfc_default_logical_kind,
				  &op1->where);
  result->value.logical = (gfc_compare_expr (op1, op2, INTRINSIC_GT) > 0);
  *resultp = result;

  return ARITH_OK;
}


static arith
gfc_arith_ge (gfc_expr *op1, gfc_expr *op2, gfc_expr **resultp)
{
  gfc_expr *result;

  result = gfc_get_constant_expr (BT_LOGICAL, gfc_default_logical_kind,
				  &op1->where);
  result->value.logical = (gfc_compare_expr (op1, op2, INTRINSIC_GE) >= 0);
  *resultp = result;

  return ARITH_OK;
}


static arith
gfc_arith_lt (gfc_expr *op1, gfc_expr *op2, gfc_expr **resultp)
{
  gfc_expr *result;

  result = gfc_get_constant_expr (BT_LOGICAL, gfc_default_logical_kind,
				  &op1->where);
  result->value.logical = (gfc_compare_expr (op1, op2, INTRINSIC_LT) < 0);
  *resultp = result;

  return ARITH_OK;
}


static arith
gfc_arith_le (gfc_expr *op1, gfc_expr *op2, gfc_expr **resultp)
{
  gfc_expr *result;

  result = gfc_get_constant_expr (BT_LOGICAL, gfc_default_logical_kind,
				  &op1->where);
  result->value.logical = (gfc_compare_expr (op1, op2, INTRINSIC_LE) <= 0);
  *resultp = result;

  return ARITH_OK;
}


static arith
reduce_unary (arith (*eval) (gfc_expr *, gfc_expr **), gfc_expr *op,
	      gfc_expr **result)
{
  gfc_constructor_base head;
  gfc_constructor *c;
  gfc_expr *r;
  arith rc;

  if (op->expr_type == EXPR_CONSTANT)
    return eval (op, result);

  rc = ARITH_OK;
  head = gfc_constructor_copy (op->value.constructor);
  for (c = gfc_constructor_first (head); c; c = gfc_constructor_next (c))
    {
      rc = reduce_unary (eval, c->expr, &r);

      if (rc != ARITH_OK)
	break;

      gfc_replace_expr (c->expr, r);
    }

  if (rc != ARITH_OK)
    gfc_constructor_free (head);
  else
    {
      gfc_constructor *c = gfc_constructor_first (head);
      r = gfc_get_array_expr (c->expr->ts.type, c->expr->ts.kind,
			      &op->where);
      r->shape = gfc_copy_shape (op->shape, op->rank);
      r->rank = op->rank;
      r->value.constructor = head;
      *result = r;
    }

  return rc;
}


static arith
reduce_binary_ac (arith (*eval) (gfc_expr *, gfc_expr *, gfc_expr **),
		  gfc_expr *op1, gfc_expr *op2, gfc_expr **result)
{
  gfc_constructor_base head;
  gfc_constructor *c;
  gfc_expr *r;
  arith rc = ARITH_OK;

  head = gfc_constructor_copy (op1->value.constructor);
  for (c = gfc_constructor_first (head); c; c = gfc_constructor_next (c))
    {
      if (c->expr->expr_type == EXPR_CONSTANT)
        rc = eval (c->expr, op2, &r);
      else
	rc = reduce_binary_ac (eval, c->expr, op2, &r);

      if (rc != ARITH_OK)
	break;

      gfc_replace_expr (c->expr, r);
    }

  if (rc != ARITH_OK)
    gfc_constructor_free (head);
  else
    {
      gfc_constructor *c = gfc_constructor_first (head);
      r = gfc_get_array_expr (c->expr->ts.type, c->expr->ts.kind,
			      &op1->where);
      r->shape = gfc_copy_shape (op1->shape, op1->rank);
      r->rank = op1->rank;
      r->value.constructor = head;
      *result = r;
    }

  return rc;
}


static arith
reduce_binary_ca (arith (*eval) (gfc_expr *, gfc_expr *, gfc_expr **),
		  gfc_expr *op1, gfc_expr *op2, gfc_expr **result)
{
  gfc_constructor_base head;
  gfc_constructor *c;
  gfc_expr *r;
  arith rc = ARITH_OK;

  head = gfc_constructor_copy (op2->value.constructor);
  for (c = gfc_constructor_first (head); c; c = gfc_constructor_next (c))
    {
      if (c->expr->expr_type == EXPR_CONSTANT)
	rc = eval (op1, c->expr, &r);
      else
	rc = reduce_binary_ca (eval, op1, c->expr, &r);

      if (rc != ARITH_OK)
	break;

      gfc_replace_expr (c->expr, r);
    }

  if (rc != ARITH_OK)
    gfc_constructor_free (head);
  else
    {
      gfc_constructor *c = gfc_constructor_first (head);
      r = gfc_get_array_expr (c->expr->ts.type, c->expr->ts.kind,
			      &op2->where);
      r->shape = gfc_copy_shape (op2->shape, op2->rank);
      r->rank = op2->rank;
      r->value.constructor = head;
      *result = r;
    }

  return rc;
}


/* We need a forward declaration of reduce_binary.  */
static arith reduce_binary (arith (*eval) (gfc_expr *, gfc_expr *, gfc_expr **),
			    gfc_expr *op1, gfc_expr *op2, gfc_expr **result);


static arith
reduce_binary_aa (arith (*eval) (gfc_expr *, gfc_expr *, gfc_expr **),
		  gfc_expr *op1, gfc_expr *op2, gfc_expr **result)
{
  gfc_constructor_base head;
  gfc_constructor *c, *d;
  gfc_expr *r;
  arith rc = ARITH_OK;

  if (gfc_check_conformance (op1, op2,
			     "elemental binary operation") != SUCCESS)
    return ARITH_INCOMMENSURATE;

  head = gfc_constructor_copy (op1->value.constructor);
  for (c = gfc_constructor_first (head),
       d = gfc_constructor_first (op2->value.constructor);
       c && d;
       c = gfc_constructor_next (c), d = gfc_constructor_next (d))
    {
	rc = reduce_binary (eval, c->expr, d->expr, &r);
	if (rc != ARITH_OK)
	  break;

	gfc_replace_expr (c->expr, r);
    }

  if (c || d)
    rc = ARITH_INCOMMENSURATE;

  if (rc != ARITH_OK)
    gfc_constructor_free (head);
  else
    {
      gfc_constructor *c = gfc_constructor_first (head);
      r = gfc_get_array_expr (c->expr->ts.type, c->expr->ts.kind,
			      &op1->where);
      r->shape = gfc_copy_shape (op1->shape, op1->rank);
      r->rank = op1->rank;
      r->value.constructor = head;
      *result = r;
    }

  return rc;
}


static arith
reduce_binary (arith (*eval) (gfc_expr *, gfc_expr *, gfc_expr **),
	       gfc_expr *op1, gfc_expr *op2, gfc_expr **result)
{
  if (op1->expr_type == EXPR_CONSTANT && op2->expr_type == EXPR_CONSTANT)
    return eval (op1, op2, result);

  if (op1->expr_type == EXPR_CONSTANT && op2->expr_type == EXPR_ARRAY)
    return reduce_binary_ca (eval, op1, op2, result);

  if (op1->expr_type == EXPR_ARRAY && op2->expr_type == EXPR_CONSTANT)
    return reduce_binary_ac (eval, op1, op2, result);

  return reduce_binary_aa (eval, op1, op2, result);
}


typedef union
{
  arith (*f2)(gfc_expr *, gfc_expr **);
  arith (*f3)(gfc_expr *, gfc_expr *, gfc_expr **);
}
eval_f;

/* High level arithmetic subroutines.  These subroutines go into
   eval_intrinsic(), which can do one of several things to its
   operands.  If the operands are incompatible with the intrinsic
   operation, we return a node pointing to the operands and hope that
   an operator interface is found during resolution.

   If the operands are compatible and are constants, then we try doing
   the arithmetic.  We also handle the cases where either or both
   operands are array constructors.  */

static gfc_expr *
eval_intrinsic (gfc_intrinsic_op op,
		eval_f eval, gfc_expr *op1, gfc_expr *op2)
{
  gfc_expr temp, *result;
  int unary;
  arith rc;

  gfc_clear_ts (&temp.ts);

  switch (op)
    {
    /* Logical unary  */
    case INTRINSIC_NOT:
      if (op1->ts.type != BT_LOGICAL)
	goto runtime;

      temp.ts.type = BT_LOGICAL;
      temp.ts.kind = gfc_default_logical_kind;
      unary = 1;
      break;

    /* Logical binary operators  */
    case INTRINSIC_OR:
    case INTRINSIC_AND:
    case INTRINSIC_NEQV:
    case INTRINSIC_EQV:
      if (op1->ts.type != BT_LOGICAL || op2->ts.type != BT_LOGICAL)
	goto runtime;

      temp.ts.type = BT_LOGICAL;
      temp.ts.kind = gfc_default_logical_kind;
      unary = 0;
      break;

    /* Numeric unary  */
    case INTRINSIC_UPLUS:
    case INTRINSIC_UMINUS:
      if (!gfc_numeric_ts (&op1->ts))
	goto runtime;

      temp.ts = op1->ts;
      unary = 1;
      break;

    case INTRINSIC_PARENTHESES:
      temp.ts = op1->ts;
      unary = 1;
      break;

    /* Additional restrictions for ordering relations.  */
    case INTRINSIC_GE:
    case INTRINSIC_GE_OS:
    case INTRINSIC_LT:
    case INTRINSIC_LT_OS:
    case INTRINSIC_LE:
    case INTRINSIC_LE_OS:
    case INTRINSIC_GT:
    case INTRINSIC_GT_OS:
      if (op1->ts.type == BT_COMPLEX || op2->ts.type == BT_COMPLEX)
	{
	  temp.ts.type = BT_LOGICAL;
	  temp.ts.kind = gfc_default_logical_kind;
	  goto runtime;
	}

    /* Fall through  */
    case INTRINSIC_EQ:
    case INTRINSIC_EQ_OS:
    case INTRINSIC_NE:
    case INTRINSIC_NE_OS:
      if (op1->ts.type == BT_CHARACTER && op2->ts.type == BT_CHARACTER)
	{
	  unary = 0;
	  temp.ts.type = BT_LOGICAL;
	  temp.ts.kind = gfc_default_logical_kind;

	  /* If kind mismatch, exit and we'll error out later.  */
	  if (op1->ts.kind != op2->ts.kind)
	    goto runtime;

	  break;
	}

    /* Fall through  */
    /* Numeric binary  */
    case INTRINSIC_PLUS:
    case INTRINSIC_MINUS:
    case INTRINSIC_TIMES:
    case INTRINSIC_DIVIDE:
    case INTRINSIC_POWER:
      if (!gfc_numeric_ts (&op1->ts) || !gfc_numeric_ts (&op2->ts))
	goto runtime;

      /* Insert any necessary type conversions to make the operands
	 compatible.  */

      temp.expr_type = EXPR_OP;
      gfc_clear_ts (&temp.ts);
      temp.value.op.op = op;

      temp.value.op.op1 = op1;
      temp.value.op.op2 = op2;

      gfc_type_convert_binary (&temp, 0);

      if (op == INTRINSIC_EQ || op == INTRINSIC_NE
	  || op == INTRINSIC_GE || op == INTRINSIC_GT
	  || op == INTRINSIC_LE || op == INTRINSIC_LT
	  || op == INTRINSIC_EQ_OS || op == INTRINSIC_NE_OS
	  || op == INTRINSIC_GE_OS || op == INTRINSIC_GT_OS
	  || op == INTRINSIC_LE_OS || op == INTRINSIC_LT_OS)
	{
	  temp.ts.type = BT_LOGICAL;
	  temp.ts.kind = gfc_default_logical_kind;
	}

      unary = 0;
      break;

    /* Character binary  */
    case INTRINSIC_CONCAT:
      if (op1->ts.type != BT_CHARACTER || op2->ts.type != BT_CHARACTER
	  || op1->ts.kind != op2->ts.kind)
	goto runtime;

      temp.ts.type = BT_CHARACTER;
      temp.ts.kind = op1->ts.kind;
      unary = 0;
      break;

    case INTRINSIC_USER:
      goto runtime;

    default:
      gfc_internal_error ("eval_intrinsic(): Bad operator");
    }

  if (op1->expr_type != EXPR_CONSTANT
      && (op1->expr_type != EXPR_ARRAY
	  || !gfc_is_constant_expr (op1) || !gfc_expanded_ac (op1)))
    goto runtime;

  if (op2 != NULL
      && op2->expr_type != EXPR_CONSTANT
	 && (op2->expr_type != EXPR_ARRAY
	     || !gfc_is_constant_expr (op2) || !gfc_expanded_ac (op2)))
    goto runtime;

  if (unary)
    rc = reduce_unary (eval.f2, op1, &result);
  else
    rc = reduce_binary (eval.f3, op1, op2, &result);


  /* Something went wrong.  */
  if (op == INTRINSIC_POWER && rc == ARITH_PROHIBIT)
    return NULL;

  if (rc != ARITH_OK)
    {
      gfc_error (gfc_arith_error (rc), &op1->where);
      return NULL;
    }

  gfc_free_expr (op1);
  gfc_free_expr (op2);
  return result;

runtime:
  /* Create a run-time expression.  */
  result = gfc_get_operator_expr (&op1->where, op, op1, op2);
  result->ts = temp.ts;

  return result;
}


/* Modify type of expression for zero size array.  */

static gfc_expr *
eval_type_intrinsic0 (gfc_intrinsic_op iop, gfc_expr *op)
{
  if (op == NULL)
    gfc_internal_error ("eval_type_intrinsic0(): op NULL");

  switch (iop)
    {
    case INTRINSIC_GE:
    case INTRINSIC_GE_OS:
    case INTRINSIC_LT:
    case INTRINSIC_LT_OS:
    case INTRINSIC_LE:
    case INTRINSIC_LE_OS:
    case INTRINSIC_GT:
    case INTRINSIC_GT_OS:
    case INTRINSIC_EQ:
    case INTRINSIC_EQ_OS:
    case INTRINSIC_NE:
    case INTRINSIC_NE_OS:
      op->ts.type = BT_LOGICAL;
      op->ts.kind = gfc_default_logical_kind;
      break;

    default:
      break;
    }

  return op;
}


/* Return nonzero if the expression is a zero size array.  */

static int
gfc_zero_size_array (gfc_expr *e)
{
  if (e->expr_type != EXPR_ARRAY)
    return 0;

  return e->value.constructor == NULL;
}


/* Reduce a binary expression where at least one of the operands
   involves a zero-length array.  Returns NULL if neither of the
   operands is a zero-length array.  */

static gfc_expr *
reduce_binary0 (gfc_expr *op1, gfc_expr *op2)
{
  if (gfc_zero_size_array (op1))
    {
      gfc_free_expr (op2);
      return op1;
    }

  if (gfc_zero_size_array (op2))
    {
      gfc_free_expr (op1);
      return op2;
    }

  return NULL;
}


static gfc_expr *
eval_intrinsic_f2 (gfc_intrinsic_op op,
		   arith (*eval) (gfc_expr *, gfc_expr **),
		   gfc_expr *op1, gfc_expr *op2)
{
  gfc_expr *result;
  eval_f f;

  if (op2 == NULL)
    {
      if (gfc_zero_size_array (op1))
	return eval_type_intrinsic0 (op, op1);
    }
  else
    {
      result = reduce_binary0 (op1, op2);
      if (result != NULL)
	return eval_type_intrinsic0 (op, result);
    }

  f.f2 = eval;
  return eval_intrinsic (op, f, op1, op2);
}


static gfc_expr *
eval_intrinsic_f3 (gfc_intrinsic_op op,
		   arith (*eval) (gfc_expr *, gfc_expr *, gfc_expr **),
		   gfc_expr *op1, gfc_expr *op2)
{
  gfc_expr *result;
  eval_f f;

  result = reduce_binary0 (op1, op2);
  if (result != NULL)
    return eval_type_intrinsic0(op, result);

  f.f3 = eval;
  return eval_intrinsic (op, f, op1, op2);
}


gfc_expr *
gfc_parentheses (gfc_expr *op)
{
  if (gfc_is_constant_expr (op))
    return op;

  return eval_intrinsic_f2 (INTRINSIC_PARENTHESES, gfc_arith_identity,
			    op, NULL);
}

gfc_expr *
gfc_uplus (gfc_expr *op)
{
  return eval_intrinsic_f2 (INTRINSIC_UPLUS, gfc_arith_identity, op, NULL);
}


gfc_expr *
gfc_uminus (gfc_expr *op)
{
  return eval_intrinsic_f2 (INTRINSIC_UMINUS, gfc_arith_uminus, op, NULL);
}


gfc_expr *
gfc_add (gfc_expr *op1, gfc_expr *op2)
{
  return eval_intrinsic_f3 (INTRINSIC_PLUS, gfc_arith_plus, op1, op2);
}


gfc_expr *
gfc_subtract (gfc_expr *op1, gfc_expr *op2)
{
  return eval_intrinsic_f3 (INTRINSIC_MINUS, gfc_arith_minus, op1, op2);
}


gfc_expr *
gfc_multiply (gfc_expr *op1, gfc_expr *op2)
{
  return eval_intrinsic_f3 (INTRINSIC_TIMES, gfc_arith_times, op1, op2);
}


gfc_expr *
gfc_divide (gfc_expr *op1, gfc_expr *op2)
{
  return eval_intrinsic_f3 (INTRINSIC_DIVIDE, gfc_arith_divide, op1, op2);
}


gfc_expr *
gfc_power (gfc_expr *op1, gfc_expr *op2)
{
  return eval_intrinsic_f3 (INTRINSIC_POWER, arith_power, op1, op2);
}


gfc_expr *
gfc_concat (gfc_expr *op1, gfc_expr *op2)
{
  return eval_intrinsic_f3 (INTRINSIC_CONCAT, gfc_arith_concat, op1, op2);
}


gfc_expr *
gfc_and (gfc_expr *op1, gfc_expr *op2)
{
  return eval_intrinsic_f3 (INTRINSIC_AND, gfc_arith_and, op1, op2);
}


gfc_expr *
gfc_or (gfc_expr *op1, gfc_expr *op2)
{
  return eval_intrinsic_f3 (INTRINSIC_OR, gfc_arith_or, op1, op2);
}


gfc_expr *
gfc_not (gfc_expr *op1)
{
  return eval_intrinsic_f2 (INTRINSIC_NOT, gfc_arith_not, op1, NULL);
}


gfc_expr *
gfc_eqv (gfc_expr *op1, gfc_expr *op2)
{
  return eval_intrinsic_f3 (INTRINSIC_EQV, gfc_arith_eqv, op1, op2);
}


gfc_expr *
gfc_neqv (gfc_expr *op1, gfc_expr *op2)
{
  return eval_intrinsic_f3 (INTRINSIC_NEQV, gfc_arith_neqv, op1, op2);
}


gfc_expr *
gfc_eq (gfc_expr *op1, gfc_expr *op2, gfc_intrinsic_op op)
{
  return eval_intrinsic_f3 (op, gfc_arith_eq, op1, op2);
}


gfc_expr *
gfc_ne (gfc_expr *op1, gfc_expr *op2, gfc_intrinsic_op op)
{
  return eval_intrinsic_f3 (op, gfc_arith_ne, op1, op2);
}


gfc_expr *
gfc_gt (gfc_expr *op1, gfc_expr *op2, gfc_intrinsic_op op)
{
  return eval_intrinsic_f3 (op, gfc_arith_gt, op1, op2);
}


gfc_expr *
gfc_ge (gfc_expr *op1, gfc_expr *op2, gfc_intrinsic_op op)
{
  return eval_intrinsic_f3 (op, gfc_arith_ge, op1, op2);
}


gfc_expr *
gfc_lt (gfc_expr *op1, gfc_expr *op2, gfc_intrinsic_op op)
{
  return eval_intrinsic_f3 (op, gfc_arith_lt, op1, op2);
}


gfc_expr *
gfc_le (gfc_expr *op1, gfc_expr *op2, gfc_intrinsic_op op)
{
  return eval_intrinsic_f3 (op, gfc_arith_le, op1, op2);
}


/* Convert an integer string to an expression node.  */

gfc_expr *
gfc_convert_integer (const char *buffer, int kind, int radix, locus *where)
{
  gfc_expr *e;
  const char *t;

  e = gfc_get_constant_expr (BT_INTEGER, kind, where);
  /* A leading plus is allowed, but not by mpz_set_str.  */
  if (buffer[0] == '+')
    t = buffer + 1;
  else
    t = buffer;
  mpz_set_str (e->value.integer, t, radix);

  return e;
}


/* Convert a real string to an expression node.  */

gfc_expr *
gfc_convert_real (const char *buffer, int kind, locus *where)
{
  gfc_expr *e;

  e = gfc_get_constant_expr (BT_REAL, kind, where);
  mpfr_set_str (e->value.real, buffer, 10, GFC_RND_MODE);

  return e;
}


/* Convert a pair of real, constant expression nodes to a single
   complex expression node.  */

gfc_expr *
gfc_convert_complex (gfc_expr *real, gfc_expr *imag, int kind)
{
  gfc_expr *e;

  e = gfc_get_constant_expr (BT_COMPLEX, kind, &real->where);
  mpc_set_fr_fr (e->value.complex, real->value.real, imag->value.real,
		 GFC_MPC_RND_MODE);

  return e;
}


/******* Simplification of intrinsic functions with constant arguments *****/


/* Deal with an arithmetic error.  */

static void
arith_error (arith rc, gfc_typespec *from, gfc_typespec *to, locus *where)
{
  switch (rc)
    {
    case ARITH_OK:
      gfc_error ("Arithmetic OK converting %s to %s at %L",
		 gfc_typename (from), gfc_typename (to), where);
      break;
    case ARITH_OVERFLOW:
      gfc_error ("Arithmetic overflow converting %s to %s at %L. This check "
		 "can be disabled with the option -fno-range-check",
		 gfc_typename (from), gfc_typename (to), where);
      break;
    case ARITH_UNDERFLOW:
      gfc_error ("Arithmetic underflow converting %s to %s at %L. This check "
		 "can be disabled with the option -fno-range-check",
		 gfc_typename (from), gfc_typename (to), where);
      break;
    case ARITH_NAN:
      gfc_error ("Arithmetic NaN converting %s to %s at %L. This check "
		 "can be disabled with the option -fno-range-check",
		 gfc_typename (from), gfc_typename (to), where);
      break;
    case ARITH_DIV0:
      gfc_error ("Division by zero converting %s to %s at %L",
		 gfc_typename (from), gfc_typename (to), where);
      break;
    case ARITH_INCOMMENSURATE:
      gfc_error ("Array operands are incommensurate converting %s to %s at %L",
		 gfc_typename (from), gfc_typename (to), where);
      break;
    case ARITH_ASYMMETRIC:
      gfc_error ("Integer outside symmetric range implied by Standard Fortran"
	 	 " converting %s to %s at %L",
		 gfc_typename (from), gfc_typename (to), where);
      break;
    default:
      gfc_internal_error ("gfc_arith_error(): Bad error code");
    }

  /* TODO: Do something about the error, i.e., throw exception, return
     NaN, etc.  */
}


/* Convert integers to integers.  */

gfc_expr *
gfc_int2int (gfc_expr *src, int kind)
{
  gfc_expr *result;
  arith rc;

  result = gfc_get_constant_expr (BT_INTEGER, kind, &src->where);

  mpz_set (result->value.integer, src->value.integer);

  if ((rc = gfc_check_integer_range (result->value.integer, kind)) != ARITH_OK)
    {
      if (rc == ARITH_ASYMMETRIC)
	{
	  gfc_warning (gfc_arith_error (rc), &src->where);
	}
      else
	{
	  arith_error (rc, &src->ts, &result->ts, &src->where);
	  gfc_free_expr (result);
	  return NULL;
	}
    }

  return result;
}


/* Convert integers to reals.  */

gfc_expr *
gfc_int2real (gfc_expr *src, int kind)
{
  gfc_expr *result;
  arith rc;

  result = gfc_get_constant_expr (BT_REAL, kind, &src->where);

  mpfr_set_z (result->value.real, src->value.integer, GFC_RND_MODE);

  if ((rc = gfc_check_real_range (result->value.real, kind)) != ARITH_OK)
    {
      arith_error (rc, &src->ts, &result->ts, &src->where);
      gfc_free_expr (result);
      return NULL;
    }

  return result;
}


/* Convert default integer to default complex.  */

gfc_expr *
gfc_int2complex (gfc_expr *src, int kind)
{
  gfc_expr *result;
  arith rc;

  result = gfc_get_constant_expr (BT_COMPLEX, kind, &src->where);

  mpc_set_z (result->value.complex, src->value.integer, GFC_MPC_RND_MODE);

  if ((rc = gfc_check_real_range (mpc_realref (result->value.complex), kind))
      != ARITH_OK)
    {
      arith_error (rc, &src->ts, &result->ts, &src->where);
      gfc_free_expr (result);
      return NULL;
    }

  return result;
}


/* Convert default real to default integer.  */

gfc_expr *
gfc_real2int (gfc_expr *src, int kind)
{
  gfc_expr *result;
  arith rc;

  result = gfc_get_constant_expr (BT_INTEGER, kind, &src->where);

  gfc_mpfr_to_mpz (result->value.integer, src->value.real, &src->where);

  if ((rc = gfc_check_integer_range (result->value.integer, kind)) != ARITH_OK)
    {
      arith_error (rc, &src->ts, &result->ts, &src->where);
      gfc_free_expr (result);
      return NULL;
    }

  return result;
}


/* Convert real to real.  */

gfc_expr *
gfc_real2real (gfc_expr *src, int kind)
{
  gfc_expr *result;
  arith rc;

  result = gfc_get_constant_expr (BT_REAL, kind, &src->where);

  mpfr_set (result->value.real, src->value.real, GFC_RND_MODE);

  rc = gfc_check_real_range (result->value.real, kind);

  if (rc == ARITH_UNDERFLOW)
    {
      if (gfc_option.warn_underflow)
	gfc_warning (gfc_arith_error (rc), &src->where);
      mpfr_set_ui (result->value.real, 0, GFC_RND_MODE);
    }
  else if (rc != ARITH_OK)
    {
      arith_error (rc, &src->ts, &result->ts, &src->where);
      gfc_free_expr (result);
      return NULL;
    }

  return result;
}


/* Convert real to complex.  */

gfc_expr *
gfc_real2complex (gfc_expr *src, int kind)
{
  gfc_expr *result;
  arith rc;

  result = gfc_get_constant_expr (BT_COMPLEX, kind, &src->where);

  mpc_set_fr (result->value.complex, src->value.real, GFC_MPC_RND_MODE);

  rc = gfc_check_real_range (mpc_realref (result->value.complex), kind);

  if (rc == ARITH_UNDERFLOW)
    {
      if (gfc_option.warn_underflow)
	gfc_warning (gfc_arith_error (rc), &src->where);
      mpfr_set_ui (mpc_realref (result->value.complex), 0, GFC_RND_MODE);
    }
  else if (rc != ARITH_OK)
    {
      arith_error (rc, &src->ts, &result->ts, &src->where);
      gfc_free_expr (result);
      return NULL;
    }

  return result;
}


/* Convert complex to integer.  */

gfc_expr *
gfc_complex2int (gfc_expr *src, int kind)
{
  gfc_expr *result;
  arith rc;

  result = gfc_get_constant_expr (BT_INTEGER, kind, &src->where);

  gfc_mpfr_to_mpz (result->value.integer, mpc_realref (src->value.complex),
		   &src->where);

  if ((rc = gfc_check_integer_range (result->value.integer, kind)) != ARITH_OK)
    {
      arith_error (rc, &src->ts, &result->ts, &src->where);
      gfc_free_expr (result);
      return NULL;
    }

  return result;
}


/* Convert complex to real.  */

gfc_expr *
gfc_complex2real (gfc_expr *src, int kind)
{
  gfc_expr *result;
  arith rc;

  result = gfc_get_constant_expr (BT_REAL, kind, &src->where);

  mpc_real (result->value.real, src->value.complex, GFC_RND_MODE);

  rc = gfc_check_real_range (result->value.real, kind);

  if (rc == ARITH_UNDERFLOW)
    {
      if (gfc_option.warn_underflow)
	gfc_warning (gfc_arith_error (rc), &src->where);
      mpfr_set_ui (result->value.real, 0, GFC_RND_MODE);
    }
  if (rc != ARITH_OK)
    {
      arith_error (rc, &src->ts, &result->ts, &src->where);
      gfc_free_expr (result);
      return NULL;
    }

  return result;
}


/* Convert complex to complex.  */

gfc_expr *
gfc_complex2complex (gfc_expr *src, int kind)
{
  gfc_expr *result;
  arith rc;

  result = gfc_get_constant_expr (BT_COMPLEX, kind, &src->where);

  mpc_set (result->value.complex, src->value.complex, GFC_MPC_RND_MODE);

  rc = gfc_check_real_range (mpc_realref (result->value.complex), kind);

  if (rc == ARITH_UNDERFLOW)
    {
      if (gfc_option.warn_underflow)
	gfc_warning (gfc_arith_error (rc), &src->where);
      mpfr_set_ui (mpc_realref (result->value.complex), 0, GFC_RND_MODE);
    }
  else if (rc != ARITH_OK)
    {
      arith_error (rc, &src->ts, &result->ts, &src->where);
      gfc_free_expr (result);
      return NULL;
    }

  rc = gfc_check_real_range (mpc_imagref (result->value.complex), kind);

  if (rc == ARITH_UNDERFLOW)
    {
      if (gfc_option.warn_underflow)
	gfc_warning (gfc_arith_error (rc), &src->where);
      mpfr_set_ui (mpc_imagref (result->value.complex), 0, GFC_RND_MODE);
    }
  else if (rc != ARITH_OK)
    {
      arith_error (rc, &src->ts, &result->ts, &src->where);
      gfc_free_expr (result);
      return NULL;
    }

  return result;
}


/* Logical kind conversion.  */

gfc_expr *
gfc_log2log (gfc_expr *src, int kind)
{
  gfc_expr *result;

  result = gfc_get_constant_expr (BT_LOGICAL, kind, &src->where);
  result->value.logical = src->value.logical;

  return result;
}


/* Convert logical to integer.  */

gfc_expr *
gfc_log2int (gfc_expr *src, int kind)
{
  gfc_expr *result;

  result = gfc_get_constant_expr (BT_INTEGER, kind, &src->where);
  mpz_set_si (result->value.integer, src->value.logical);

  return result;
}


/* Convert integer to logical.  */

gfc_expr *
gfc_int2log (gfc_expr *src, int kind)
{
  gfc_expr *result;

  result = gfc_get_constant_expr (BT_LOGICAL, kind, &src->where);
  result->value.logical = (mpz_cmp_si (src->value.integer, 0) != 0);

  return result;
}


/* Helper function to set the representation in a Hollerith conversion.  
   This assumes that the ts.type and ts.kind of the result have already
   been set.  */

static void
hollerith2representation (gfc_expr *result, gfc_expr *src)
{
  int src_len, result_len;

  src_len = src->representation.length - src->ts.u.pad;
  result_len = gfc_target_expr_size (result);

  if (src_len > result_len)
    {
      gfc_warning ("The Hollerith constant at %L is too long to convert to %s",
		   &src->where, gfc_typename(&result->ts));
    }

  result->representation.string = XCNEWVEC (char, result_len + 1);
  memcpy (result->representation.string, src->representation.string,
	  MIN (result_len, src_len));

  if (src_len < result_len)
    memset (&result->representation.string[src_len], ' ', result_len - src_len);

  result->representation.string[result_len] = '\0'; /* For debugger  */
  result->representation.length = result_len;
}


/* Convert Hollerith to integer. The constant will be padded or truncated.  */

gfc_expr *
gfc_hollerith2int (gfc_expr *src, int kind)
{
  gfc_expr *result;
  result = gfc_get_constant_expr (BT_INTEGER, kind, &src->where);

  hollerith2representation (result, src);
  gfc_interpret_integer (kind, (unsigned char *) result->representation.string,
			 result->representation.length, result->value.integer);

  return result;
}


/* Convert Hollerith to real. The constant will be padded or truncated.  */

gfc_expr *
gfc_hollerith2real (gfc_expr *src, int kind)
{
  gfc_expr *result;
  result = gfc_get_constant_expr (BT_REAL, kind, &src->where);

  hollerith2representation (result, src);
  gfc_interpret_float (kind, (unsigned char *) result->representation.string,
		       result->representation.length, result->value.real);

  return result;
}


/* Convert Hollerith to complex. The constant will be padded or truncated.  */

gfc_expr *
gfc_hollerith2complex (gfc_expr *src, int kind)
{
  gfc_expr *result;
  result = gfc_get_constant_expr (BT_COMPLEX, kind, &src->where);

  hollerith2representation (result, src);
  gfc_interpret_complex (kind, (unsigned char *) result->representation.string,
			 result->representation.length, result->value.complex);

  return result;
}


/* Convert Hollerith to character. */

gfc_expr *
gfc_hollerith2character (gfc_expr *src, int kind)
{
  gfc_expr *result;

  result = gfc_copy_expr (src);
  result->ts.type = BT_CHARACTER;
  result->ts.kind = kind;

  result->value.character.length = result->representation.length;
  result->value.character.string
    = gfc_char_to_widechar (result->representation.string);

  return result;
}


/* Convert Hollerith to logical. The constant will be padded or truncated.  */

gfc_expr *
gfc_hollerith2logical (gfc_expr *src, int kind)
{
  gfc_expr *result;
  result = gfc_get_constant_expr (BT_LOGICAL, kind, &src->where);

  hollerith2representation (result, src);
  gfc_interpret_logical (kind, (unsigned char *) result->representation.string,
			 result->representation.length, &result->value.logical);

  return result;
}<|MERGE_RESOLUTION|>--- conflicted
+++ resolved
@@ -888,37 +888,8 @@
 	      break;
 
 	    case BT_COMPLEX:
-<<<<<<< HEAD
-	      {
-#ifdef HAVE_mpc_pow_z
-		mpc_pow_z (result->value.complex, op1->value.complex,
-			   op2->value.integer, GFC_MPC_RND_MODE);
-#elif defined(HAVE_mpc_pow)
-		mpc_t apower;
-		gfc_set_model (mpc_realref (op1->value.complex));
-		mpc_init2 (apower, mpfr_get_default_prec());
-		mpc_set_z (apower, op2->value.integer, GFC_MPC_RND_MODE);
-		mpc_pow(result->value.complex, op1->value.complex, apower,
-			GFC_MPC_RND_MODE);
-		mpc_clear (apower);
-#else
-		mpz_t apower;
-
-		/* Compute op1**abs(op2)  */
-		mpz_init (apower);
-		mpz_abs (apower, op2->value.integer);
-		complex_pow (result, op1, apower);
-		mpz_clear (apower);
-
-		/* If (op2 < 0), compute the inverse.  */
-		if (power_sign < 0)
-		  complex_reciprocal (result);
-#endif /* HAVE_mpc_pow */
-	      }
-=======
 	      mpc_pow_z (result->value.complex, op1->value.complex,
 			 op2->value.integer, GFC_MPC_RND_MODE);
->>>>>>> 779871ac
 	      break;
 
 	    default:
