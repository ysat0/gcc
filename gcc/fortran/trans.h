--- conflicted
+++ resolved
@@ -1,9 +1,5 @@
 /* Header for code translation functions
-<<<<<<< HEAD
-   Copyright (C) 2002, 2003, 2004, 2005, 2006, 2007, 2008, 2009, 2010
-=======
    Copyright (C) 2002, 2003, 2004, 2005, 2006, 2007, 2008, 2009, 2010, 2011
->>>>>>> 3082eeb7
    Free Software Foundation, Inc.
    Contributed by Paul Brook
 
@@ -368,13 +364,6 @@
 /* Is the intrinsic expanded inline.  */
 bool gfc_inline_intrinsic_function_p (gfc_expr *);
 
-<<<<<<< HEAD
-/* Used to call ordinary functions/subroutines
-   and procedure pointer components.  */
-int gfc_conv_procedure_call (gfc_se *, gfc_symbol *, gfc_actual_arglist *,
-			    gfc_expr *, tree);
-
-=======
 /* Does an intrinsic map directly to an external library call
    This is true for array-returning intrinsics, unless
    gfc_inline_intrinsic_function_p returns true.  */
@@ -385,7 +374,6 @@
 int gfc_conv_procedure_call (gfc_se *, gfc_symbol *, gfc_actual_arglist *,
 			     gfc_expr *, VEC(tree,gc) *);
 
->>>>>>> 3082eeb7
 void gfc_conv_subref_array_arg (gfc_se *, gfc_expr *, int, sym_intent, bool);
 
 /* gfc_trans_* shouldn't call push/poplevel, use gfc_push/pop_scope */
@@ -476,11 +464,7 @@
 tree gfc_conv_initializer (gfc_expr *, gfc_typespec *, tree, bool, bool, bool);
 
 /* Assign a default initializer to a derived type.  */
-<<<<<<< HEAD
-tree gfc_init_default_dt (gfc_symbol *, tree, bool);
-=======
 void gfc_init_default_dt (gfc_symbol *, stmtblock_t *, bool);
->>>>>>> 3082eeb7
 
 /* Substitute a temporary variable in place of the real one.  */
 void gfc_shadow_sym (gfc_symbol *, tree, gfc_saved_var *);
@@ -532,13 +516,10 @@
 
 /* Get the string length of an array constructor.  */
 bool get_array_ctor_strlen (stmtblock_t *, gfc_constructor_base, tree *);
-<<<<<<< HEAD
-=======
 
 /* Mark a condition as likely or unlikely.  */
 tree gfc_likely (tree);
 tree gfc_unlikely (tree);
->>>>>>> 3082eeb7
 
 /* Generate a runtime error call.  */
 tree gfc_trans_runtime_error (bool, locus*, const char*, ...);
@@ -560,14 +541,9 @@
 /* Build a memcpy call.  */
 tree gfc_build_memcpy_call (tree, tree, tree);
 
-<<<<<<< HEAD
-/* Allocate memory for arrays, with optional status variable.  */
-tree gfc_allocate_array_with_status (stmtblock_t*, tree, tree, tree, gfc_expr*);
-=======
 /* Allocate memory for allocatable variables, with optional status variable.  */
 void gfc_allocate_allocatable (stmtblock_t*, tree, tree, tree,
 			       tree, tree, tree, gfc_expr*);
->>>>>>> 3082eeb7
 
 /* Allocate memory, with optional status variable.  */
 void gfc_allocate_using_malloc (stmtblock_t *, tree, tree, tree);
@@ -601,17 +577,7 @@
 /* Output initialization/clean-up code that was deferred.  */
 void gfc_trans_deferred_vars (gfc_symbol*, gfc_wrapped_block *);
 
-<<<<<<< HEAD
-/* Process the local variable decls of a block construct.  */
-void gfc_process_block_locals (gfc_namespace*);
-
-/* Output initialization/clean-up code that was deferred.  */
-tree gfc_trans_deferred_vars (gfc_symbol*, tree);
-
-/* somewhere! */
-=======
 /* In f95-lang.c.  */
->>>>>>> 3082eeb7
 tree pushdecl (tree);
 tree pushdecl_top_level (tree);
 void pushlevel (int);
@@ -644,10 +610,7 @@
 extern GTY(()) tree gfor_fndecl_stop_numeric;
 extern GTY(()) tree gfor_fndecl_stop_numeric_f08;
 extern GTY(()) tree gfor_fndecl_stop_string;
-<<<<<<< HEAD
-=======
 extern GTY(()) tree gfor_fndecl_error_stop_numeric;
->>>>>>> 3082eeb7
 extern GTY(()) tree gfor_fndecl_error_stop_string;
 extern GTY(()) tree gfor_fndecl_runtime_error;
 extern GTY(()) tree gfor_fndecl_runtime_error_at;
@@ -733,8 +696,6 @@
 extern GTY(()) tree gfor_fndecl_size0;
 extern GTY(()) tree gfor_fndecl_size1;
 extern GTY(()) tree gfor_fndecl_iargc;
-extern GTY(()) tree gfor_fndecl_clz128;
-extern GTY(()) tree gfor_fndecl_ctz128;
 
 /* Implemented in Fortran.  */
 extern GTY(()) tree gfor_fndecl_sc_kind;
@@ -759,16 +720,11 @@
 };
 
 /* Array types only.  */
-<<<<<<< HEAD
-struct GTY(())	lang_type	 {
-  int rank;
-=======
 /* FIXME: the variable_size annotation here is needed because these types are
    variable-sized in some other frontends.  Due to gengtype deficiency the GTY
    options of such types have to agree across all frontends. */
 struct GTY((variable_size))	lang_type	 {
   int rank, corank;
->>>>>>> 3082eeb7
   enum gfc_array_kind akind;
   tree lbound[GFC_MAX_DIMENSIONS];
   tree ubound[GFC_MAX_DIMENSIONS];
@@ -779,18 +735,12 @@
   tree dataptr_type;
   tree span;
   tree base_decl[2];
-<<<<<<< HEAD
-};
-
-struct GTY(()) lang_decl {
-=======
   tree nonrestricted_type;
   tree caf_token;
   tree caf_offset;
 };
 
 struct GTY((variable_size)) lang_decl {
->>>>>>> 3082eeb7
   /* Dummy variables.  */
   tree saved_descriptor;
   /* Assigned integer nodes.  Stringlength is the IO format string's length.
@@ -849,10 +799,7 @@
 #define GFC_TYPE_ARRAY_SPAN(node) (TYPE_LANG_SPECIFIC(node)->span)
 #define GFC_TYPE_ARRAY_BASE_DECL(node, internal) \
   (TYPE_LANG_SPECIFIC(node)->base_decl[(internal)])
-<<<<<<< HEAD
-=======
-
->>>>>>> 3082eeb7
+
 
 /* Build an expression with void type.  */
 #define build1_v(code, arg) \
