/* Deal with interfaces.
   Copyright (C) 2000, 2001, 2002, 2004, 2005, 2006, 2007, 2008, 2009,
   2010
   Free Software Foundation, Inc.
   Contributed by Andy Vaught

This file is part of GCC.

GCC is free software; you can redistribute it and/or modify it under
the terms of the GNU General Public License as published by the Free
Software Foundation; either version 3, or (at your option) any later
version.

GCC is distributed in the hope that it will be useful, but WITHOUT ANY
WARRANTY; without even the implied warranty of MERCHANTABILITY or
FITNESS FOR A PARTICULAR PURPOSE.  See the GNU General Public License
for more details.

You should have received a copy of the GNU General Public License
along with GCC; see the file COPYING3.  If not see
<http://www.gnu.org/licenses/>.  */


/* Deal with interfaces.  An explicit interface is represented as a
   singly linked list of formal argument structures attached to the
   relevant symbols.  For an implicit interface, the arguments don't
   point to symbols.  Explicit interfaces point to namespaces that
   contain the symbols within that interface.

   Implicit interfaces are linked together in a singly linked list
   along the next_if member of symbol nodes.  Since a particular
   symbol can only have a single explicit interface, the symbol cannot
   be part of multiple lists and a single next-member suffices.

   This is not the case for general classes, though.  An operator
   definition is independent of just about all other uses and has it's
   own head pointer.

   Nameless interfaces:
     Nameless interfaces create symbols with explicit interfaces within
     the current namespace.  They are otherwise unlinked.

   Generic interfaces:
     The generic name points to a linked list of symbols.  Each symbol
     has an explicit interface.  Each explicit interface has its own
     namespace containing the arguments.  Module procedures are symbols in
     which the interface is added later when the module procedure is parsed.

   User operators:
     User-defined operators are stored in a their own set of symtrees
     separate from regular symbols.  The symtrees point to gfc_user_op
     structures which in turn head up a list of relevant interfaces.

   Extended intrinsics and assignment:
     The head of these interface lists are stored in the containing namespace.

   Implicit interfaces:
     An implicit interface is represented as a singly linked list of
     formal argument list structures that don't point to any symbol
     nodes -- they just contain types.


   When a subprogram is defined, the program unit's name points to an
   interface as usual, but the link to the namespace is NULL and the
   formal argument list points to symbols within the same namespace as
   the program unit name.  */

#include "config.h"
#include "system.h"
#include "gfortran.h"
#include "match.h"

/* The current_interface structure holds information about the
   interface currently being parsed.  This structure is saved and
   restored during recursive interfaces.  */

gfc_interface_info current_interface;


/* Free a singly linked list of gfc_interface structures.  */

void
gfc_free_interface (gfc_interface *intr)
{
  gfc_interface *next;

  for (; intr; intr = next)
    {
      next = intr->next;
      gfc_free (intr);
    }
}


/* Change the operators unary plus and minus into binary plus and
   minus respectively, leaving the rest unchanged.  */

static gfc_intrinsic_op
fold_unary_intrinsic (gfc_intrinsic_op op)
{
  switch (op)
    {
    case INTRINSIC_UPLUS:
      op = INTRINSIC_PLUS;
      break;
    case INTRINSIC_UMINUS:
      op = INTRINSIC_MINUS;
      break;
    default:
      break;
    }

  return op;
}


/* Match a generic specification.  Depending on which type of
   interface is found, the 'name' or 'op' pointers may be set.
   This subroutine doesn't return MATCH_NO.  */

match
gfc_match_generic_spec (interface_type *type,
			char *name,
			gfc_intrinsic_op *op)
{
  char buffer[GFC_MAX_SYMBOL_LEN + 1];
  match m;
  gfc_intrinsic_op i;

  if (gfc_match (" assignment ( = )") == MATCH_YES)
    {
      *type = INTERFACE_INTRINSIC_OP;
      *op = INTRINSIC_ASSIGN;
      return MATCH_YES;
    }

  if (gfc_match (" operator ( %o )", &i) == MATCH_YES)
    {				/* Operator i/f */
      *type = INTERFACE_INTRINSIC_OP;
      *op = fold_unary_intrinsic (i);
      return MATCH_YES;
    }

  *op = INTRINSIC_NONE;
  if (gfc_match (" operator ( ") == MATCH_YES)
    {
      m = gfc_match_defined_op_name (buffer, 1);
      if (m == MATCH_NO)
	goto syntax;
      if (m != MATCH_YES)
	return MATCH_ERROR;

      m = gfc_match_char (')');
      if (m == MATCH_NO)
	goto syntax;
      if (m != MATCH_YES)
	return MATCH_ERROR;

      strcpy (name, buffer);
      *type = INTERFACE_USER_OP;
      return MATCH_YES;
    }

  if (gfc_match_name (buffer) == MATCH_YES)
    {
      strcpy (name, buffer);
      *type = INTERFACE_GENERIC;
      return MATCH_YES;
    }

  *type = INTERFACE_NAMELESS;
  return MATCH_YES;

syntax:
  gfc_error ("Syntax error in generic specification at %C");
  return MATCH_ERROR;
}


/* Match one of the five F95 forms of an interface statement.  The
   matcher for the abstract interface follows.  */

match
gfc_match_interface (void)
{
  char name[GFC_MAX_SYMBOL_LEN + 1];
  interface_type type;
  gfc_symbol *sym;
  gfc_intrinsic_op op;
  match m;

  m = gfc_match_space ();

  if (gfc_match_generic_spec (&type, name, &op) == MATCH_ERROR)
    return MATCH_ERROR;

  /* If we're not looking at the end of the statement now, or if this
     is not a nameless interface but we did not see a space, punt.  */
  if (gfc_match_eos () != MATCH_YES
      || (type != INTERFACE_NAMELESS && m != MATCH_YES))
    {
      gfc_error ("Syntax error: Trailing garbage in INTERFACE statement "
		 "at %C");
      return MATCH_ERROR;
    }

  current_interface.type = type;

  switch (type)
    {
    case INTERFACE_GENERIC:
      if (gfc_get_symbol (name, NULL, &sym))
	return MATCH_ERROR;

      if (!sym->attr.generic 
	  && gfc_add_generic (&sym->attr, sym->name, NULL) == FAILURE)
	return MATCH_ERROR;

      if (sym->attr.dummy)
	{
	  gfc_error ("Dummy procedure '%s' at %C cannot have a "
		     "generic interface", sym->name);
	  return MATCH_ERROR;
	}

      current_interface.sym = gfc_new_block = sym;
      break;

    case INTERFACE_USER_OP:
      current_interface.uop = gfc_get_uop (name);
      break;

    case INTERFACE_INTRINSIC_OP:
      current_interface.op = op;
      break;

    case INTERFACE_NAMELESS:
    case INTERFACE_ABSTRACT:
      break;
    }

  return MATCH_YES;
}



/* Match a F2003 abstract interface.  */

match
gfc_match_abstract_interface (void)
{
  match m;

  if (gfc_notify_std (GFC_STD_F2003, "Fortran 2003: ABSTRACT INTERFACE at %C")
		      == FAILURE)
    return MATCH_ERROR;

  m = gfc_match_eos ();

  if (m != MATCH_YES)
    {
      gfc_error ("Syntax error in ABSTRACT INTERFACE statement at %C");
      return MATCH_ERROR;
    }

  current_interface.type = INTERFACE_ABSTRACT;

  return m;
}


/* Match the different sort of generic-specs that can be present after
   the END INTERFACE itself.  */

match
gfc_match_end_interface (void)
{
  char name[GFC_MAX_SYMBOL_LEN + 1];
  interface_type type;
  gfc_intrinsic_op op;
  match m;

  m = gfc_match_space ();

  if (gfc_match_generic_spec (&type, name, &op) == MATCH_ERROR)
    return MATCH_ERROR;

  /* If we're not looking at the end of the statement now, or if this
     is not a nameless interface but we did not see a space, punt.  */
  if (gfc_match_eos () != MATCH_YES
      || (type != INTERFACE_NAMELESS && m != MATCH_YES))
    {
      gfc_error ("Syntax error: Trailing garbage in END INTERFACE "
		 "statement at %C");
      return MATCH_ERROR;
    }

  m = MATCH_YES;

  switch (current_interface.type)
    {
    case INTERFACE_NAMELESS:
    case INTERFACE_ABSTRACT:
      if (type != INTERFACE_NAMELESS)
	{
	  gfc_error ("Expected a nameless interface at %C");
	  m = MATCH_ERROR;
	}

      break;

    case INTERFACE_INTRINSIC_OP:
      if (type != current_interface.type || op != current_interface.op)
	{

	  if (current_interface.op == INTRINSIC_ASSIGN)
	    gfc_error ("Expected 'END INTERFACE ASSIGNMENT (=)' at %C");
	  else
	    gfc_error ("Expecting 'END INTERFACE OPERATOR (%s)' at %C",
		       gfc_op2string (current_interface.op));

	  m = MATCH_ERROR;
	}

      break;

    case INTERFACE_USER_OP:
      /* Comparing the symbol node names is OK because only use-associated
	 symbols can be renamed.  */
      if (type != current_interface.type
	  || strcmp (current_interface.uop->name, name) != 0)
	{
	  gfc_error ("Expecting 'END INTERFACE OPERATOR (.%s.)' at %C",
		     current_interface.uop->name);
	  m = MATCH_ERROR;
	}

      break;

    case INTERFACE_GENERIC:
      if (type != current_interface.type
	  || strcmp (current_interface.sym->name, name) != 0)
	{
	  gfc_error ("Expecting 'END INTERFACE %s' at %C",
		     current_interface.sym->name);
	  m = MATCH_ERROR;
	}

      break;
    }

  return m;
}


/* Compare two derived types using the criteria in 4.4.2 of the standard,
   recursing through gfc_compare_types for the components.  */

int
gfc_compare_derived_types (gfc_symbol *derived1, gfc_symbol *derived2)
{
  gfc_component *dt1, *dt2;

  if (derived1 == derived2)
    return 1;

  /* Special case for comparing derived types across namespaces.  If the
     true names and module names are the same and the module name is
     nonnull, then they are equal.  */
  if (derived1 != NULL && derived2 != NULL
      && strcmp (derived1->name, derived2->name) == 0
      && derived1->module != NULL && derived2->module != NULL
      && strcmp (derived1->module, derived2->module) == 0)
    return 1;

  /* Compare type via the rules of the standard.  Both types must have
     the SEQUENCE attribute to be equal.  */

  if (strcmp (derived1->name, derived2->name))
    return 0;

  if (derived1->component_access == ACCESS_PRIVATE
      || derived2->component_access == ACCESS_PRIVATE)
    return 0;

  if (derived1->attr.sequence == 0 || derived2->attr.sequence == 0)
    return 0;

  dt1 = derived1->components;
  dt2 = derived2->components;

  /* Since subtypes of SEQUENCE types must be SEQUENCE types as well, a
     simple test can speed things up.  Otherwise, lots of things have to
     match.  */
  for (;;)
    {
      if (strcmp (dt1->name, dt2->name) != 0)
	return 0;

      if (dt1->attr.access != dt2->attr.access)
	return 0;

      if (dt1->attr.pointer != dt2->attr.pointer)
	return 0;

      if (dt1->attr.dimension != dt2->attr.dimension)
	return 0;

     if (dt1->attr.allocatable != dt2->attr.allocatable)
	return 0;

      if (dt1->attr.dimension && gfc_compare_array_spec (dt1->as, dt2->as) == 0)
	return 0;

      /* Make sure that link lists do not put this function into an 
	 endless recursive loop!  */
      if (!(dt1->ts.type == BT_DERIVED && derived1 == dt1->ts.u.derived)
	    && !(dt1->ts.type == BT_DERIVED && derived1 == dt1->ts.u.derived)
	    && gfc_compare_types (&dt1->ts, &dt2->ts) == 0)
	return 0;

      else if ((dt1->ts.type == BT_DERIVED && derived1 == dt1->ts.u.derived)
		&& !(dt1->ts.type == BT_DERIVED && derived1 == dt1->ts.u.derived))
	return 0;

      else if (!(dt1->ts.type == BT_DERIVED && derived1 == dt1->ts.u.derived)
		&& (dt1->ts.type == BT_DERIVED && derived1 == dt1->ts.u.derived))
	return 0;

      dt1 = dt1->next;
      dt2 = dt2->next;

      if (dt1 == NULL && dt2 == NULL)
	break;
      if (dt1 == NULL || dt2 == NULL)
	return 0;
    }

  return 1;
}


/* Compare two typespecs, recursively if necessary.  */

int
gfc_compare_types (gfc_typespec *ts1, gfc_typespec *ts2)
{
  /* See if one of the typespecs is a BT_VOID, which is what is being used
     to allow the funcs like c_f_pointer to accept any pointer type.
     TODO: Possibly should narrow this to just the one typespec coming in
     that is for the formal arg, but oh well.  */
  if (ts1->type == BT_VOID || ts2->type == BT_VOID)
    return 1;
   
  if (ts1->type != ts2->type
      && ((ts1->type != BT_DERIVED && ts1->type != BT_CLASS)
	  || (ts2->type != BT_DERIVED && ts2->type != BT_CLASS)))
    return 0;
  if (ts1->type != BT_DERIVED && ts1->type != BT_CLASS)
    return (ts1->kind == ts2->kind);

  /* Compare derived types.  */
  if (gfc_type_compatible (ts1, ts2))
    return 1;

  return gfc_compare_derived_types (ts1->u.derived ,ts2->u.derived);
}


/* Given two symbols that are formal arguments, compare their ranks
   and types.  Returns nonzero if they have the same rank and type,
   zero otherwise.  */

static int
compare_type_rank (gfc_symbol *s1, gfc_symbol *s2)
{
  int r1, r2;

  r1 = (s1->as != NULL) ? s1->as->rank : 0;
  r2 = (s2->as != NULL) ? s2->as->rank : 0;

  if (r1 != r2)
    return 0;			/* Ranks differ.  */

  return gfc_compare_types (&s1->ts, &s2->ts);
}


/* Given two symbols that are formal arguments, compare their types
   and rank and their formal interfaces if they are both dummy
   procedures.  Returns nonzero if the same, zero if different.  */

static int
compare_type_rank_if (gfc_symbol *s1, gfc_symbol *s2)
{
  if (s1 == NULL || s2 == NULL)
    return s1 == s2 ? 1 : 0;

  if (s1 == s2)
    return 1;

  if (s1->attr.flavor != FL_PROCEDURE && s2->attr.flavor != FL_PROCEDURE)
    return compare_type_rank (s1, s2);

  if (s1->attr.flavor != FL_PROCEDURE || s2->attr.flavor != FL_PROCEDURE)
    return 0;

  /* At this point, both symbols are procedures.  It can happen that
     external procedures are compared, where one is identified by usage
     to be a function or subroutine but the other is not.  Check TKR
     nonetheless for these cases.  */
  if (s1->attr.function == 0 && s1->attr.subroutine == 0)
    return s1->attr.external == 1 ? compare_type_rank (s1, s2) : 0;

  if (s2->attr.function == 0 && s2->attr.subroutine == 0)
    return s2->attr.external == 1 ? compare_type_rank (s1, s2) : 0;

  /* Now the type of procedure has been identified.  */
  if (s1->attr.function != s2->attr.function
      || s1->attr.subroutine != s2->attr.subroutine)
    return 0;

  if (s1->attr.function && compare_type_rank (s1, s2) == 0)
    return 0;

  /* Originally, gfortran recursed here to check the interfaces of passed
     procedures.  This is explicitly not required by the standard.  */
  return 1;
}


/* Given a formal argument list and a keyword name, search the list
   for that keyword.  Returns the correct symbol node if found, NULL
   if not found.  */

static gfc_symbol *
find_keyword_arg (const char *name, gfc_formal_arglist *f)
{
  for (; f; f = f->next)
    if (strcmp (f->sym->name, name) == 0)
      return f->sym;

  return NULL;
}


/******** Interface checking subroutines **********/


/* Given an operator interface and the operator, make sure that all
   interfaces for that operator are legal.  */

bool
gfc_check_operator_interface (gfc_symbol *sym, gfc_intrinsic_op op,
			      locus opwhere)
{
  gfc_formal_arglist *formal;
  sym_intent i1, i2;
  bt t1, t2;
  int args, r1, r2, k1, k2;

  gcc_assert (sym);

  args = 0;
  t1 = t2 = BT_UNKNOWN;
  i1 = i2 = INTENT_UNKNOWN;
  r1 = r2 = -1;
  k1 = k2 = -1;

  for (formal = sym->formal; formal; formal = formal->next)
    {
      gfc_symbol *fsym = formal->sym;
      if (fsym == NULL)
	{
	  gfc_error ("Alternate return cannot appear in operator "
		     "interface at %L", &sym->declared_at);
	  return false;
	}
      if (args == 0)
	{
	  t1 = fsym->ts.type;
	  i1 = fsym->attr.intent;
	  r1 = (fsym->as != NULL) ? fsym->as->rank : 0;
	  k1 = fsym->ts.kind;
	}
      if (args == 1)
	{
	  t2 = fsym->ts.type;
	  i2 = fsym->attr.intent;
	  r2 = (fsym->as != NULL) ? fsym->as->rank : 0;
	  k2 = fsym->ts.kind;
	}
      args++;
    }

  /* Only +, - and .not. can be unary operators.
     .not. cannot be a binary operator.  */
  if (args == 0 || args > 2 || (args == 1 && op != INTRINSIC_PLUS
				&& op != INTRINSIC_MINUS
				&& op != INTRINSIC_NOT)
      || (args == 2 && op == INTRINSIC_NOT))
    {
      gfc_error ("Operator interface at %L has the wrong number of arguments",
		 &sym->declared_at);
      return false;
    }

  /* Check that intrinsics are mapped to functions, except
     INTRINSIC_ASSIGN which should map to a subroutine.  */
  if (op == INTRINSIC_ASSIGN)
    {
      if (!sym->attr.subroutine)
	{
	  gfc_error ("Assignment operator interface at %L must be "
		     "a SUBROUTINE", &sym->declared_at);
	  return false;
	}
      if (args != 2)
	{
	  gfc_error ("Assignment operator interface at %L must have "
		     "two arguments", &sym->declared_at);
	  return false;
	}

      /* Allowed are (per F2003, 12.3.2.1.2 Defined assignments):
	 - First argument an array with different rank than second,
	 - Types and kinds do not conform, and
	 - First argument is of derived type.  */
      if (sym->formal->sym->ts.type != BT_DERIVED
	  && sym->formal->sym->ts.type != BT_CLASS
	  && (r1 == 0 || r1 == r2)
	  && (sym->formal->sym->ts.type == sym->formal->next->sym->ts.type
	      || (gfc_numeric_ts (&sym->formal->sym->ts)
		  && gfc_numeric_ts (&sym->formal->next->sym->ts))))
	{
	  gfc_error ("Assignment operator interface at %L must not redefine "
		     "an INTRINSIC type assignment", &sym->declared_at);
	  return false;
	}
    }
  else
    {
      if (!sym->attr.function)
	{
	  gfc_error ("Intrinsic operator interface at %L must be a FUNCTION",
		     &sym->declared_at);
	  return false;
	}
    }

  /* Check intents on operator interfaces.  */
  if (op == INTRINSIC_ASSIGN)
    {
      if (i1 != INTENT_OUT && i1 != INTENT_INOUT)
	{
	  gfc_error ("First argument of defined assignment at %L must be "
		     "INTENT(OUT) or INTENT(INOUT)", &sym->declared_at);
	  return false;
	}

      if (i2 != INTENT_IN)
	{
	  gfc_error ("Second argument of defined assignment at %L must be "
		     "INTENT(IN)", &sym->declared_at);
	  return false;
	}
    }
  else
    {
      if (i1 != INTENT_IN)
	{
	  gfc_error ("First argument of operator interface at %L must be "
		     "INTENT(IN)", &sym->declared_at);
	  return false;
	}

      if (args == 2 && i2 != INTENT_IN)
	{
	  gfc_error ("Second argument of operator interface at %L must be "
		     "INTENT(IN)", &sym->declared_at);
	  return false;
	}
    }

  /* From now on, all we have to do is check that the operator definition
     doesn't conflict with an intrinsic operator. The rules for this
     game are defined in 7.1.2 and 7.1.3 of both F95 and F2003 standards,
     as well as 12.3.2.1.1 of Fortran 2003:

     "If the operator is an intrinsic-operator (R310), the number of
     function arguments shall be consistent with the intrinsic uses of
     that operator, and the types, kind type parameters, or ranks of the
     dummy arguments shall differ from those required for the intrinsic
     operation (7.1.2)."  */

#define IS_NUMERIC_TYPE(t) \
  ((t) == BT_INTEGER || (t) == BT_REAL || (t) == BT_COMPLEX)

  /* Unary ops are easy, do them first.  */
  if (op == INTRINSIC_NOT)
    {
      if (t1 == BT_LOGICAL)
	goto bad_repl;
      else
	return true;
    }

  if (args == 1 && (op == INTRINSIC_PLUS || op == INTRINSIC_MINUS))
    {
      if (IS_NUMERIC_TYPE (t1))
	goto bad_repl;
      else
	return true;
    }

  /* Character intrinsic operators have same character kind, thus
     operator definitions with operands of different character kinds
     are always safe.  */
  if (t1 == BT_CHARACTER && t2 == BT_CHARACTER && k1 != k2)
    return true;

  /* Intrinsic operators always perform on arguments of same rank,
     so different ranks is also always safe.  (rank == 0) is an exception
     to that, because all intrinsic operators are elemental.  */
  if (r1 != r2 && r1 != 0 && r2 != 0)
    return true;

  switch (op)
  {
    case INTRINSIC_EQ:
    case INTRINSIC_EQ_OS:
    case INTRINSIC_NE:
    case INTRINSIC_NE_OS:
      if (t1 == BT_CHARACTER && t2 == BT_CHARACTER)
	goto bad_repl;
      /* Fall through.  */

    case INTRINSIC_PLUS:
    case INTRINSIC_MINUS:
    case INTRINSIC_TIMES:
    case INTRINSIC_DIVIDE:
    case INTRINSIC_POWER:
      if (IS_NUMERIC_TYPE (t1) && IS_NUMERIC_TYPE (t2))
	goto bad_repl;
      break;

    case INTRINSIC_GT:
    case INTRINSIC_GT_OS:
    case INTRINSIC_GE:
    case INTRINSIC_GE_OS:
    case INTRINSIC_LT:
    case INTRINSIC_LT_OS:
    case INTRINSIC_LE:
    case INTRINSIC_LE_OS:
      if (t1 == BT_CHARACTER && t2 == BT_CHARACTER)
	goto bad_repl;
      if ((t1 == BT_INTEGER || t1 == BT_REAL)
	  && (t2 == BT_INTEGER || t2 == BT_REAL))
	goto bad_repl;
      break;

    case INTRINSIC_CONCAT:
      if (t1 == BT_CHARACTER && t2 == BT_CHARACTER)
	goto bad_repl;
      break;

    case INTRINSIC_AND:
    case INTRINSIC_OR:
    case INTRINSIC_EQV:
    case INTRINSIC_NEQV:
      if (t1 == BT_LOGICAL && t2 == BT_LOGICAL)
	goto bad_repl;
      break;

    default:
      break;
  }

  return true;

#undef IS_NUMERIC_TYPE

bad_repl:
  gfc_error ("Operator interface at %L conflicts with intrinsic interface",
	     &opwhere);
  return false;
}


/* Given a pair of formal argument lists, we see if the two lists can
   be distinguished by counting the number of nonoptional arguments of
   a given type/rank in f1 and seeing if there are less then that
   number of those arguments in f2 (including optional arguments).
   Since this test is asymmetric, it has to be called twice to make it
   symmetric.  Returns nonzero if the argument lists are incompatible
   by this test.  This subroutine implements rule 1 of section
   14.1.2.3 in the Fortran 95 standard.  */

static int
count_types_test (gfc_formal_arglist *f1, gfc_formal_arglist *f2)
{
  int rc, ac1, ac2, i, j, k, n1;
  gfc_formal_arglist *f;

  typedef struct
  {
    int flag;
    gfc_symbol *sym;
  }
  arginfo;

  arginfo *arg;

  n1 = 0;

  for (f = f1; f; f = f->next)
    n1++;

  /* Build an array of integers that gives the same integer to
     arguments of the same type/rank.  */
  arg = XCNEWVEC (arginfo, n1);

  f = f1;
  for (i = 0; i < n1; i++, f = f->next)
    {
      arg[i].flag = -1;
      arg[i].sym = f->sym;
    }

  k = 0;

  for (i = 0; i < n1; i++)
    {
      if (arg[i].flag != -1)
	continue;

      if (arg[i].sym && arg[i].sym->attr.optional)
	continue;		/* Skip optional arguments.  */

      arg[i].flag = k;

      /* Find other nonoptional arguments of the same type/rank.  */
      for (j = i + 1; j < n1; j++)
	if ((arg[j].sym == NULL || !arg[j].sym->attr.optional)
	    && compare_type_rank_if (arg[i].sym, arg[j].sym))
	  arg[j].flag = k;

      k++;
    }

  /* Now loop over each distinct type found in f1.  */
  k = 0;
  rc = 0;

  for (i = 0; i < n1; i++)
    {
      if (arg[i].flag != k)
	continue;

      ac1 = 1;
      for (j = i + 1; j < n1; j++)
	if (arg[j].flag == k)
	  ac1++;

      /* Count the number of arguments in f2 with that type, including
	 those that are optional.  */
      ac2 = 0;

      for (f = f2; f; f = f->next)
	if (compare_type_rank_if (arg[i].sym, f->sym))
	  ac2++;

      if (ac1 > ac2)
	{
	  rc = 1;
	  break;
	}

      k++;
    }

  gfc_free (arg);

  return rc;
}


/* Perform the correspondence test in rule 2 of section 14.1.2.3.
   Returns zero if no argument is found that satisfies rule 2, nonzero
   otherwise.

   This test is also not symmetric in f1 and f2 and must be called
   twice.  This test finds problems caused by sorting the actual
   argument list with keywords.  For example:

   INTERFACE FOO
       SUBROUTINE F1(A, B)
	   INTEGER :: A ; REAL :: B
       END SUBROUTINE F1

       SUBROUTINE F2(B, A)
	   INTEGER :: A ; REAL :: B
       END SUBROUTINE F1
   END INTERFACE FOO

   At this point, 'CALL FOO(A=1, B=1.0)' is ambiguous.  */

static int
generic_correspondence (gfc_formal_arglist *f1, gfc_formal_arglist *f2)
{
  gfc_formal_arglist *f2_save, *g;
  gfc_symbol *sym;

  f2_save = f2;

  while (f1)
    {
      if (f1->sym->attr.optional)
	goto next;

      if (f2 != NULL && compare_type_rank (f1->sym, f2->sym))
	goto next;

      /* Now search for a disambiguating keyword argument starting at
	 the current non-match.  */
      for (g = f1; g; g = g->next)
	{
	  if (g->sym->attr.optional)
	    continue;

	  sym = find_keyword_arg (g->sym->name, f2_save);
	  if (sym == NULL || !compare_type_rank (g->sym, sym))
	    return 1;
	}

    next:
      f1 = f1->next;
      if (f2 != NULL)
	f2 = f2->next;
    }

  return 0;
}


/* 'Compare' two formal interfaces associated with a pair of symbols.
   We return nonzero if there exists an actual argument list that
   would be ambiguous between the two interfaces, zero otherwise.
   'intent_flag' specifies whether INTENT and OPTIONAL of the arguments are
   required to match, which is not the case for ambiguity checks.*/

int
gfc_compare_interfaces (gfc_symbol *s1, gfc_symbol *s2, const char *name2,
			int generic_flag, int intent_flag,
			char *errmsg, int err_len)
{
  gfc_formal_arglist *f1, *f2;

  gcc_assert (name2 != NULL);

  if (s1->attr.function && (s2->attr.subroutine
      || (!s2->attr.function && s2->ts.type == BT_UNKNOWN
	  && gfc_get_default_type (name2, s2->ns)->type == BT_UNKNOWN)))
    {
      if (errmsg != NULL)
	snprintf (errmsg, err_len, "'%s' is not a function", name2);
      return 0;
    }

  if (s1->attr.subroutine && s2->attr.function)
    {
      if (errmsg != NULL)
	snprintf (errmsg, err_len, "'%s' is not a subroutine", name2);
      return 0;
    }

  /* If the arguments are functions, check type and kind
     (only for dummy procedures and procedure pointer assignments).  */
  if (!generic_flag && intent_flag && s1->attr.function && s2->attr.function)
    {
      if (s1->ts.type == BT_UNKNOWN)
	return 1;
      if ((s1->ts.type != s2->ts.type) || (s1->ts.kind != s2->ts.kind))
	{
	  if (errmsg != NULL)
	    snprintf (errmsg, err_len, "Type/kind mismatch in return value "
		      "of '%s'", name2);
	  return 0;
	}
    }

  if (s1->attr.if_source == IFSRC_UNKNOWN
      || s2->attr.if_source == IFSRC_UNKNOWN)
    return 1;

  f1 = s1->formal;
  f2 = s2->formal;

  if (f1 == NULL && f2 == NULL)
    return 1;			/* Special case: No arguments.  */

  if (generic_flag)
    {
      if (count_types_test (f1, f2) || count_types_test (f2, f1))
	return 0;
      if (generic_correspondence (f1, f2) || generic_correspondence (f2, f1))
	return 0;
    }
  else
    /* Perform the abbreviated correspondence test for operators (the
       arguments cannot be optional and are always ordered correctly).
       This is also done when comparing interfaces for dummy procedures and in
       procedure pointer assignments.  */

    for (;;)
      {
	/* Check existence.  */
	if (f1 == NULL && f2 == NULL)
	  break;
	if (f1 == NULL || f2 == NULL)
	  {
	    if (errmsg != NULL)
	      snprintf (errmsg, err_len, "'%s' has the wrong number of "
			"arguments", name2);
	    return 0;
	  }

	/* Check type and rank.  */
	if (!compare_type_rank (f1->sym, f2->sym))
	  {
	    if (errmsg != NULL)
	      snprintf (errmsg, err_len, "Type/rank mismatch in argument '%s'",
			f1->sym->name);
	    return 0;
	  }

	/* Check INTENT.  */
	if (intent_flag && (f1->sym->attr.intent != f2->sym->attr.intent))
	  {
	    snprintf (errmsg, err_len, "INTENT mismatch in argument '%s'",
		      f1->sym->name);
	    return 0;
	  }

	/* Check OPTIONAL.  */
	if (intent_flag && (f1->sym->attr.optional != f2->sym->attr.optional))
	  {
	    snprintf (errmsg, err_len, "OPTIONAL mismatch in argument '%s'",
		      f1->sym->name);
	    return 0;
	  }

	f1 = f1->next;
	f2 = f2->next;
      }

  return 1;
}


/* Given a pointer to an interface pointer, remove duplicate
   interfaces and make sure that all symbols are either functions or
   subroutines.  Returns nonzero if something goes wrong.  */

static int
check_interface0 (gfc_interface *p, const char *interface_name)
{
  gfc_interface *psave, *q, *qlast;

  psave = p;
  /* Make sure all symbols in the interface have been defined as
     functions or subroutines.  */
  for (; p; p = p->next)
    if ((!p->sym->attr.function && !p->sym->attr.subroutine)
	|| !p->sym->attr.if_source)
      {
	if (p->sym->attr.external)
	  gfc_error ("Procedure '%s' in %s at %L has no explicit interface",
		     p->sym->name, interface_name, &p->sym->declared_at);
	else
	  gfc_error ("Procedure '%s' in %s at %L is neither function nor "
		     "subroutine", p->sym->name, interface_name,
		     &p->sym->declared_at);
	return 1;
      }
  p = psave;

  /* Remove duplicate interfaces in this interface list.  */
  for (; p; p = p->next)
    {
      qlast = p;

      for (q = p->next; q;)
	{
	  if (p->sym != q->sym)
	    {
	      qlast = q;
	      q = q->next;
	    }
	  else
	    {
	      /* Duplicate interface.  */
	      qlast->next = q->next;
	      gfc_free (q);
	      q = qlast->next;
	    }
	}
    }

  return 0;
}


/* Check lists of interfaces to make sure that no two interfaces are
   ambiguous.  Duplicate interfaces (from the same symbol) are OK here.  */

static int
check_interface1 (gfc_interface *p, gfc_interface *q0,
		  int generic_flag, const char *interface_name,
		  bool referenced)
{
  gfc_interface *q;
  for (; p; p = p->next)
    for (q = q0; q; q = q->next)
      {
	if (p->sym == q->sym)
	  continue;		/* Duplicates OK here.  */

	if (p->sym->name == q->sym->name && p->sym->module == q->sym->module)
	  continue;

	if (gfc_compare_interfaces (p->sym, q->sym, q->sym->name, generic_flag,
				    0, NULL, 0))
	  {
	    if (referenced)
	      gfc_error ("Ambiguous interfaces '%s' and '%s' in %s at %L",
			 p->sym->name, q->sym->name, interface_name,
			 &p->where);
	    else if (!p->sym->attr.use_assoc && q->sym->attr.use_assoc)
	      gfc_warning ("Ambiguous interfaces '%s' and '%s' in %s at %L",
			   p->sym->name, q->sym->name, interface_name,
			   &p->where);
	    else
	      gfc_warning ("Although not referenced, '%s' has ambiguous "
			   "interfaces at %L", interface_name, &p->where);
	    return 1;
	  }
      }
  return 0;
}


/* Check the generic and operator interfaces of symbols to make sure
   that none of the interfaces conflict.  The check has to be done
   after all of the symbols are actually loaded.  */

static void
check_sym_interfaces (gfc_symbol *sym)
{
  char interface_name[100];
  gfc_interface *p;

  if (sym->ns != gfc_current_ns)
    return;

  if (sym->generic != NULL)
    {
      sprintf (interface_name, "generic interface '%s'", sym->name);
      if (check_interface0 (sym->generic, interface_name))
	return;

      for (p = sym->generic; p; p = p->next)
	{
	  if (p->sym->attr.mod_proc
	      && (p->sym->attr.if_source != IFSRC_DECL
		  || p->sym->attr.procedure))
	    {
	      gfc_error ("'%s' at %L is not a module procedure",
			 p->sym->name, &p->where);
	      return;
	    }
	}

      /* Originally, this test was applied to host interfaces too;
	 this is incorrect since host associated symbols, from any
	 source, cannot be ambiguous with local symbols.  */
      check_interface1 (sym->generic, sym->generic, 1, interface_name,
			sym->attr.referenced || !sym->attr.use_assoc);
    }
}


static void
check_uop_interfaces (gfc_user_op *uop)
{
  char interface_name[100];
  gfc_user_op *uop2;
  gfc_namespace *ns;

  sprintf (interface_name, "operator interface '%s'", uop->name);
  if (check_interface0 (uop->op, interface_name))
    return;

  for (ns = gfc_current_ns; ns; ns = ns->parent)
    {
      uop2 = gfc_find_uop (uop->name, ns);
      if (uop2 == NULL)
	continue;

      check_interface1 (uop->op, uop2->op, 0,
			interface_name, true);
    }
}


/* For the namespace, check generic, user operator and intrinsic
   operator interfaces for consistency and to remove duplicate
   interfaces.  We traverse the whole namespace, counting on the fact
   that most symbols will not have generic or operator interfaces.  */

void
gfc_check_interfaces (gfc_namespace *ns)
{
  gfc_namespace *old_ns, *ns2;
  char interface_name[100];
  int i;

  old_ns = gfc_current_ns;
  gfc_current_ns = ns;

  gfc_traverse_ns (ns, check_sym_interfaces);

  gfc_traverse_user_op (ns, check_uop_interfaces);

  for (i = GFC_INTRINSIC_BEGIN; i != GFC_INTRINSIC_END; i++)
    {
      if (i == INTRINSIC_USER)
	continue;

      if (i == INTRINSIC_ASSIGN)
	strcpy (interface_name, "intrinsic assignment operator");
      else
	sprintf (interface_name, "intrinsic '%s' operator",
		 gfc_op2string ((gfc_intrinsic_op) i));

      if (check_interface0 (ns->op[i], interface_name))
	continue;

      if (ns->op[i])
	gfc_check_operator_interface (ns->op[i]->sym, (gfc_intrinsic_op) i,
				      ns->op[i]->where);

      for (ns2 = ns; ns2; ns2 = ns2->parent)
	{
	  if (check_interface1 (ns->op[i], ns2->op[i], 0,
				interface_name, true))
	    goto done;

	  switch (i)
	    {
	      case INTRINSIC_EQ:
		if (check_interface1 (ns->op[i], ns2->op[INTRINSIC_EQ_OS],
				      0, interface_name, true)) goto done;
		break;

	      case INTRINSIC_EQ_OS:
		if (check_interface1 (ns->op[i], ns2->op[INTRINSIC_EQ],
				      0, interface_name, true)) goto done;
		break;

	      case INTRINSIC_NE:
		if (check_interface1 (ns->op[i], ns2->op[INTRINSIC_NE_OS],
				      0, interface_name, true)) goto done;
		break;

	      case INTRINSIC_NE_OS:
		if (check_interface1 (ns->op[i], ns2->op[INTRINSIC_NE],
				      0, interface_name, true)) goto done;
		break;

	      case INTRINSIC_GT:
		if (check_interface1 (ns->op[i], ns2->op[INTRINSIC_GT_OS],
				      0, interface_name, true)) goto done;
		break;

	      case INTRINSIC_GT_OS:
		if (check_interface1 (ns->op[i], ns2->op[INTRINSIC_GT],
				      0, interface_name, true)) goto done;
		break;

	      case INTRINSIC_GE:
		if (check_interface1 (ns->op[i], ns2->op[INTRINSIC_GE_OS],
				      0, interface_name, true)) goto done;
		break;

	      case INTRINSIC_GE_OS:
		if (check_interface1 (ns->op[i], ns2->op[INTRINSIC_GE],
				      0, interface_name, true)) goto done;
		break;

	      case INTRINSIC_LT:
		if (check_interface1 (ns->op[i], ns2->op[INTRINSIC_LT_OS],
				      0, interface_name, true)) goto done;
		break;

	      case INTRINSIC_LT_OS:
		if (check_interface1 (ns->op[i], ns2->op[INTRINSIC_LT],
				      0, interface_name, true)) goto done;
		break;

	      case INTRINSIC_LE:
		if (check_interface1 (ns->op[i], ns2->op[INTRINSIC_LE_OS],
				      0, interface_name, true)) goto done;
		break;

	      case INTRINSIC_LE_OS:
		if (check_interface1 (ns->op[i], ns2->op[INTRINSIC_LE],
				      0, interface_name, true)) goto done;
		break;

	      default:
		break;
            }
	}
    }

done:
  gfc_current_ns = old_ns;
}


static int
symbol_rank (gfc_symbol *sym)
{
  return (sym->as == NULL) ? 0 : sym->as->rank;
}


/* Given a symbol of a formal argument list and an expression, if the
   formal argument is allocatable, check that the actual argument is
   allocatable. Returns nonzero if compatible, zero if not compatible.  */

static int
compare_allocatable (gfc_symbol *formal, gfc_expr *actual)
{
  symbol_attribute attr;

  if (formal->attr.allocatable)
    {
      attr = gfc_expr_attr (actual);
      if (!attr.allocatable)
	return 0;
    }

  return 1;
}


/* Given a symbol of a formal argument list and an expression, if the
   formal argument is a pointer, see if the actual argument is a
   pointer. Returns nonzero if compatible, zero if not compatible.  */

static int
compare_pointer (gfc_symbol *formal, gfc_expr *actual)
{
  symbol_attribute attr;

  if (formal->attr.pointer)
    {
      attr = gfc_expr_attr (actual);

      /* Fortran 2008 allows non-pointer actual arguments.  */
      if (!attr.pointer && attr.target && formal->attr.intent == INTENT_IN)
	return 2;

      if (!attr.pointer)
	return 0;
    }

  return 1;
}


/* Emit clear error messages for rank mismatch.  */

static void
argument_rank_mismatch (const char *name, locus *where,
			int rank1, int rank2)
{
  if (rank1 == 0)
    {
      gfc_error ("Rank mismatch in argument '%s' at %L "
		 "(scalar and rank-%d)", name, where, rank2);
    }
  else if (rank2 == 0)
    {
      gfc_error ("Rank mismatch in argument '%s' at %L "
		 "(rank-%d and scalar)", name, where, rank1);
    }
  else
    {    
      gfc_error ("Rank mismatch in argument '%s' at %L "
		 "(rank-%d and rank-%d)", name, where, rank1, rank2);
    }
}


/* Given a symbol of a formal argument list and an expression, see if
   the two are compatible as arguments.  Returns nonzero if
   compatible, zero if not compatible.  */

static int
compare_parameter (gfc_symbol *formal, gfc_expr *actual,
		   int ranks_must_agree, int is_elemental, locus *where)
{
  gfc_ref *ref;
  bool rank_check;

  /* If the formal arg has type BT_VOID, it's to one of the iso_c_binding
     procs c_f_pointer or c_f_procpointer, and we need to accept most
     pointers the user could give us.  This should allow that.  */
  if (formal->ts.type == BT_VOID)
    return 1;

  if (formal->ts.type == BT_DERIVED
      && formal->ts.u.derived && formal->ts.u.derived->ts.is_iso_c
      && actual->ts.type == BT_DERIVED
      && actual->ts.u.derived && actual->ts.u.derived->ts.is_iso_c)
    return 1;

  if (formal->ts.type == BT_CLASS && actual->ts.type == BT_DERIVED)
    /* Make sure the vtab symbol is present when
       the module variables are generated.  */
    gfc_find_derived_vtab (actual->ts.u.derived);

  if (actual->ts.type == BT_PROCEDURE)
    {
      char err[200];
      gfc_symbol *act_sym = actual->symtree->n.sym;

      if (formal->attr.flavor != FL_PROCEDURE)
	{
	  if (where)
	    gfc_error ("Invalid procedure argument at %L", &actual->where);
	  return 0;
	}

      if (!gfc_compare_interfaces (formal, act_sym, act_sym->name, 0, 1, err,
				   sizeof(err)))
	{
	  if (where)
	    gfc_error ("Interface mismatch in dummy procedure '%s' at %L: %s",
		       formal->name, &actual->where, err);
	  return 0;
	}

      if (formal->attr.function && !act_sym->attr.function)
	{
	  gfc_add_function (&act_sym->attr, act_sym->name,
	  &act_sym->declared_at);
	  if (act_sym->ts.type == BT_UNKNOWN
	      && gfc_set_default_type (act_sym, 1, act_sym->ns) == FAILURE)
	    return 0;
	}
      else if (formal->attr.subroutine && !act_sym->attr.subroutine)
	gfc_add_subroutine (&act_sym->attr, act_sym->name,
			    &act_sym->declared_at);

      return 1;
    }

  /* F2008, C1241.  */
  if (formal->attr.pointer && formal->attr.contiguous
      && !gfc_is_simply_contiguous (actual, true))
    {
      if (where)
	gfc_error ("Actual argument to contiguous pointer dummy '%s' at %L "
		   "must be simply contigous", formal->name, &actual->where);
      return 0;
    }

  if ((actual->expr_type != EXPR_NULL || actual->ts.type != BT_UNKNOWN)
      && actual->ts.type != BT_HOLLERITH
      && !gfc_compare_types (&formal->ts, &actual->ts))
    {
      if (where)
	gfc_error ("Type mismatch in argument '%s' at %L; passed %s to %s",
		   formal->name, &actual->where, gfc_typename (&actual->ts),
		   gfc_typename (&formal->ts));
      return 0;
    }

  if (formal->attr.codimension)
    {
      gfc_ref *last = NULL;

      if (actual->expr_type != EXPR_VARIABLE
	  || (actual->ref == NULL
	      && !actual->symtree->n.sym->attr.codimension))
	{
	  if (where)
	    gfc_error ("Actual argument to '%s' at %L must be a coarray",
		       formal->name, &actual->where);
	  return 0;
	}

      for (ref = actual->ref; ref; ref = ref->next)
	{
	  if (ref->type == REF_ARRAY && ref->u.ar.codimen != 0)
	    {
	      if (where)
		gfc_error ("Actual argument to '%s' at %L must be a coarray "
			   "and not coindexed", formal->name, &ref->u.ar.where);
	      return 0;
	    }
	  if (ref->type == REF_ARRAY && ref->u.ar.as->corank
	      && ref->u.ar.type != AR_FULL && ref->u.ar.dimen != 0)
	    {
	      if (where)
		gfc_error ("Actual argument to '%s' at %L must be a coarray "
			   "and thus shall not have an array designator",
			   formal->name, &ref->u.ar.where);
	      return 0;
	    }
	  if (ref->type == REF_COMPONENT)
	    last = ref;
	}

      if (last && !last->u.c.component->attr.codimension)
      	{
	  if (where)
	    gfc_error ("Actual argument to '%s' at %L must be a coarray",
		       formal->name, &actual->where);
	  return 0;
	}

      /* F2008, 12.5.2.6.  */
      if (formal->attr.allocatable &&
	  ((last && last->u.c.component->as->corank != formal->as->corank)
	   || (!last
	       && actual->symtree->n.sym->as->corank != formal->as->corank)))
	{
	  if (where)
	    gfc_error ("Corank mismatch in argument '%s' at %L (%d and %d)",
		   formal->name, &actual->where, formal->as->corank,
		   last ? last->u.c.component->as->corank
			: actual->symtree->n.sym->as->corank);
	  return 0;
	}

      /* F2008, 12.5.2.8.  */
      if (formal->attr.dimension
	  && (formal->attr.contiguous || formal->as->type != AS_ASSUMED_SHAPE)
	  && !gfc_is_simply_contiguous (actual, true))
	{
	  if (where)
	    gfc_error ("Actual argument to '%s' at %L must be simply "
		       "contiguous", formal->name, &actual->where);
	  return 0;
	}
    }

  /* F2008, C1239/C1240.  */
  if (actual->expr_type == EXPR_VARIABLE
      && (actual->symtree->n.sym->attr.asynchronous
         || actual->symtree->n.sym->attr.volatile_)
      &&  (formal->attr.asynchronous || formal->attr.volatile_)
      && actual->rank && !gfc_is_simply_contiguous (actual, true)
      && ((formal->as->type != AS_ASSUMED_SHAPE && !formal->attr.pointer)
	  || formal->attr.contiguous))
    {
      if (where)
	gfc_error ("Dummy argument '%s' has to be a pointer or assumed-shape "
		   "array without CONTIGUOUS attribute - as actual argument at"
		   " %L is not simply contiguous and both are ASYNCHRONOUS "
		   "or VOLATILE", formal->name, &actual->where);
      return 0;
    }

  if (symbol_rank (formal) == actual->rank)
    return 1;

  rank_check = where != NULL && !is_elemental && formal->as
	       && (formal->as->type == AS_ASSUMED_SHAPE
		   || formal->as->type == AS_DEFERRED)
	       && actual->expr_type != EXPR_NULL;

  /* Scalar & coindexed, see: F2008, Section 12.5.2.4.  */
  if (rank_check || ranks_must_agree
      || (formal->attr.pointer && actual->expr_type != EXPR_NULL)
      || (actual->rank != 0 && !(is_elemental || formal->attr.dimension))
      || (actual->rank == 0 && formal->as->type == AS_ASSUMED_SHAPE
	  && actual->expr_type != EXPR_NULL)
      || (actual->rank == 0 && formal->attr.dimension
	  && gfc_is_coindexed (actual)))
    {
      if (where)
	argument_rank_mismatch (formal->name, &actual->where,
				symbol_rank (formal), actual->rank);
      return 0;
    }
  else if (actual->rank != 0 && (is_elemental || formal->attr.dimension))
    return 1;

  /* At this point, we are considering a scalar passed to an array.   This
     is valid (cf. F95 12.4.1.1; F2003 12.4.1.2),
     - if the actual argument is (a substring of) an element of a
       non-assumed-shape/non-pointer array;
     - (F2003) if the actual argument is of type character.  */

  for (ref = actual->ref; ref; ref = ref->next)
    if (ref->type == REF_ARRAY && ref->u.ar.type == AR_ELEMENT
	&& ref->u.ar.dimen > 0)
      break;

  /* Not an array element.  */
  if (formal->ts.type == BT_CHARACTER
      && (ref == NULL
          || (actual->expr_type == EXPR_VARIABLE
	      && (actual->symtree->n.sym->as->type == AS_ASSUMED_SHAPE
		  || actual->symtree->n.sym->attr.pointer))))
    {
      if (where && (gfc_option.allow_std & GFC_STD_F2003) == 0)
	{
	  gfc_error ("Fortran 2003: Scalar CHARACTER actual argument with "
		     "array dummy argument '%s' at %L",
		     formal->name, &actual->where);
	  return 0;
	}
      else if ((gfc_option.allow_std & GFC_STD_F2003) == 0)
	return 0;
      else
	return 1;
    }
  else if (ref == NULL && actual->expr_type != EXPR_NULL)
    {
      if (where)
	argument_rank_mismatch (formal->name, &actual->where,
				symbol_rank (formal), actual->rank);
      return 0;
    }

  if (actual->expr_type == EXPR_VARIABLE
      && actual->symtree->n.sym->as
      && (actual->symtree->n.sym->as->type == AS_ASSUMED_SHAPE
	  || actual->symtree->n.sym->attr.pointer))
    {
      if (where)
	gfc_error ("Element of assumed-shaped array passed to dummy "
		   "argument '%s' at %L", formal->name, &actual->where);
      return 0;
    }

  return 1;
}


/* Given a symbol of a formal argument list and an expression, see if
   the two are compatible as arguments.  Returns nonzero if
   compatible, zero if not compatible.  */

static int
compare_parameter_protected (gfc_symbol *formal, gfc_expr *actual)
{
  if (actual->expr_type != EXPR_VARIABLE)
    return 1;

  if (!actual->symtree->n.sym->attr.is_protected)
    return 1;

  if (!actual->symtree->n.sym->attr.use_assoc)
    return 1;

  if (formal->attr.intent == INTENT_IN
      || formal->attr.intent == INTENT_UNKNOWN)
    return 1;

  if (!actual->symtree->n.sym->attr.pointer)
    return 0;

  if (actual->symtree->n.sym->attr.pointer && formal->attr.pointer)
    return 0;

  return 1;
}


/* Returns the storage size of a symbol (formal argument) or
   zero if it cannot be determined.  */

static unsigned long
get_sym_storage_size (gfc_symbol *sym)
{
  int i;
  unsigned long strlen, elements;

  if (sym->ts.type == BT_CHARACTER)
    {
      if (sym->ts.u.cl && sym->ts.u.cl->length
          && sym->ts.u.cl->length->expr_type == EXPR_CONSTANT)
	strlen = mpz_get_ui (sym->ts.u.cl->length->value.integer);
      else
	return 0;
    }
  else
    strlen = 1; 

  if (symbol_rank (sym) == 0)
    return strlen;

  elements = 1;
  if (sym->as->type != AS_EXPLICIT)
    return 0;
  for (i = 0; i < sym->as->rank; i++)
    {
      if (!sym->as || sym->as->upper[i]->expr_type != EXPR_CONSTANT
	  || sym->as->lower[i]->expr_type != EXPR_CONSTANT)
	return 0;

      elements *= mpz_get_si (sym->as->upper[i]->value.integer)
		  - mpz_get_si (sym->as->lower[i]->value.integer) + 1L;
    }

  return strlen*elements;
}


/* Returns the storage size of an expression (actual argument) or
   zero if it cannot be determined. For an array element, it returns
   the remaining size as the element sequence consists of all storage
   units of the actual argument up to the end of the array.  */

static unsigned long
get_expr_storage_size (gfc_expr *e)
{
  int i;
  long int strlen, elements;
  long int substrlen = 0;
  bool is_str_storage = false;
  gfc_ref *ref;

  if (e == NULL)
    return 0;
  
  if (e->ts.type == BT_CHARACTER)
    {
      if (e->ts.u.cl && e->ts.u.cl->length
          && e->ts.u.cl->length->expr_type == EXPR_CONSTANT)
	strlen = mpz_get_si (e->ts.u.cl->length->value.integer);
      else if (e->expr_type == EXPR_CONSTANT
	       && (e->ts.u.cl == NULL || e->ts.u.cl->length == NULL))
	strlen = e->value.character.length;
      else
	return 0;
    }
  else
    strlen = 1; /* Length per element.  */

  if (e->rank == 0 && !e->ref)
    return strlen;

  elements = 1;
  if (!e->ref)
    {
      if (!e->shape)
	return 0;
      for (i = 0; i < e->rank; i++)
	elements *= mpz_get_si (e->shape[i]);
      return elements*strlen;
    }

  for (ref = e->ref; ref; ref = ref->next)
    {
      if (ref->type == REF_SUBSTRING && ref->u.ss.start
	  && ref->u.ss.start->expr_type == EXPR_CONSTANT)
	{
	  if (is_str_storage)
	    {
	      /* The string length is the substring length.
		 Set now to full string length.  */
	      if (ref->u.ss.length == NULL
		  || ref->u.ss.length->length->expr_type != EXPR_CONSTANT)
		return 0;

	      strlen = mpz_get_ui (ref->u.ss.length->length->value.integer);
	    }
	  substrlen = strlen - mpz_get_ui (ref->u.ss.start->value.integer) + 1;
	  continue;
	}

      if (ref->type == REF_ARRAY && ref->u.ar.type == AR_SECTION
	  && ref->u.ar.start && ref->u.ar.end && ref->u.ar.stride
	  && ref->u.ar.as->upper)
	for (i = 0; i < ref->u.ar.dimen; i++)
	  {
	    long int start, end, stride;
	    stride = 1;

	    if (ref->u.ar.stride[i])
	      {
		if (ref->u.ar.stride[i]->expr_type == EXPR_CONSTANT)
		  stride = mpz_get_si (ref->u.ar.stride[i]->value.integer);
		else
		  return 0;
	      }

	    if (ref->u.ar.start[i])
	      {
		if (ref->u.ar.start[i]->expr_type == EXPR_CONSTANT)
		  start = mpz_get_si (ref->u.ar.start[i]->value.integer);
		else
		  return 0;
	      }
	    else if (ref->u.ar.as->lower[i]
		     && ref->u.ar.as->lower[i]->expr_type == EXPR_CONSTANT)
	      start = mpz_get_si (ref->u.ar.as->lower[i]->value.integer);
	    else
	      return 0;

	    if (ref->u.ar.end[i])
	      {
		if (ref->u.ar.end[i]->expr_type == EXPR_CONSTANT)
		  end = mpz_get_si (ref->u.ar.end[i]->value.integer);
		else
		  return 0;
	      }
	    else if (ref->u.ar.as->upper[i]
		     && ref->u.ar.as->upper[i]->expr_type == EXPR_CONSTANT)
	      end = mpz_get_si (ref->u.ar.as->upper[i]->value.integer);
	    else
	      return 0;

	    elements *= (end - start)/stride + 1L;
	  }
      else if (ref->type == REF_ARRAY && ref->u.ar.type == AR_FULL
	       && ref->u.ar.as->lower && ref->u.ar.as->upper)
	for (i = 0; i < ref->u.ar.as->rank; i++)
	  {
	    if (ref->u.ar.as->lower[i] && ref->u.ar.as->upper[i]
		&& ref->u.ar.as->lower[i]->expr_type == EXPR_CONSTANT
		&& ref->u.ar.as->upper[i]->expr_type == EXPR_CONSTANT)
	      elements *= mpz_get_si (ref->u.ar.as->upper[i]->value.integer)
			  - mpz_get_si (ref->u.ar.as->lower[i]->value.integer)
			  + 1L;
	    else
	      return 0;
	  }
      else if (ref->type == REF_ARRAY && ref->u.ar.type == AR_ELEMENT
	       && e->expr_type == EXPR_VARIABLE)
	{
	  if (e->symtree->n.sym->as->type == AS_ASSUMED_SHAPE
	      || e->symtree->n.sym->attr.pointer)
	    {
	      elements = 1;
	      continue;
	    }

	  /* Determine the number of remaining elements in the element
	     sequence for array element designators.  */
	  is_str_storage = true;
	  for (i = ref->u.ar.dimen - 1; i >= 0; i--)
	    {
	      if (ref->u.ar.start[i] == NULL
		  || ref->u.ar.start[i]->expr_type != EXPR_CONSTANT
		  || ref->u.ar.as->upper[i] == NULL
		  || ref->u.ar.as->lower[i] == NULL
		  || ref->u.ar.as->upper[i]->expr_type != EXPR_CONSTANT
		  || ref->u.ar.as->lower[i]->expr_type != EXPR_CONSTANT)
		return 0;

	      elements
		   = elements
		     * (mpz_get_si (ref->u.ar.as->upper[i]->value.integer)
			- mpz_get_si (ref->u.ar.as->lower[i]->value.integer)
			+ 1L)
		     - (mpz_get_si (ref->u.ar.start[i]->value.integer)
			- mpz_get_si (ref->u.ar.as->lower[i]->value.integer));
	    }
        }
      else
	return 0;
    }

  if (substrlen)
    return (is_str_storage) ? substrlen + (elements-1)*strlen
			    : elements*strlen;
  else
    return elements*strlen;
}


/* Given an expression, check whether it is an array section
   which has a vector subscript. If it has, one is returned,
   otherwise zero.  */

int
gfc_has_vector_subscript (gfc_expr *e)
{
  int i;
  gfc_ref *ref;

  if (e == NULL || e->rank == 0 || e->expr_type != EXPR_VARIABLE)
    return 0;

  for (ref = e->ref; ref; ref = ref->next)
    if (ref->type == REF_ARRAY && ref->u.ar.type == AR_SECTION)
      for (i = 0; i < ref->u.ar.dimen; i++)
	if (ref->u.ar.dimen_type[i] == DIMEN_VECTOR)
	  return 1;

  return 0;
}


/* Given formal and actual argument lists, see if they are compatible.
   If they are compatible, the actual argument list is sorted to
   correspond with the formal list, and elements for missing optional
   arguments are inserted. If WHERE pointer is nonnull, then we issue
   errors when things don't match instead of just returning the status
   code.  */

static int
compare_actual_formal (gfc_actual_arglist **ap, gfc_formal_arglist *formal,
	 	       int ranks_must_agree, int is_elemental, locus *where)
{
  gfc_actual_arglist **new_arg, *a, *actual, temp;
  gfc_formal_arglist *f;
  int i, n, na;
  unsigned long actual_size, formal_size;

  actual = *ap;

  if (actual == NULL && formal == NULL)
    return 1;

  n = 0;
  for (f = formal; f; f = f->next)
    n++;

  new_arg = XALLOCAVEC (gfc_actual_arglist *, n);

  for (i = 0; i < n; i++)
    new_arg[i] = NULL;

  na = 0;
  f = formal;
  i = 0;

  for (a = actual; a; a = a->next, f = f->next)
    {
      /* Look for keywords but ignore g77 extensions like %VAL.  */
      if (a->name != NULL && a->name[0] != '%')
	{
	  i = 0;
	  for (f = formal; f; f = f->next, i++)
	    {
	      if (f->sym == NULL)
		continue;
	      if (strcmp (f->sym->name, a->name) == 0)
		break;
	    }

	  if (f == NULL)
	    {
	      if (where)
		gfc_error ("Keyword argument '%s' at %L is not in "
			   "the procedure", a->name, &a->expr->where);
	      return 0;
	    }

	  if (new_arg[i] != NULL)
	    {
	      if (where)
		gfc_error ("Keyword argument '%s' at %L is already associated "
			   "with another actual argument", a->name,
			   &a->expr->where);
	      return 0;
	    }
	}

      if (f == NULL)
	{
	  if (where)
	    gfc_error ("More actual than formal arguments in procedure "
		       "call at %L", where);

	  return 0;
	}

      if (f->sym == NULL && a->expr == NULL)
	goto match;

      if (f->sym == NULL)
	{
	  if (where)
	    gfc_error ("Missing alternate return spec in subroutine call "
		       "at %L", where);
	  return 0;
	}

      if (a->expr == NULL)
	{
	  if (where)
	    gfc_error ("Unexpected alternate return spec in subroutine "
		       "call at %L", where);
	  return 0;
	}

      if (a->expr->expr_type == EXPR_NULL && !f->sym->attr.pointer
	  && (f->sym->attr.allocatable || !f->sym->attr.optional
	      || (gfc_option.allow_std & GFC_STD_F2008) == 0))
	{
	  if (where && (f->sym->attr.allocatable || !f->sym->attr.optional))
	    gfc_error ("Unexpected NULL() intrinsic at %L to dummy '%s'",
		       where, f->sym->name);
	  else if (where)
	    gfc_error ("Fortran 2008: Null pointer at %L to non-pointer "
		       "dummy '%s'", where, f->sym->name);

	  return 0;
	}
      
      if (!compare_parameter (f->sym, a->expr, ranks_must_agree,
			      is_elemental, where))
	return 0;

      /* Special case for character arguments.  For allocatable, pointer
	 and assumed-shape dummies, the string length needs to match
	 exactly.  */
      if (a->expr->ts.type == BT_CHARACTER
	   && a->expr->ts.u.cl && a->expr->ts.u.cl->length
	   && a->expr->ts.u.cl->length->expr_type == EXPR_CONSTANT
	   && f->sym->ts.u.cl && f->sym->ts.u.cl && f->sym->ts.u.cl->length
	   && f->sym->ts.u.cl->length->expr_type == EXPR_CONSTANT
	   && (f->sym->attr.pointer || f->sym->attr.allocatable
	       || (f->sym->as && f->sym->as->type == AS_ASSUMED_SHAPE))
	   && (mpz_cmp (a->expr->ts.u.cl->length->value.integer,
			f->sym->ts.u.cl->length->value.integer) != 0))
	 {
	   if (where && (f->sym->attr.pointer || f->sym->attr.allocatable))
	     gfc_warning ("Character length mismatch (%ld/%ld) between actual "
			  "argument and pointer or allocatable dummy argument "
			  "'%s' at %L",
			  mpz_get_si (a->expr->ts.u.cl->length->value.integer),
			  mpz_get_si (f->sym->ts.u.cl->length->value.integer),
			  f->sym->name, &a->expr->where);
	   else if (where)
	     gfc_warning ("Character length mismatch (%ld/%ld) between actual "
			  "argument and assumed-shape dummy argument '%s' "
			  "at %L",
			  mpz_get_si (a->expr->ts.u.cl->length->value.integer),
			  mpz_get_si (f->sym->ts.u.cl->length->value.integer),
			  f->sym->name, &a->expr->where);
	   return 0;
	 }

      actual_size = get_expr_storage_size (a->expr);
      formal_size = get_sym_storage_size (f->sym);
      if (actual_size != 0
	    && actual_size < formal_size
	    && a->expr->ts.type != BT_PROCEDURE)
	{
	  if (a->expr->ts.type == BT_CHARACTER && !f->sym->as && where)
	    gfc_warning ("Character length of actual argument shorter "
			"than of dummy argument '%s' (%lu/%lu) at %L",
			f->sym->name, actual_size, formal_size,
			&a->expr->where);
          else if (where)
	    gfc_warning ("Actual argument contains too few "
			"elements for dummy argument '%s' (%lu/%lu) at %L",
			f->sym->name, actual_size, formal_size,
			&a->expr->where);
	  return  0;
	}

      /* Satisfy 12.4.1.3 by ensuring that a procedure pointer actual argument
	 is provided for a procedure pointer formal argument.  */
      if (f->sym->attr.proc_pointer
	  && !((a->expr->expr_type == EXPR_VARIABLE
		&& a->expr->symtree->n.sym->attr.proc_pointer)
	       || (a->expr->expr_type == EXPR_FUNCTION
		   && a->expr->symtree->n.sym->result->attr.proc_pointer)
	       || gfc_is_proc_ptr_comp (a->expr, NULL)))
	{
	  if (where)
	    gfc_error ("Expected a procedure pointer for argument '%s' at %L",
		       f->sym->name, &a->expr->where);
	  return 0;
	}

      /* Satisfy 12.4.1.2 by ensuring that a procedure actual argument is
	 provided for a procedure formal argument.  */
      if (a->expr->ts.type != BT_PROCEDURE && !gfc_is_proc_ptr_comp (a->expr, NULL)
	  && a->expr->expr_type == EXPR_VARIABLE
	  && f->sym->attr.flavor == FL_PROCEDURE)
	{
	  if (where)
	    gfc_error ("Expected a procedure for argument '%s' at %L",
		       f->sym->name, &a->expr->where);
	  return 0;
	}

      if (f->sym->attr.flavor == FL_PROCEDURE && f->sym->attr.pure
	  && a->expr->ts.type == BT_PROCEDURE
	  && !a->expr->symtree->n.sym->attr.pure)
	{
	  if (where)
	    gfc_error ("Expected a PURE procedure for argument '%s' at %L",
		       f->sym->name, &a->expr->where);
	  return 0;
	}

      if (f->sym->as && f->sym->as->type == AS_ASSUMED_SHAPE
	  && a->expr->expr_type == EXPR_VARIABLE
	  && a->expr->symtree->n.sym->as
	  && a->expr->symtree->n.sym->as->type == AS_ASSUMED_SIZE
	  && (a->expr->ref == NULL
	      || (a->expr->ref->type == REF_ARRAY
		  && a->expr->ref->u.ar.type == AR_FULL)))
	{
	  if (where)
	    gfc_error ("Actual argument for '%s' cannot be an assumed-size"
		       " array at %L", f->sym->name, where);
	  return 0;
	}

      if (a->expr->expr_type != EXPR_NULL
	  && compare_pointer (f->sym, a->expr) == 0)
	{
	  if (where)
	    gfc_error ("Actual argument for '%s' must be a pointer at %L",
		       f->sym->name, &a->expr->where);
	  return 0;
	}

      if (a->expr->expr_type != EXPR_NULL
	  && (gfc_option.allow_std & GFC_STD_F2008) == 0
	  && compare_pointer (f->sym, a->expr) == 2)
	{
	  if (where)
	    gfc_error ("Fortran 2008: Non-pointer actual argument at %L to "
		       "pointer dummy '%s'", &a->expr->where,f->sym->name);
	  return 0;
	}
	

      /* Fortran 2008, C1242.  */
      if (f->sym->attr.pointer && gfc_is_coindexed (a->expr))
	{
	  if (where)
	    gfc_error ("Coindexed actual argument at %L to pointer "
		       "dummy '%s'",
		       &a->expr->where, f->sym->name);
	  return 0;
	}

      /* Fortran 2008, 12.5.2.5 (no constraint).  */
      if (a->expr->expr_type == EXPR_VARIABLE
	  && f->sym->attr.intent != INTENT_IN
	  && f->sym->attr.allocatable
	  && gfc_is_coindexed (a->expr))
	{
	  if (where)
	    gfc_error ("Coindexed actual argument at %L to allocatable "
		       "dummy '%s' requires INTENT(IN)",
		       &a->expr->where, f->sym->name);
	  return 0;
	}

      /* Fortran 2008, C1237.  */
      if (a->expr->expr_type == EXPR_VARIABLE
	  && (f->sym->attr.asynchronous || f->sym->attr.volatile_)
	  && gfc_is_coindexed (a->expr)
	  && (a->expr->symtree->n.sym->attr.volatile_
	      || a->expr->symtree->n.sym->attr.asynchronous))
	{
	  if (where)
	    gfc_error ("Coindexed ASYNCHRONOUS or VOLATILE actual argument at "
		       "at %L requires that dummy %s' has neither "
		       "ASYNCHRONOUS nor VOLATILE", &a->expr->where,
		       f->sym->name);
	  return 0;
	}

      /* Fortran 2008, 12.5.2.4 (no constraint).  */
      if (a->expr->expr_type == EXPR_VARIABLE
	  && f->sym->attr.intent != INTENT_IN && !f->sym->attr.value
	  && gfc_is_coindexed (a->expr)
	  && gfc_has_ultimate_allocatable (a->expr))
	{
	  if (where)
	    gfc_error ("Coindexed actual argument at %L with allocatable "
		       "ultimate component to dummy '%s' requires either VALUE "
		       "or INTENT(IN)", &a->expr->where, f->sym->name);
	  return 0;
	}

      if (a->expr->expr_type != EXPR_NULL
	  && compare_allocatable (f->sym, a->expr) == 0)
	{
	  if (where)
	    gfc_error ("Actual argument for '%s' must be ALLOCATABLE at %L",
		       f->sym->name, &a->expr->where);
	  return 0;
	}

      /* Check intent = OUT/INOUT for definable actual argument.  */
      if ((a->expr->expr_type != EXPR_VARIABLE
	   || (a->expr->symtree->n.sym->attr.flavor != FL_VARIABLE
	       && a->expr->symtree->n.sym->attr.flavor != FL_PROCEDURE))
	  && (f->sym->attr.intent == INTENT_OUT
	      || f->sym->attr.intent == INTENT_INOUT))
	{
	  if (where)
	    gfc_error ("Actual argument at %L must be definable as "
		       "the dummy argument '%s' is INTENT = OUT/INOUT",
		       &a->expr->where, f->sym->name);
	  return 0;
	}

      if (!compare_parameter_protected(f->sym, a->expr))
	{
	  if (where)
	    gfc_error ("Actual argument at %L is use-associated with "
		       "PROTECTED attribute and dummy argument '%s' is "
		       "INTENT = OUT/INOUT",
		       &a->expr->where,f->sym->name);
	  return 0;
	}

      if ((f->sym->attr.intent == INTENT_OUT
	   || f->sym->attr.intent == INTENT_INOUT
	   || f->sym->attr.volatile_
	   || f->sym->attr.asynchronous)
	  && gfc_has_vector_subscript (a->expr))
	{
	  if (where)
	    gfc_error ("Array-section actual argument with vector "
		       "subscripts at %L is incompatible with INTENT(OUT), "
		       "INTENT(INOUT), VOLATILE or ASYNCHRONOUS attribute "
		       "of the dummy argument '%s'",
		       &a->expr->where, f->sym->name);
	  return 0;
	}

      /* C1232 (R1221) For an actual argument which is an array section or
	 an assumed-shape array, the dummy argument shall be an assumed-
	 shape array, if the dummy argument has the VOLATILE attribute.  */

      if (f->sym->attr.volatile_
	  && a->expr->symtree->n.sym->as
	  && a->expr->symtree->n.sym->as->type == AS_ASSUMED_SHAPE
	  && !(f->sym->as && f->sym->as->type == AS_ASSUMED_SHAPE))
	{
	  if (where)
	    gfc_error ("Assumed-shape actual argument at %L is "
		       "incompatible with the non-assumed-shape "
		       "dummy argument '%s' due to VOLATILE attribute",
		       &a->expr->where,f->sym->name);
	  return 0;
	}

      if (f->sym->attr.volatile_
	  && a->expr->ref && a->expr->ref->u.ar.type == AR_SECTION
	  && !(f->sym->as && f->sym->as->type == AS_ASSUMED_SHAPE))
	{
	  if (where)
	    gfc_error ("Array-section actual argument at %L is "
		       "incompatible with the non-assumed-shape "
		       "dummy argument '%s' due to VOLATILE attribute",
		       &a->expr->where,f->sym->name);
	  return 0;
	}

      /* C1233 (R1221) For an actual argument which is a pointer array, the
	 dummy argument shall be an assumed-shape or pointer array, if the
	 dummy argument has the VOLATILE attribute.  */

      if (f->sym->attr.volatile_
	  && a->expr->symtree->n.sym->attr.pointer
	  && a->expr->symtree->n.sym->as
	  && !(f->sym->as
	       && (f->sym->as->type == AS_ASSUMED_SHAPE
		   || f->sym->attr.pointer)))
	{
	  if (where)
	    gfc_error ("Pointer-array actual argument at %L requires "
		       "an assumed-shape or pointer-array dummy "
		       "argument '%s' due to VOLATILE attribute",
		       &a->expr->where,f->sym->name);
	  return 0;
	}

    match:
      if (a == actual)
	na = i;

      new_arg[i++] = a;
    }

  /* Make sure missing actual arguments are optional.  */
  i = 0;
  for (f = formal; f; f = f->next, i++)
    {
      if (new_arg[i] != NULL)
	continue;
      if (f->sym == NULL)
	{
	  if (where)
	    gfc_error ("Missing alternate return spec in subroutine call "
		       "at %L", where);
	  return 0;
	}
      if (!f->sym->attr.optional)
	{
	  if (where)
	    gfc_error ("Missing actual argument for argument '%s' at %L",
		       f->sym->name, where);
	  return 0;
	}
    }

  /* The argument lists are compatible.  We now relink a new actual
     argument list with null arguments in the right places.  The head
     of the list remains the head.  */
  for (i = 0; i < n; i++)
    if (new_arg[i] == NULL)
      new_arg[i] = gfc_get_actual_arglist ();

  if (na != 0)
    {
      temp = *new_arg[0];
      *new_arg[0] = *actual;
      *actual = temp;

      a = new_arg[0];
      new_arg[0] = new_arg[na];
      new_arg[na] = a;
    }

  for (i = 0; i < n - 1; i++)
    new_arg[i]->next = new_arg[i + 1];

  new_arg[i]->next = NULL;

  if (*ap == NULL && n > 0)
    *ap = new_arg[0];

  /* Note the types of omitted optional arguments.  */
  for (a = *ap, f = formal; a; a = a->next, f = f->next)
    if (a->expr == NULL && a->label == NULL)
      a->missing_arg_type = f->sym->ts.type;

  return 1;
}


typedef struct
{
  gfc_formal_arglist *f;
  gfc_actual_arglist *a;
}
argpair;

/* qsort comparison function for argument pairs, with the following
   order:
    - p->a->expr == NULL
    - p->a->expr->expr_type != EXPR_VARIABLE
    - growing p->a->expr->symbol.  */

static int
pair_cmp (const void *p1, const void *p2)
{
  const gfc_actual_arglist *a1, *a2;

  /* *p1 and *p2 are elements of the to-be-sorted array.  */
  a1 = ((const argpair *) p1)->a;
  a2 = ((const argpair *) p2)->a;
  if (!a1->expr)
    {
      if (!a2->expr)
	return 0;
      return -1;
    }
  if (!a2->expr)
    return 1;
  if (a1->expr->expr_type != EXPR_VARIABLE)
    {
      if (a2->expr->expr_type != EXPR_VARIABLE)
	return 0;
      return -1;
    }
  if (a2->expr->expr_type != EXPR_VARIABLE)
    return 1;
  return a1->expr->symtree->n.sym < a2->expr->symtree->n.sym;
}


/* Given two expressions from some actual arguments, test whether they
   refer to the same expression. The analysis is conservative.
   Returning FAILURE will produce no warning.  */

static gfc_try
compare_actual_expr (gfc_expr *e1, gfc_expr *e2)
{
  const gfc_ref *r1, *r2;

  if (!e1 || !e2
      || e1->expr_type != EXPR_VARIABLE
      || e2->expr_type != EXPR_VARIABLE
      || e1->symtree->n.sym != e2->symtree->n.sym)
    return FAILURE;

  /* TODO: improve comparison, see expr.c:show_ref().  */
  for (r1 = e1->ref, r2 = e2->ref; r1 && r2; r1 = r1->next, r2 = r2->next)
    {
      if (r1->type != r2->type)
	return FAILURE;
      switch (r1->type)
	{
	case REF_ARRAY:
	  if (r1->u.ar.type != r2->u.ar.type)
	    return FAILURE;
	  /* TODO: At the moment, consider only full arrays;
	     we could do better.  */
	  if (r1->u.ar.type != AR_FULL || r2->u.ar.type != AR_FULL)
	    return FAILURE;
	  break;

	case REF_COMPONENT:
	  if (r1->u.c.component != r2->u.c.component)
	    return FAILURE;
	  break;

	case REF_SUBSTRING:
	  return FAILURE;

	default:
	  gfc_internal_error ("compare_actual_expr(): Bad component code");
	}
    }
  if (!r1 && !r2)
    return SUCCESS;
  return FAILURE;
}


/* Given formal and actual argument lists that correspond to one
   another, check that identical actual arguments aren't not
   associated with some incompatible INTENTs.  */

static gfc_try
check_some_aliasing (gfc_formal_arglist *f, gfc_actual_arglist *a)
{
  sym_intent f1_intent, f2_intent;
  gfc_formal_arglist *f1;
  gfc_actual_arglist *a1;
  size_t n, i, j;
  argpair *p;
  gfc_try t = SUCCESS;

  n = 0;
  for (f1 = f, a1 = a;; f1 = f1->next, a1 = a1->next)
    {
      if (f1 == NULL && a1 == NULL)
	break;
      if (f1 == NULL || a1 == NULL)
	gfc_internal_error ("check_some_aliasing(): List mismatch");
      n++;
    }
  if (n == 0)
    return t;
  p = XALLOCAVEC (argpair, n);

  for (i = 0, f1 = f, a1 = a; i < n; i++, f1 = f1->next, a1 = a1->next)
    {
      p[i].f = f1;
      p[i].a = a1;
    }

  qsort (p, n, sizeof (argpair), pair_cmp);

  for (i = 0; i < n; i++)
    {
      if (!p[i].a->expr
	  || p[i].a->expr->expr_type != EXPR_VARIABLE
	  || p[i].a->expr->ts.type == BT_PROCEDURE)
	continue;
      f1_intent = p[i].f->sym->attr.intent;
      for (j = i + 1; j < n; j++)
	{
	  /* Expected order after the sort.  */
	  if (!p[j].a->expr || p[j].a->expr->expr_type != EXPR_VARIABLE)
	    gfc_internal_error ("check_some_aliasing(): corrupted data");

	  /* Are the expression the same?  */
	  if (compare_actual_expr (p[i].a->expr, p[j].a->expr) == FAILURE)
	    break;
	  f2_intent = p[j].f->sym->attr.intent;
	  if ((f1_intent == INTENT_IN && f2_intent == INTENT_OUT)
	      || (f1_intent == INTENT_OUT && f2_intent == INTENT_IN))
	    {
	      gfc_warning ("Same actual argument associated with INTENT(%s) "
			   "argument '%s' and INTENT(%s) argument '%s' at %L",
			   gfc_intent_string (f1_intent), p[i].f->sym->name,
			   gfc_intent_string (f2_intent), p[j].f->sym->name,
			   &p[i].a->expr->where);
	      t = FAILURE;
	    }
	}
    }

  return t;
}


/* Given a symbol of a formal argument list and an expression,
   return nonzero if their intents are compatible, zero otherwise.  */

static int
compare_parameter_intent (gfc_symbol *formal, gfc_expr *actual)
{
  if (actual->symtree->n.sym->attr.pointer && !formal->attr.pointer)
    return 1;

  if (actual->symtree->n.sym->attr.intent != INTENT_IN)
    return 1;

  if (formal->attr.intent == INTENT_INOUT || formal->attr.intent == INTENT_OUT)
    return 0;

  return 1;
}


/* Given formal and actual argument lists that correspond to one
   another, check that they are compatible in the sense that intents
   are not mismatched.  */

static gfc_try
check_intents (gfc_formal_arglist *f, gfc_actual_arglist *a)
{
  sym_intent f_intent;

  for (;; f = f->next, a = a->next)
    {
      if (f == NULL && a == NULL)
	break;
      if (f == NULL || a == NULL)
	gfc_internal_error ("check_intents(): List mismatch");

      if (a->expr == NULL || a->expr->expr_type != EXPR_VARIABLE)
	continue;

      f_intent = f->sym->attr.intent;

      if (!compare_parameter_intent(f->sym, a->expr))
	{
	  gfc_error ("Procedure argument at %L is INTENT(IN) while interface "
		     "specifies INTENT(%s)", &a->expr->where,
		     gfc_intent_string (f_intent));
	  return FAILURE;
	}

      if (gfc_pure (NULL) && gfc_impure_variable (a->expr->symtree->n.sym))
	{
	  if (f_intent == INTENT_INOUT || f_intent == INTENT_OUT)
	    {
	      gfc_error ("Procedure argument at %L is local to a PURE "
			 "procedure and is passed to an INTENT(%s) argument",
			 &a->expr->where, gfc_intent_string (f_intent));
	      return FAILURE;
	    }

	  if (f->sym->attr.pointer)
	    {
	      gfc_error ("Procedure argument at %L is local to a PURE "
			 "procedure and has the POINTER attribute",
			 &a->expr->where);
	      return FAILURE;
	    }
	}

       /* Fortran 2008, C1283.  */
       if (gfc_pure (NULL) && gfc_is_coindexed (a->expr))
	{
	  if (f_intent == INTENT_INOUT || f_intent == INTENT_OUT)
	    {
	      gfc_error ("Coindexed actual argument at %L in PURE procedure "
			 "is passed to an INTENT(%s) argument",
			 &a->expr->where, gfc_intent_string (f_intent));
	      return FAILURE;
	    }

	  if (f->sym->attr.pointer)
	    {
	      gfc_error ("Coindexed actual argument at %L in PURE procedure "
			 "is passed to a POINTER dummy argument",
			 &a->expr->where);
	      return FAILURE;
	    }
	}

       /* F2008, Section 12.5.2.4.  */
       if (a->expr->ts.type == BT_CLASS && f->sym->ts.type == BT_CLASS
	   && gfc_is_coindexed (a->expr))
	 {
	   gfc_error ("Coindexed polymorphic actual argument at %L is passed "
		      "polymorphic dummy argument '%s'",
			 &a->expr->where, f->sym->name);
	   return FAILURE;
	 }
    }

  return SUCCESS;
}


/* Check how a procedure is used against its interface.  If all goes
   well, the actual argument list will also end up being properly
   sorted.  */

void
gfc_procedure_use (gfc_symbol *sym, gfc_actual_arglist **ap, locus *where)
{

  /* Warn about calls with an implicit interface.  Special case
     for calling a ISO_C_BINDING becase c_loc and c_funloc
     are pseudo-unknown.  Additionally, warn about procedures not
     explicitly declared at all if requested.  */
  if (sym->attr.if_source == IFSRC_UNKNOWN && ! sym->attr.is_iso_c)
    {
      if (gfc_option.warn_implicit_interface)
	gfc_warning ("Procedure '%s' called with an implicit interface at %L",
		     sym->name, where);
      else if (gfc_option.warn_implicit_procedure
	       && sym->attr.proc == PROC_UNKNOWN)
	gfc_warning ("Procedure '%s' called at %L is not explicitly declared",
		     sym->name, where);
    }

  if (sym->attr.if_source == IFSRC_UNKNOWN)
    {
      gfc_actual_arglist *a;
      for (a = *ap; a; a = a->next)
	{
	  /* Skip g77 keyword extensions like %VAL, %REF, %LOC.  */
	  if (a->name != NULL && a->name[0] != '%')
	    {
	      gfc_error("Keyword argument requires explicit interface "
			"for procedure '%s' at %L", sym->name, &a->expr->where);
	      break;
	    }
	}

      return;
    }

  if (!compare_actual_formal (ap, sym->formal, 0, sym->attr.elemental, where))
    return;

  check_intents (sym->formal, *ap);
  if (gfc_option.warn_aliasing)
    check_some_aliasing (sym->formal, *ap);
}


/* Check how a procedure pointer component is used against its interface.
   If all goes well, the actual argument list will also end up being properly
   sorted. Completely analogous to gfc_procedure_use.  */

void
gfc_ppc_use (gfc_component *comp, gfc_actual_arglist **ap, locus *where)
{

  /* Warn about calls with an implicit interface.  Special case
     for calling a ISO_C_BINDING becase c_loc and c_funloc
     are pseudo-unknown.  */
  if (gfc_option.warn_implicit_interface
      && comp->attr.if_source == IFSRC_UNKNOWN
      && !comp->attr.is_iso_c)
    gfc_warning ("Procedure pointer component '%s' called with an implicit "
		 "interface at %L", comp->name, where);

  if (comp->attr.if_source == IFSRC_UNKNOWN)
    {
      gfc_actual_arglist *a;
      for (a = *ap; a; a = a->next)
	{
	  /* Skip g77 keyword extensions like %VAL, %REF, %LOC.  */
	  if (a->name != NULL && a->name[0] != '%')
	    {
	      gfc_error("Keyword argument requires explicit interface "
			"for procedure pointer component '%s' at %L",
			comp->name, &a->expr->where);
	      break;
	    }
	}

      return;
    }

  if (!compare_actual_formal (ap, comp->formal, 0, comp->attr.elemental, where))
    return;

  check_intents (comp->formal, *ap);
  if (gfc_option.warn_aliasing)
    check_some_aliasing (comp->formal, *ap);
}


/* Try if an actual argument list matches the formal list of a symbol,
   respecting the symbol's attributes like ELEMENTAL.  This is used for
   GENERIC resolution.  */

bool
gfc_arglist_matches_symbol (gfc_actual_arglist** args, gfc_symbol* sym)
{
  bool r;

  gcc_assert (sym->attr.flavor == FL_PROCEDURE);

  r = !sym->attr.elemental;
  if (compare_actual_formal (args, sym->formal, r, !r, NULL))
    {
      check_intents (sym->formal, *args);
      if (gfc_option.warn_aliasing)
	check_some_aliasing (sym->formal, *args);
      return true;
    }

  return false;
}


/* Given an interface pointer and an actual argument list, search for
   a formal argument list that matches the actual.  If found, returns
   a pointer to the symbol of the correct interface.  Returns NULL if
   not found.  */

gfc_symbol *
gfc_search_interface (gfc_interface *intr, int sub_flag,
		      gfc_actual_arglist **ap)
{
  gfc_symbol *elem_sym = NULL;
  for (; intr; intr = intr->next)
    {
      if (sub_flag && intr->sym->attr.function)
	continue;
      if (!sub_flag && intr->sym->attr.subroutine)
	continue;

      if (gfc_arglist_matches_symbol (ap, intr->sym))
	{
	  /* Satisfy 12.4.4.1 such that an elemental match has lower
	     weight than a non-elemental match.  */ 
	  if (intr->sym->attr.elemental)
	    {
	      elem_sym = intr->sym;
	      continue;
	    }
	  return intr->sym;
	}
    }

  return elem_sym ? elem_sym : NULL;
}


/* Do a brute force recursive search for a symbol.  */

static gfc_symtree *
find_symtree0 (gfc_symtree *root, gfc_symbol *sym)
{
  gfc_symtree * st;

  if (root->n.sym == sym)
    return root;

  st = NULL;
  if (root->left)
    st = find_symtree0 (root->left, sym);
  if (root->right && ! st)
    st = find_symtree0 (root->right, sym);
  return st;
}


/* Find a symtree for a symbol.  */

gfc_symtree *
gfc_find_sym_in_symtree (gfc_symbol *sym)
{
  gfc_symtree *st;
  gfc_namespace *ns;

  /* First try to find it by name.  */
  gfc_find_sym_tree (sym->name, gfc_current_ns, 1, &st);
  if (st && st->n.sym == sym)
    return st;

  /* If it's been renamed, resort to a brute-force search.  */
  /* TODO: avoid having to do this search.  If the symbol doesn't exist
     in the symtree for the current namespace, it should probably be added.  */
  for (ns = gfc_current_ns; ns; ns = ns->parent)
    {
      st = find_symtree0 (ns->sym_root, sym);
      if (st)
	return st;
    }
  gfc_internal_error ("Unable to find symbol %s", sym->name);
  /* Not reached.  */
}


/* See if the arglist to an operator-call contains a derived-type argument
   with a matching type-bound operator.  If so, return the matching specific
   procedure defined as operator-target as well as the base-object to use
   (which is the found derived-type argument with operator).  The generic
   name, if any, is transmitted to the final expression via 'gname'.  */

static gfc_typebound_proc*
matching_typebound_op (gfc_expr** tb_base,
		       gfc_actual_arglist* args,
		       gfc_intrinsic_op op, const char* uop,
		       const char ** gname)
{
  gfc_actual_arglist* base;

  for (base = args; base; base = base->next)
    if (base->expr->ts.type == BT_DERIVED || base->expr->ts.type == BT_CLASS)
      {
	gfc_typebound_proc* tb;
	gfc_symbol* derived;
	gfc_try result;

	if (base->expr->ts.type == BT_CLASS)
<<<<<<< HEAD
	  derived = base->expr->ts.u.derived->components->ts.u.derived;
=======
	  derived = CLASS_DATA (base->expr)->ts.u.derived;
>>>>>>> 779871ac
	else
	  derived = base->expr->ts.u.derived;

	if (op == INTRINSIC_USER)
	  {
	    gfc_symtree* tb_uop;

	    gcc_assert (uop);
	    tb_uop = gfc_find_typebound_user_op (derived, &result, uop,
						 false, NULL);

	    if (tb_uop)
	      tb = tb_uop->n.tb;
	    else
	      tb = NULL;
	  }
	else
	  tb = gfc_find_typebound_intrinsic_op (derived, &result, op,
						false, NULL);

	/* This means we hit a PRIVATE operator which is use-associated and
	   should thus not be seen.  */
	if (result == FAILURE)
	  tb = NULL;

	/* Look through the super-type hierarchy for a matching specific
	   binding.  */
	for (; tb; tb = tb->overridden)
	  {
	    gfc_tbp_generic* g;

	    gcc_assert (tb->is_generic);
	    for (g = tb->u.generic; g; g = g->next)
	      {
		gfc_symbol* target;
		gfc_actual_arglist* argcopy;
		bool matches;

		gcc_assert (g->specific);
		if (g->specific->error)
		  continue;

		target = g->specific->u.specific->n.sym;

		/* Check if this arglist matches the formal.  */
		argcopy = gfc_copy_actual_arglist (args);
		matches = gfc_arglist_matches_symbol (&argcopy, target);
		gfc_free_actual_arglist (argcopy);

		/* Return if we found a match.  */
		if (matches)
		  {
		    *tb_base = base->expr;
		    *gname = g->specific_st->name;
		    return g->specific;
		  }
	      }
	  }
      }

  return NULL;
}


/* For the 'actual arglist' of an operator call and a specific typebound
   procedure that has been found the target of a type-bound operator, build the
   appropriate EXPR_COMPCALL and resolve it.  We take this indirection over
   type-bound procedures rather than resolving type-bound operators 'directly'
   so that we can reuse the existing logic.  */

static void
build_compcall_for_operator (gfc_expr* e, gfc_actual_arglist* actual,
			     gfc_expr* base, gfc_typebound_proc* target,
			     const char *gname)
{
  e->expr_type = EXPR_COMPCALL;
  e->value.compcall.tbp = target;
  e->value.compcall.name = gname ? gname : "$op";
  e->value.compcall.actual = actual;
  e->value.compcall.base_object = base;
  e->value.compcall.ignore_pass = 1;
  e->value.compcall.assign = 0;
}


/* This subroutine is called when an expression is being resolved.
   The expression node in question is either a user defined operator
   or an intrinsic operator with arguments that aren't compatible
   with the operator.  This subroutine builds an actual argument list
   corresponding to the operands, then searches for a compatible
   interface.  If one is found, the expression node is replaced with
   the appropriate function call.
   real_error is an additional output argument that specifies if FAILURE
   is because of some real error and not because no match was found.  */

gfc_try
gfc_extend_expr (gfc_expr *e, bool *real_error)
{
  gfc_actual_arglist *actual;
  gfc_symbol *sym;
  gfc_namespace *ns;
  gfc_user_op *uop;
  gfc_intrinsic_op i;
  const char *gname;

  sym = NULL;

  actual = gfc_get_actual_arglist ();
  actual->expr = e->value.op.op1;

  *real_error = false;
  gname = NULL;

  if (e->value.op.op2 != NULL)
    {
      actual->next = gfc_get_actual_arglist ();
      actual->next->expr = e->value.op.op2;
    }

  i = fold_unary_intrinsic (e->value.op.op);

  if (i == INTRINSIC_USER)
    {
      for (ns = gfc_current_ns; ns; ns = ns->parent)
	{
	  uop = gfc_find_uop (e->value.op.uop->name, ns);
	  if (uop == NULL)
	    continue;

	  sym = gfc_search_interface (uop->op, 0, &actual);
	  if (sym != NULL)
	    break;
	}
    }
  else
    {
      for (ns = gfc_current_ns; ns; ns = ns->parent)
	{
	  /* Due to the distinction between '==' and '.eq.' and friends, one has
	     to check if either is defined.  */
	  switch (i)
	    {
#define CHECK_OS_COMPARISON(comp) \
  case INTRINSIC_##comp: \
  case INTRINSIC_##comp##_OS: \
    sym = gfc_search_interface (ns->op[INTRINSIC_##comp], 0, &actual); \
    if (!sym) \
      sym = gfc_search_interface (ns->op[INTRINSIC_##comp##_OS], 0, &actual); \
    break;
	      CHECK_OS_COMPARISON(EQ)
	      CHECK_OS_COMPARISON(NE)
	      CHECK_OS_COMPARISON(GT)
	      CHECK_OS_COMPARISON(GE)
	      CHECK_OS_COMPARISON(LT)
	      CHECK_OS_COMPARISON(LE)
#undef CHECK_OS_COMPARISON

	      default:
		sym = gfc_search_interface (ns->op[i], 0, &actual);
	    }

	  if (sym != NULL)
	    break;
	}
    }

  /* TODO: Do an ambiguity-check and error if multiple matching interfaces are
     found rather than just taking the first one and not checking further.  */

  if (sym == NULL)
    {
      gfc_typebound_proc* tbo;
      gfc_expr* tb_base;

      /* See if we find a matching type-bound operator.  */
      if (i == INTRINSIC_USER)
	tbo = matching_typebound_op (&tb_base, actual,
				     i, e->value.op.uop->name, &gname);
      else
	switch (i)
	  {
#define CHECK_OS_COMPARISON(comp) \
  case INTRINSIC_##comp: \
  case INTRINSIC_##comp##_OS: \
    tbo = matching_typebound_op (&tb_base, actual, \
				 INTRINSIC_##comp, NULL, &gname); \
    if (!tbo) \
      tbo = matching_typebound_op (&tb_base, actual, \
				   INTRINSIC_##comp##_OS, NULL, &gname); \
    break;
	    CHECK_OS_COMPARISON(EQ)
	    CHECK_OS_COMPARISON(NE)
	    CHECK_OS_COMPARISON(GT)
	    CHECK_OS_COMPARISON(GE)
	    CHECK_OS_COMPARISON(LT)
	    CHECK_OS_COMPARISON(LE)
#undef CHECK_OS_COMPARISON

	    default:
	      tbo = matching_typebound_op (&tb_base, actual, i, NULL, &gname);
	      break;
	  }
	      
      /* If there is a matching typebound-operator, replace the expression with
	 a call to it and succeed.  */
      if (tbo)
	{
	  gfc_try result;

	  gcc_assert (tb_base);
	  build_compcall_for_operator (e, actual, tb_base, tbo, gname);

	  result = gfc_resolve_expr (e);
	  if (result == FAILURE)
	    *real_error = true;

	  return result;
	}

      /* Don't use gfc_free_actual_arglist().  */
      if (actual->next != NULL)
	gfc_free (actual->next);
      gfc_free (actual);

      return FAILURE;
    }

  /* Change the expression node to a function call.  */
  e->expr_type = EXPR_FUNCTION;
  e->symtree = gfc_find_sym_in_symtree (sym);
  e->value.function.actual = actual;
  e->value.function.esym = NULL;
  e->value.function.isym = NULL;
  e->value.function.name = NULL;
  e->user_operator = 1;

  if (gfc_resolve_expr (e) == FAILURE)
    {
      *real_error = true;
      return FAILURE;
    }

  return SUCCESS;
}


/* Tries to replace an assignment code node with a subroutine call to
   the subroutine associated with the assignment operator.  Return
   SUCCESS if the node was replaced.  On FAILURE, no error is
   generated.  */

gfc_try
gfc_extend_assign (gfc_code *c, gfc_namespace *ns)
{
  gfc_actual_arglist *actual;
  gfc_expr *lhs, *rhs;
  gfc_symbol *sym;
  const char *gname;

  gname = NULL;

  lhs = c->expr1;
  rhs = c->expr2;

  /* Don't allow an intrinsic assignment to be replaced.  */
  if (lhs->ts.type != BT_DERIVED && lhs->ts.type != BT_CLASS
      && (rhs->rank == 0 || rhs->rank == lhs->rank)
      && (lhs->ts.type == rhs->ts.type
	  || (gfc_numeric_ts (&lhs->ts) && gfc_numeric_ts (&rhs->ts))))
    return FAILURE;

  actual = gfc_get_actual_arglist ();
  actual->expr = lhs;

  actual->next = gfc_get_actual_arglist ();
  actual->next->expr = rhs;

  sym = NULL;

  for (; ns; ns = ns->parent)
    {
      sym = gfc_search_interface (ns->op[INTRINSIC_ASSIGN], 1, &actual);
      if (sym != NULL)
	break;
    }

  /* TODO: Ambiguity-check, see above for gfc_extend_expr.  */

  if (sym == NULL)
    {
      gfc_typebound_proc* tbo;
      gfc_expr* tb_base;

      /* See if we find a matching type-bound assignment.  */
      tbo = matching_typebound_op (&tb_base, actual,
				   INTRINSIC_ASSIGN, NULL, &gname);
	      
      /* If there is one, replace the expression with a call to it and
	 succeed.  */
      if (tbo)
	{
	  gcc_assert (tb_base);
	  c->expr1 = gfc_get_expr ();
	  build_compcall_for_operator (c->expr1, actual, tb_base, tbo, gname);
	  c->expr1->value.compcall.assign = 1;
	  c->expr2 = NULL;
	  c->op = EXEC_COMPCALL;

	  /* c is resolved from the caller, so no need to do it here.  */

	  return SUCCESS;
	}

      gfc_free (actual->next);
      gfc_free (actual);
      return FAILURE;
    }

  /* Replace the assignment with the call.  */
  c->op = EXEC_ASSIGN_CALL;
  c->symtree = gfc_find_sym_in_symtree (sym);
  c->expr1 = NULL;
  c->expr2 = NULL;
  c->ext.actual = actual;

  return SUCCESS;
}


/* Make sure that the interface just parsed is not already present in
   the given interface list.  Ambiguity isn't checked yet since module
   procedures can be present without interfaces.  */

static gfc_try
check_new_interface (gfc_interface *base, gfc_symbol *new_sym)
{
  gfc_interface *ip;

  for (ip = base; ip; ip = ip->next)
    {
      if (ip->sym == new_sym)
	{
	  gfc_error ("Entity '%s' at %C is already present in the interface",
		     new_sym->name);
	  return FAILURE;
	}
    }

  return SUCCESS;
}


/* Add a symbol to the current interface.  */

gfc_try
gfc_add_interface (gfc_symbol *new_sym)
{
  gfc_interface **head, *intr;
  gfc_namespace *ns;
  gfc_symbol *sym;

  switch (current_interface.type)
    {
    case INTERFACE_NAMELESS:
    case INTERFACE_ABSTRACT:
      return SUCCESS;

    case INTERFACE_INTRINSIC_OP:
      for (ns = current_interface.ns; ns; ns = ns->parent)
	switch (current_interface.op)
	  {
	    case INTRINSIC_EQ:
	    case INTRINSIC_EQ_OS:
	      if (check_new_interface (ns->op[INTRINSIC_EQ], new_sym) == FAILURE ||
	          check_new_interface (ns->op[INTRINSIC_EQ_OS], new_sym) == FAILURE)
		return FAILURE;
	      break;

	    case INTRINSIC_NE:
	    case INTRINSIC_NE_OS:
	      if (check_new_interface (ns->op[INTRINSIC_NE], new_sym) == FAILURE ||
	          check_new_interface (ns->op[INTRINSIC_NE_OS], new_sym) == FAILURE)
		return FAILURE;
	      break;

	    case INTRINSIC_GT:
	    case INTRINSIC_GT_OS:
	      if (check_new_interface (ns->op[INTRINSIC_GT], new_sym) == FAILURE ||
	          check_new_interface (ns->op[INTRINSIC_GT_OS], new_sym) == FAILURE)
		return FAILURE;
	      break;

	    case INTRINSIC_GE:
	    case INTRINSIC_GE_OS:
	      if (check_new_interface (ns->op[INTRINSIC_GE], new_sym) == FAILURE ||
	          check_new_interface (ns->op[INTRINSIC_GE_OS], new_sym) == FAILURE)
		return FAILURE;
	      break;

	    case INTRINSIC_LT:
	    case INTRINSIC_LT_OS:
	      if (check_new_interface (ns->op[INTRINSIC_LT], new_sym) == FAILURE ||
	          check_new_interface (ns->op[INTRINSIC_LT_OS], new_sym) == FAILURE)
		return FAILURE;
	      break;

	    case INTRINSIC_LE:
	    case INTRINSIC_LE_OS:
	      if (check_new_interface (ns->op[INTRINSIC_LE], new_sym) == FAILURE ||
	          check_new_interface (ns->op[INTRINSIC_LE_OS], new_sym) == FAILURE)
		return FAILURE;
	      break;

	    default:
	      if (check_new_interface (ns->op[current_interface.op], new_sym) == FAILURE)
		return FAILURE;
	  }

      head = &current_interface.ns->op[current_interface.op];
      break;

    case INTERFACE_GENERIC:
      for (ns = current_interface.ns; ns; ns = ns->parent)
	{
	  gfc_find_symbol (current_interface.sym->name, ns, 0, &sym);
	  if (sym == NULL)
	    continue;

	  if (check_new_interface (sym->generic, new_sym) == FAILURE)
	    return FAILURE;
	}

      head = &current_interface.sym->generic;
      break;

    case INTERFACE_USER_OP:
      if (check_new_interface (current_interface.uop->op, new_sym)
	  == FAILURE)
	return FAILURE;

      head = &current_interface.uop->op;
      break;

    default:
      gfc_internal_error ("gfc_add_interface(): Bad interface type");
    }

  intr = gfc_get_interface ();
  intr->sym = new_sym;
  intr->where = gfc_current_locus;

  intr->next = *head;
  *head = intr;

  return SUCCESS;
}


gfc_interface *
gfc_current_interface_head (void)
{
  switch (current_interface.type)
    {
      case INTERFACE_INTRINSIC_OP:
	return current_interface.ns->op[current_interface.op];
	break;

      case INTERFACE_GENERIC:
	return current_interface.sym->generic;
	break;

      case INTERFACE_USER_OP:
	return current_interface.uop->op;
	break;

      default:
	gcc_unreachable ();
    }
}


void
gfc_set_current_interface_head (gfc_interface *i)
{
  switch (current_interface.type)
    {
      case INTERFACE_INTRINSIC_OP:
	current_interface.ns->op[current_interface.op] = i;
	break;

      case INTERFACE_GENERIC:
	current_interface.sym->generic = i;
	break;

      case INTERFACE_USER_OP:
	current_interface.uop->op = i;
	break;

      default:
	gcc_unreachable ();
    }
}


/* Gets rid of a formal argument list.  We do not free symbols.
   Symbols are freed when a namespace is freed.  */

void
gfc_free_formal_arglist (gfc_formal_arglist *p)
{
  gfc_formal_arglist *q;

  for (; p; p = q)
    {
      q = p->next;
      gfc_free (p);
    }
}<|MERGE_RESOLUTION|>--- conflicted
+++ resolved
@@ -2835,11 +2835,7 @@
 	gfc_try result;
 
 	if (base->expr->ts.type == BT_CLASS)
-<<<<<<< HEAD
-	  derived = base->expr->ts.u.derived->components->ts.u.derived;
-=======
 	  derived = CLASS_DATA (base->expr)->ts.u.derived;
->>>>>>> 779871ac
 	else
 	  derived = base->expr->ts.u.derived;
 
