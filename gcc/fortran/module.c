/* Handle modules, which amounts to loading and saving symbols and
   their attendant structures.
   Copyright (C) 2000, 2001, 2002, 2003, 2004, 2005, 2006, 2007, 2008,
   2009, 2010
   Free Software Foundation, Inc.
   Contributed by Andy Vaught

This file is part of GCC.

GCC is free software; you can redistribute it and/or modify it under
the terms of the GNU General Public License as published by the Free
Software Foundation; either version 3, or (at your option) any later
version.

GCC is distributed in the hope that it will be useful, but WITHOUT ANY
WARRANTY; without even the implied warranty of MERCHANTABILITY or
FITNESS FOR A PARTICULAR PURPOSE.  See the GNU General Public License
for more details.

You should have received a copy of the GNU General Public License
along with GCC; see the file COPYING3.  If not see
<http://www.gnu.org/licenses/>.  */

/* The syntax of gfortran modules resembles that of lisp lists, i.e. a
   sequence of atoms, which can be left or right parenthesis, names,
   integers or strings.  Parenthesis are always matched which allows
   us to skip over sections at high speed without having to know
   anything about the internal structure of the lists.  A "name" is
   usually a fortran 95 identifier, but can also start with '@' in
   order to reference a hidden symbol.

   The first line of a module is an informational message about what
   created the module, the file it came from and when it was created.
   The second line is a warning for people not to edit the module.
   The rest of the module looks like:

   ( ( <Interface info for UPLUS> )
     ( <Interface info for UMINUS> )
     ...
   )
   ( ( <name of operator interface> <module of op interface> <i/f1> ... )
     ...
   )
   ( ( <name of generic interface> <module of generic interface> <i/f1> ... )
     ...
   )
   ( ( <common name> <symbol> <saved flag>)
     ...
   )

   ( equivalence list )

   ( <Symbol Number (in no particular order)>
     <True name of symbol>
     <Module name of symbol>
     ( <symbol information> )
     ...
   )
   ( <Symtree name>
     <Ambiguous flag>
     <Symbol number>
     ...
   )

   In general, symbols refer to other symbols by their symbol number,
   which are zero based.  Symbols are written to the module in no
   particular order.  */

#include "config.h"
#include "system.h"
#include "gfortran.h"
#include "arith.h"
#include "match.h"
#include "parse.h" /* FIXME */
#include "md5.h"
#include "constructor.h"
#include "cpp.h"

#define MODULE_EXTENSION ".mod"

/* Don't put any single quote (') in MOD_VERSION, 
   if yout want it to be recognized.  */
#define MOD_VERSION "6"


/* Structure that describes a position within a module file.  */

typedef struct
{
  int column, line;
  fpos_t pos;
}
module_locus;

/* Structure for list of symbols of intrinsic modules.  */
typedef struct
{
  int id;
  const char *name;
  int value;
  int standard;
}
intmod_sym;


typedef enum
{
  P_UNKNOWN = 0, P_OTHER, P_NAMESPACE, P_COMPONENT, P_SYMBOL
}
pointer_t;

/* The fixup structure lists pointers to pointers that have to
   be updated when a pointer value becomes known.  */

typedef struct fixup_t
{
  void **pointer;
  struct fixup_t *next;
}
fixup_t;


/* Structure for holding extra info needed for pointers being read.  */

enum gfc_rsym_state
{
  UNUSED,
  NEEDED,
  USED
};

enum gfc_wsym_state
{
  UNREFERENCED = 0,
  NEEDS_WRITE,
  WRITTEN
};

typedef struct pointer_info
{
  BBT_HEADER (pointer_info);
  int integer;
  pointer_t type;

  /* The first component of each member of the union is the pointer
     being stored.  */

  fixup_t *fixup;

  union
  {
    void *pointer;	/* Member for doing pointer searches.  */

    struct
    {
      gfc_symbol *sym;
      char true_name[GFC_MAX_SYMBOL_LEN + 1], module[GFC_MAX_SYMBOL_LEN + 1];
      enum gfc_rsym_state state;
      int ns, referenced, renamed;
      module_locus where;
      fixup_t *stfixup;
      gfc_symtree *symtree;
      char binding_label[GFC_MAX_SYMBOL_LEN + 1];
    }
    rsym;

    struct
    {
      gfc_symbol *sym;
      enum gfc_wsym_state state;
    }
    wsym;
  }
  u;

}
pointer_info;

#define gfc_get_pointer_info() XCNEW (pointer_info)


/* Local variables */

/* The FILE for the module we're reading or writing.  */
static FILE *module_fp;

/* MD5 context structure.  */
static struct md5_ctx ctx;

/* The name of the module we're reading (USE'ing) or writing.  */
static char module_name[GFC_MAX_SYMBOL_LEN + 1];

/* The way the module we're reading was specified.  */
static bool specified_nonint, specified_int;

static int module_line, module_column, only_flag;
static enum
{ IO_INPUT, IO_OUTPUT }
iomode;

static gfc_use_rename *gfc_rename_list;
static pointer_info *pi_root;
static int symbol_number;	/* Counter for assigning symbol numbers */

/* Tells mio_expr_ref to make symbols for unused equivalence members.  */
static bool in_load_equiv;

static locus use_locus;



/*****************************************************************/

/* Pointer/integer conversion.  Pointers between structures are stored
   as integers in the module file.  The next couple of subroutines
   handle this translation for reading and writing.  */

/* Recursively free the tree of pointer structures.  */

static void
free_pi_tree (pointer_info *p)
{
  if (p == NULL)
    return;

  if (p->fixup != NULL)
    gfc_internal_error ("free_pi_tree(): Unresolved fixup");

  free_pi_tree (p->left);
  free_pi_tree (p->right);

  gfc_free (p);
}


/* Compare pointers when searching by pointer.  Used when writing a
   module.  */

static int
compare_pointers (void *_sn1, void *_sn2)
{
  pointer_info *sn1, *sn2;

  sn1 = (pointer_info *) _sn1;
  sn2 = (pointer_info *) _sn2;

  if (sn1->u.pointer < sn2->u.pointer)
    return -1;
  if (sn1->u.pointer > sn2->u.pointer)
    return 1;

  return 0;
}


/* Compare integers when searching by integer.  Used when reading a
   module.  */

static int
compare_integers (void *_sn1, void *_sn2)
{
  pointer_info *sn1, *sn2;

  sn1 = (pointer_info *) _sn1;
  sn2 = (pointer_info *) _sn2;

  if (sn1->integer < sn2->integer)
    return -1;
  if (sn1->integer > sn2->integer)
    return 1;

  return 0;
}


/* Initialize the pointer_info tree.  */

static void
init_pi_tree (void)
{
  compare_fn compare;
  pointer_info *p;

  pi_root = NULL;
  compare = (iomode == IO_INPUT) ? compare_integers : compare_pointers;

  /* Pointer 0 is the NULL pointer.  */
  p = gfc_get_pointer_info ();
  p->u.pointer = NULL;
  p->integer = 0;
  p->type = P_OTHER;

  gfc_insert_bbt (&pi_root, p, compare);

  /* Pointer 1 is the current namespace.  */
  p = gfc_get_pointer_info ();
  p->u.pointer = gfc_current_ns;
  p->integer = 1;
  p->type = P_NAMESPACE;

  gfc_insert_bbt (&pi_root, p, compare);

  symbol_number = 2;
}


/* During module writing, call here with a pointer to something,
   returning the pointer_info node.  */

static pointer_info *
find_pointer (void *gp)
{
  pointer_info *p;

  p = pi_root;
  while (p != NULL)
    {
      if (p->u.pointer == gp)
	break;
      p = (gp < p->u.pointer) ? p->left : p->right;
    }

  return p;
}


/* Given a pointer while writing, returns the pointer_info tree node,
   creating it if it doesn't exist.  */

static pointer_info *
get_pointer (void *gp)
{
  pointer_info *p;

  p = find_pointer (gp);
  if (p != NULL)
    return p;

  /* Pointer doesn't have an integer.  Give it one.  */
  p = gfc_get_pointer_info ();

  p->u.pointer = gp;
  p->integer = symbol_number++;

  gfc_insert_bbt (&pi_root, p, compare_pointers);

  return p;
}


/* Given an integer during reading, find it in the pointer_info tree,
   creating the node if not found.  */

static pointer_info *
get_integer (int integer)
{
  pointer_info *p, t;
  int c;

  t.integer = integer;

  p = pi_root;
  while (p != NULL)
    {
      c = compare_integers (&t, p);
      if (c == 0)
	break;

      p = (c < 0) ? p->left : p->right;
    }

  if (p != NULL)
    return p;

  p = gfc_get_pointer_info ();
  p->integer = integer;
  p->u.pointer = NULL;

  gfc_insert_bbt (&pi_root, p, compare_integers);

  return p;
}


/* Recursive function to find a pointer within a tree by brute force.  */

static pointer_info *
fp2 (pointer_info *p, const void *target)
{
  pointer_info *q;

  if (p == NULL)
    return NULL;

  if (p->u.pointer == target)
    return p;

  q = fp2 (p->left, target);
  if (q != NULL)
    return q;

  return fp2 (p->right, target);
}


/* During reading, find a pointer_info node from the pointer value.
   This amounts to a brute-force search.  */

static pointer_info *
find_pointer2 (void *p)
{
  return fp2 (pi_root, p);
}


/* Resolve any fixups using a known pointer.  */

static void
resolve_fixups (fixup_t *f, void *gp)
{
  fixup_t *next;

  for (; f; f = next)
    {
      next = f->next;
      *(f->pointer) = gp;
      gfc_free (f);
    }
}


/* Call here during module reading when we know what pointer to
   associate with an integer.  Any fixups that exist are resolved at
   this time.  */

static void
associate_integer_pointer (pointer_info *p, void *gp)
{
  if (p->u.pointer != NULL)
    gfc_internal_error ("associate_integer_pointer(): Already associated");

  p->u.pointer = gp;

  resolve_fixups (p->fixup, gp);

  p->fixup = NULL;
}


/* During module reading, given an integer and a pointer to a pointer,
   either store the pointer from an already-known value or create a
   fixup structure in order to store things later.  Returns zero if
   the reference has been actually stored, or nonzero if the reference
   must be fixed later (i.e., associate_integer_pointer must be called
   sometime later.  Returns the pointer_info structure.  */

static pointer_info *
add_fixup (int integer, void *gp)
{
  pointer_info *p;
  fixup_t *f;
  char **cp;

  p = get_integer (integer);

  if (p->integer == 0 || p->u.pointer != NULL)
    {
      cp = (char **) gp;
      *cp = (char *) p->u.pointer;
    }
  else
    {
      f = XCNEW (fixup_t);

      f->next = p->fixup;
      p->fixup = f;

      f->pointer = (void **) gp;
    }

  return p;
}


/*****************************************************************/

/* Parser related subroutines */

/* Free the rename list left behind by a USE statement.  */

static void
free_rename (void)
{
  gfc_use_rename *next;

  for (; gfc_rename_list; gfc_rename_list = next)
    {
      next = gfc_rename_list->next;
      gfc_free (gfc_rename_list);
    }
}


/* Match a USE statement.  */

match
gfc_match_use (void)
{
  char name[GFC_MAX_SYMBOL_LEN + 1], module_nature[GFC_MAX_SYMBOL_LEN + 1];
  gfc_use_rename *tail = NULL, *new_use;
  interface_type type, type2;
  gfc_intrinsic_op op;
  match m;

  specified_int = false;
  specified_nonint = false;

  if (gfc_match (" , ") == MATCH_YES)
    {
      if ((m = gfc_match (" %n ::", module_nature)) == MATCH_YES)
	{
	  if (gfc_notify_std (GFC_STD_F2003, "Fortran 2003: module "
			      "nature in USE statement at %C") == FAILURE)
	    return MATCH_ERROR;

	  if (strcmp (module_nature, "intrinsic") == 0)
	    specified_int = true;
	  else
	    {
	      if (strcmp (module_nature, "non_intrinsic") == 0)
		specified_nonint = true;
	      else
		{
		  gfc_error ("Module nature in USE statement at %C shall "
			     "be either INTRINSIC or NON_INTRINSIC");
		  return MATCH_ERROR;
		}
	    }
	}
      else
	{
	  /* Help output a better error message than "Unclassifiable
	     statement".  */
	  gfc_match (" %n", module_nature);
	  if (strcmp (module_nature, "intrinsic") == 0
	      || strcmp (module_nature, "non_intrinsic") == 0)
	    gfc_error ("\"::\" was expected after module nature at %C "
		       "but was not found");
	  return m;
	}
    }
  else
    {
      m = gfc_match (" ::");
      if (m == MATCH_YES &&
	  gfc_notify_std (GFC_STD_F2003, "Fortran 2003: "
			  "\"USE :: module\" at %C") == FAILURE)
	return MATCH_ERROR;

      if (m != MATCH_YES)
	{
	  m = gfc_match ("% ");
	  if (m != MATCH_YES)
	    return m;
	}
    }

  use_locus = gfc_current_locus;

  m = gfc_match_name (module_name);
  if (m != MATCH_YES)
    return m;

  free_rename ();
  only_flag = 0;

  if (gfc_match_eos () == MATCH_YES)
    return MATCH_YES;
  if (gfc_match_char (',') != MATCH_YES)
    goto syntax;

  if (gfc_match (" only :") == MATCH_YES)
    only_flag = 1;

  if (gfc_match_eos () == MATCH_YES)
    return MATCH_YES;

  for (;;)
    {
      /* Get a new rename struct and add it to the rename list.  */
      new_use = gfc_get_use_rename ();
      new_use->where = gfc_current_locus;
      new_use->found = 0;

      if (gfc_rename_list == NULL)
	gfc_rename_list = new_use;
      else
	tail->next = new_use;
      tail = new_use;

      /* See what kind of interface we're dealing with.  Assume it is
	 not an operator.  */
      new_use->op = INTRINSIC_NONE;
      if (gfc_match_generic_spec (&type, name, &op) == MATCH_ERROR)
	goto cleanup;

      switch (type)
	{
	case INTERFACE_NAMELESS:
	  gfc_error ("Missing generic specification in USE statement at %C");
	  goto cleanup;

	case INTERFACE_USER_OP:
	case INTERFACE_GENERIC:
	  m = gfc_match (" =>");

	  if (type == INTERFACE_USER_OP && m == MATCH_YES
	      && (gfc_notify_std (GFC_STD_F2003, "Fortran 2003: Renaming "
				  "operators in USE statements at %C")
		 == FAILURE))
	    goto cleanup;

	  if (type == INTERFACE_USER_OP)
	    new_use->op = INTRINSIC_USER;

	  if (only_flag)
	    {
	      if (m != MATCH_YES)
		strcpy (new_use->use_name, name);
	      else
		{
		  strcpy (new_use->local_name, name);
		  m = gfc_match_generic_spec (&type2, new_use->use_name, &op);
		  if (type != type2)
		    goto syntax;
		  if (m == MATCH_NO)
		    goto syntax;
		  if (m == MATCH_ERROR)
		    goto cleanup;
		}
	    }
	  else
	    {
	      if (m != MATCH_YES)
		goto syntax;
	      strcpy (new_use->local_name, name);

	      m = gfc_match_generic_spec (&type2, new_use->use_name, &op);
	      if (type != type2)
		goto syntax;
	      if (m == MATCH_NO)
		goto syntax;
	      if (m == MATCH_ERROR)
		goto cleanup;
	    }

	  if (strcmp (new_use->use_name, module_name) == 0
	      || strcmp (new_use->local_name, module_name) == 0)
	    {
	      gfc_error ("The name '%s' at %C has already been used as "
			 "an external module name.", module_name);
	      goto cleanup;
	    }
	  break;

	case INTERFACE_INTRINSIC_OP:
	  new_use->op = op;
	  break;

	default:
	  gcc_unreachable ();
	}

      if (gfc_match_eos () == MATCH_YES)
	break;
      if (gfc_match_char (',') != MATCH_YES)
	goto syntax;
    }

  return MATCH_YES;

syntax:
  gfc_syntax_error (ST_USE);

cleanup:
  free_rename ();
  return MATCH_ERROR;
 }


/* Given a name and a number, inst, return the inst name
   under which to load this symbol. Returns NULL if this
   symbol shouldn't be loaded. If inst is zero, returns
   the number of instances of this name. If interface is
   true, a user-defined operator is sought, otherwise only
   non-operators are sought.  */

static const char *
find_use_name_n (const char *name, int *inst, bool interface)
{
  gfc_use_rename *u;
  int i;

  i = 0;
  for (u = gfc_rename_list; u; u = u->next)
    {
      if (strcmp (u->use_name, name) != 0
	  || (u->op == INTRINSIC_USER && !interface)
	  || (u->op != INTRINSIC_USER &&  interface))
	continue;
      if (++i == *inst)
	break;
    }

  if (!*inst)
    {
      *inst = i;
      return NULL;
    }

  if (u == NULL)
    return only_flag ? NULL : name;

  u->found = 1;

  return (u->local_name[0] != '\0') ? u->local_name : name;
}


/* Given a name, return the name under which to load this symbol.
   Returns NULL if this symbol shouldn't be loaded.  */

static const char *
find_use_name (const char *name, bool interface)
{
  int i = 1;
  return find_use_name_n (name, &i, interface);
}


/* Given a real name, return the number of use names associated with it.  */

static int
number_use_names (const char *name, bool interface)
{
  int i = 0;
  find_use_name_n (name, &i, interface);
  return i;
}


/* Try to find the operator in the current list.  */

static gfc_use_rename *
find_use_operator (gfc_intrinsic_op op)
{
  gfc_use_rename *u;

  for (u = gfc_rename_list; u; u = u->next)
    if (u->op == op)
      return u;

  return NULL;
}


/*****************************************************************/

/* The next couple of subroutines maintain a tree used to avoid a
   brute-force search for a combination of true name and module name.
   While symtree names, the name that a particular symbol is known by
   can changed with USE statements, we still have to keep track of the
   true names to generate the correct reference, and also avoid
   loading the same real symbol twice in a program unit.

   When we start reading, the true name tree is built and maintained
   as symbols are read.  The tree is searched as we load new symbols
   to see if it already exists someplace in the namespace.  */

typedef struct true_name
{
  BBT_HEADER (true_name);
  gfc_symbol *sym;
}
true_name;

static true_name *true_name_root;


/* Compare two true_name structures.  */

static int
compare_true_names (void *_t1, void *_t2)
{
  true_name *t1, *t2;
  int c;

  t1 = (true_name *) _t1;
  t2 = (true_name *) _t2;

  c = ((t1->sym->module > t2->sym->module)
       - (t1->sym->module < t2->sym->module));
  if (c != 0)
    return c;

  return strcmp (t1->sym->name, t2->sym->name);
}


/* Given a true name, search the true name tree to see if it exists
   within the main namespace.  */

static gfc_symbol *
find_true_name (const char *name, const char *module)
{
  true_name t, *p;
  gfc_symbol sym;
  int c;

  sym.name = gfc_get_string (name);
  if (module != NULL)
    sym.module = gfc_get_string (module);
  else
    sym.module = NULL;
  t.sym = &sym;

  p = true_name_root;
  while (p != NULL)
    {
      c = compare_true_names ((void *) (&t), (void *) p);
      if (c == 0)
	return p->sym;

      p = (c < 0) ? p->left : p->right;
    }

  return NULL;
}


/* Given a gfc_symbol pointer that is not in the true name tree, add it.  */

static void
add_true_name (gfc_symbol *sym)
{
  true_name *t;

  t = XCNEW (true_name);
  t->sym = sym;

  gfc_insert_bbt (&true_name_root, t, compare_true_names);
}


/* Recursive function to build the initial true name tree by
   recursively traversing the current namespace.  */

static void
build_tnt (gfc_symtree *st)
{
  if (st == NULL)
    return;

  build_tnt (st->left);
  build_tnt (st->right);

  if (find_true_name (st->n.sym->name, st->n.sym->module) != NULL)
    return;

  add_true_name (st->n.sym);
}


/* Initialize the true name tree with the current namespace.  */

static void
init_true_name_tree (void)
{
  true_name_root = NULL;
  build_tnt (gfc_current_ns->sym_root);
}


/* Recursively free a true name tree node.  */

static void
free_true_name (true_name *t)
{
  if (t == NULL)
    return;
  free_true_name (t->left);
  free_true_name (t->right);

  gfc_free (t);
}


/*****************************************************************/

/* Module reading and writing.  */

typedef enum
{
  ATOM_NAME, ATOM_LPAREN, ATOM_RPAREN, ATOM_INTEGER, ATOM_STRING
}
atom_type;

static atom_type last_atom;


/* The name buffer must be at least as long as a symbol name.  Right
   now it's not clear how we're going to store numeric constants--
   probably as a hexadecimal string, since this will allow the exact
   number to be preserved (this can't be done by a decimal
   representation).  Worry about that later.  TODO!  */

#define MAX_ATOM_SIZE 100

static int atom_int;
static char *atom_string, atom_name[MAX_ATOM_SIZE];


/* Report problems with a module.  Error reporting is not very
   elaborate, since this sorts of errors shouldn't really happen.
   This subroutine never returns.  */

static void bad_module (const char *) ATTRIBUTE_NORETURN;

static void
bad_module (const char *msgid)
{
  fclose (module_fp);

  switch (iomode)
    {
    case IO_INPUT:
      gfc_fatal_error ("Reading module %s at line %d column %d: %s",
	  	       module_name, module_line, module_column, msgid);
      break;
    case IO_OUTPUT:
      gfc_fatal_error ("Writing module %s at line %d column %d: %s",
	  	       module_name, module_line, module_column, msgid);
      break;
    default:
      gfc_fatal_error ("Module %s at line %d column %d: %s",
	  	       module_name, module_line, module_column, msgid);
      break;
    }
}


/* Set the module's input pointer.  */

static void
set_module_locus (module_locus *m)
{
  module_column = m->column;
  module_line = m->line;
  fsetpos (module_fp, &m->pos);
}


/* Get the module's input pointer so that we can restore it later.  */

static void
get_module_locus (module_locus *m)
{
  m->column = module_column;
  m->line = module_line;
  fgetpos (module_fp, &m->pos);
}


/* Get the next character in the module, updating our reckoning of
   where we are.  */

static int
module_char (void)
{
  int c;

  c = getc (module_fp);

  if (c == EOF)
    bad_module ("Unexpected EOF");

  if (c == '\n')
    {
      module_line++;
      module_column = 0;
    }

  module_column++;
  return c;
}


/* Parse a string constant.  The delimiter is guaranteed to be a
   single quote.  */

static void
parse_string (void)
{
  module_locus start;
  int len, c;
  char *p;

  get_module_locus (&start);

  len = 0;

  /* See how long the string is.  */
  for ( ; ; )
    {
      c = module_char ();
      if (c == EOF)
	bad_module ("Unexpected end of module in string constant");

      if (c != '\'')
	{
	  len++;
	  continue;
	}

      c = module_char ();
      if (c == '\'')
	{
	  len++;
	  continue;
	}

      break;
    }

  set_module_locus (&start);

  atom_string = p = XCNEWVEC (char, len + 1);

  for (; len > 0; len--)
    {
      c = module_char ();
      if (c == '\'')
	module_char ();		/* Guaranteed to be another \'.  */
      *p++ = c;
    }

  module_char ();		/* Terminating \'.  */
  *p = '\0';			/* C-style string for debug purposes.  */
}


/* Parse a small integer.  */

static void
parse_integer (int c)
{
  module_locus m;

  atom_int = c - '0';

  for (;;)
    {
      get_module_locus (&m);

      c = module_char ();
      if (!ISDIGIT (c))
	break;

      atom_int = 10 * atom_int + c - '0';
      if (atom_int > 99999999)
	bad_module ("Integer overflow");
    }

  set_module_locus (&m);
}


/* Parse a name.  */

static void
parse_name (int c)
{
  module_locus m;
  char *p;
  int len;

  p = atom_name;

  *p++ = c;
  len = 1;

  get_module_locus (&m);

  for (;;)
    {
      c = module_char ();
      if (!ISALNUM (c) && c != '_' && c != '-')
	break;

      *p++ = c;
      if (++len > GFC_MAX_SYMBOL_LEN)
	bad_module ("Name too long");
    }

  *p = '\0';

  fseek (module_fp, -1, SEEK_CUR);
  module_column = m.column + len - 1;

  if (c == '\n')
    module_line--;
}


/* Read the next atom in the module's input stream.  */

static atom_type
parse_atom (void)
{
  int c;

  do
    {
      c = module_char ();
    }
  while (c == ' ' || c == '\r' || c == '\n');

  switch (c)
    {
    case '(':
      return ATOM_LPAREN;

    case ')':
      return ATOM_RPAREN;

    case '\'':
      parse_string ();
      return ATOM_STRING;

    case '0':
    case '1':
    case '2':
    case '3':
    case '4':
    case '5':
    case '6':
    case '7':
    case '8':
    case '9':
      parse_integer (c);
      return ATOM_INTEGER;

    case 'a':
    case 'b':
    case 'c':
    case 'd':
    case 'e':
    case 'f':
    case 'g':
    case 'h':
    case 'i':
    case 'j':
    case 'k':
    case 'l':
    case 'm':
    case 'n':
    case 'o':
    case 'p':
    case 'q':
    case 'r':
    case 's':
    case 't':
    case 'u':
    case 'v':
    case 'w':
    case 'x':
    case 'y':
    case 'z':
    case 'A':
    case 'B':
    case 'C':
    case 'D':
    case 'E':
    case 'F':
    case 'G':
    case 'H':
    case 'I':
    case 'J':
    case 'K':
    case 'L':
    case 'M':
    case 'N':
    case 'O':
    case 'P':
    case 'Q':
    case 'R':
    case 'S':
    case 'T':
    case 'U':
    case 'V':
    case 'W':
    case 'X':
    case 'Y':
    case 'Z':
      parse_name (c);
      return ATOM_NAME;

    default:
      bad_module ("Bad name");
    }

  /* Not reached.  */
}


/* Peek at the next atom on the input.  */

static atom_type
peek_atom (void)
{
  module_locus m;
  atom_type a;

  get_module_locus (&m);

  a = parse_atom ();
  if (a == ATOM_STRING)
    gfc_free (atom_string);

  set_module_locus (&m);
  return a;
}


/* Read the next atom from the input, requiring that it be a
   particular kind.  */

static void
require_atom (atom_type type)
{
  module_locus m;
  atom_type t;
  const char *p;

  get_module_locus (&m);

  t = parse_atom ();
  if (t != type)
    {
      switch (type)
	{
	case ATOM_NAME:
	  p = _("Expected name");
	  break;
	case ATOM_LPAREN:
	  p = _("Expected left parenthesis");
	  break;
	case ATOM_RPAREN:
	  p = _("Expected right parenthesis");
	  break;
	case ATOM_INTEGER:
	  p = _("Expected integer");
	  break;
	case ATOM_STRING:
	  p = _("Expected string");
	  break;
	default:
	  gfc_internal_error ("require_atom(): bad atom type required");
	}

      set_module_locus (&m);
      bad_module (p);
    }
}


/* Given a pointer to an mstring array, require that the current input
   be one of the strings in the array.  We return the enum value.  */

static int
find_enum (const mstring *m)
{
  int i;

  i = gfc_string2code (m, atom_name);
  if (i >= 0)
    return i;

  bad_module ("find_enum(): Enum not found");

  /* Not reached.  */
}


/**************** Module output subroutines ***************************/

/* Output a character to a module file.  */

static void
write_char (char out)
{
  if (putc (out, module_fp) == EOF)
    gfc_fatal_error ("Error writing modules file: %s", xstrerror (errno));

  /* Add this to our MD5.  */
  md5_process_bytes (&out, sizeof (out), &ctx);
  
  if (out != '\n')
    module_column++;
  else
    {
      module_column = 1;
      module_line++;
    }
}


/* Write an atom to a module.  The line wrapping isn't perfect, but it
   should work most of the time.  This isn't that big of a deal, since
   the file really isn't meant to be read by people anyway.  */

static void
write_atom (atom_type atom, const void *v)
{
  char buffer[20];
  int i, len;
  const char *p;

  switch (atom)
    {
    case ATOM_STRING:
    case ATOM_NAME:
      p = (const char *) v;
      break;

    case ATOM_LPAREN:
      p = "(";
      break;

    case ATOM_RPAREN:
      p = ")";
      break;

    case ATOM_INTEGER:
      i = *((const int *) v);
      if (i < 0)
	gfc_internal_error ("write_atom(): Writing negative integer");

      sprintf (buffer, "%d", i);
      p = buffer;
      break;

    default:
      gfc_internal_error ("write_atom(): Trying to write dab atom");

    }

  if(p == NULL || *p == '\0') 
     len = 0;
  else
  len = strlen (p);

  if (atom != ATOM_RPAREN)
    {
      if (module_column + len > 72)
	write_char ('\n');
      else
	{

	  if (last_atom != ATOM_LPAREN && module_column != 1)
	    write_char (' ');
	}
    }

  if (atom == ATOM_STRING)
    write_char ('\'');

  while (p != NULL && *p)
    {
      if (atom == ATOM_STRING && *p == '\'')
	write_char ('\'');
      write_char (*p++);
    }

  if (atom == ATOM_STRING)
    write_char ('\'');

  last_atom = atom;
}



/***************** Mid-level I/O subroutines *****************/

/* These subroutines let their caller read or write atoms without
   caring about which of the two is actually happening.  This lets a
   subroutine concentrate on the actual format of the data being
   written.  */

static void mio_expr (gfc_expr **);
pointer_info *mio_symbol_ref (gfc_symbol **);
pointer_info *mio_interface_rest (gfc_interface **);
static void mio_symtree_ref (gfc_symtree **);

/* Read or write an enumerated value.  On writing, we return the input
   value for the convenience of callers.  We avoid using an integer
   pointer because enums are sometimes inside bitfields.  */

static int
mio_name (int t, const mstring *m)
{
  if (iomode == IO_OUTPUT)
    write_atom (ATOM_NAME, gfc_code2string (m, t));
  else
    {
      require_atom (ATOM_NAME);
      t = find_enum (m);
    }

  return t;
}

/* Specialization of mio_name.  */

#define DECL_MIO_NAME(TYPE) \
 static inline TYPE \
 MIO_NAME(TYPE) (TYPE t, const mstring *m) \
 { \
   return (TYPE) mio_name ((int) t, m); \
 }
#define MIO_NAME(TYPE) mio_name_##TYPE

static void
mio_lparen (void)
{
  if (iomode == IO_OUTPUT)
    write_atom (ATOM_LPAREN, NULL);
  else
    require_atom (ATOM_LPAREN);
}


static void
mio_rparen (void)
{
  if (iomode == IO_OUTPUT)
    write_atom (ATOM_RPAREN, NULL);
  else
    require_atom (ATOM_RPAREN);
}


static void
mio_integer (int *ip)
{
  if (iomode == IO_OUTPUT)
    write_atom (ATOM_INTEGER, ip);
  else
    {
      require_atom (ATOM_INTEGER);
      *ip = atom_int;
    }
}


/* Read or write a gfc_intrinsic_op value.  */

static void
mio_intrinsic_op (gfc_intrinsic_op* op)
{
  /* FIXME: Would be nicer to do this via the operators symbolic name.  */
  if (iomode == IO_OUTPUT)
    {
      int converted = (int) *op;
      write_atom (ATOM_INTEGER, &converted);
    }
  else
    {
      require_atom (ATOM_INTEGER);
      *op = (gfc_intrinsic_op) atom_int;
    }
}


/* Read or write a character pointer that points to a string on the heap.  */

static const char *
mio_allocated_string (const char *s)
{
  if (iomode == IO_OUTPUT)
    {
      write_atom (ATOM_STRING, s);
      return s;
    }
  else
    {
      require_atom (ATOM_STRING);
      return atom_string;
    }
}


/* Functions for quoting and unquoting strings.  */

static char *
quote_string (const gfc_char_t *s, const size_t slength)
{
  const gfc_char_t *p;
  char *res, *q;
  size_t len = 0, i;

  /* Calculate the length we'll need: a backslash takes two ("\\"),
     non-printable characters take 10 ("\Uxxxxxxxx") and others take 1.  */
  for (p = s, i = 0; i < slength; p++, i++)
    {
      if (*p == '\\')
	len += 2;
      else if (!gfc_wide_is_printable (*p))
	len += 10;
      else
	len++;
    }

  q = res = XCNEWVEC (char, len + 1);
  for (p = s, i = 0; i < slength; p++, i++)
    {
      if (*p == '\\')
	*q++ = '\\', *q++ = '\\';
      else if (!gfc_wide_is_printable (*p))
	{
	  sprintf (q, "\\U%08" HOST_WIDE_INT_PRINT "x",
		   (unsigned HOST_WIDE_INT) *p);
	  q += 10;
	}
      else
	*q++ = (unsigned char) *p;
    }

  res[len] = '\0';
  return res;
}

static gfc_char_t *
unquote_string (const char *s)
{
  size_t len, i;
  const char *p;
  gfc_char_t *res;

  for (p = s, len = 0; *p; p++, len++)
    {
      if (*p != '\\')
	continue;
	
      if (p[1] == '\\')
	p++;
      else if (p[1] == 'U')
	p += 9; /* That is a "\U????????". */
      else
	gfc_internal_error ("unquote_string(): got bad string");
    }

  res = gfc_get_wide_string (len + 1);
  for (i = 0, p = s; i < len; i++, p++)
    {
      gcc_assert (*p);

      if (*p != '\\')
	res[i] = (unsigned char) *p;
      else if (p[1] == '\\')
	{
	  res[i] = (unsigned char) '\\';
	  p++;
	}
      else
	{
	  /* We read the 8-digits hexadecimal constant that follows.  */
	  int j;
	  unsigned n;
	  gfc_char_t c = 0;

	  gcc_assert (p[1] == 'U');
	  for (j = 0; j < 8; j++)
	    {
	      c = c << 4;
	      gcc_assert (sscanf (&p[j+2], "%01x", &n) == 1);
	      c += n;
	    }

	  res[i] = c;
	  p += 9;
	}
    }

  res[len] = '\0';
  return res;
}


/* Read or write a character pointer that points to a wide string on the
   heap, performing quoting/unquoting of nonprintable characters using the
   form \U???????? (where each ? is a hexadecimal digit).
   Length is the length of the string, only known and used in output mode.  */

static const gfc_char_t *
mio_allocated_wide_string (const gfc_char_t *s, const size_t length)
{
  if (iomode == IO_OUTPUT)
    {
      char *quoted = quote_string (s, length);
      write_atom (ATOM_STRING, quoted);
      gfc_free (quoted);
      return s;
    }
  else
    {
      gfc_char_t *unquoted;

      require_atom (ATOM_STRING);
      unquoted = unquote_string (atom_string);
      gfc_free (atom_string);
      return unquoted;
    }
}


/* Read or write a string that is in static memory.  */

static void
mio_pool_string (const char **stringp)
{
  /* TODO: one could write the string only once, and refer to it via a
     fixup pointer.  */

  /* As a special case we have to deal with a NULL string.  This
     happens for the 'module' member of 'gfc_symbol's that are not in a
     module.  We read / write these as the empty string.  */
  if (iomode == IO_OUTPUT)
    {
      const char *p = *stringp == NULL ? "" : *stringp;
      write_atom (ATOM_STRING, p);
    }
  else
    {
      require_atom (ATOM_STRING);
      *stringp = atom_string[0] == '\0' ? NULL : gfc_get_string (atom_string);
      gfc_free (atom_string);
    }
}


/* Read or write a string that is inside of some already-allocated
   structure.  */

static void
mio_internal_string (char *string)
{
  if (iomode == IO_OUTPUT)
    write_atom (ATOM_STRING, string);
  else
    {
      require_atom (ATOM_STRING);
      strcpy (string, atom_string);
      gfc_free (atom_string);
    }
}


typedef enum
{ AB_ALLOCATABLE, AB_DIMENSION, AB_EXTERNAL, AB_INTRINSIC, AB_OPTIONAL,
  AB_POINTER, AB_TARGET, AB_DUMMY, AB_RESULT, AB_DATA,
  AB_IN_NAMELIST, AB_IN_COMMON, AB_FUNCTION, AB_SUBROUTINE, AB_SEQUENCE,
  AB_ELEMENTAL, AB_PURE, AB_RECURSIVE, AB_GENERIC, AB_ALWAYS_EXPLICIT,
  AB_CRAY_POINTER, AB_CRAY_POINTEE, AB_THREADPRIVATE, AB_ALLOC_COMP,
  AB_POINTER_COMP, AB_PRIVATE_COMP, AB_VALUE, AB_VOLATILE, AB_PROTECTED,
  AB_IS_BIND_C, AB_IS_C_INTEROP, AB_IS_ISO_C, AB_ABSTRACT, AB_ZERO_COMP,
<<<<<<< HEAD
  AB_EXTENSION, AB_IS_CLASS, AB_PROCEDURE, AB_PROC_POINTER
=======
  AB_IS_CLASS, AB_PROCEDURE, AB_PROC_POINTER, AB_ASYNCHRONOUS, AB_CODIMENSION,
  AB_COARRAY_COMP, AB_VTYPE, AB_VTAB, AB_CONTIGUOUS, AB_CLASS_POINTER
>>>>>>> 779871ac
}
ab_attribute;

static const mstring attr_bits[] =
{
    minit ("ALLOCATABLE", AB_ALLOCATABLE),
    minit ("ASYNCHRONOUS", AB_ASYNCHRONOUS),
    minit ("DIMENSION", AB_DIMENSION),
    minit ("CODIMENSION", AB_CODIMENSION),
    minit ("CONTIGUOUS", AB_CONTIGUOUS),
    minit ("EXTERNAL", AB_EXTERNAL),
    minit ("INTRINSIC", AB_INTRINSIC),
    minit ("OPTIONAL", AB_OPTIONAL),
    minit ("POINTER", AB_POINTER),
    minit ("VOLATILE", AB_VOLATILE),
    minit ("TARGET", AB_TARGET),
    minit ("THREADPRIVATE", AB_THREADPRIVATE),
    minit ("DUMMY", AB_DUMMY),
    minit ("RESULT", AB_RESULT),
    minit ("DATA", AB_DATA),
    minit ("IN_NAMELIST", AB_IN_NAMELIST),
    minit ("IN_COMMON", AB_IN_COMMON),
    minit ("FUNCTION", AB_FUNCTION),
    minit ("SUBROUTINE", AB_SUBROUTINE),
    minit ("SEQUENCE", AB_SEQUENCE),
    minit ("ELEMENTAL", AB_ELEMENTAL),
    minit ("PURE", AB_PURE),
    minit ("RECURSIVE", AB_RECURSIVE),
    minit ("GENERIC", AB_GENERIC),
    minit ("ALWAYS_EXPLICIT", AB_ALWAYS_EXPLICIT),
    minit ("CRAY_POINTER", AB_CRAY_POINTER),
    minit ("CRAY_POINTEE", AB_CRAY_POINTEE),
    minit ("IS_BIND_C", AB_IS_BIND_C),
    minit ("IS_C_INTEROP", AB_IS_C_INTEROP),
    minit ("IS_ISO_C", AB_IS_ISO_C),
    minit ("VALUE", AB_VALUE),
    minit ("ALLOC_COMP", AB_ALLOC_COMP),
    minit ("COARRAY_COMP", AB_COARRAY_COMP),
    minit ("POINTER_COMP", AB_POINTER_COMP),
    minit ("PRIVATE_COMP", AB_PRIVATE_COMP),
    minit ("ZERO_COMP", AB_ZERO_COMP),
    minit ("PROTECTED", AB_PROTECTED),
    minit ("ABSTRACT", AB_ABSTRACT),
<<<<<<< HEAD
    minit ("EXTENSION", AB_EXTENSION),
=======
>>>>>>> 779871ac
    minit ("IS_CLASS", AB_IS_CLASS),
    minit ("PROCEDURE", AB_PROCEDURE),
    minit ("PROC_POINTER", AB_PROC_POINTER),
    minit ("VTYPE", AB_VTYPE),
    minit ("VTAB", AB_VTAB),
    minit ("CLASS_POINTER", AB_CLASS_POINTER),
    minit (NULL, -1)
};

/* For binding attributes.  */
static const mstring binding_passing[] =
{
    minit ("PASS", 0),
    minit ("NOPASS", 1),
    minit (NULL, -1)
};
static const mstring binding_overriding[] =
{
    minit ("OVERRIDABLE", 0),
    minit ("NON_OVERRIDABLE", 1),
    minit ("DEFERRED", 2),
    minit (NULL, -1)
};
static const mstring binding_generic[] =
{
    minit ("SPECIFIC", 0),
    minit ("GENERIC", 1),
    minit (NULL, -1)
};
static const mstring binding_ppc[] =
{
    minit ("NO_PPC", 0),
    minit ("PPC", 1),
    minit (NULL, -1)
};

/* Specialization of mio_name.  */
DECL_MIO_NAME (ab_attribute)
DECL_MIO_NAME (ar_type)
DECL_MIO_NAME (array_type)
DECL_MIO_NAME (bt)
DECL_MIO_NAME (expr_t)
DECL_MIO_NAME (gfc_access)
DECL_MIO_NAME (gfc_intrinsic_op)
DECL_MIO_NAME (ifsrc)
DECL_MIO_NAME (save_state)
DECL_MIO_NAME (procedure_type)
DECL_MIO_NAME (ref_type)
DECL_MIO_NAME (sym_flavor)
DECL_MIO_NAME (sym_intent)
#undef DECL_MIO_NAME

/* Symbol attributes are stored in list with the first three elements
   being the enumerated fields, while the remaining elements (if any)
   indicate the individual attribute bits.  The access field is not
   saved-- it controls what symbols are exported when a module is
   written.  */

static void
mio_symbol_attribute (symbol_attribute *attr)
{
  atom_type t;
  unsigned ext_attr,extension_level;

  mio_lparen ();

  attr->flavor = MIO_NAME (sym_flavor) (attr->flavor, flavors);
  attr->intent = MIO_NAME (sym_intent) (attr->intent, intents);
  attr->proc = MIO_NAME (procedure_type) (attr->proc, procedures);
  attr->if_source = MIO_NAME (ifsrc) (attr->if_source, ifsrc_types);
  attr->save = MIO_NAME (save_state) (attr->save, save_status);
  
  ext_attr = attr->ext_attr;
  mio_integer ((int *) &ext_attr);
  attr->ext_attr = ext_attr;

  extension_level = attr->extension;
  mio_integer ((int *) &extension_level);
  attr->extension = extension_level;

  if (iomode == IO_OUTPUT)
    {
      if (attr->allocatable)
	MIO_NAME (ab_attribute) (AB_ALLOCATABLE, attr_bits);
      if (attr->asynchronous)
	MIO_NAME (ab_attribute) (AB_ASYNCHRONOUS, attr_bits);
      if (attr->dimension)
	MIO_NAME (ab_attribute) (AB_DIMENSION, attr_bits);
      if (attr->codimension)
	MIO_NAME (ab_attribute) (AB_CODIMENSION, attr_bits);
      if (attr->contiguous)
	MIO_NAME (ab_attribute) (AB_CONTIGUOUS, attr_bits);
      if (attr->external)
	MIO_NAME (ab_attribute) (AB_EXTERNAL, attr_bits);
      if (attr->intrinsic)
	MIO_NAME (ab_attribute) (AB_INTRINSIC, attr_bits);
      if (attr->optional)
	MIO_NAME (ab_attribute) (AB_OPTIONAL, attr_bits);
      if (attr->pointer)
	MIO_NAME (ab_attribute) (AB_POINTER, attr_bits);
      if (attr->class_pointer)
	MIO_NAME (ab_attribute) (AB_CLASS_POINTER, attr_bits);
      if (attr->is_protected)
	MIO_NAME (ab_attribute) (AB_PROTECTED, attr_bits);
      if (attr->value)
	MIO_NAME (ab_attribute) (AB_VALUE, attr_bits);
      if (attr->volatile_)
	MIO_NAME (ab_attribute) (AB_VOLATILE, attr_bits);
      if (attr->target)
	MIO_NAME (ab_attribute) (AB_TARGET, attr_bits);
      if (attr->threadprivate)
	MIO_NAME (ab_attribute) (AB_THREADPRIVATE, attr_bits);
      if (attr->dummy)
	MIO_NAME (ab_attribute) (AB_DUMMY, attr_bits);
      if (attr->result)
	MIO_NAME (ab_attribute) (AB_RESULT, attr_bits);
      /* We deliberately don't preserve the "entry" flag.  */

      if (attr->data)
	MIO_NAME (ab_attribute) (AB_DATA, attr_bits);
      if (attr->in_namelist)
	MIO_NAME (ab_attribute) (AB_IN_NAMELIST, attr_bits);
      if (attr->in_common)
	MIO_NAME (ab_attribute) (AB_IN_COMMON, attr_bits);

      if (attr->function)
	MIO_NAME (ab_attribute) (AB_FUNCTION, attr_bits);
      if (attr->subroutine)
	MIO_NAME (ab_attribute) (AB_SUBROUTINE, attr_bits);
      if (attr->generic)
	MIO_NAME (ab_attribute) (AB_GENERIC, attr_bits);
      if (attr->abstract)
	MIO_NAME (ab_attribute) (AB_ABSTRACT, attr_bits);

      if (attr->sequence)
	MIO_NAME (ab_attribute) (AB_SEQUENCE, attr_bits);
      if (attr->elemental)
	MIO_NAME (ab_attribute) (AB_ELEMENTAL, attr_bits);
      if (attr->pure)
	MIO_NAME (ab_attribute) (AB_PURE, attr_bits);
      if (attr->recursive)
	MIO_NAME (ab_attribute) (AB_RECURSIVE, attr_bits);
      if (attr->always_explicit)
	MIO_NAME (ab_attribute) (AB_ALWAYS_EXPLICIT, attr_bits);
      if (attr->cray_pointer)
	MIO_NAME (ab_attribute) (AB_CRAY_POINTER, attr_bits);
      if (attr->cray_pointee)
	MIO_NAME (ab_attribute) (AB_CRAY_POINTEE, attr_bits);
      if (attr->is_bind_c)
	MIO_NAME(ab_attribute) (AB_IS_BIND_C, attr_bits);
      if (attr->is_c_interop)
	MIO_NAME(ab_attribute) (AB_IS_C_INTEROP, attr_bits);
      if (attr->is_iso_c)
	MIO_NAME(ab_attribute) (AB_IS_ISO_C, attr_bits);
      if (attr->alloc_comp)
	MIO_NAME (ab_attribute) (AB_ALLOC_COMP, attr_bits);
      if (attr->pointer_comp)
	MIO_NAME (ab_attribute) (AB_POINTER_COMP, attr_bits);
      if (attr->private_comp)
	MIO_NAME (ab_attribute) (AB_PRIVATE_COMP, attr_bits);
      if (attr->coarray_comp)
	MIO_NAME (ab_attribute) (AB_COARRAY_COMP, attr_bits);
      if (attr->zero_comp)
	MIO_NAME (ab_attribute) (AB_ZERO_COMP, attr_bits);
<<<<<<< HEAD
      if (attr->extension)
	MIO_NAME (ab_attribute) (AB_EXTENSION, attr_bits);
=======
>>>>>>> 779871ac
      if (attr->is_class)
	MIO_NAME (ab_attribute) (AB_IS_CLASS, attr_bits);
      if (attr->procedure)
	MIO_NAME (ab_attribute) (AB_PROCEDURE, attr_bits);
      if (attr->proc_pointer)
	MIO_NAME (ab_attribute) (AB_PROC_POINTER, attr_bits);
      if (attr->vtype)
	MIO_NAME (ab_attribute) (AB_VTYPE, attr_bits);
      if (attr->vtab)
	MIO_NAME (ab_attribute) (AB_VTAB, attr_bits);

      mio_rparen ();

    }
  else
    {
      for (;;)
	{
	  t = parse_atom ();
	  if (t == ATOM_RPAREN)
	    break;
	  if (t != ATOM_NAME)
	    bad_module ("Expected attribute bit name");

	  switch ((ab_attribute) find_enum (attr_bits))
	    {
	    case AB_ALLOCATABLE:
	      attr->allocatable = 1;
	      break;
	    case AB_ASYNCHRONOUS:
	      attr->asynchronous = 1;
	      break;
	    case AB_DIMENSION:
	      attr->dimension = 1;
	      break;
	    case AB_CODIMENSION:
	      attr->codimension = 1;
	      break;
	    case AB_CONTIGUOUS:
	      attr->contiguous = 1;
	      break;
	    case AB_EXTERNAL:
	      attr->external = 1;
	      break;
	    case AB_INTRINSIC:
	      attr->intrinsic = 1;
	      break;
	    case AB_OPTIONAL:
	      attr->optional = 1;
	      break;
	    case AB_POINTER:
	      attr->pointer = 1;
	      break;
	    case AB_CLASS_POINTER:
	      attr->class_pointer = 1;
	      break;
	    case AB_PROTECTED:
	      attr->is_protected = 1;
	      break;
	    case AB_VALUE:
	      attr->value = 1;
	      break;
	    case AB_VOLATILE:
	      attr->volatile_ = 1;
	      break;
	    case AB_TARGET:
	      attr->target = 1;
	      break;
	    case AB_THREADPRIVATE:
	      attr->threadprivate = 1;
	      break;
	    case AB_DUMMY:
	      attr->dummy = 1;
	      break;
	    case AB_RESULT:
	      attr->result = 1;
	      break;
	    case AB_DATA:
	      attr->data = 1;
	      break;
	    case AB_IN_NAMELIST:
	      attr->in_namelist = 1;
	      break;
	    case AB_IN_COMMON:
	      attr->in_common = 1;
	      break;
	    case AB_FUNCTION:
	      attr->function = 1;
	      break;
	    case AB_SUBROUTINE:
	      attr->subroutine = 1;
	      break;
	    case AB_GENERIC:
	      attr->generic = 1;
	      break;
	    case AB_ABSTRACT:
	      attr->abstract = 1;
	      break;
	    case AB_SEQUENCE:
	      attr->sequence = 1;
	      break;
	    case AB_ELEMENTAL:
	      attr->elemental = 1;
	      break;
	    case AB_PURE:
	      attr->pure = 1;
	      break;
	    case AB_RECURSIVE:
	      attr->recursive = 1;
	      break;
	    case AB_ALWAYS_EXPLICIT:
	      attr->always_explicit = 1;
	      break;
	    case AB_CRAY_POINTER:
	      attr->cray_pointer = 1;
	      break;
	    case AB_CRAY_POINTEE:
	      attr->cray_pointee = 1;
	      break;
	    case AB_IS_BIND_C:
	      attr->is_bind_c = 1;
	      break;
	    case AB_IS_C_INTEROP:
	      attr->is_c_interop = 1;
	      break;
	    case AB_IS_ISO_C:
	      attr->is_iso_c = 1;
	      break;
	    case AB_ALLOC_COMP:
	      attr->alloc_comp = 1;
	      break;
	    case AB_COARRAY_COMP:
	      attr->coarray_comp = 1;
	      break;
	    case AB_POINTER_COMP:
	      attr->pointer_comp = 1;
	      break;
	    case AB_PRIVATE_COMP:
	      attr->private_comp = 1;
	      break;
	    case AB_ZERO_COMP:
	      attr->zero_comp = 1;
	      break;
	    case AB_IS_CLASS:
	      attr->is_class = 1;
	      break;
	    case AB_IS_CLASS:
	      attr->is_class = 1;
	      break;
	    case AB_PROCEDURE:
	      attr->procedure = 1;
	      break;
	    case AB_PROC_POINTER:
	      attr->proc_pointer = 1;
	      break;
	    case AB_VTYPE:
	      attr->vtype = 1;
	      break;
	    case AB_VTAB:
	      attr->vtab = 1;
	      break;
	    }
	}
    }
}


static const mstring bt_types[] = {
    minit ("INTEGER", BT_INTEGER),
    minit ("REAL", BT_REAL),
    minit ("COMPLEX", BT_COMPLEX),
    minit ("LOGICAL", BT_LOGICAL),
    minit ("CHARACTER", BT_CHARACTER),
    minit ("DERIVED", BT_DERIVED),
    minit ("CLASS", BT_CLASS),
    minit ("PROCEDURE", BT_PROCEDURE),
    minit ("UNKNOWN", BT_UNKNOWN),
    minit ("VOID", BT_VOID),
    minit (NULL, -1)
};


static void
mio_charlen (gfc_charlen **clp)
{
  gfc_charlen *cl;

  mio_lparen ();

  if (iomode == IO_OUTPUT)
    {
      cl = *clp;
      if (cl != NULL)
	mio_expr (&cl->length);
    }
  else
    {
      if (peek_atom () != ATOM_RPAREN)
	{
	  cl = gfc_new_charlen (gfc_current_ns, NULL);
	  mio_expr (&cl->length);
	  *clp = cl;
	}
    }

  mio_rparen ();
}


/* See if a name is a generated name.  */

static int
check_unique_name (const char *name)
{
  return *name == '@';
}


static void
mio_typespec (gfc_typespec *ts)
{
  mio_lparen ();

  ts->type = MIO_NAME (bt) (ts->type, bt_types);

  if (ts->type != BT_DERIVED && ts->type != BT_CLASS)
    mio_integer (&ts->kind);
  else
    mio_symbol_ref (&ts->u.derived);

  /* Add info for C interop and is_iso_c.  */
  mio_integer (&ts->is_c_interop);
  mio_integer (&ts->is_iso_c);
  
  /* If the typespec is for an identifier either from iso_c_binding, or
     a constant that was initialized to an identifier from it, use the
     f90_type.  Otherwise, use the ts->type, since it shouldn't matter.  */
  if (ts->is_iso_c)
    ts->f90_type = MIO_NAME (bt) (ts->f90_type, bt_types);
  else
    ts->f90_type = MIO_NAME (bt) (ts->type, bt_types);

  if (ts->type != BT_CHARACTER)
    {
      /* ts->u.cl is only valid for BT_CHARACTER.  */
      mio_lparen ();
      mio_rparen ();
    }
  else
    mio_charlen (&ts->u.cl);

  mio_rparen ();
}


static const mstring array_spec_types[] = {
    minit ("EXPLICIT", AS_EXPLICIT),
    minit ("ASSUMED_SHAPE", AS_ASSUMED_SHAPE),
    minit ("DEFERRED", AS_DEFERRED),
    minit ("ASSUMED_SIZE", AS_ASSUMED_SIZE),
    minit (NULL, -1)
};


static void
mio_array_spec (gfc_array_spec **asp)
{
  gfc_array_spec *as;
  int i;

  mio_lparen ();

  if (iomode == IO_OUTPUT)
    {
      if (*asp == NULL)
	goto done;
      as = *asp;
    }
  else
    {
      if (peek_atom () == ATOM_RPAREN)
	{
	  *asp = NULL;
	  goto done;
	}

      *asp = as = gfc_get_array_spec ();
    }

  mio_integer (&as->rank);
  mio_integer (&as->corank);
  as->type = MIO_NAME (array_type) (as->type, array_spec_types);

  for (i = 0; i < as->rank + as->corank; i++)
    {
      mio_expr (&as->lower[i]);
      mio_expr (&as->upper[i]);
    }

done:
  mio_rparen ();
}


/* Given a pointer to an array reference structure (which lives in a
   gfc_ref structure), find the corresponding array specification
   structure.  Storing the pointer in the ref structure doesn't quite
   work when loading from a module. Generating code for an array
   reference also needs more information than just the array spec.  */

static const mstring array_ref_types[] = {
    minit ("FULL", AR_FULL),
    minit ("ELEMENT", AR_ELEMENT),
    minit ("SECTION", AR_SECTION),
    minit (NULL, -1)
};


static void
mio_array_ref (gfc_array_ref *ar)
{
  int i;

  mio_lparen ();
  ar->type = MIO_NAME (ar_type) (ar->type, array_ref_types);
  mio_integer (&ar->dimen);

  switch (ar->type)
    {
    case AR_FULL:
      break;

    case AR_ELEMENT:
      for (i = 0; i < ar->dimen; i++)
	mio_expr (&ar->start[i]);

      break;

    case AR_SECTION:
      for (i = 0; i < ar->dimen; i++)
	{
	  mio_expr (&ar->start[i]);
	  mio_expr (&ar->end[i]);
	  mio_expr (&ar->stride[i]);
	}

      break;

    case AR_UNKNOWN:
      gfc_internal_error ("mio_array_ref(): Unknown array ref");
    }

  /* Unfortunately, ar->dimen_type is an anonymous enumerated type so
     we can't call mio_integer directly.  Instead loop over each element
     and cast it to/from an integer.  */
  if (iomode == IO_OUTPUT)
    {
      for (i = 0; i < ar->dimen; i++)
	{
	  int tmp = (int)ar->dimen_type[i];
	  write_atom (ATOM_INTEGER, &tmp);
	}
    }
  else
    {
      for (i = 0; i < ar->dimen; i++)
	{
	  require_atom (ATOM_INTEGER);
	  ar->dimen_type[i] = (enum gfc_array_ref_dimen_type) atom_int;
	}
    }

  if (iomode == IO_INPUT)
    {
      ar->where = gfc_current_locus;

      for (i = 0; i < ar->dimen; i++)
	ar->c_where[i] = gfc_current_locus;
    }

  mio_rparen ();
}


/* Saves or restores a pointer.  The pointer is converted back and
   forth from an integer.  We return the pointer_info pointer so that
   the caller can take additional action based on the pointer type.  */

static pointer_info *
mio_pointer_ref (void *gp)
{
  pointer_info *p;

  if (iomode == IO_OUTPUT)
    {
      p = get_pointer (*((char **) gp));
      write_atom (ATOM_INTEGER, &p->integer);
    }
  else
    {
      require_atom (ATOM_INTEGER);
      p = add_fixup (atom_int, gp);
    }

  return p;
}


/* Save and load references to components that occur within
   expressions.  We have to describe these references by a number and
   by name.  The number is necessary for forward references during
   reading, and the name is necessary if the symbol already exists in
   the namespace and is not loaded again.  */

static void
mio_component_ref (gfc_component **cp, gfc_symbol *sym)
{
  char name[GFC_MAX_SYMBOL_LEN + 1];
  gfc_component *q;
  pointer_info *p;

  p = mio_pointer_ref (cp);
  if (p->type == P_UNKNOWN)
    p->type = P_COMPONENT;

  if (iomode == IO_OUTPUT)
    mio_pool_string (&(*cp)->name);
  else
    {
      mio_internal_string (name);

      /* It can happen that a component reference can be read before the
	 associated derived type symbol has been loaded. Return now and
	 wait for a later iteration of load_needed.  */
      if (sym == NULL)
	return;

      if (sym->components != NULL && p->u.pointer == NULL)
	{
	  /* Symbol already loaded, so search by name.  */
	  for (q = sym->components; q; q = q->next)
	    if (strcmp (q->name, name) == 0)
	      break;

	  if (q == NULL)
	    gfc_internal_error ("mio_component_ref(): Component not found");

	  associate_integer_pointer (p, q);
	}

      /* Make sure this symbol will eventually be loaded.  */
      p = find_pointer2 (sym);
      if (p->u.rsym.state == UNUSED)
	p->u.rsym.state = NEEDED;
    }
}


static void mio_namespace_ref (gfc_namespace **nsp);
static void mio_formal_arglist (gfc_formal_arglist **formal);
static void mio_typebound_proc (gfc_typebound_proc** proc);

static void
mio_component (gfc_component *c, int vtype)
{
  pointer_info *p;
  int n;
  gfc_formal_arglist *formal;

  mio_lparen ();

  if (iomode == IO_OUTPUT)
    {
      p = get_pointer (c);
      mio_integer (&p->integer);
    }
  else
    {
      mio_integer (&n);
      p = get_integer (n);
      associate_integer_pointer (p, c);
    }

  if (p->type == P_UNKNOWN)
    p->type = P_COMPONENT;

  mio_pool_string (&c->name);
  mio_typespec (&c->ts);
  mio_array_spec (&c->as);

  mio_symbol_attribute (&c->attr);
  c->attr.access = MIO_NAME (gfc_access) (c->attr.access, access_types); 

  if (!vtype)
    mio_expr (&c->initializer);

  if (c->attr.proc_pointer)
    {
      if (iomode == IO_OUTPUT)
	{
	  formal = c->formal;
	  while (formal && !formal->sym)
	    formal = formal->next;

	  if (formal)
	    mio_namespace_ref (&formal->sym->ns);
	  else
	    mio_namespace_ref (&c->formal_ns);
	}
      else
	{
	  mio_namespace_ref (&c->formal_ns);
	  /* TODO: if (c->formal_ns)
	    {
	      c->formal_ns->proc_name = c;
	      c->refs++;
	    }*/
	}

      mio_formal_arglist (&c->formal);

      mio_typebound_proc (&c->tb);
    }

  mio_rparen ();
}


static void
mio_component_list (gfc_component **cp, int vtype)
{
  gfc_component *c, *tail;

  mio_lparen ();

  if (iomode == IO_OUTPUT)
    {
      for (c = *cp; c; c = c->next)
	mio_component (c, vtype);
    }
  else
    {
      *cp = NULL;
      tail = NULL;

      for (;;)
	{
	  if (peek_atom () == ATOM_RPAREN)
	    break;

	  c = gfc_get_component ();
	  mio_component (c, vtype);

	  if (tail == NULL)
	    *cp = c;
	  else
	    tail->next = c;

	  tail = c;
	}
    }

  mio_rparen ();
}


static void
mio_actual_arg (gfc_actual_arglist *a)
{
  mio_lparen ();
  mio_pool_string (&a->name);
  mio_expr (&a->expr);
  mio_rparen ();
}


static void
mio_actual_arglist (gfc_actual_arglist **ap)
{
  gfc_actual_arglist *a, *tail;

  mio_lparen ();

  if (iomode == IO_OUTPUT)
    {
      for (a = *ap; a; a = a->next)
	mio_actual_arg (a);

    }
  else
    {
      tail = NULL;

      for (;;)
	{
	  if (peek_atom () != ATOM_LPAREN)
	    break;

	  a = gfc_get_actual_arglist ();

	  if (tail == NULL)
	    *ap = a;
	  else
	    tail->next = a;

	  tail = a;
	  mio_actual_arg (a);
	}
    }

  mio_rparen ();
}


/* Read and write formal argument lists.  */

static void
mio_formal_arglist (gfc_formal_arglist **formal)
{
  gfc_formal_arglist *f, *tail;

  mio_lparen ();

  if (iomode == IO_OUTPUT)
    {
      for (f = *formal; f; f = f->next)
	mio_symbol_ref (&f->sym);
    }
  else
    {
      *formal = tail = NULL;

      while (peek_atom () != ATOM_RPAREN)
	{
	  f = gfc_get_formal_arglist ();
	  mio_symbol_ref (&f->sym);

	  if (*formal == NULL)
	    *formal = f;
	  else
	    tail->next = f;

	  tail = f;
	}
    }

  mio_rparen ();
}


/* Save or restore a reference to a symbol node.  */

pointer_info *
mio_symbol_ref (gfc_symbol **symp)
{
  pointer_info *p;

  p = mio_pointer_ref (symp);
  if (p->type == P_UNKNOWN)
    p->type = P_SYMBOL;

  if (iomode == IO_OUTPUT)
    {
      if (p->u.wsym.state == UNREFERENCED)
	p->u.wsym.state = NEEDS_WRITE;
    }
  else
    {
      if (p->u.rsym.state == UNUSED)
	p->u.rsym.state = NEEDED;
    }
  return p;
}


/* Save or restore a reference to a symtree node.  */

static void
mio_symtree_ref (gfc_symtree **stp)
{
  pointer_info *p;
  fixup_t *f;

  if (iomode == IO_OUTPUT)
    mio_symbol_ref (&(*stp)->n.sym);
  else
    {
      require_atom (ATOM_INTEGER);
      p = get_integer (atom_int);

      /* An unused equivalence member; make a symbol and a symtree
	 for it.  */
      if (in_load_equiv && p->u.rsym.symtree == NULL)
	{
	  /* Since this is not used, it must have a unique name.  */
	  p->u.rsym.symtree = gfc_get_unique_symtree (gfc_current_ns);

	  /* Make the symbol.  */
	  if (p->u.rsym.sym == NULL)
	    {
	      p->u.rsym.sym = gfc_new_symbol (p->u.rsym.true_name,
					      gfc_current_ns);
	      p->u.rsym.sym->module = gfc_get_string (p->u.rsym.module);
	    }

	  p->u.rsym.symtree->n.sym = p->u.rsym.sym;
	  p->u.rsym.symtree->n.sym->refs++;
	  p->u.rsym.referenced = 1;

	  /* If the symbol is PRIVATE and in COMMON, load_commons will
	     generate a fixup symbol, which must be associated.  */
	  if (p->fixup)
	    resolve_fixups (p->fixup, p->u.rsym.sym);
	  p->fixup = NULL;
	}
      
      if (p->type == P_UNKNOWN)
	p->type = P_SYMBOL;

      if (p->u.rsym.state == UNUSED)
	p->u.rsym.state = NEEDED;

      if (p->u.rsym.symtree != NULL)
	{
	  *stp = p->u.rsym.symtree;
	}
      else
	{
	  f = XCNEW (fixup_t);

	  f->next = p->u.rsym.stfixup;
	  p->u.rsym.stfixup = f;

	  f->pointer = (void **) stp;
	}
    }
}


static void
mio_iterator (gfc_iterator **ip)
{
  gfc_iterator *iter;

  mio_lparen ();

  if (iomode == IO_OUTPUT)
    {
      if (*ip == NULL)
	goto done;
    }
  else
    {
      if (peek_atom () == ATOM_RPAREN)
	{
	  *ip = NULL;
	  goto done;
	}

      *ip = gfc_get_iterator ();
    }

  iter = *ip;

  mio_expr (&iter->var);
  mio_expr (&iter->start);
  mio_expr (&iter->end);
  mio_expr (&iter->step);

done:
  mio_rparen ();
}


static void
mio_constructor (gfc_constructor_base *cp)
{
  gfc_constructor *c;

  mio_lparen ();

  if (iomode == IO_OUTPUT)
    {
      for (c = gfc_constructor_first (*cp); c; c = gfc_constructor_next (c))
	{
	  mio_lparen ();
	  mio_expr (&c->expr);
	  mio_iterator (&c->iterator);
	  mio_rparen ();
	}
    }
  else
    {
      while (peek_atom () != ATOM_RPAREN)
	{
	  c = gfc_constructor_append_expr (cp, NULL, NULL);

	  mio_lparen ();
	  mio_expr (&c->expr);
	  mio_iterator (&c->iterator);
	  mio_rparen ();
	}
    }

  mio_rparen ();
}


static const mstring ref_types[] = {
    minit ("ARRAY", REF_ARRAY),
    minit ("COMPONENT", REF_COMPONENT),
    minit ("SUBSTRING", REF_SUBSTRING),
    minit (NULL, -1)
};


static void
mio_ref (gfc_ref **rp)
{
  gfc_ref *r;

  mio_lparen ();

  r = *rp;
  r->type = MIO_NAME (ref_type) (r->type, ref_types);

  switch (r->type)
    {
    case REF_ARRAY:
      mio_array_ref (&r->u.ar);
      break;

    case REF_COMPONENT:
      mio_symbol_ref (&r->u.c.sym);
      mio_component_ref (&r->u.c.component, r->u.c.sym);
      break;

    case REF_SUBSTRING:
      mio_expr (&r->u.ss.start);
      mio_expr (&r->u.ss.end);
      mio_charlen (&r->u.ss.length);
      break;
    }

  mio_rparen ();
}


static void
mio_ref_list (gfc_ref **rp)
{
  gfc_ref *ref, *head, *tail;

  mio_lparen ();

  if (iomode == IO_OUTPUT)
    {
      for (ref = *rp; ref; ref = ref->next)
	mio_ref (&ref);
    }
  else
    {
      head = tail = NULL;

      while (peek_atom () != ATOM_RPAREN)
	{
	  if (head == NULL)
	    head = tail = gfc_get_ref ();
	  else
	    {
	      tail->next = gfc_get_ref ();
	      tail = tail->next;
	    }

	  mio_ref (&tail);
	}

      *rp = head;
    }

  mio_rparen ();
}


/* Read and write an integer value.  */

static void
mio_gmp_integer (mpz_t *integer)
{
  char *p;

  if (iomode == IO_INPUT)
    {
      if (parse_atom () != ATOM_STRING)
	bad_module ("Expected integer string");

      mpz_init (*integer);
      if (mpz_set_str (*integer, atom_string, 10))
	bad_module ("Error converting integer");

      gfc_free (atom_string);
    }
  else
    {
      p = mpz_get_str (NULL, 10, *integer);
      write_atom (ATOM_STRING, p);
      gfc_free (p);
    }
}


static void
mio_gmp_real (mpfr_t *real)
{
  mp_exp_t exponent;
  char *p;

  if (iomode == IO_INPUT)
    {
      if (parse_atom () != ATOM_STRING)
	bad_module ("Expected real string");

      mpfr_init (*real);
      mpfr_set_str (*real, atom_string, 16, GFC_RND_MODE);
      gfc_free (atom_string);
    }
  else
    {
      p = mpfr_get_str (NULL, &exponent, 16, 0, *real, GFC_RND_MODE);

      if (mpfr_nan_p (*real) || mpfr_inf_p (*real))
	{
	  write_atom (ATOM_STRING, p);
	  gfc_free (p);
	  return;
	}

      atom_string = XCNEWVEC (char, strlen (p) + 20);

      sprintf (atom_string, "0.%s@%ld", p, exponent);

      /* Fix negative numbers.  */
      if (atom_string[2] == '-')
	{
	  atom_string[0] = '-';
	  atom_string[1] = '0';
	  atom_string[2] = '.';
	}

      write_atom (ATOM_STRING, atom_string);

      gfc_free (atom_string);
      gfc_free (p);
    }
}


/* Save and restore the shape of an array constructor.  */

static void
mio_shape (mpz_t **pshape, int rank)
{
  mpz_t *shape;
  atom_type t;
  int n;

  /* A NULL shape is represented by ().  */
  mio_lparen ();

  if (iomode == IO_OUTPUT)
    {
      shape = *pshape;
      if (!shape)
	{
	  mio_rparen ();
	  return;
	}
    }
  else
    {
      t = peek_atom ();
      if (t == ATOM_RPAREN)
	{
	  *pshape = NULL;
	  mio_rparen ();
	  return;
	}

      shape = gfc_get_shape (rank);
      *pshape = shape;
    }

  for (n = 0; n < rank; n++)
    mio_gmp_integer (&shape[n]);

  mio_rparen ();
}


static const mstring expr_types[] = {
    minit ("OP", EXPR_OP),
    minit ("FUNCTION", EXPR_FUNCTION),
    minit ("CONSTANT", EXPR_CONSTANT),
    minit ("VARIABLE", EXPR_VARIABLE),
    minit ("SUBSTRING", EXPR_SUBSTRING),
    minit ("STRUCTURE", EXPR_STRUCTURE),
    minit ("ARRAY", EXPR_ARRAY),
    minit ("NULL", EXPR_NULL),
    minit ("COMPCALL", EXPR_COMPCALL),
    minit (NULL, -1)
};

/* INTRINSIC_ASSIGN is missing because it is used as an index for
   generic operators, not in expressions.  INTRINSIC_USER is also
   replaced by the correct function name by the time we see it.  */

static const mstring intrinsics[] =
{
    minit ("UPLUS", INTRINSIC_UPLUS),
    minit ("UMINUS", INTRINSIC_UMINUS),
    minit ("PLUS", INTRINSIC_PLUS),
    minit ("MINUS", INTRINSIC_MINUS),
    minit ("TIMES", INTRINSIC_TIMES),
    minit ("DIVIDE", INTRINSIC_DIVIDE),
    minit ("POWER", INTRINSIC_POWER),
    minit ("CONCAT", INTRINSIC_CONCAT),
    minit ("AND", INTRINSIC_AND),
    minit ("OR", INTRINSIC_OR),
    minit ("EQV", INTRINSIC_EQV),
    minit ("NEQV", INTRINSIC_NEQV),
    minit ("EQ_SIGN", INTRINSIC_EQ),
    minit ("EQ", INTRINSIC_EQ_OS),
    minit ("NE_SIGN", INTRINSIC_NE),
    minit ("NE", INTRINSIC_NE_OS),
    minit ("GT_SIGN", INTRINSIC_GT),
    minit ("GT", INTRINSIC_GT_OS),
    minit ("GE_SIGN", INTRINSIC_GE),
    minit ("GE", INTRINSIC_GE_OS),
    minit ("LT_SIGN", INTRINSIC_LT),
    minit ("LT", INTRINSIC_LT_OS),
    minit ("LE_SIGN", INTRINSIC_LE),
    minit ("LE", INTRINSIC_LE_OS),
    minit ("NOT", INTRINSIC_NOT),
    minit ("PARENTHESES", INTRINSIC_PARENTHESES),
    minit (NULL, -1)
};


/* Remedy a couple of situations where the gfc_expr's can be defective.  */
 
static void
fix_mio_expr (gfc_expr *e)
{
  gfc_symtree *ns_st = NULL;
  const char *fname;

  if (iomode != IO_OUTPUT)
    return;

  if (e->symtree)
    {
      /* If this is a symtree for a symbol that came from a contained module
	 namespace, it has a unique name and we should look in the current
	 namespace to see if the required, non-contained symbol is available
	 yet. If so, the latter should be written.  */
      if (e->symtree->n.sym && check_unique_name (e->symtree->name))
	ns_st = gfc_find_symtree (gfc_current_ns->sym_root,
				  e->symtree->n.sym->name);

      /* On the other hand, if the existing symbol is the module name or the
	 new symbol is a dummy argument, do not do the promotion.  */
      if (ns_st && ns_st->n.sym
	  && ns_st->n.sym->attr.flavor != FL_MODULE
	  && !e->symtree->n.sym->attr.dummy)
	e->symtree = ns_st;
    }
  else if (e->expr_type == EXPR_FUNCTION && e->value.function.name)
    {
      gfc_symbol *sym;

      /* In some circumstances, a function used in an initialization
	 expression, in one use associated module, can fail to be
	 coupled to its symtree when used in a specification
	 expression in another module.  */
      fname = e->value.function.esym ? e->value.function.esym->name
				     : e->value.function.isym->name;
      e->symtree = gfc_find_symtree (gfc_current_ns->sym_root, fname);

      if (e->symtree)
	return;

      /* This is probably a reference to a private procedure from another
	 module.  To prevent a segfault, make a generic with no specific
	 instances.  If this module is used, without the required
	 specific coming from somewhere, the appropriate error message
	 is issued.  */
      gfc_get_symbol (fname, gfc_current_ns, &sym);
      sym->attr.flavor = FL_PROCEDURE;
      sym->attr.generic = 1;
      e->symtree = gfc_find_symtree (gfc_current_ns->sym_root, fname);
    }
}


/* Read and write expressions.  The form "()" is allowed to indicate a
   NULL expression.  */

static void
mio_expr (gfc_expr **ep)
{
  gfc_expr *e;
  atom_type t;
  int flag;

  mio_lparen ();

  if (iomode == IO_OUTPUT)
    {
      if (*ep == NULL)
	{
	  mio_rparen ();
	  return;
	}

      e = *ep;
      MIO_NAME (expr_t) (e->expr_type, expr_types);
    }
  else
    {
      t = parse_atom ();
      if (t == ATOM_RPAREN)
	{
	  *ep = NULL;
	  return;
	}

      if (t != ATOM_NAME)
	bad_module ("Expected expression type");

      e = *ep = gfc_get_expr ();
      e->where = gfc_current_locus;
      e->expr_type = (expr_t) find_enum (expr_types);
    }

  mio_typespec (&e->ts);
  mio_integer (&e->rank);

  fix_mio_expr (e);

  switch (e->expr_type)
    {
    case EXPR_OP:
      e->value.op.op
	= MIO_NAME (gfc_intrinsic_op) (e->value.op.op, intrinsics);

      switch (e->value.op.op)
	{
	case INTRINSIC_UPLUS:
	case INTRINSIC_UMINUS:
	case INTRINSIC_NOT:
	case INTRINSIC_PARENTHESES:
	  mio_expr (&e->value.op.op1);
	  break;

	case INTRINSIC_PLUS:
	case INTRINSIC_MINUS:
	case INTRINSIC_TIMES:
	case INTRINSIC_DIVIDE:
	case INTRINSIC_POWER:
	case INTRINSIC_CONCAT:
	case INTRINSIC_AND:
	case INTRINSIC_OR:
	case INTRINSIC_EQV:
	case INTRINSIC_NEQV:
	case INTRINSIC_EQ:
	case INTRINSIC_EQ_OS:
	case INTRINSIC_NE:
	case INTRINSIC_NE_OS:
	case INTRINSIC_GT:
	case INTRINSIC_GT_OS:
	case INTRINSIC_GE:
	case INTRINSIC_GE_OS:
	case INTRINSIC_LT:
	case INTRINSIC_LT_OS:
	case INTRINSIC_LE:
	case INTRINSIC_LE_OS:
	  mio_expr (&e->value.op.op1);
	  mio_expr (&e->value.op.op2);
	  break;

	default:
	  bad_module ("Bad operator");
	}

      break;

    case EXPR_FUNCTION:
      mio_symtree_ref (&e->symtree);
      mio_actual_arglist (&e->value.function.actual);

      if (iomode == IO_OUTPUT)
	{
	  e->value.function.name
	    = mio_allocated_string (e->value.function.name);
	  flag = e->value.function.esym != NULL;
	  mio_integer (&flag);
	  if (flag)
	    mio_symbol_ref (&e->value.function.esym);
	  else
	    write_atom (ATOM_STRING, e->value.function.isym->name);
	}
      else
	{
	  require_atom (ATOM_STRING);
	  e->value.function.name = gfc_get_string (atom_string);
	  gfc_free (atom_string);

	  mio_integer (&flag);
	  if (flag)
	    mio_symbol_ref (&e->value.function.esym);
	  else
	    {
	      require_atom (ATOM_STRING);
	      e->value.function.isym = gfc_find_function (atom_string);
	      gfc_free (atom_string);
	    }
	}

      break;

    case EXPR_VARIABLE:
      mio_symtree_ref (&e->symtree);
      mio_ref_list (&e->ref);
      break;

    case EXPR_SUBSTRING:
      e->value.character.string
	= CONST_CAST (gfc_char_t *,
		      mio_allocated_wide_string (e->value.character.string,
						 e->value.character.length));
      mio_ref_list (&e->ref);
      break;

    case EXPR_STRUCTURE:
    case EXPR_ARRAY:
      mio_constructor (&e->value.constructor);
      mio_shape (&e->shape, e->rank);
      break;

    case EXPR_CONSTANT:
      switch (e->ts.type)
	{
	case BT_INTEGER:
	  mio_gmp_integer (&e->value.integer);
	  break;

	case BT_REAL:
	  gfc_set_model_kind (e->ts.kind);
	  mio_gmp_real (&e->value.real);
	  break;

	case BT_COMPLEX:
	  gfc_set_model_kind (e->ts.kind);
	  mio_gmp_real (&mpc_realref (e->value.complex));
	  mio_gmp_real (&mpc_imagref (e->value.complex));
	  break;

	case BT_LOGICAL:
	  mio_integer (&e->value.logical);
	  break;

	case BT_CHARACTER:
	  mio_integer (&e->value.character.length);
	  e->value.character.string
	    = CONST_CAST (gfc_char_t *,
			  mio_allocated_wide_string (e->value.character.string,
						     e->value.character.length));
	  break;

	default:
	  bad_module ("Bad type in constant expression");
	}

      break;

    case EXPR_NULL:
      break;

    case EXPR_COMPCALL:
    case EXPR_PPC:
      gcc_unreachable ();
      break;
    }

  mio_rparen ();
}


/* Read and write namelists.  */

static void
mio_namelist (gfc_symbol *sym)
{
  gfc_namelist *n, *m;
  const char *check_name;

  mio_lparen ();

  if (iomode == IO_OUTPUT)
    {
      for (n = sym->namelist; n; n = n->next)
	mio_symbol_ref (&n->sym);
    }
  else
    {
      /* This departure from the standard is flagged as an error.
	 It does, in fact, work correctly. TODO: Allow it
	 conditionally?  */
      if (sym->attr.flavor == FL_NAMELIST)
	{
	  check_name = find_use_name (sym->name, false);
	  if (check_name && strcmp (check_name, sym->name) != 0)
	    gfc_error ("Namelist %s cannot be renamed by USE "
		       "association to %s", sym->name, check_name);
	}

      m = NULL;
      while (peek_atom () != ATOM_RPAREN)
	{
	  n = gfc_get_namelist ();
	  mio_symbol_ref (&n->sym);

	  if (sym->namelist == NULL)
	    sym->namelist = n;
	  else
	    m->next = n;

	  m = n;
	}
      sym->namelist_tail = m;
    }

  mio_rparen ();
}


/* Save/restore lists of gfc_interface structures.  When loading an
   interface, we are really appending to the existing list of
   interfaces.  Checking for duplicate and ambiguous interfaces has to
   be done later when all symbols have been loaded.  */

pointer_info *
mio_interface_rest (gfc_interface **ip)
{
  gfc_interface *tail, *p;
  pointer_info *pi = NULL;

  if (iomode == IO_OUTPUT)
    {
      if (ip != NULL)
	for (p = *ip; p; p = p->next)
	  mio_symbol_ref (&p->sym);
    }
  else
    {
      if (*ip == NULL)
	tail = NULL;
      else
	{
	  tail = *ip;
	  while (tail->next)
	    tail = tail->next;
	}

      for (;;)
	{
	  if (peek_atom () == ATOM_RPAREN)
	    break;

	  p = gfc_get_interface ();
	  p->where = gfc_current_locus;
	  pi = mio_symbol_ref (&p->sym);

	  if (tail == NULL)
	    *ip = p;
	  else
	    tail->next = p;

	  tail = p;
	}
    }

  mio_rparen ();
  return pi;
}


/* Save/restore a nameless operator interface.  */

static void
mio_interface (gfc_interface **ip)
{
  mio_lparen ();
  mio_interface_rest (ip);
}


/* Save/restore a named operator interface.  */

static void
mio_symbol_interface (const char **name, const char **module,
		      gfc_interface **ip)
{
  mio_lparen ();
  mio_pool_string (name);
  mio_pool_string (module);
  mio_interface_rest (ip);
}


static void
mio_namespace_ref (gfc_namespace **nsp)
{
  gfc_namespace *ns;
  pointer_info *p;

  p = mio_pointer_ref (nsp);

  if (p->type == P_UNKNOWN)
    p->type = P_NAMESPACE;

  if (iomode == IO_INPUT && p->integer != 0)
    {
      ns = (gfc_namespace *) p->u.pointer;
      if (ns == NULL)
	{
	  ns = gfc_get_namespace (NULL, 0);
	  associate_integer_pointer (p, ns);
	}
      else
	ns->refs++;
    }
}


/* Save/restore the f2k_derived namespace of a derived-type symbol.  */

static gfc_namespace* current_f2k_derived;

static void
mio_typebound_proc (gfc_typebound_proc** proc)
{
  int flag;
  int overriding_flag;

  if (iomode == IO_INPUT)
    {
      *proc = gfc_get_typebound_proc (NULL);
      (*proc)->where = gfc_current_locus;
    }
  gcc_assert (*proc);

  mio_lparen ();

  (*proc)->access = MIO_NAME (gfc_access) ((*proc)->access, access_types);

  /* IO the NON_OVERRIDABLE/DEFERRED combination.  */
  gcc_assert (!((*proc)->deferred && (*proc)->non_overridable));
  overriding_flag = ((*proc)->deferred << 1) | (*proc)->non_overridable;
  overriding_flag = mio_name (overriding_flag, binding_overriding);
  (*proc)->deferred = ((overriding_flag & 2) != 0);
  (*proc)->non_overridable = ((overriding_flag & 1) != 0);
  gcc_assert (!((*proc)->deferred && (*proc)->non_overridable));

  (*proc)->nopass = mio_name ((*proc)->nopass, binding_passing);
  (*proc)->is_generic = mio_name ((*proc)->is_generic, binding_generic);
  (*proc)->ppc = mio_name((*proc)->ppc, binding_ppc);

  mio_pool_string (&((*proc)->pass_arg));

  flag = (int) (*proc)->pass_arg_num;
  mio_integer (&flag);
  (*proc)->pass_arg_num = (unsigned) flag;

  if ((*proc)->is_generic)
    {
      gfc_tbp_generic* g;

      mio_lparen ();

      if (iomode == IO_OUTPUT)
	for (g = (*proc)->u.generic; g; g = g->next)
	  mio_allocated_string (g->specific_st->name);
      else
	{
	  (*proc)->u.generic = NULL;
	  while (peek_atom () != ATOM_RPAREN)
	    {
	      gfc_symtree** sym_root;

	      g = gfc_get_tbp_generic ();
	      g->specific = NULL;

	      require_atom (ATOM_STRING);
	      sym_root = &current_f2k_derived->tb_sym_root;
	      g->specific_st = gfc_get_tbp_symtree (sym_root, atom_string);
	      gfc_free (atom_string);

	      g->next = (*proc)->u.generic;
	      (*proc)->u.generic = g;
	    }
	}

      mio_rparen ();
    }
  else if (!(*proc)->ppc)
    mio_symtree_ref (&(*proc)->u.specific);

  mio_rparen ();
}

/* Walker-callback function for this purpose.  */
static void
mio_typebound_symtree (gfc_symtree* st)
{
  if (iomode == IO_OUTPUT && !st->n.tb)
    return;

  if (iomode == IO_OUTPUT)
    {
      mio_lparen ();
      mio_allocated_string (st->name);
    }
  /* For IO_INPUT, the above is done in mio_f2k_derived.  */

  mio_typebound_proc (&st->n.tb);
  mio_rparen ();
}

/* IO a full symtree (in all depth).  */
static void
mio_full_typebound_tree (gfc_symtree** root)
{
  mio_lparen ();

  if (iomode == IO_OUTPUT)
    gfc_traverse_symtree (*root, &mio_typebound_symtree);
  else
    {
      while (peek_atom () == ATOM_LPAREN)
	{
	  gfc_symtree* st;

	  mio_lparen (); 

	  require_atom (ATOM_STRING);
	  st = gfc_get_tbp_symtree (root, atom_string);
	  gfc_free (atom_string);

	  mio_typebound_symtree (st);
	}
    }

  mio_rparen ();
}

static void
mio_finalizer (gfc_finalizer **f)
{
  if (iomode == IO_OUTPUT)
    {
      gcc_assert (*f);
      gcc_assert ((*f)->proc_tree); /* Should already be resolved.  */
      mio_symtree_ref (&(*f)->proc_tree);
    }
  else
    {
      *f = gfc_get_finalizer ();
      (*f)->where = gfc_current_locus; /* Value should not matter.  */
      (*f)->next = NULL;

      mio_symtree_ref (&(*f)->proc_tree);
      (*f)->proc_sym = NULL;
    }
}

static void
mio_f2k_derived (gfc_namespace *f2k)
{
  current_f2k_derived = f2k;

  /* Handle the list of finalizer procedures.  */
  mio_lparen ();
  if (iomode == IO_OUTPUT)
    {
      gfc_finalizer *f;
      for (f = f2k->finalizers; f; f = f->next)
	mio_finalizer (&f);
    }
  else
    {
      f2k->finalizers = NULL;
      while (peek_atom () != ATOM_RPAREN)
	{
	  gfc_finalizer *cur = NULL;
	  mio_finalizer (&cur);
	  cur->next = f2k->finalizers;
	  f2k->finalizers = cur;
	}
    }
  mio_rparen ();

  /* Handle type-bound procedures.  */
  mio_full_typebound_tree (&f2k->tb_sym_root);

  /* Type-bound user operators.  */
  mio_full_typebound_tree (&f2k->tb_uop_root);

  /* Type-bound intrinsic operators.  */
  mio_lparen ();
  if (iomode == IO_OUTPUT)
    {
      int op;
      for (op = GFC_INTRINSIC_BEGIN; op != GFC_INTRINSIC_END; ++op)
	{
	  gfc_intrinsic_op realop;

	  if (op == INTRINSIC_USER || !f2k->tb_op[op])
	    continue;

	  mio_lparen ();
	  realop = (gfc_intrinsic_op) op;
	  mio_intrinsic_op (&realop);
	  mio_typebound_proc (&f2k->tb_op[op]);
	  mio_rparen ();
	}
    }
  else
    while (peek_atom () != ATOM_RPAREN)
      {
	gfc_intrinsic_op op = GFC_INTRINSIC_BEGIN; /* Silence GCC.  */

	mio_lparen ();
	mio_intrinsic_op (&op);
	mio_typebound_proc (&f2k->tb_op[op]);
	mio_rparen ();
      }
  mio_rparen ();
}

static void
mio_full_f2k_derived (gfc_symbol *sym)
{
  mio_lparen ();
  
  if (iomode == IO_OUTPUT)
    {
      if (sym->f2k_derived)
	mio_f2k_derived (sym->f2k_derived);
    }
  else
    {
      if (peek_atom () != ATOM_RPAREN)
	{
	  sym->f2k_derived = gfc_get_namespace (NULL, 0);
	  mio_f2k_derived (sym->f2k_derived);
	}
      else
	gcc_assert (!sym->f2k_derived);
    }

  mio_rparen ();
}


/* Unlike most other routines, the address of the symbol node is already
   fixed on input and the name/module has already been filled in.  */

static void
mio_symbol (gfc_symbol *sym)
{
  int intmod = INTMOD_NONE;
  
  mio_lparen ();

  mio_symbol_attribute (&sym->attr);
  mio_typespec (&sym->ts);

  if (iomode == IO_OUTPUT)
    mio_namespace_ref (&sym->formal_ns);
  else
    {
      mio_namespace_ref (&sym->formal_ns);
      if (sym->formal_ns)
	{
	  sym->formal_ns->proc_name = sym;
	  sym->refs++;
	}
    }

  /* Save/restore common block links.  */
  mio_symbol_ref (&sym->common_next);

  mio_formal_arglist (&sym->formal);

  if (sym->attr.flavor == FL_PARAMETER)
    mio_expr (&sym->value);

  mio_array_spec (&sym->as);

  mio_symbol_ref (&sym->result);

  if (sym->attr.cray_pointee)
    mio_symbol_ref (&sym->cp_pointer);

  /* Note that components are always saved, even if they are supposed
     to be private.  Component access is checked during searching.  */

  mio_component_list (&sym->components, sym->attr.vtype);

  if (sym->components != NULL)
    sym->component_access
      = MIO_NAME (gfc_access) (sym->component_access, access_types);

  /* Load/save the f2k_derived namespace of a derived-type symbol.  */
  mio_full_f2k_derived (sym);

  mio_namelist (sym);

  /* Add the fields that say whether this is from an intrinsic module,
     and if so, what symbol it is within the module.  */
/*   mio_integer (&(sym->from_intmod)); */
  if (iomode == IO_OUTPUT)
    {
      intmod = sym->from_intmod;
      mio_integer (&intmod);
    }
  else
    {
      mio_integer (&intmod);
      sym->from_intmod = (intmod_id) intmod;
    }
  
  mio_integer (&(sym->intmod_sym_id));

  if (sym->attr.flavor == FL_DERIVED)
<<<<<<< HEAD
    mio_integer (&(sym->vindex));
=======
    mio_integer (&(sym->hash_value));
>>>>>>> 779871ac

  mio_rparen ();
}


/************************* Top level subroutines *************************/

/* Given a root symtree node and a symbol, try to find a symtree that
   references the symbol that is not a unique name.  */

static gfc_symtree *
find_symtree_for_symbol (gfc_symtree *st, gfc_symbol *sym)
{
  gfc_symtree *s = NULL;

  if (st == NULL)
    return s;

  s = find_symtree_for_symbol (st->right, sym);
  if (s != NULL)
    return s;
  s = find_symtree_for_symbol (st->left, sym);
  if (s != NULL)
    return s;

  if (st->n.sym == sym && !check_unique_name (st->name))
    return st;

  return s;
}


/* A recursive function to look for a specific symbol by name and by
   module.  Whilst several symtrees might point to one symbol, its
   is sufficient for the purposes here than one exist.  Note that
   generic interfaces are distinguished as are symbols that have been
   renamed in another module.  */
static gfc_symtree *
find_symbol (gfc_symtree *st, const char *name,
	     const char *module, int generic)
{
  int c;
  gfc_symtree *retval, *s;

  if (st == NULL || st->n.sym == NULL)
    return NULL;

  c = strcmp (name, st->n.sym->name);
  if (c == 0 && st->n.sym->module
	     && strcmp (module, st->n.sym->module) == 0
	     && !check_unique_name (st->name))
    {
      s = gfc_find_symtree (gfc_current_ns->sym_root, name);

      /* Detect symbols that are renamed by use association in another
	 module by the absence of a symtree and null attr.use_rename,
	 since the latter is not transmitted in the module file.  */
      if (((!generic && !st->n.sym->attr.generic)
		|| (generic && st->n.sym->attr.generic))
	    && !(s == NULL && !st->n.sym->attr.use_rename))
	return st;
    }

  retval = find_symbol (st->left, name, module, generic);

  if (retval == NULL)
    retval = find_symbol (st->right, name, module, generic);

  return retval;
}


/* Skip a list between balanced left and right parens.  */

static void
skip_list (void)
{
  int level;

  level = 0;
  do
    {
      switch (parse_atom ())
	{
	case ATOM_LPAREN:
	  level++;
	  break;

	case ATOM_RPAREN:
	  level--;
	  break;

	case ATOM_STRING:
	  gfc_free (atom_string);
	  break;

	case ATOM_NAME:
	case ATOM_INTEGER:
	  break;
	}
    }
  while (level > 0);
}


/* Load operator interfaces from the module.  Interfaces are unusual
   in that they attach themselves to existing symbols.  */

static void
load_operator_interfaces (void)
{
  const char *p;
  char name[GFC_MAX_SYMBOL_LEN + 1], module[GFC_MAX_SYMBOL_LEN + 1];
  gfc_user_op *uop;
  pointer_info *pi = NULL;
  int n, i;

  mio_lparen ();

  while (peek_atom () != ATOM_RPAREN)
    {
      mio_lparen ();

      mio_internal_string (name);
      mio_internal_string (module);

      n = number_use_names (name, true);
      n = n ? n : 1;

      for (i = 1; i <= n; i++)
	{
	  /* Decide if we need to load this one or not.  */
	  p = find_use_name_n (name, &i, true);

	  if (p == NULL)
	    {
	      while (parse_atom () != ATOM_RPAREN);
	      continue;
	    }

	  if (i == 1)
	    {
	      uop = gfc_get_uop (p);
	      pi = mio_interface_rest (&uop->op);
	    }
	  else
	    {
	      if (gfc_find_uop (p, NULL))
		continue;
	      uop = gfc_get_uop (p);
	      uop->op = gfc_get_interface ();
	      uop->op->where = gfc_current_locus;
	      add_fixup (pi->integer, &uop->op->sym);
	    }
	}
    }

  mio_rparen ();
}


/* Load interfaces from the module.  Interfaces are unusual in that
   they attach themselves to existing symbols.  */

static void
load_generic_interfaces (void)
{
  const char *p;
  char name[GFC_MAX_SYMBOL_LEN + 1], module[GFC_MAX_SYMBOL_LEN + 1];
  gfc_symbol *sym;
  gfc_interface *generic = NULL, *gen = NULL;
  int n, i, renamed;
  bool ambiguous_set = false;

  mio_lparen ();

  while (peek_atom () != ATOM_RPAREN)
    {
      mio_lparen ();

      mio_internal_string (name);
      mio_internal_string (module);

      n = number_use_names (name, false);
      renamed = n ? 1 : 0;
      n = n ? n : 1;

      for (i = 1; i <= n; i++)
	{
	  gfc_symtree *st;
	  /* Decide if we need to load this one or not.  */
	  p = find_use_name_n (name, &i, false);

	  st = find_symbol (gfc_current_ns->sym_root,
			    name, module_name, 1);

	  if (!p || gfc_find_symbol (p, NULL, 0, &sym))
	    {
	      /* Skip the specific names for these cases.  */
	      while (i == 1 && parse_atom () != ATOM_RPAREN);

	      continue;
	    }

	  /* If the symbol exists already and is being USEd without being
	     in an ONLY clause, do not load a new symtree(11.3.2).  */
	  if (!only_flag && st)
	    sym = st->n.sym;

	  if (!sym)
	    {
	      /* Make the symbol inaccessible if it has been added by a USE
		 statement without an ONLY(11.3.2).  */
	      if (st && only_flag
		     && !st->n.sym->attr.use_only
		     && !st->n.sym->attr.use_rename
		     && strcmp (st->n.sym->module, module_name) == 0)
		{
		  sym = st->n.sym;
		  gfc_delete_symtree (&gfc_current_ns->sym_root, name);
		  st = gfc_get_unique_symtree (gfc_current_ns);
		  st->n.sym = sym;
		  sym = NULL;
		}
	      else if (st)
		{
		  sym = st->n.sym;
		  if (strcmp (st->name, p) != 0)
		    {
	              st = gfc_new_symtree (&gfc_current_ns->sym_root, p);
		      st->n.sym = sym;
		      sym->refs++;
		    }
		}

	      /* Since we haven't found a valid generic interface, we had
		 better make one.  */
	      if (!sym)
		{
		  gfc_get_symbol (p, NULL, &sym);
		  sym->name = gfc_get_string (name);
		  sym->module = gfc_get_string (module_name);
		  sym->attr.flavor = FL_PROCEDURE;
		  sym->attr.generic = 1;
		  sym->attr.use_assoc = 1;
		}
	    }
	  else
	    {
	      /* Unless sym is a generic interface, this reference
		 is ambiguous.  */
	      if (st == NULL)
	        st = gfc_find_symtree (gfc_current_ns->sym_root, p);

	      sym = st->n.sym;

	      if (st && !sym->attr.generic
		     && !st->ambiguous
		     && sym->module
		     && strcmp(module, sym->module))
		{
		  ambiguous_set = true;
		  st->ambiguous = 1;
		}
	    }

	  sym->attr.use_only = only_flag;
	  sym->attr.use_rename = renamed;

	  if (i == 1)
	    {
	      mio_interface_rest (&sym->generic);
	      generic = sym->generic;
	    }
	  else if (!sym->generic)
	    {
	      sym->generic = generic;
	      sym->attr.generic_copy = 1;
	    }

	  /* If a procedure that is not generic has generic interfaces
	     that include itself, it is generic! We need to take care
	     to retain symbols ambiguous that were already so.  */
	  if (sym->attr.use_assoc
		&& !sym->attr.generic
		&& sym->attr.flavor == FL_PROCEDURE)
	    {
	      for (gen = generic; gen; gen = gen->next)
		{
		  if (gen->sym == sym)
		    {
		      sym->attr.generic = 1;
		      if (ambiguous_set)
		        st->ambiguous = 0;
		      break;
		    }
		}
	    }

	}
    }

  mio_rparen ();
}


/* Load common blocks.  */

static void
load_commons (void)
{
  char name[GFC_MAX_SYMBOL_LEN + 1];
  gfc_common_head *p;

  mio_lparen ();

  while (peek_atom () != ATOM_RPAREN)
    {
      int flags;
      mio_lparen ();
      mio_internal_string (name);

      p = gfc_get_common (name, 1);

      mio_symbol_ref (&p->head);
      mio_integer (&flags);
      if (flags & 1)
	p->saved = 1;
      if (flags & 2)
	p->threadprivate = 1;
      p->use_assoc = 1;

      /* Get whether this was a bind(c) common or not.  */
      mio_integer (&p->is_bind_c);
      /* Get the binding label.  */
      mio_internal_string (p->binding_label);
      
      mio_rparen ();
    }

  mio_rparen ();
}


/* Load equivalences.  The flag in_load_equiv informs mio_expr_ref of this
   so that unused variables are not loaded and so that the expression can
   be safely freed.  */

static void
load_equiv (void)
{
  gfc_equiv *head, *tail, *end, *eq;
  bool unused;

  mio_lparen ();
  in_load_equiv = true;

  end = gfc_current_ns->equiv;
  while (end != NULL && end->next != NULL)
    end = end->next;

  while (peek_atom () != ATOM_RPAREN) {
    mio_lparen ();
    head = tail = NULL;

    while(peek_atom () != ATOM_RPAREN)
      {
	if (head == NULL)
	  head = tail = gfc_get_equiv ();
	else
	  {
	    tail->eq = gfc_get_equiv ();
	    tail = tail->eq;
	  }

	mio_pool_string (&tail->module);
	mio_expr (&tail->expr);
      }

    /* Unused equivalence members have a unique name.  In addition, it
       must be checked that the symbols are from the same module.  */
    unused = true;
    for (eq = head; eq; eq = eq->eq)
      {
	if (eq->expr->symtree->n.sym->module
	      && head->expr->symtree->n.sym->module
	      && strcmp (head->expr->symtree->n.sym->module,
			 eq->expr->symtree->n.sym->module) == 0
	      && !check_unique_name (eq->expr->symtree->name))
	  {
	    unused = false;
	    break;
	  }
      }

    if (unused)
      {
	for (eq = head; eq; eq = head)
	  {
	    head = eq->eq;
	    gfc_free_expr (eq->expr);
	    gfc_free (eq);
	  }
      }

    if (end == NULL)
      gfc_current_ns->equiv = head;
    else
      end->next = head;

    if (head != NULL)
      end = head;

    mio_rparen ();
  }

  mio_rparen ();
  in_load_equiv = false;
}


/* This function loads the sym_root of f2k_derived with the extensions to
   the derived type.  */
static void
load_derived_extensions (void)
{
<<<<<<< HEAD
  int symbol, nuse, j;
=======
  int symbol, j;
>>>>>>> 779871ac
  gfc_symbol *derived;
  gfc_symbol *dt;
  gfc_symtree *st;
  pointer_info *info;
  char name[GFC_MAX_SYMBOL_LEN + 1];
  char module[GFC_MAX_SYMBOL_LEN + 1];
  const char *p;

  mio_lparen ();
  while (peek_atom () != ATOM_RPAREN)
    {
      mio_lparen ();
      mio_integer (&symbol);
      info = get_integer (symbol);
      derived = info->u.rsym.sym;

      /* This one is not being loaded.  */
      if (!info || !derived)
	{
	  while (peek_atom () != ATOM_RPAREN)
	    skip_list ();
	  continue;
	}

      gcc_assert (derived->attr.flavor == FL_DERIVED);
      if (derived->f2k_derived == NULL)
	derived->f2k_derived = gfc_get_namespace (NULL, 0);

      while (peek_atom () != ATOM_RPAREN)
	{
	  mio_lparen ();
	  mio_internal_string (name);
	  mio_internal_string (module);

          /* Only use one use name to find the symbol.  */
<<<<<<< HEAD
	  nuse = number_use_names (name, false);
=======
>>>>>>> 779871ac
	  j = 1;
	  p = find_use_name_n (name, &j, false);
	  if (p)
	    {
	      st = gfc_find_symtree (gfc_current_ns->sym_root, p);
	      dt = st->n.sym;
	      st = gfc_find_symtree (derived->f2k_derived->sym_root, name);
	      if (st == NULL)
		{
		  /* Only use the real name in f2k_derived to ensure a single
		    symtree.  */
		  st = gfc_new_symtree (&derived->f2k_derived->sym_root, name);
		  st->n.sym = dt;
		  st->n.sym->refs++;
		}
	    }
	  mio_rparen ();
	}
      mio_rparen ();
    }
  mio_rparen ();
}


/* Recursive function to traverse the pointer_info tree and load a
   needed symbol.  We return nonzero if we load a symbol and stop the
   traversal, because the act of loading can alter the tree.  */

static int
load_needed (pointer_info *p)
{
  gfc_namespace *ns;
  pointer_info *q;
  gfc_symbol *sym;
  int rv;

  rv = 0;
  if (p == NULL)
    return rv;

  rv |= load_needed (p->left);
  rv |= load_needed (p->right);

  if (p->type != P_SYMBOL || p->u.rsym.state != NEEDED)
    return rv;

  p->u.rsym.state = USED;

  set_module_locus (&p->u.rsym.where);

  sym = p->u.rsym.sym;
  if (sym == NULL)
    {
      q = get_integer (p->u.rsym.ns);

      ns = (gfc_namespace *) q->u.pointer;
      if (ns == NULL)
	{
	  /* Create an interface namespace if necessary.  These are
	     the namespaces that hold the formal parameters of module
	     procedures.  */

	  ns = gfc_get_namespace (NULL, 0);
	  associate_integer_pointer (q, ns);
	}

      /* Use the module sym as 'proc_name' so that gfc_get_symbol_decl
	 doesn't go pear-shaped if the symbol is used.  */
      if (!ns->proc_name)
	gfc_find_symbol (p->u.rsym.module, gfc_current_ns,
				 1, &ns->proc_name);

      sym = gfc_new_symbol (p->u.rsym.true_name, ns);
      sym->module = gfc_get_string (p->u.rsym.module);
      strcpy (sym->binding_label, p->u.rsym.binding_label);

      associate_integer_pointer (p, sym);
    }

  mio_symbol (sym);
  sym->attr.use_assoc = 1;
  if (only_flag)
    sym->attr.use_only = 1;
  if (p->u.rsym.renamed)
    sym->attr.use_rename = 1;

  return 1;
}


/* Recursive function for cleaning up things after a module has been read.  */

static void
read_cleanup (pointer_info *p)
{
  gfc_symtree *st;
  pointer_info *q;

  if (p == NULL)
    return;

  read_cleanup (p->left);
  read_cleanup (p->right);

  if (p->type == P_SYMBOL && p->u.rsym.state == USED && !p->u.rsym.referenced)
    {
      /* Add hidden symbols to the symtree.  */
      q = get_integer (p->u.rsym.ns);
      st = gfc_get_unique_symtree ((gfc_namespace *) q->u.pointer);

      st->n.sym = p->u.rsym.sym;
      st->n.sym->refs++;

      /* Fixup any symtree references.  */
      p->u.rsym.symtree = st;
      resolve_fixups (p->u.rsym.stfixup, st);
      p->u.rsym.stfixup = NULL;
    }

  /* Free unused symbols.  */
  if (p->type == P_SYMBOL && p->u.rsym.state == UNUSED)
    gfc_free_symbol (p->u.rsym.sym);
}


/* It is not quite enough to check for ambiguity in the symbols by
   the loaded symbol and the new symbol not being identical.  */
static bool
check_for_ambiguous (gfc_symbol *st_sym, pointer_info *info)
{
  gfc_symbol *rsym;
  module_locus locus;
  symbol_attribute attr;

  rsym = info->u.rsym.sym;
  if (st_sym == rsym)
    return false;

  if (st_sym->attr.vtab || st_sym->attr.vtype)
    return false;

  /* If the existing symbol is generic from a different module and
     the new symbol is generic there can be no ambiguity.  */
  if (st_sym->attr.generic
	&& st_sym->module
	&& strcmp (st_sym->module, module_name))
    {
      /* The new symbol's attributes have not yet been read.  Since
	 we need attr.generic, read it directly.  */
      get_module_locus (&locus);
      set_module_locus (&info->u.rsym.where);
      mio_lparen ();
      attr.generic = 0;
      mio_symbol_attribute (&attr);
      set_module_locus (&locus);
      if (attr.generic)
	return false;
    }

  return true;
}


/* Read a module file.  */

static void
read_module (void)
{
  module_locus operator_interfaces, user_operators, extensions;
  const char *p;
  char name[GFC_MAX_SYMBOL_LEN + 1];
  int i;
  int ambiguous, j, nuse, symbol;
  pointer_info *info, *q;
  gfc_use_rename *u;
  gfc_symtree *st;
  gfc_symbol *sym;

  get_module_locus (&operator_interfaces);	/* Skip these for now.  */
  skip_list ();

  get_module_locus (&user_operators);
  skip_list ();
  skip_list ();

  /* Skip commons, equivalences and derived type extensions for now.  */
<<<<<<< HEAD
=======
  skip_list ();
>>>>>>> 779871ac
  skip_list ();

  get_module_locus (&extensions);
  skip_list ();

  get_module_locus (&extensions);
  skip_list ();

  mio_lparen ();

  /* Create the fixup nodes for all the symbols.  */

  while (peek_atom () != ATOM_RPAREN)
    {
      require_atom (ATOM_INTEGER);
      info = get_integer (atom_int);

      info->type = P_SYMBOL;
      info->u.rsym.state = UNUSED;

      mio_internal_string (info->u.rsym.true_name);
      mio_internal_string (info->u.rsym.module);
      mio_internal_string (info->u.rsym.binding_label);

      
      require_atom (ATOM_INTEGER);
      info->u.rsym.ns = atom_int;

      get_module_locus (&info->u.rsym.where);
      skip_list ();

      /* See if the symbol has already been loaded by a previous module.
	 If so, we reference the existing symbol and prevent it from
	 being loaded again.  This should not happen if the symbol being
	 read is an index for an assumed shape dummy array (ns != 1).  */

      sym = find_true_name (info->u.rsym.true_name, info->u.rsym.module);

      if (sym == NULL
	  || (sym->attr.flavor == FL_VARIABLE && info->u.rsym.ns !=1))
	continue;

      info->u.rsym.state = USED;
      info->u.rsym.sym = sym;

      /* Some symbols do not have a namespace (eg. formal arguments),
	 so the automatic "unique symtree" mechanism must be suppressed
	 by marking them as referenced.  */
      q = get_integer (info->u.rsym.ns);
      if (q->u.pointer == NULL)
	{
	  info->u.rsym.referenced = 1;
	  continue;
	}

      /* If possible recycle the symtree that references the symbol.
	 If a symtree is not found and the module does not import one,
	 a unique-name symtree is found by read_cleanup.  */
      st = find_symtree_for_symbol (gfc_current_ns->sym_root, sym);
      if (st != NULL)
	{
	  info->u.rsym.symtree = st;
	  info->u.rsym.referenced = 1;
	}
    }

  mio_rparen ();

  /* Parse the symtree lists.  This lets us mark which symbols need to
     be loaded.  Renaming is also done at this point by replacing the
     symtree name.  */

  mio_lparen ();

  while (peek_atom () != ATOM_RPAREN)
    {
      mio_internal_string (name);
      mio_integer (&ambiguous);
      mio_integer (&symbol);

      info = get_integer (symbol);

      /* See how many use names there are.  If none, go through the start
	 of the loop at least once.  */
      nuse = number_use_names (name, false);
      info->u.rsym.renamed = nuse ? 1 : 0;

      if (nuse == 0)
	nuse = 1;

      for (j = 1; j <= nuse; j++)
	{
	  /* Get the jth local name for this symbol.  */
	  p = find_use_name_n (name, &j, false);

	  if (p == NULL && strcmp (name, module_name) == 0)
	    p = name;

	  /* Exception: Always import vtabs & vtypes.  */
	  if (p == NULL && (strcmp (xstrndup (name,5), "vtab$") == 0
			    || strcmp (xstrndup (name,6), "vtype$") == 0))
	    p = name;

	  /* Skip symtree nodes not in an ONLY clause, unless there
	     is an existing symtree loaded from another USE statement.  */
	  if (p == NULL)
	    {
	      st = gfc_find_symtree (gfc_current_ns->sym_root, name);
	      if (st != NULL)
		info->u.rsym.symtree = st;
	      continue;
	    }

	  /* If a symbol of the same name and module exists already,
	     this symbol, which is not in an ONLY clause, must not be
	     added to the namespace(11.3.2).  Note that find_symbol
	     only returns the first occurrence that it finds.  */
	  if (!only_flag && !info->u.rsym.renamed
		&& strcmp (name, module_name) != 0
		&& find_symbol (gfc_current_ns->sym_root, name,
				module_name, 0))
	    continue;

	  st = gfc_find_symtree (gfc_current_ns->sym_root, p);

	  if (st != NULL)
	    {
	      /* Check for ambiguous symbols.  */
	      if (check_for_ambiguous (st->n.sym, info))
		st->ambiguous = 1;
	      info->u.rsym.symtree = st;
	    }
	  else
	    {
	      st = gfc_find_symtree (gfc_current_ns->sym_root, name);

	      /* Delete the symtree if the symbol has been added by a USE
		 statement without an ONLY(11.3.2).  Remember that the rsym
		 will be the same as the symbol found in the symtree, for
		 this case.  */
	      if (st && (only_flag || info->u.rsym.renamed)
		     && !st->n.sym->attr.use_only
		     && !st->n.sym->attr.use_rename
		     && info->u.rsym.sym == st->n.sym)
		gfc_delete_symtree (&gfc_current_ns->sym_root, name);

	      /* Create a symtree node in the current namespace for this
		 symbol.  */
	      st = check_unique_name (p)
		   ? gfc_get_unique_symtree (gfc_current_ns)
		   : gfc_new_symtree (&gfc_current_ns->sym_root, p);
	      st->ambiguous = ambiguous;

	      sym = info->u.rsym.sym;

	      /* Create a symbol node if it doesn't already exist.  */
	      if (sym == NULL)
		{
		  info->u.rsym.sym = gfc_new_symbol (info->u.rsym.true_name,
						     gfc_current_ns);
		  sym = info->u.rsym.sym;
		  sym->module = gfc_get_string (info->u.rsym.module);

		  /* TODO: hmm, can we test this?  Do we know it will be
		     initialized to zeros?  */
		  if (info->u.rsym.binding_label[0] != '\0')
		    strcpy (sym->binding_label, info->u.rsym.binding_label);
		}

	      st->n.sym = sym;
	      st->n.sym->refs++;

	      if (strcmp (name, p) != 0)
		sym->attr.use_rename = 1;

	      /* We need to set the only_flag here so that symbols from the
		 same USE...ONLY but earlier are not deleted from the tree in
		 the gfc_delete_symtree above.  */
	      sym->attr.use_only = only_flag;

	      /* Store the symtree pointing to this symbol.  */
	      info->u.rsym.symtree = st;

	      if (info->u.rsym.state == UNUSED)
		info->u.rsym.state = NEEDED;
	      info->u.rsym.referenced = 1;
	    }
	}
    }

  mio_rparen ();

  /* Load intrinsic operator interfaces.  */
  set_module_locus (&operator_interfaces);
  mio_lparen ();

  for (i = GFC_INTRINSIC_BEGIN; i != GFC_INTRINSIC_END; i++)
    {
      if (i == INTRINSIC_USER)
	continue;

      if (only_flag)
	{
	  u = find_use_operator ((gfc_intrinsic_op) i);

	  if (u == NULL)
	    {
	      skip_list ();
	      continue;
	    }

	  u->found = 1;
	}

      mio_interface (&gfc_current_ns->op[i]);
    }

  mio_rparen ();

  /* Load generic and user operator interfaces.  These must follow the
     loading of symtree because otherwise symbols can be marked as
     ambiguous.  */

  set_module_locus (&user_operators);

  load_operator_interfaces ();
  load_generic_interfaces ();

  load_commons ();
  load_equiv ();

  /* At this point, we read those symbols that are needed but haven't
     been loaded yet.  If one symbol requires another, the other gets
     marked as NEEDED if its previous state was UNUSED.  */

  while (load_needed (pi_root));

  /* Make sure all elements of the rename-list were found in the module.  */

  for (u = gfc_rename_list; u; u = u->next)
    {
      if (u->found)
	continue;

      if (u->op == INTRINSIC_NONE)
	{
	  gfc_error ("Symbol '%s' referenced at %L not found in module '%s'",
		     u->use_name, &u->where, module_name);
	  continue;
	}

      if (u->op == INTRINSIC_USER)
	{
	  gfc_error ("User operator '%s' referenced at %L not found "
		     "in module '%s'", u->use_name, &u->where, module_name);
	  continue;
	}

      gfc_error ("Intrinsic operator '%s' referenced at %L not found "
		 "in module '%s'", gfc_op2string (u->op), &u->where,
		 module_name);
    }

  /* Now we should be in a position to fill f2k_derived with derived type
     extensions, since everything has been loaded.  */
  set_module_locus (&extensions);
  load_derived_extensions ();

  /* Now we should be in a position to fill f2k_derived with derived type
     extensions, since everything has been loaded.  */
  set_module_locus (&extensions);
  load_derived_extensions ();

  /* Clean up symbol nodes that were never loaded, create references
     to hidden symbols.  */

  read_cleanup (pi_root);
}


/* Given an access type that is specific to an entity and the default
   access, return nonzero if the entity is publicly accessible.  If the
   element is declared as PUBLIC, then it is public; if declared 
   PRIVATE, then private, and otherwise it is public unless the default
   access in this context has been declared PRIVATE.  */

bool
gfc_check_access (gfc_access specific_access, gfc_access default_access)
{
  if (specific_access == ACCESS_PUBLIC)
    return TRUE;
  if (specific_access == ACCESS_PRIVATE)
    return FALSE;

  if (gfc_option.flag_module_private)
    return default_access == ACCESS_PUBLIC;
  else
    return default_access != ACCESS_PRIVATE;
}


/* A structure to remember which commons we've already written.  */

struct written_common
{
  BBT_HEADER(written_common);
  const char *name, *label;
};

static struct written_common *written_commons = NULL;

/* Comparison function used for balancing the binary tree.  */

static int
compare_written_commons (void *a1, void *b1)
{
  const char *aname = ((struct written_common *) a1)->name;
  const char *alabel = ((struct written_common *) a1)->label;
  const char *bname = ((struct written_common *) b1)->name;
  const char *blabel = ((struct written_common *) b1)->label;
  int c = strcmp (aname, bname);

  return (c != 0 ? c : strcmp (alabel, blabel));
}

/* Free a list of written commons.  */

static void
free_written_common (struct written_common *w)
{
  if (!w)
    return;

  if (w->left)
    free_written_common (w->left);
  if (w->right)
    free_written_common (w->right);

  gfc_free (w);
}

/* Write a common block to the module -- recursive helper function.  */

static void
write_common_0 (gfc_symtree *st, bool this_module)
{
  gfc_common_head *p;
  const char * name;
  int flags;
  const char *label;
  struct written_common *w;
  bool write_me = true;
	      
  if (st == NULL)
    return;

  write_common_0 (st->left, this_module);

  /* We will write out the binding label, or the name if no label given.  */
  name = st->n.common->name;
  p = st->n.common;
  label = p->is_bind_c ? p->binding_label : p->name;

  /* Check if we've already output this common.  */
  w = written_commons;
  while (w)
    {
      int c = strcmp (name, w->name);
      c = (c != 0 ? c : strcmp (label, w->label));
      if (c == 0)
	write_me = false;

      w = (c < 0) ? w->left : w->right;
    }

  if (this_module && p->use_assoc)
    write_me = false;

  if (write_me)
    {
      /* Write the common to the module.  */
      mio_lparen ();
      mio_pool_string (&name);

      mio_symbol_ref (&p->head);
      flags = p->saved ? 1 : 0;
      if (p->threadprivate)
	flags |= 2;
      mio_integer (&flags);

      /* Write out whether the common block is bind(c) or not.  */
      mio_integer (&(p->is_bind_c));

      mio_pool_string (&label);
      mio_rparen ();

      /* Record that we have written this common.  */
      w = XCNEW (struct written_common);
      w->name = p->name;
      w->label = label;
      gfc_insert_bbt (&written_commons, w, compare_written_commons);
    }

  write_common_0 (st->right, this_module);
}


/* Write a common, by initializing the list of written commons, calling
   the recursive function write_common_0() and cleaning up afterwards.  */

static void
write_common (gfc_symtree *st)
{
  written_commons = NULL;
  write_common_0 (st, true);
  write_common_0 (st, false);
  free_written_common (written_commons);
  written_commons = NULL;
}


/* Write the blank common block to the module.  */

static void
write_blank_common (void)
{
  const char * name = BLANK_COMMON_NAME;
  int saved;
  /* TODO: Blank commons are not bind(c).  The F2003 standard probably says
     this, but it hasn't been checked.  Just making it so for now.  */  
  int is_bind_c = 0;  

  if (gfc_current_ns->blank_common.head == NULL)
    return;

  mio_lparen ();

  mio_pool_string (&name);

  mio_symbol_ref (&gfc_current_ns->blank_common.head);
  saved = gfc_current_ns->blank_common.saved;
  mio_integer (&saved);

  /* Write out whether the common block is bind(c) or not.  */
  mio_integer (&is_bind_c);

  /* Write out the binding label, which is BLANK_COMMON_NAME, though
     it doesn't matter because the label isn't used.  */
  mio_pool_string (&name);

  mio_rparen ();
}


/* Write equivalences to the module.  */

static void
write_equiv (void)
{
  gfc_equiv *eq, *e;
  int num;

  num = 0;
  for (eq = gfc_current_ns->equiv; eq; eq = eq->next)
    {
      mio_lparen ();

      for (e = eq; e; e = e->eq)
	{
	  if (e->module == NULL)
	    e->module = gfc_get_string ("%s.eq.%d", module_name, num);
	  mio_allocated_string (e->module);
	  mio_expr (&e->expr);
	}

      num++;
      mio_rparen ();
    }
}


/* Write derived type extensions to the module.  */

static void
write_dt_extensions (gfc_symtree *st)
{
<<<<<<< HEAD
=======
  if (!gfc_check_access (st->n.sym->attr.access,
			 st->n.sym->ns->default_access))
    return;

>>>>>>> 779871ac
  mio_lparen ();
  mio_pool_string (&st->n.sym->name);
  if (st->n.sym->module != NULL)
    mio_pool_string (&st->n.sym->module);
  else
    mio_internal_string (module_name);
  mio_rparen ();
}

static void
write_derived_extensions (gfc_symtree *st)
{
  if (!((st->n.sym->attr.flavor == FL_DERIVED)
	  && (st->n.sym->f2k_derived != NULL)
	  && (st->n.sym->f2k_derived->sym_root != NULL)))
    return;

  mio_lparen ();
  mio_symbol_ref (&(st->n.sym));
  gfc_traverse_symtree (st->n.sym->f2k_derived->sym_root,
			write_dt_extensions);
  mio_rparen ();
}


/* Write a symbol to the module.  */

static void
write_symbol (int n, gfc_symbol *sym)
{
  const char *label;

  if (sym->attr.flavor == FL_UNKNOWN || sym->attr.flavor == FL_LABEL)
    gfc_internal_error ("write_symbol(): bad module symbol '%s'", sym->name);

  mio_integer (&n);
  mio_pool_string (&sym->name);

  mio_pool_string (&sym->module);
  if (sym->attr.is_bind_c || sym->attr.is_iso_c)
    {
      label = sym->binding_label;
      mio_pool_string (&label);
    }
  else
    mio_pool_string (&sym->name);

  mio_pointer_ref (&sym->ns);

  mio_symbol (sym);
  write_char ('\n');
}


/* Recursive traversal function to write the initial set of symbols to
   the module.  We check to see if the symbol should be written
   according to the access specification.  */

static void
write_symbol0 (gfc_symtree *st)
{
  gfc_symbol *sym;
  pointer_info *p;
  bool dont_write = false;

  if (st == NULL)
    return;

  write_symbol0 (st->left);

  sym = st->n.sym;
  if (sym->module == NULL)
    sym->module = gfc_get_string (module_name);

  if (sym->attr.flavor == FL_PROCEDURE && sym->attr.generic
      && !sym->attr.subroutine && !sym->attr.function)
    dont_write = true;

  if (!gfc_check_access (sym->attr.access, sym->ns->default_access))
    dont_write = true;

  if (!dont_write)
    {
      p = get_pointer (sym);
      if (p->type == P_UNKNOWN)
	p->type = P_SYMBOL;

      if (p->u.wsym.state != WRITTEN)
	{
	  write_symbol (p->integer, sym);
	  p->u.wsym.state = WRITTEN;
	}
    }

  write_symbol0 (st->right);
}


/* Recursive traversal function to write the secondary set of symbols
   to the module file.  These are symbols that were not public yet are
   needed by the public symbols or another dependent symbol.  The act
   of writing a symbol can modify the pointer_info tree, so we cease
   traversal if we find a symbol to write.  We return nonzero if a
   symbol was written and pass that information upwards.  */

static int
write_symbol1 (pointer_info *p)
{
  int result;

  if (!p)
    return 0;

  result = write_symbol1 (p->left);

  if (!(p->type != P_SYMBOL || p->u.wsym.state != NEEDS_WRITE))
    {
      p->u.wsym.state = WRITTEN;
      write_symbol (p->integer, p->u.wsym.sym);
      result = 1;
    }

  result |= write_symbol1 (p->right);
  return result;
}


/* Write operator interfaces associated with a symbol.  */

static void
write_operator (gfc_user_op *uop)
{
  static char nullstring[] = "";
  const char *p = nullstring;

  if (uop->op == NULL
      || !gfc_check_access (uop->access, uop->ns->default_access))
    return;

  mio_symbol_interface (&uop->name, &p, &uop->op);
}


/* Write generic interfaces from the namespace sym_root.  */

static void
write_generic (gfc_symtree *st)
{
  gfc_symbol *sym;

  if (st == NULL)
    return;

  write_generic (st->left);
  write_generic (st->right);

  sym = st->n.sym;
  if (!sym || check_unique_name (st->name))
    return;

  if (sym->generic == NULL
      || !gfc_check_access (sym->attr.access, sym->ns->default_access))
    return;

  if (sym->module == NULL)
    sym->module = gfc_get_string (module_name);

  mio_symbol_interface (&st->name, &sym->module, &sym->generic);
}


static void
write_symtree (gfc_symtree *st)
{
  gfc_symbol *sym;
  pointer_info *p;

  sym = st->n.sym;

  /* A symbol in an interface body must not be visible in the
     module file.  */
  if (sym->ns != gfc_current_ns
	&& sym->ns->proc_name
	&& sym->ns->proc_name->attr.if_source == IFSRC_IFBODY)
    return;

  if (!gfc_check_access (sym->attr.access, sym->ns->default_access)
      || (sym->attr.flavor == FL_PROCEDURE && sym->attr.generic
	  && !sym->attr.subroutine && !sym->attr.function))
    return;

  if (check_unique_name (st->name))
    return;

  p = find_pointer (sym);
  if (p == NULL)
    gfc_internal_error ("write_symtree(): Symbol not written");

  mio_pool_string (&st->name);
  mio_integer (&st->ambiguous);
  mio_integer (&p->integer);
}


static void
write_module (void)
{
  int i;

  /* Write the operator interfaces.  */
  mio_lparen ();

  for (i = GFC_INTRINSIC_BEGIN; i != GFC_INTRINSIC_END; i++)
    {
      if (i == INTRINSIC_USER)
	continue;

      mio_interface (gfc_check_access (gfc_current_ns->operator_access[i],
				       gfc_current_ns->default_access)
		     ? &gfc_current_ns->op[i] : NULL);
    }

  mio_rparen ();
  write_char ('\n');
  write_char ('\n');

  mio_lparen ();
  gfc_traverse_user_op (gfc_current_ns, write_operator);
  mio_rparen ();
  write_char ('\n');
  write_char ('\n');

  mio_lparen ();
  write_generic (gfc_current_ns->sym_root);
  mio_rparen ();
  write_char ('\n');
  write_char ('\n');

  mio_lparen ();
  write_blank_common ();
  write_common (gfc_current_ns->common_root);
  mio_rparen ();
  write_char ('\n');
  write_char ('\n');

  mio_lparen ();
  write_equiv ();
  mio_rparen ();
  write_char ('\n');
  write_char ('\n');

  mio_lparen ();
  gfc_traverse_symtree (gfc_current_ns->sym_root,
			write_derived_extensions);
  mio_rparen ();
  write_char ('\n');
  write_char ('\n');

  /* Write symbol information.  First we traverse all symbols in the
     primary namespace, writing those that need to be written.
     Sometimes writing one symbol will cause another to need to be
     written.  A list of these symbols ends up on the write stack, and
     we end by popping the bottom of the stack and writing the symbol
     until the stack is empty.  */

  mio_lparen ();

  write_symbol0 (gfc_current_ns->sym_root);
  while (write_symbol1 (pi_root))
    /* Nothing.  */;

  mio_rparen ();

  write_char ('\n');
  write_char ('\n');

  mio_lparen ();
  gfc_traverse_symtree (gfc_current_ns->sym_root, write_symtree);
  mio_rparen ();
}


/* Read a MD5 sum from the header of a module file.  If the file cannot
   be opened, or we have any other error, we return -1.  */

static int
read_md5_from_module_file (const char * filename, unsigned char md5[16])
{
  FILE *file;
  char buf[1024];
  int n;

  /* Open the file.  */
  if ((file = fopen (filename, "r")) == NULL)
    return -1;

  /* Read the first line.  */
  if (fgets (buf, sizeof (buf) - 1, file) == NULL)
    {
      fclose (file);
      return -1;
    }

  /* The file also needs to be overwritten if the version number changed.  */
  n = strlen ("GFORTRAN module version '" MOD_VERSION "' created");
  if (strncmp (buf, "GFORTRAN module version '" MOD_VERSION "' created", n) != 0)
    {
      fclose (file);
      return -1;
    }
 
  /* Read a second line.  */
  if (fgets (buf, sizeof (buf) - 1, file) == NULL)
    {
      fclose (file);
      return -1;
    }

  /* Close the file.  */
  fclose (file);

  /* If the header is not what we expect, or is too short, bail out.  */
  if (strncmp (buf, "MD5:", 4) != 0 || strlen (buf) < 4 + 16)
    return -1;

  /* Now, we have a real MD5, read it into the array.  */
  for (n = 0; n < 16; n++)
    {
      unsigned int x;

      if (sscanf (&(buf[4+2*n]), "%02x", &x) != 1)
       return -1;

      md5[n] = x;
    }

  return 0;
}


/* Given module, dump it to disk.  If there was an error while
   processing the module, dump_flag will be set to zero and we delete
   the module file, even if it was already there.  */

void
gfc_dump_module (const char *name, int dump_flag)
{
  int n;
  char *filename, *filename_tmp, *p;
  time_t now;
  fpos_t md5_pos;
  unsigned char md5_new[16], md5_old[16];

  n = strlen (name) + strlen (MODULE_EXTENSION) + 1;
  if (gfc_option.module_dir != NULL)
    {
      n += strlen (gfc_option.module_dir);
      filename = (char *) alloca (n);
      strcpy (filename, gfc_option.module_dir);
      strcat (filename, name);
    }
  else
    {
      filename = (char *) alloca (n);
      strcpy (filename, name);
    }
  strcat (filename, MODULE_EXTENSION);

  /* Name of the temporary file used to write the module.  */
  filename_tmp = (char *) alloca (n + 1);
  strcpy (filename_tmp, filename);
  strcat (filename_tmp, "0");

  /* There was an error while processing the module.  We delete the
     module file, even if it was already there.  */
  if (!dump_flag)
    {
      unlink (filename);
      return;
    }

  if (gfc_cpp_makedep ())
    gfc_cpp_add_target (filename);

  /* Write the module to the temporary file.  */
  module_fp = fopen (filename_tmp, "w");
  if (module_fp == NULL)
    gfc_fatal_error ("Can't open module file '%s' for writing at %C: %s",
		     filename_tmp, xstrerror (errno));

  /* Write the header, including space reserved for the MD5 sum.  */
  now = time (NULL);
  p = ctime (&now);

  *strchr (p, '\n') = '\0';

  fprintf (module_fp, "GFORTRAN module version '%s' created from %s on %s\n"
	   "MD5:", MOD_VERSION, gfc_source_file, p);
  fgetpos (module_fp, &md5_pos);
  fputs ("00000000000000000000000000000000 -- "
	"If you edit this, you'll get what you deserve.\n\n", module_fp);

  /* Initialize the MD5 context that will be used for output.  */
  md5_init_ctx (&ctx);

  /* Write the module itself.  */
  iomode = IO_OUTPUT;
  strcpy (module_name, name);

  init_pi_tree ();

  write_module ();

  free_pi_tree (pi_root);
  pi_root = NULL;

  write_char ('\n');

  /* Write the MD5 sum to the header of the module file.  */
  md5_finish_ctx (&ctx, md5_new);
  fsetpos (module_fp, &md5_pos);
  for (n = 0; n < 16; n++)
    fprintf (module_fp, "%02x", md5_new[n]);

  if (fclose (module_fp))
    gfc_fatal_error ("Error writing module file '%s' for writing: %s",
		     filename_tmp, xstrerror (errno));

  /* Read the MD5 from the header of the old module file and compare.  */
  if (read_md5_from_module_file (filename, md5_old) != 0
      || memcmp (md5_old, md5_new, sizeof (md5_old)) != 0)
    {
      /* Module file have changed, replace the old one.  */
      if (unlink (filename) && errno != ENOENT)
	gfc_fatal_error ("Can't delete module file '%s': %s", filename,
			 xstrerror (errno));
      if (rename (filename_tmp, filename))
	gfc_fatal_error ("Can't rename module file '%s' to '%s': %s",
			 filename_tmp, filename, xstrerror (errno));
    }
  else
    {
      if (unlink (filename_tmp))
	gfc_fatal_error ("Can't delete temporary module file '%s': %s",
			 filename_tmp, xstrerror (errno));
    }
}


/* Import the intrinsic ISO_C_BINDING module, generating symbols in
   the current namespace for all named constants, pointer types, and
   procedures in the module unless the only clause was used or a rename
   list was provided.  */

static void
import_iso_c_binding_module (void)
{
  gfc_symbol *mod_sym = NULL;
  gfc_symtree *mod_symtree = NULL;
  const char *iso_c_module_name = "__iso_c_binding";
  gfc_use_rename *u;
  int i;

  /* Look only in the current namespace.  */
  mod_symtree = gfc_find_symtree (gfc_current_ns->sym_root, iso_c_module_name);

  if (mod_symtree == NULL)
    {
      /* symtree doesn't already exist in current namespace.  */
      gfc_get_sym_tree (iso_c_module_name, gfc_current_ns, &mod_symtree,
			false);
      
      if (mod_symtree != NULL)
	mod_sym = mod_symtree->n.sym;
      else
	gfc_internal_error ("import_iso_c_binding_module(): Unable to "
			    "create symbol for %s", iso_c_module_name);

      mod_sym->attr.flavor = FL_MODULE;
      mod_sym->attr.intrinsic = 1;
      mod_sym->module = gfc_get_string (iso_c_module_name);
      mod_sym->from_intmod = INTMOD_ISO_C_BINDING;
    }

  /* Generate the symbols for the named constants representing
     the kinds for intrinsic data types.  */
  for (i = 0; i < ISOCBINDING_NUMBER; i++)
    {
      bool found = false;
      for (u = gfc_rename_list; u; u = u->next)
	if (strcmp (c_interop_kinds_table[i].name, u->use_name) == 0)
	  {
	    u->found = 1;
	    found = true;
	    generate_isocbinding_symbol (iso_c_module_name,
					 (iso_c_binding_symbol) i,
					 u->local_name);
	  }

      if (!found && !only_flag)
	generate_isocbinding_symbol (iso_c_module_name,
				     (iso_c_binding_symbol) i, NULL);
   }

   for (u = gfc_rename_list; u; u = u->next)
     {
      if (u->found)
	continue;

      gfc_error ("Symbol '%s' referenced at %L not found in intrinsic "
		 "module ISO_C_BINDING", u->use_name, &u->where);
     }
}


/* Add an integer named constant from a given module.  */

static void
create_int_parameter (const char *name, int value, const char *modname,
		      intmod_id module, int id)
{
  gfc_symtree *tmp_symtree;
  gfc_symbol *sym;

  tmp_symtree = gfc_find_symtree (gfc_current_ns->sym_root, name);
  if (tmp_symtree != NULL)
    {
      if (strcmp (modname, tmp_symtree->n.sym->module) == 0)
	return;
      else
	gfc_error ("Symbol '%s' already declared", name);
    }

  gfc_get_sym_tree (name, gfc_current_ns, &tmp_symtree, false);
  sym = tmp_symtree->n.sym;

  sym->module = gfc_get_string (modname);
  sym->attr.flavor = FL_PARAMETER;
  sym->ts.type = BT_INTEGER;
  sym->ts.kind = gfc_default_integer_kind;
  sym->value = gfc_get_int_expr (gfc_default_integer_kind, NULL, value);
  sym->attr.use_assoc = 1;
  sym->from_intmod = module;
  sym->intmod_sym_id = id;
}


/* USE the ISO_FORTRAN_ENV intrinsic module.  */

static void
use_iso_fortran_env_module (void)
{
  static char mod[] = "iso_fortran_env";
  gfc_use_rename *u;
  gfc_symbol *mod_sym;
  gfc_symtree *mod_symtree;
  int i;

  intmod_sym symbol[] = {
#define NAMED_INTCST(a,b,c,d) { a, b, 0, d },
#include "iso-fortran-env.def"
#undef NAMED_INTCST
    { ISOFORTRANENV_INVALID, NULL, -1234, 0 } };

  i = 0;
#define NAMED_INTCST(a,b,c,d) symbol[i++].value = c;
#include "iso-fortran-env.def"
#undef NAMED_INTCST

  /* Generate the symbol for the module itself.  */
  mod_symtree = gfc_find_symtree (gfc_current_ns->sym_root, mod);
  if (mod_symtree == NULL)
    {
      gfc_get_sym_tree (mod, gfc_current_ns, &mod_symtree, false);
      gcc_assert (mod_symtree);
      mod_sym = mod_symtree->n.sym;

      mod_sym->attr.flavor = FL_MODULE;
      mod_sym->attr.intrinsic = 1;
      mod_sym->module = gfc_get_string (mod);
      mod_sym->from_intmod = INTMOD_ISO_FORTRAN_ENV;
    }
  else
    if (!mod_symtree->n.sym->attr.intrinsic)
      gfc_error ("Use of intrinsic module '%s' at %C conflicts with "
		 "non-intrinsic module name used previously", mod);

  /* Generate the symbols for the module integer named constants.  */

  for (i = 0; symbol[i].name; i++)
    {
      bool found = false;
      for (u = gfc_rename_list; u; u = u->next)
	{
	  if (strcmp (symbol[i].name, u->use_name) == 0)
	    {
	      found = true;
	      u->found = 1;

	      if (gfc_notify_std (symbol[i].standard, "The symbol '%s', "
				  "referrenced at %C, is not in the selected "
				  "standard", symbol[i].name) == FAILURE)
	        continue;

	      if ((gfc_option.flag_default_integer || gfc_option.flag_default_real)
		  && symbol[i].id == ISOFORTRANENV_NUMERIC_STORAGE_SIZE)
		gfc_warning_now ("Use of the NUMERIC_STORAGE_SIZE named "
				 "constant from intrinsic module "
				 "ISO_FORTRAN_ENV at %C is incompatible with "
				 "option %s",
				 gfc_option.flag_default_integer
				   ? "-fdefault-integer-8"
				   : "-fdefault-real-8");

	      create_int_parameter (u->local_name[0] ? u->local_name : u->use_name,
				    symbol[i].value, mod,
				    INTMOD_ISO_FORTRAN_ENV, symbol[i].id);
	    }
	}

      if (!found && !only_flag)
	{
	  if ((gfc_option.allow_std & symbol[i].standard) == 0)
	    continue;

	  if ((gfc_option.flag_default_integer || gfc_option.flag_default_real)
	      && symbol[i].id == ISOFORTRANENV_NUMERIC_STORAGE_SIZE)
	    gfc_warning_now ("Use of the NUMERIC_STORAGE_SIZE named constant "
			     "from intrinsic module ISO_FORTRAN_ENV at %C is "
			     "incompatible with option %s",
			     gfc_option.flag_default_integer
				? "-fdefault-integer-8" : "-fdefault-real-8");

	  create_int_parameter (symbol[i].name, symbol[i].value, mod,
				INTMOD_ISO_FORTRAN_ENV, symbol[i].id);
	}
    }

  for (u = gfc_rename_list; u; u = u->next)
    {
      if (u->found)
	continue;

      gfc_error ("Symbol '%s' referenced at %L not found in intrinsic "
		     "module ISO_FORTRAN_ENV", u->use_name, &u->where);
    }
}


/* Process a USE directive.  */

void
gfc_use_module (void)
{
  char *filename;
  gfc_state_data *p;
  int c, line, start;
  gfc_symtree *mod_symtree;
  gfc_use_list *use_stmt;

  filename = (char *) alloca (strlen (module_name) + strlen (MODULE_EXTENSION)
			      + 1);
  strcpy (filename, module_name);
  strcat (filename, MODULE_EXTENSION);

  /* First, try to find an non-intrinsic module, unless the USE statement
     specified that the module is intrinsic.  */
  module_fp = NULL;
  if (!specified_int)
    module_fp = gfc_open_included_file (filename, true, true);

  /* Then, see if it's an intrinsic one, unless the USE statement
     specified that the module is non-intrinsic.  */
  if (module_fp == NULL && !specified_nonint)
    {
      if (strcmp (module_name, "iso_fortran_env") == 0
	  && gfc_notify_std (GFC_STD_F2003, "Fortran 2003: ISO_FORTRAN_ENV "
			     "intrinsic module at %C") != FAILURE)
       {
	 use_iso_fortran_env_module ();
	 return;
       }

      if (strcmp (module_name, "iso_c_binding") == 0
	  && gfc_notify_std (GFC_STD_F2003, "Fortran 2003: "
			     "ISO_C_BINDING module at %C") != FAILURE)
	{
	  import_iso_c_binding_module();
	  return;
	}

      module_fp = gfc_open_intrinsic_module (filename);

      if (module_fp == NULL && specified_int)
	gfc_fatal_error ("Can't find an intrinsic module named '%s' at %C",
			 module_name);
    }

  if (module_fp == NULL)
    gfc_fatal_error ("Can't open module file '%s' for reading at %C: %s",
		     filename, xstrerror (errno));

  /* Check that we haven't already USEd an intrinsic module with the
     same name.  */

  mod_symtree = gfc_find_symtree (gfc_current_ns->sym_root, module_name);
  if (mod_symtree && mod_symtree->n.sym->attr.intrinsic)
    gfc_error ("Use of non-intrinsic module '%s' at %C conflicts with "
	       "intrinsic module name used previously", module_name);

  iomode = IO_INPUT;
  module_line = 1;
  module_column = 1;
  start = 0;

  /* Skip the first two lines of the module, after checking that this is
     a gfortran module file.  */
  line = 0;
  while (line < 2)
    {
      c = module_char ();
      if (c == EOF)
	bad_module ("Unexpected end of module");
      if (start++ < 3)
	parse_name (c);
      if ((start == 1 && strcmp (atom_name, "GFORTRAN") != 0)
	  || (start == 2 && strcmp (atom_name, " module") != 0))
	gfc_fatal_error ("File '%s' opened at %C is not a GFORTRAN module "
			 "file", filename);
      if (start == 3)
	{
	  if (strcmp (atom_name, " version") != 0
	      || module_char () != ' '
	      || parse_atom () != ATOM_STRING)
	    gfc_fatal_error ("Parse error when checking module version"
		    	     " for file '%s' opened at %C", filename);

	  if (strcmp (atom_string, MOD_VERSION))
	    {
	      gfc_fatal_error ("Wrong module version '%s' (expected '%s') "
			       "for file '%s' opened at %C", atom_string,
			       MOD_VERSION, filename);
	    }
	}

      if (c == '\n')
	line++;
    }

  /* Make sure we're not reading the same module that we may be building.  */
  for (p = gfc_state_stack; p; p = p->previous)
    if (p->state == COMP_MODULE && strcmp (p->sym->name, module_name) == 0)
      gfc_fatal_error ("Can't USE the same module we're building!");

  init_pi_tree ();
  init_true_name_tree ();

  read_module ();

  free_true_name (true_name_root);
  true_name_root = NULL;

  free_pi_tree (pi_root);
  pi_root = NULL;

  fclose (module_fp);

  use_stmt = gfc_get_use_list ();
  use_stmt->module_name = gfc_get_string (module_name);
  use_stmt->only_flag = only_flag;
  use_stmt->rename = gfc_rename_list;
  use_stmt->where = use_locus;
  gfc_rename_list = NULL;
  use_stmt->next = gfc_current_ns->use_stmts;
  gfc_current_ns->use_stmts = use_stmt;
}


void
gfc_free_use_stmts (gfc_use_list *use_stmts)
{
  gfc_use_list *next;
  for (; use_stmts; use_stmts = next)
    {
      gfc_use_rename *next_rename;

      for (; use_stmts->rename; use_stmts->rename = next_rename)
	{
	  next_rename = use_stmts->rename->next;
	  gfc_free (use_stmts->rename);
	}
      next = use_stmts->next;
      gfc_free (use_stmts);
    }
}


void
gfc_module_init_2 (void)
{
  last_atom = ATOM_LPAREN;
}


void
gfc_module_done_2 (void)
{
  free_rename ();
}<|MERGE_RESOLUTION|>--- conflicted
+++ resolved
@@ -1674,12 +1674,8 @@
   AB_CRAY_POINTER, AB_CRAY_POINTEE, AB_THREADPRIVATE, AB_ALLOC_COMP,
   AB_POINTER_COMP, AB_PRIVATE_COMP, AB_VALUE, AB_VOLATILE, AB_PROTECTED,
   AB_IS_BIND_C, AB_IS_C_INTEROP, AB_IS_ISO_C, AB_ABSTRACT, AB_ZERO_COMP,
-<<<<<<< HEAD
-  AB_EXTENSION, AB_IS_CLASS, AB_PROCEDURE, AB_PROC_POINTER
-=======
   AB_IS_CLASS, AB_PROCEDURE, AB_PROC_POINTER, AB_ASYNCHRONOUS, AB_CODIMENSION,
   AB_COARRAY_COMP, AB_VTYPE, AB_VTAB, AB_CONTIGUOUS, AB_CLASS_POINTER
->>>>>>> 779871ac
 }
 ab_attribute;
 
@@ -1723,10 +1719,6 @@
     minit ("ZERO_COMP", AB_ZERO_COMP),
     minit ("PROTECTED", AB_PROTECTED),
     minit ("ABSTRACT", AB_ABSTRACT),
-<<<<<<< HEAD
-    minit ("EXTENSION", AB_EXTENSION),
-=======
->>>>>>> 779871ac
     minit ("IS_CLASS", AB_IS_CLASS),
     minit ("PROCEDURE", AB_PROCEDURE),
     minit ("PROC_POINTER", AB_PROC_POINTER),
@@ -1891,11 +1883,6 @@
 	MIO_NAME (ab_attribute) (AB_COARRAY_COMP, attr_bits);
       if (attr->zero_comp)
 	MIO_NAME (ab_attribute) (AB_ZERO_COMP, attr_bits);
-<<<<<<< HEAD
-      if (attr->extension)
-	MIO_NAME (ab_attribute) (AB_EXTENSION, attr_bits);
-=======
->>>>>>> 779871ac
       if (attr->is_class)
 	MIO_NAME (ab_attribute) (AB_IS_CLASS, attr_bits);
       if (attr->procedure)
@@ -2042,9 +2029,6 @@
 	    case AB_IS_CLASS:
 	      attr->is_class = 1;
 	      break;
-	    case AB_IS_CLASS:
-	      attr->is_class = 1;
-	      break;
 	    case AB_PROCEDURE:
 	      attr->procedure = 1;
 	      break;
@@ -3642,11 +3626,7 @@
   mio_integer (&(sym->intmod_sym_id));
 
   if (sym->attr.flavor == FL_DERIVED)
-<<<<<<< HEAD
-    mio_integer (&(sym->vindex));
-=======
     mio_integer (&(sym->hash_value));
->>>>>>> 779871ac
 
   mio_rparen ();
 }
@@ -4073,11 +4053,7 @@
 static void
 load_derived_extensions (void)
 {
-<<<<<<< HEAD
-  int symbol, nuse, j;
-=======
   int symbol, j;
->>>>>>> 779871ac
   gfc_symbol *derived;
   gfc_symbol *dt;
   gfc_symtree *st;
@@ -4113,10 +4089,6 @@
 	  mio_internal_string (module);
 
           /* Only use one use name to find the symbol.  */
-<<<<<<< HEAD
-	  nuse = number_use_names (name, false);
-=======
->>>>>>> 779871ac
 	  j = 1;
 	  p = find_use_name_n (name, &j, false);
 	  if (p)
@@ -4303,13 +4275,7 @@
   skip_list ();
 
   /* Skip commons, equivalences and derived type extensions for now.  */
-<<<<<<< HEAD
-=======
   skip_list ();
->>>>>>> 779871ac
-  skip_list ();
-
-  get_module_locus (&extensions);
   skip_list ();
 
   get_module_locus (&extensions);
@@ -4575,11 +4541,6 @@
   set_module_locus (&extensions);
   load_derived_extensions ();
 
-  /* Now we should be in a position to fill f2k_derived with derived type
-     extensions, since everything has been loaded.  */
-  set_module_locus (&extensions);
-  load_derived_extensions ();
-
   /* Clean up symbol nodes that were never loaded, create references
      to hidden symbols.  */
 
@@ -4793,13 +4754,10 @@
 static void
 write_dt_extensions (gfc_symtree *st)
 {
-<<<<<<< HEAD
-=======
   if (!gfc_check_access (st->n.sym->attr.access,
 			 st->n.sym->ns->default_access))
     return;
 
->>>>>>> 779871ac
   mio_lparen ();
   mio_pool_string (&st->n.sym->name);
   if (st->n.sym->module != NULL)
