/* Copyright (C) 2006, 2007, 2008, 2009, 2010 Free Software Foundation, Inc.

   This file is free software; you can redistribute it and/or modify it under
   the terms of the GNU General Public License as published by the Free
   Software Foundation; either version 3 of the License, or (at your option) 
   any later version.

   This file is distributed in the hope that it will be useful, but WITHOUT
   ANY WARRANTY; without even the implied warranty of MERCHANTABILITY or
   FITNESS FOR A PARTICULAR PURPOSE.  See the GNU General Public License
   for more details.

   You should have received a copy of the GNU General Public License
   along with GCC; see the file COPYING3.  If not see
   <http://www.gnu.org/licenses/>.  */

#include "config.h"
#include "system.h"
#include "coretypes.h"
#include "tm.h"
#include "rtl.h"
#include "regs.h"
#include "hard-reg-set.h"
#include "insn-config.h"
#include "conditions.h"
#include "insn-attr.h"
#include "flags.h"
#include "recog.h"
#include "obstack.h"
#include "tree.h"
#include "expr.h"
#include "optabs.h"
#include "except.h"
#include "function.h"
#include "output.h"
#include "basic-block.h"
#include "integrate.h"
#include "diagnostic-core.h"
#include "toplev.h"
#include "ggc.h"
#include "hashtab.h"
#include "tm_p.h"
#include "target.h"
#include "target-def.h"
#include "langhooks.h"
#include "reload.h"
#include "cfglayout.h"
#include "sched-int.h"
#include "params.h"
#include "assert.h"
#include "machmode.h"
#include "gimple.h"
#include "tm-constrs.h"
#include "ddg.h"
#include "sbitmap.h"
#include "timevar.h"
#include "df.h"

/* Builtin types, data and prototypes. */

enum spu_builtin_type_index
{
  SPU_BTI_END_OF_PARAMS,

  /* We create new type nodes for these. */
  SPU_BTI_V16QI,
  SPU_BTI_V8HI,
  SPU_BTI_V4SI,
  SPU_BTI_V2DI,
  SPU_BTI_V4SF,
  SPU_BTI_V2DF,
  SPU_BTI_UV16QI,
  SPU_BTI_UV8HI,
  SPU_BTI_UV4SI,
  SPU_BTI_UV2DI,

  /* A 16-byte type. (Implemented with V16QI_type_node) */
  SPU_BTI_QUADWORD,

  /* These all correspond to intSI_type_node */
  SPU_BTI_7,
  SPU_BTI_S7,
  SPU_BTI_U7,
  SPU_BTI_S10,
  SPU_BTI_S10_4,
  SPU_BTI_U14,
  SPU_BTI_16,
  SPU_BTI_S16,
  SPU_BTI_S16_2,
  SPU_BTI_U16,
  SPU_BTI_U16_2,
  SPU_BTI_U18,

  /* These correspond to the standard types */
  SPU_BTI_INTQI, 
  SPU_BTI_INTHI, 
  SPU_BTI_INTSI, 
  SPU_BTI_INTDI, 

  SPU_BTI_UINTQI,
  SPU_BTI_UINTHI,
  SPU_BTI_UINTSI,
  SPU_BTI_UINTDI,

  SPU_BTI_FLOAT, 
  SPU_BTI_DOUBLE,

  SPU_BTI_VOID,   
  SPU_BTI_PTR,   

  SPU_BTI_MAX
};

#define V16QI_type_node               (spu_builtin_types[SPU_BTI_V16QI])
#define V8HI_type_node                (spu_builtin_types[SPU_BTI_V8HI])
#define V4SI_type_node                (spu_builtin_types[SPU_BTI_V4SI])
#define V2DI_type_node                (spu_builtin_types[SPU_BTI_V2DI])
#define V4SF_type_node                (spu_builtin_types[SPU_BTI_V4SF])
#define V2DF_type_node                (spu_builtin_types[SPU_BTI_V2DF])
#define unsigned_V16QI_type_node      (spu_builtin_types[SPU_BTI_UV16QI])
#define unsigned_V8HI_type_node       (spu_builtin_types[SPU_BTI_UV8HI])
#define unsigned_V4SI_type_node       (spu_builtin_types[SPU_BTI_UV4SI])
#define unsigned_V2DI_type_node       (spu_builtin_types[SPU_BTI_UV2DI])

static GTY(()) tree spu_builtin_types[SPU_BTI_MAX];

struct spu_builtin_range
{
  int low, high;
};

static struct spu_builtin_range spu_builtin_range[] = {
  {-0x40ll, 0x7fll},		/* SPU_BTI_7     */
  {-0x40ll, 0x3fll},		/* SPU_BTI_S7    */
  {0ll, 0x7fll},		/* SPU_BTI_U7    */
  {-0x200ll, 0x1ffll},		/* SPU_BTI_S10   */
  {-0x2000ll, 0x1fffll},	/* SPU_BTI_S10_4 */
  {0ll, 0x3fffll},		/* SPU_BTI_U14   */
  {-0x8000ll, 0xffffll},	/* SPU_BTI_16    */
  {-0x8000ll, 0x7fffll},	/* SPU_BTI_S16   */
  {-0x20000ll, 0x1ffffll},	/* SPU_BTI_S16_2 */
  {0ll, 0xffffll},		/* SPU_BTI_U16   */
  {0ll, 0x3ffffll},		/* SPU_BTI_U16_2 */
  {0ll, 0x3ffffll},		/* SPU_BTI_U18   */
};


/*  Target specific attribute specifications.  */
char regs_ever_allocated[FIRST_PSEUDO_REGISTER];

/*  Prototypes and external defs.  */
static void spu_init_builtins (void);
static tree spu_builtin_decl (unsigned, bool);
static bool spu_scalar_mode_supported_p (enum machine_mode mode);
static bool spu_vector_mode_supported_p (enum machine_mode mode);
static bool spu_legitimate_address_p (enum machine_mode, rtx, bool);
static bool spu_addr_space_legitimate_address_p (enum machine_mode, rtx,
						 bool, addr_space_t);
static rtx adjust_operand (rtx op, HOST_WIDE_INT * start);
static rtx get_pic_reg (void);
static int need_to_save_reg (int regno, int saving);
static rtx frame_emit_store (int regno, rtx addr, HOST_WIDE_INT offset);
static rtx frame_emit_load (int regno, rtx addr, HOST_WIDE_INT offset);
static rtx frame_emit_add_imm (rtx dst, rtx src, HOST_WIDE_INT imm,
			       rtx scratch);
static void emit_nop_for_insn (rtx insn);
static bool insn_clobbers_hbr (rtx insn);
static void spu_emit_branch_hint (rtx before, rtx branch, rtx target,
				  int distance, sbitmap blocks);
static rtx spu_emit_vector_compare (enum rtx_code rcode, rtx op0, rtx op1,
	                            enum machine_mode dmode);
static rtx get_branch_target (rtx branch);
static void spu_machine_dependent_reorg (void);
static int spu_sched_issue_rate (void);
static int spu_sched_variable_issue (FILE * dump, int verbose, rtx insn,
				     int can_issue_more);
static int get_pipe (rtx insn);
static int spu_sched_adjust_cost (rtx insn, rtx link, rtx dep_insn, int cost);
static void spu_sched_init_global (FILE *, int, int);
static void spu_sched_init (FILE *, int, int);
static int spu_sched_reorder (FILE *, int, rtx *, int *, int);
static tree spu_handle_fndecl_attribute (tree * node, tree name, tree args,
					 int flags,
					 bool *no_add_attrs);
static tree spu_handle_vector_attribute (tree * node, tree name, tree args,
					 int flags,
					 bool *no_add_attrs);
static int spu_naked_function_p (tree func);
static bool spu_pass_by_reference (CUMULATIVE_ARGS *cum, enum machine_mode mode,
				   const_tree type, bool named);
static tree spu_build_builtin_va_list (void);
static void spu_va_start (tree, rtx);
static tree spu_gimplify_va_arg_expr (tree valist, tree type,
				      gimple_seq * pre_p, gimple_seq * post_p);
static int store_with_one_insn_p (rtx mem);
static int mem_is_padded_component_ref (rtx x);
static int reg_aligned_for_addr (rtx x);
static bool spu_assemble_integer (rtx x, unsigned int size, int aligned_p);
static void spu_asm_globalize_label (FILE * file, const char *name);
static bool spu_rtx_costs (rtx x, int code, int outer_code,
			   int *total, bool speed);
static bool spu_function_ok_for_sibcall (tree decl, tree exp);
static void spu_init_libfuncs (void);
static bool spu_return_in_memory (const_tree type, const_tree fntype);
static void fix_range (const char *);
static void spu_encode_section_info (tree, rtx, int);
static rtx spu_legitimize_address (rtx, rtx, enum machine_mode);
static rtx spu_addr_space_legitimize_address (rtx, rtx, enum machine_mode,
					      addr_space_t);
static tree spu_builtin_mul_widen_even (tree);
static tree spu_builtin_mul_widen_odd (tree);
static tree spu_builtin_mask_for_load (void);
<<<<<<< HEAD
static int spu_builtin_vectorization_cost (enum vect_cost_for_stmt);
=======
static int spu_builtin_vectorization_cost (enum vect_cost_for_stmt, tree, int);
>>>>>>> 3bd7a983
static bool spu_vector_alignment_reachable (const_tree, bool);
static tree spu_builtin_vec_perm (tree, tree *);
static enum machine_mode spu_addr_space_pointer_mode (addr_space_t);
static enum machine_mode spu_addr_space_address_mode (addr_space_t);
static bool spu_addr_space_subset_p (addr_space_t, addr_space_t);
static rtx spu_addr_space_convert (rtx, tree, tree);
static int spu_sms_res_mii (struct ddg *g);
static void asm_file_start (void);
static unsigned int spu_section_type_flags (tree, const char *, int);
static section *spu_select_section (tree, int, unsigned HOST_WIDE_INT);
static void spu_unique_section (tree, int);
static rtx spu_expand_load (rtx, rtx, rtx, int);
static void spu_trampoline_init (rtx, tree, rtx);
<<<<<<< HEAD

extern const char *reg_names[];
=======
>>>>>>> 3bd7a983

/* Which instruction set architecture to use.  */
int spu_arch;
/* Which cpu are we tuning for.  */
int spu_tune;

/* The hardware requires 8 insns between a hint and the branch it
   effects.  This variable describes how many rtl instructions the
   compiler needs to see before inserting a hint, and then the compiler
   will insert enough nops to make it at least 8 insns.  The default is
   for the compiler to allow up to 2 nops be emitted.  The nops are
   inserted in pairs, so we round down. */
int spu_hint_dist = (8*4) - (2*4);

/* Determines whether we run variable tracking in machine dependent
   reorganization.  */
static int spu_flag_var_tracking;

enum spu_immediate {
  SPU_NONE,
  SPU_IL,
  SPU_ILA,
  SPU_ILH,
  SPU_ILHU,
  SPU_ORI,
  SPU_ORHI,
  SPU_ORBI,
  SPU_IOHL
};
enum immediate_class
{
  IC_POOL,			/* constant pool */
  IC_IL1,			/* one il* instruction */
  IC_IL2,			/* both ilhu and iohl instructions */
  IC_IL1s,			/* one il* instruction */
  IC_IL2s,			/* both ilhu and iohl instructions */
  IC_FSMBI,			/* the fsmbi instruction */
  IC_CPAT,			/* one of the c*d instructions */
  IC_FSMBI2			/* fsmbi plus 1 other instruction */
};

static enum spu_immediate which_immediate_load (HOST_WIDE_INT val);
static enum spu_immediate which_logical_immediate (HOST_WIDE_INT val);
static int cpat_info(unsigned char *arr, int size, int *prun, int *pstart);
static enum immediate_class classify_immediate (rtx op,
						enum machine_mode mode);

static enum machine_mode spu_unwind_word_mode (void);

static enum machine_mode
spu_libgcc_cmp_return_mode (void);

static enum machine_mode
spu_libgcc_shift_count_mode (void);

/* Pointer mode for __ea references.  */
#define EAmode (spu_ea_model != 32 ? DImode : SImode)


/*  Table of machine attributes.  */
static const struct attribute_spec spu_attribute_table[] =
{
  /* { name, min_len, max_len, decl_req, type_req, fn_type_req, handler } */
  { "naked",          0, 0, true,  false, false, spu_handle_fndecl_attribute },
  { "spu_vector",     0, 0, false, true,  false, spu_handle_vector_attribute },
  { NULL,             0, 0, false, false, false, NULL }
};

/*  TARGET overrides.  */

#undef TARGET_ADDR_SPACE_POINTER_MODE
#define TARGET_ADDR_SPACE_POINTER_MODE spu_addr_space_pointer_mode

#undef TARGET_ADDR_SPACE_ADDRESS_MODE
#define TARGET_ADDR_SPACE_ADDRESS_MODE spu_addr_space_address_mode

#undef TARGET_ADDR_SPACE_LEGITIMATE_ADDRESS_P
#define TARGET_ADDR_SPACE_LEGITIMATE_ADDRESS_P \
  spu_addr_space_legitimate_address_p

#undef TARGET_ADDR_SPACE_LEGITIMIZE_ADDRESS
#define TARGET_ADDR_SPACE_LEGITIMIZE_ADDRESS spu_addr_space_legitimize_address

#undef TARGET_ADDR_SPACE_SUBSET_P
#define TARGET_ADDR_SPACE_SUBSET_P spu_addr_space_subset_p

#undef TARGET_ADDR_SPACE_CONVERT
#define TARGET_ADDR_SPACE_CONVERT spu_addr_space_convert

#undef TARGET_INIT_BUILTINS
#define TARGET_INIT_BUILTINS spu_init_builtins
#undef TARGET_BUILTIN_DECL
#define TARGET_BUILTIN_DECL spu_builtin_decl

#undef TARGET_EXPAND_BUILTIN
#define TARGET_EXPAND_BUILTIN spu_expand_builtin

#undef TARGET_UNWIND_WORD_MODE
#define TARGET_UNWIND_WORD_MODE spu_unwind_word_mode

#undef TARGET_LEGITIMIZE_ADDRESS
#define TARGET_LEGITIMIZE_ADDRESS spu_legitimize_address

/* The current assembler doesn't like .4byte foo@ppu, so use the normal .long
   and .quad for the debugger.  When it is known that the assembler is fixed,
   these can be removed.  */
#undef TARGET_ASM_UNALIGNED_SI_OP
#define TARGET_ASM_UNALIGNED_SI_OP	"\t.long\t"

#undef TARGET_ASM_ALIGNED_DI_OP
#define TARGET_ASM_ALIGNED_DI_OP	"\t.quad\t"

/* The .8byte directive doesn't seem to work well for a 32 bit
   architecture. */
#undef TARGET_ASM_UNALIGNED_DI_OP
#define TARGET_ASM_UNALIGNED_DI_OP NULL

#undef TARGET_RTX_COSTS
#define TARGET_RTX_COSTS spu_rtx_costs

#undef TARGET_ADDRESS_COST
#define TARGET_ADDRESS_COST hook_int_rtx_bool_0

#undef TARGET_SCHED_ISSUE_RATE
#define TARGET_SCHED_ISSUE_RATE spu_sched_issue_rate

#undef TARGET_SCHED_INIT_GLOBAL
#define TARGET_SCHED_INIT_GLOBAL spu_sched_init_global

#undef TARGET_SCHED_INIT
#define TARGET_SCHED_INIT spu_sched_init

#undef TARGET_SCHED_VARIABLE_ISSUE
#define TARGET_SCHED_VARIABLE_ISSUE spu_sched_variable_issue

#undef TARGET_SCHED_REORDER
#define TARGET_SCHED_REORDER spu_sched_reorder

#undef TARGET_SCHED_REORDER2
#define TARGET_SCHED_REORDER2 spu_sched_reorder

#undef TARGET_SCHED_ADJUST_COST
#define TARGET_SCHED_ADJUST_COST spu_sched_adjust_cost

#undef  TARGET_ATTRIBUTE_TABLE
#define TARGET_ATTRIBUTE_TABLE spu_attribute_table

#undef TARGET_ASM_INTEGER
#define TARGET_ASM_INTEGER spu_assemble_integer

#undef TARGET_SCALAR_MODE_SUPPORTED_P
#define TARGET_SCALAR_MODE_SUPPORTED_P	spu_scalar_mode_supported_p

#undef TARGET_VECTOR_MODE_SUPPORTED_P
#define TARGET_VECTOR_MODE_SUPPORTED_P	spu_vector_mode_supported_p

#undef TARGET_FUNCTION_OK_FOR_SIBCALL
#define TARGET_FUNCTION_OK_FOR_SIBCALL spu_function_ok_for_sibcall

#undef TARGET_ASM_GLOBALIZE_LABEL
#define TARGET_ASM_GLOBALIZE_LABEL spu_asm_globalize_label

#undef TARGET_PASS_BY_REFERENCE
#define TARGET_PASS_BY_REFERENCE spu_pass_by_reference

#undef TARGET_MUST_PASS_IN_STACK
#define TARGET_MUST_PASS_IN_STACK must_pass_in_stack_var_size

#undef TARGET_BUILD_BUILTIN_VA_LIST
#define TARGET_BUILD_BUILTIN_VA_LIST spu_build_builtin_va_list

#undef TARGET_EXPAND_BUILTIN_VA_START
#define TARGET_EXPAND_BUILTIN_VA_START spu_va_start

#undef TARGET_SETUP_INCOMING_VARARGS
#define TARGET_SETUP_INCOMING_VARARGS spu_setup_incoming_varargs

#undef TARGET_MACHINE_DEPENDENT_REORG
#define TARGET_MACHINE_DEPENDENT_REORG spu_machine_dependent_reorg

#undef TARGET_GIMPLIFY_VA_ARG_EXPR
#define TARGET_GIMPLIFY_VA_ARG_EXPR spu_gimplify_va_arg_expr

#undef TARGET_DEFAULT_TARGET_FLAGS
#define TARGET_DEFAULT_TARGET_FLAGS (TARGET_DEFAULT)

#undef TARGET_INIT_LIBFUNCS
#define TARGET_INIT_LIBFUNCS spu_init_libfuncs

#undef TARGET_RETURN_IN_MEMORY
#define TARGET_RETURN_IN_MEMORY spu_return_in_memory

#undef  TARGET_ENCODE_SECTION_INFO
#define TARGET_ENCODE_SECTION_INFO spu_encode_section_info

#undef TARGET_VECTORIZE_BUILTIN_MUL_WIDEN_EVEN
#define TARGET_VECTORIZE_BUILTIN_MUL_WIDEN_EVEN spu_builtin_mul_widen_even

#undef TARGET_VECTORIZE_BUILTIN_MUL_WIDEN_ODD
#define TARGET_VECTORIZE_BUILTIN_MUL_WIDEN_ODD spu_builtin_mul_widen_odd

#undef TARGET_VECTORIZE_BUILTIN_MASK_FOR_LOAD
#define TARGET_VECTORIZE_BUILTIN_MASK_FOR_LOAD spu_builtin_mask_for_load

#undef TARGET_VECTORIZE_BUILTIN_VECTORIZATION_COST
#define TARGET_VECTORIZE_BUILTIN_VECTORIZATION_COST spu_builtin_vectorization_cost

#undef TARGET_VECTORIZE_VECTOR_ALIGNMENT_REACHABLE
#define TARGET_VECTORIZE_VECTOR_ALIGNMENT_REACHABLE spu_vector_alignment_reachable

#undef TARGET_VECTORIZE_BUILTIN_VEC_PERM
#define TARGET_VECTORIZE_BUILTIN_VEC_PERM spu_builtin_vec_perm

#undef TARGET_LIBGCC_CMP_RETURN_MODE
#define TARGET_LIBGCC_CMP_RETURN_MODE spu_libgcc_cmp_return_mode

#undef TARGET_LIBGCC_SHIFT_COUNT_MODE
#define TARGET_LIBGCC_SHIFT_COUNT_MODE spu_libgcc_shift_count_mode

#undef TARGET_SCHED_SMS_RES_MII
#define TARGET_SCHED_SMS_RES_MII spu_sms_res_mii

#undef TARGET_ASM_FILE_START
#define TARGET_ASM_FILE_START asm_file_start

#undef TARGET_SECTION_TYPE_FLAGS
#define TARGET_SECTION_TYPE_FLAGS spu_section_type_flags

#undef TARGET_ASM_SELECT_SECTION
#define TARGET_ASM_SELECT_SECTION  spu_select_section

#undef TARGET_ASM_UNIQUE_SECTION
#define TARGET_ASM_UNIQUE_SECTION  spu_unique_section

#undef TARGET_LEGITIMATE_ADDRESS_P
#define TARGET_LEGITIMATE_ADDRESS_P spu_legitimate_address_p

#undef TARGET_TRAMPOLINE_INIT
#define TARGET_TRAMPOLINE_INIT spu_trampoline_init

struct gcc_target targetm = TARGET_INITIALIZER;

void
spu_optimization_options (int level ATTRIBUTE_UNUSED, int size ATTRIBUTE_UNUSED)
{
  /* Override some of the default param values.  With so many registers
     larger values are better for these params.  */
  MAX_PENDING_LIST_LENGTH = 128;

  /* With so many registers this is better on by default. */
  flag_rename_registers = 1;
}

/* Sometimes certain combinations of command options do not make sense
   on a particular target machine.  You can define a macro
   OVERRIDE_OPTIONS to take account of this. This macro, if defined, is
   executed once just after all the command options have been parsed.  */
void
spu_override_options (void)
{
  /* Small loops will be unpeeled at -O3.  For SPU it is more important
     to keep code small by default.  */
  if (!flag_unroll_loops && !flag_peel_loops
      && !PARAM_SET_P (PARAM_MAX_COMPLETELY_PEEL_TIMES))
    PARAM_VALUE (PARAM_MAX_COMPLETELY_PEEL_TIMES) = 1;

  flag_omit_frame_pointer = 1;

  /* Functions must be 8 byte aligned so we correctly handle dual issue */
  if (align_functions < 8)
    align_functions = 8;

  spu_hint_dist = 8*4 - spu_max_nops*4;
  if (spu_hint_dist < 0) 
    spu_hint_dist = 0;

  if (spu_fixed_range_string)
    fix_range (spu_fixed_range_string);

  /* Determine processor architectural level.  */
  if (spu_arch_string)
    {
      if (strcmp (&spu_arch_string[0], "cell") == 0)
        spu_arch = PROCESSOR_CELL;
      else if (strcmp (&spu_arch_string[0], "celledp") == 0)
        spu_arch = PROCESSOR_CELLEDP;
      else
        error ("Unknown architecture '%s'", &spu_arch_string[0]);
    }

  /* Determine processor to tune for.  */
  if (spu_tune_string)
    {
      if (strcmp (&spu_tune_string[0], "cell") == 0)
        spu_tune = PROCESSOR_CELL;
      else if (strcmp (&spu_tune_string[0], "celledp") == 0)
        spu_tune = PROCESSOR_CELLEDP;
      else
        error ("Unknown architecture '%s'", &spu_tune_string[0]);
    }

  /* Change defaults according to the processor architecture.  */
  if (spu_arch == PROCESSOR_CELLEDP)
    {
      /* If no command line option has been otherwise specified, change
	 the default to -mno-safe-hints on celledp -- only the original
	 Cell/B.E. processors require this workaround.  */
      if (!(target_flags_explicit & MASK_SAFE_HINTS))
	target_flags &= ~MASK_SAFE_HINTS;
    }

  REAL_MODE_FORMAT (SFmode) = &spu_single_format;
}

/* Handle an attribute requiring a FUNCTION_DECL; arguments as in
   struct attribute_spec.handler.  */

/* True if MODE is valid for the target.  By "valid", we mean able to
   be manipulated in non-trivial ways.  In particular, this means all
   the arithmetic is supported.  */
static bool
spu_scalar_mode_supported_p (enum machine_mode mode)
{
  switch (mode)
    {
    case QImode:
    case HImode:
    case SImode:
    case SFmode:
    case DImode:
    case TImode:
    case DFmode:
      return true;

    default:
      return false;
    }
}

/* Similarly for vector modes.  "Supported" here is less strict.  At
   least some operations are supported; need to check optabs or builtins
   for further details.  */
static bool
spu_vector_mode_supported_p (enum machine_mode mode)
{
  switch (mode)
    {
    case V16QImode:
    case V8HImode:
    case V4SImode:
    case V2DImode:
    case V4SFmode:
    case V2DFmode:
      return true;

    default:
      return false;
    }
}

/* GCC assumes that in a paradoxical SUBREG the inner mode occupies the
   least significant bytes of the outer mode.  This function returns
   TRUE for the SUBREG's where this is correct.  */
int
valid_subreg (rtx op)
{
  enum machine_mode om = GET_MODE (op);
  enum machine_mode im = GET_MODE (SUBREG_REG (op));
  return om != VOIDmode && im != VOIDmode
    && (GET_MODE_SIZE (im) == GET_MODE_SIZE (om)
	|| (GET_MODE_SIZE (im) <= 4 && GET_MODE_SIZE (om) <= 4)
	|| (GET_MODE_SIZE (im) >= 16 && GET_MODE_SIZE (om) >= 16));
}

/* When insv and ext[sz]v ar passed a TI SUBREG, we want to strip it off
   and adjust the start offset.  */
static rtx
adjust_operand (rtx op, HOST_WIDE_INT * start)
{
  enum machine_mode mode;
  int op_size;
  /* Strip any paradoxical SUBREG.  */
  if (GET_CODE (op) == SUBREG
      && (GET_MODE_BITSIZE (GET_MODE (op))
	  > GET_MODE_BITSIZE (GET_MODE (SUBREG_REG (op)))))
    {
      if (start)
	*start -=
	  GET_MODE_BITSIZE (GET_MODE (op)) -
	  GET_MODE_BITSIZE (GET_MODE (SUBREG_REG (op)));
      op = SUBREG_REG (op);
    }
  /* If it is smaller than SI, assure a SUBREG */
  op_size = GET_MODE_BITSIZE (GET_MODE (op));
  if (op_size < 32)
    {
      if (start)
	*start += 32 - op_size;
      op_size = 32;
    }
  /* If it is not a MODE_INT (and/or it is smaller than SI) add a SUBREG. */
  mode = mode_for_size (op_size, MODE_INT, 0);
  if (mode != GET_MODE (op))
    op = gen_rtx_SUBREG (mode, op, 0);
  return op;
}

void
spu_expand_extv (rtx ops[], int unsignedp)
{
  rtx dst = ops[0], src = ops[1];
  HOST_WIDE_INT width = INTVAL (ops[2]);
  HOST_WIDE_INT start = INTVAL (ops[3]);
  HOST_WIDE_INT align_mask;
  rtx s0, s1, mask, r0;

  gcc_assert (REG_P (dst) && GET_MODE (dst) == TImode);

  if (MEM_P (src))
    {
      /* First, determine if we need 1 TImode load or 2.  We need only 1
         if the bits being extracted do not cross the alignment boundary
         as determined by the MEM and its address. */

      align_mask = -MEM_ALIGN (src);
      if ((start & align_mask) == ((start + width - 1) & align_mask))
	{
	  /* Alignment is sufficient for 1 load. */
	  s0 = gen_reg_rtx (TImode);
	  r0 = spu_expand_load (s0, 0, src, start / 8);
	  start &= 7;
	  if (r0)
	    emit_insn (gen_rotqby_ti (s0, s0, r0));
	}
      else
	{
	  /* Need 2 loads. */
	  s0 = gen_reg_rtx (TImode);
	  s1 = gen_reg_rtx (TImode);
	  r0 = spu_expand_load (s0, s1, src, start / 8);
	  start &= 7;

	  gcc_assert (start + width <= 128);
	  if (r0)
	    {
	      rtx r1 = gen_reg_rtx (SImode);
	      mask = gen_reg_rtx (TImode);
	      emit_move_insn (mask, GEN_INT (-1));
	      emit_insn (gen_rotqby_ti (s0, s0, r0));
	      emit_insn (gen_rotqby_ti (s1, s1, r0));
	      if (GET_CODE (r0) == CONST_INT)
		r1 = GEN_INT (INTVAL (r0) & 15);
	      else
		emit_insn (gen_andsi3 (r1, r0, GEN_INT (15)));
	      emit_insn (gen_shlqby_ti (mask, mask, r1));
	      emit_insn (gen_selb (s0, s1, s0, mask));
	    }
	}

    }
  else if (GET_CODE (src) == SUBREG)
    {
      rtx r = SUBREG_REG (src);
      gcc_assert (REG_P (r) && SCALAR_INT_MODE_P (GET_MODE (r)));
      s0 = gen_reg_rtx (TImode);
      if (GET_MODE_SIZE (GET_MODE (r)) < GET_MODE_SIZE (TImode))
	emit_insn (gen_rtx_SET (VOIDmode, s0, gen_rtx_ZERO_EXTEND (TImode, r)));
      else
	emit_move_insn (s0, src);
    }
  else 
    {
      gcc_assert (REG_P (src) && GET_MODE (src) == TImode);
      s0 = gen_reg_rtx (TImode);
      emit_move_insn (s0, src);
    }

  /* Now s0 is TImode and contains the bits to extract at start. */

  if (start)
    emit_insn (gen_rotlti3 (s0, s0, GEN_INT (start)));

  if (128 - width)
    {
      tree c = build_int_cst (NULL_TREE, 128 - width);
      s0 = expand_shift (RSHIFT_EXPR, TImode, s0, c, s0, unsignedp);
    }

  emit_move_insn (dst, s0);
}

void
spu_expand_insv (rtx ops[])
{
  HOST_WIDE_INT width = INTVAL (ops[1]);
  HOST_WIDE_INT start = INTVAL (ops[2]);
  HOST_WIDE_INT maskbits;
  enum machine_mode dst_mode, src_mode;
  rtx dst = ops[0], src = ops[3];
  int dst_size, src_size;
  rtx mask;
  rtx shift_reg;
  int shift;


  if (GET_CODE (ops[0]) == MEM)
    dst = gen_reg_rtx (TImode);
  else
    dst = adjust_operand (dst, &start);
  dst_mode = GET_MODE (dst);
  dst_size = GET_MODE_BITSIZE (GET_MODE (dst));

  if (CONSTANT_P (src))
    {
      enum machine_mode m =
	(width <= 32 ? SImode : width <= 64 ? DImode : TImode);
      src = force_reg (m, convert_to_mode (m, src, 0));
    }
  src = adjust_operand (src, 0);
  src_mode = GET_MODE (src);
  src_size = GET_MODE_BITSIZE (GET_MODE (src));

  mask = gen_reg_rtx (dst_mode);
  shift_reg = gen_reg_rtx (dst_mode);
  shift = dst_size - start - width;

  /* It's not safe to use subreg here because the compiler assumes
     that the SUBREG_REG is right justified in the SUBREG. */
  convert_move (shift_reg, src, 1);

  if (shift > 0)
    {
      switch (dst_mode)
	{
	case SImode:
	  emit_insn (gen_ashlsi3 (shift_reg, shift_reg, GEN_INT (shift)));
	  break;
	case DImode:
	  emit_insn (gen_ashldi3 (shift_reg, shift_reg, GEN_INT (shift)));
	  break;
	case TImode:
	  emit_insn (gen_ashlti3 (shift_reg, shift_reg, GEN_INT (shift)));
	  break;
	default:
	  abort ();
	}
    }
  else if (shift < 0)
    abort ();

  switch (dst_size)
    {
    case 32:
      maskbits = (-1ll << (32 - width - start));
      if (start)
	maskbits += (1ll << (32 - start));
      emit_move_insn (mask, GEN_INT (maskbits));
      break;
    case 64:
      maskbits = (-1ll << (64 - width - start));
      if (start)
	maskbits += (1ll << (64 - start));
      emit_move_insn (mask, GEN_INT (maskbits));
      break;
    case 128:
      {
	unsigned char arr[16];
	int i = start / 8;
	memset (arr, 0, sizeof (arr));
	arr[i] = 0xff >> (start & 7);
	for (i++; i <= (start + width - 1) / 8; i++)
	  arr[i] = 0xff;
	arr[i - 1] &= 0xff << (7 - ((start + width - 1) & 7));
	emit_move_insn (mask, array_to_constant (TImode, arr));
      }
      break;
    default:
      abort ();
    }
  if (GET_CODE (ops[0]) == MEM)
    {
      rtx low = gen_reg_rtx (SImode);
      rtx rotl = gen_reg_rtx (SImode);
      rtx mask0 = gen_reg_rtx (TImode);
      rtx addr;
      rtx addr0;
      rtx addr1;
      rtx mem;

      addr = force_reg (Pmode, XEXP (ops[0], 0));
      addr0 = gen_rtx_AND (Pmode, addr, GEN_INT (-16));
      emit_insn (gen_andsi3 (low, addr, GEN_INT (15)));
      emit_insn (gen_negsi2 (rotl, low));
      emit_insn (gen_rotqby_ti (shift_reg, shift_reg, rotl));
      emit_insn (gen_rotqmby_ti (mask0, mask, rotl));
      mem = change_address (ops[0], TImode, addr0);
      set_mem_alias_set (mem, 0);
      emit_move_insn (dst, mem);
      emit_insn (gen_selb (dst, dst, shift_reg, mask0));
      if (start + width > MEM_ALIGN (ops[0]))
	{
	  rtx shl = gen_reg_rtx (SImode);
	  rtx mask1 = gen_reg_rtx (TImode);
	  rtx dst1 = gen_reg_rtx (TImode);
	  rtx mem1;
	  addr1 = plus_constant (addr, 16);
	  addr1 = gen_rtx_AND (Pmode, addr1, GEN_INT (-16));
	  emit_insn (gen_subsi3 (shl, GEN_INT (16), low));
	  emit_insn (gen_shlqby_ti (mask1, mask, shl));
	  mem1 = change_address (ops[0], TImode, addr1);
	  set_mem_alias_set (mem1, 0);
	  emit_move_insn (dst1, mem1);
	  emit_insn (gen_selb (dst1, dst1, shift_reg, mask1));
	  emit_move_insn (mem1, dst1);
	}
      emit_move_insn (mem, dst);
    }
  else
    emit_insn (gen_selb (dst, copy_rtx (dst), shift_reg, mask));
}


int
spu_expand_block_move (rtx ops[])
{
  HOST_WIDE_INT bytes, align, offset;
  rtx src, dst, sreg, dreg, target;
  int i;
  if (GET_CODE (ops[2]) != CONST_INT
      || GET_CODE (ops[3]) != CONST_INT
      || INTVAL (ops[2]) > (HOST_WIDE_INT) (MOVE_RATIO (optimize_insn_for_speed_p ()) * 8))
    return 0;

  bytes = INTVAL (ops[2]);
  align = INTVAL (ops[3]);

  if (bytes <= 0)
    return 1;

  dst = ops[0];
  src = ops[1];

  if (align == 16)
    {
      for (offset = 0; offset + 16 <= bytes; offset += 16)
	{
	  dst = adjust_address (ops[0], V16QImode, offset);
	  src = adjust_address (ops[1], V16QImode, offset);
	  emit_move_insn (dst, src);
	}
      if (offset < bytes)
	{
	  rtx mask;
	  unsigned char arr[16] = { 0 };
	  for (i = 0; i < bytes - offset; i++)
	    arr[i] = 0xff;
	  dst = adjust_address (ops[0], V16QImode, offset);
	  src = adjust_address (ops[1], V16QImode, offset);
	  mask = gen_reg_rtx (V16QImode);
	  sreg = gen_reg_rtx (V16QImode);
	  dreg = gen_reg_rtx (V16QImode);
	  target = gen_reg_rtx (V16QImode);
	  emit_move_insn (mask, array_to_constant (V16QImode, arr));
	  emit_move_insn (dreg, dst);
	  emit_move_insn (sreg, src);
	  emit_insn (gen_selb (target, dreg, sreg, mask));
	  emit_move_insn (dst, target);
	}
      return 1;
    }
  return 0;
}

enum spu_comp_code
{ SPU_EQ, SPU_GT, SPU_GTU };

int spu_comp_icode[12][3] = {
 {CODE_FOR_ceq_qi, CODE_FOR_cgt_qi, CODE_FOR_clgt_qi},
 {CODE_FOR_ceq_hi, CODE_FOR_cgt_hi, CODE_FOR_clgt_hi},
 {CODE_FOR_ceq_si, CODE_FOR_cgt_si, CODE_FOR_clgt_si},
 {CODE_FOR_ceq_di, CODE_FOR_cgt_di, CODE_FOR_clgt_di},
 {CODE_FOR_ceq_ti, CODE_FOR_cgt_ti, CODE_FOR_clgt_ti},
 {CODE_FOR_ceq_sf, CODE_FOR_cgt_sf, 0},
 {CODE_FOR_ceq_df, CODE_FOR_cgt_df, 0},
 {CODE_FOR_ceq_v16qi, CODE_FOR_cgt_v16qi, CODE_FOR_clgt_v16qi},
 {CODE_FOR_ceq_v8hi,  CODE_FOR_cgt_v8hi,  CODE_FOR_clgt_v8hi},
 {CODE_FOR_ceq_v4si,  CODE_FOR_cgt_v4si,  CODE_FOR_clgt_v4si},
 {CODE_FOR_ceq_v4sf,  CODE_FOR_cgt_v4sf, 0},
 {CODE_FOR_ceq_v2df,  CODE_FOR_cgt_v2df, 0},
};

/* Generate a compare for CODE.  Return a brand-new rtx that represents
   the result of the compare.   GCC can figure this out too if we don't
   provide all variations of compares, but GCC always wants to use
   WORD_MODE, we can generate better code in most cases if we do it
   ourselves.  */
void
spu_emit_branch_or_set (int is_set, rtx cmp, rtx operands[])
{
  int reverse_compare = 0;
  int reverse_test = 0;
  rtx compare_result, eq_result;
  rtx comp_rtx, eq_rtx;
  enum machine_mode comp_mode;
  enum machine_mode op_mode;
  enum spu_comp_code scode, eq_code;
  enum insn_code ior_code;
  enum rtx_code code = GET_CODE (cmp);
  rtx op0 = XEXP (cmp, 0);
  rtx op1 = XEXP (cmp, 1);
  int index;
  int eq_test = 0;

  /* When op1 is a CONST_INT change (X >= C) to (X > C-1),
     and so on, to keep the constant in operand 1. */
  if (GET_CODE (op1) == CONST_INT)
    {
      HOST_WIDE_INT val = INTVAL (op1) - 1;
      if (trunc_int_for_mode (val, GET_MODE (op0)) == val)
	switch (code)
	  {
	  case GE:
	    op1 = GEN_INT (val);
	    code = GT;
	    break;
	  case LT:
	    op1 = GEN_INT (val);
	    code = LE;
	    break;
	  case GEU:
	    op1 = GEN_INT (val);
	    code = GTU;
	    break;
	  case LTU:
	    op1 = GEN_INT (val);
	    code = LEU;
	    break;
	  default:
	    break;
	  }
    }

  comp_mode = SImode;
  op_mode = GET_MODE (op0);

  switch (code)
    {
    case GE:
      scode = SPU_GT;
      if (HONOR_NANS (op_mode))
	{
	  reverse_compare = 0;
	  reverse_test = 0;
	  eq_test = 1;
	  eq_code = SPU_EQ;
	}
      else
	{
	  reverse_compare = 1;
	  reverse_test = 1;
	}
      break;
    case LE:
      scode = SPU_GT;
      if (HONOR_NANS (op_mode))
	{
	  reverse_compare = 1;
	  reverse_test = 0;
	  eq_test = 1;
	  eq_code = SPU_EQ;
	}
      else
	{
	  reverse_compare = 0;
	  reverse_test = 1;
	}
      break;
    case LT:
      reverse_compare = 1;
      reverse_test = 0;
      scode = SPU_GT;
      break;
    case GEU:
      reverse_compare = 1;
      reverse_test = 1;
      scode = SPU_GTU;
      break;
    case LEU:
      reverse_compare = 0;
      reverse_test = 1;
      scode = SPU_GTU;
      break;
    case LTU:
      reverse_compare = 1;
      reverse_test = 0;
      scode = SPU_GTU;
      break;
    case NE:
      reverse_compare = 0;
      reverse_test = 1;
      scode = SPU_EQ;
      break;

    case EQ:
      scode = SPU_EQ;
      break;
    case GT:
      scode = SPU_GT;
      break;
    case GTU:
      scode = SPU_GTU;
      break;
    default:
      scode = SPU_EQ;
      break;
    }

  switch (op_mode)
    {
    case QImode:
      index = 0;
      comp_mode = QImode;
      break;
    case HImode:
      index = 1;
      comp_mode = HImode;
      break;
    case SImode:
      index = 2;
      break;
    case DImode:
      index = 3;
      break;
    case TImode:
      index = 4;
      break;
    case SFmode:
      index = 5;
      break;
    case DFmode:
      index = 6;
      break;
    case V16QImode:
      index = 7;
      comp_mode = op_mode;
      break;
    case V8HImode:
      index = 8;
      comp_mode = op_mode;
      break;
    case V4SImode:
      index = 9;
      comp_mode = op_mode;
      break;
    case V4SFmode:
      index = 10;
      comp_mode = V4SImode;
      break;
    case V2DFmode:
      index = 11;
      comp_mode = V2DImode;
      break;
    case V2DImode:
    default:
      abort ();
    }

  if (GET_MODE (op1) == DFmode
      && (scode != SPU_GT && scode != SPU_EQ))
    abort ();

  if (is_set == 0 && op1 == const0_rtx
      && (GET_MODE (op0) == SImode
	  || GET_MODE (op0) == HImode) && scode == SPU_EQ)
    {
      /* Don't need to set a register with the result when we are 
         comparing against zero and branching. */
      reverse_test = !reverse_test;
      compare_result = op0;
    }
  else
    {
      compare_result = gen_reg_rtx (comp_mode);

      if (reverse_compare)
	{
	  rtx t = op1;
	  op1 = op0;
	  op0 = t;
	}

      if (spu_comp_icode[index][scode] == 0)
	abort ();

      if (!(*insn_data[spu_comp_icode[index][scode]].operand[1].predicate)
	  (op0, op_mode))
	op0 = force_reg (op_mode, op0);
      if (!(*insn_data[spu_comp_icode[index][scode]].operand[2].predicate)
	  (op1, op_mode))
	op1 = force_reg (op_mode, op1);
      comp_rtx = GEN_FCN (spu_comp_icode[index][scode]) (compare_result,
							 op0, op1);
      if (comp_rtx == 0)
	abort ();
      emit_insn (comp_rtx);

      if (eq_test)
        {
          eq_result = gen_reg_rtx (comp_mode);
          eq_rtx = GEN_FCN (spu_comp_icode[index][eq_code]) (eq_result,
							     op0, op1);
          if (eq_rtx == 0)
	    abort ();
          emit_insn (eq_rtx);
          ior_code = optab_handler (ior_optab, comp_mode);
          gcc_assert (ior_code != CODE_FOR_nothing);
          emit_insn (GEN_FCN (ior_code)
		     (compare_result, compare_result, eq_result));
        }
    }

  if (is_set == 0)
    {
      rtx bcomp;
      rtx loc_ref;

      /* We don't have branch on QI compare insns, so we convert the
         QI compare result to a HI result. */
      if (comp_mode == QImode)
	{
	  rtx old_res = compare_result;
	  compare_result = gen_reg_rtx (HImode);
	  comp_mode = HImode;
	  emit_insn (gen_extendqihi2 (compare_result, old_res));
	}

      if (reverse_test)
	bcomp = gen_rtx_EQ (comp_mode, compare_result, const0_rtx);
      else
	bcomp = gen_rtx_NE (comp_mode, compare_result, const0_rtx);

      loc_ref = gen_rtx_LABEL_REF (VOIDmode, operands[3]);
      emit_jump_insn (gen_rtx_SET (VOIDmode, pc_rtx,
				   gen_rtx_IF_THEN_ELSE (VOIDmode, bcomp,
							 loc_ref, pc_rtx)));
    }
  else if (is_set == 2)
    {
      rtx target = operands[0];
      int compare_size = GET_MODE_BITSIZE (comp_mode);
      int target_size = GET_MODE_BITSIZE (GET_MODE (target));
      enum machine_mode mode = mode_for_size (target_size, MODE_INT, 0);
      rtx select_mask;
      rtx op_t = operands[2];
      rtx op_f = operands[3];

      /* The result of the comparison can be SI, HI or QI mode.  Create a
         mask based on that result. */
      if (target_size > compare_size)
	{
	  select_mask = gen_reg_rtx (mode);
	  emit_insn (gen_extend_compare (select_mask, compare_result));
	}
      else if (target_size < compare_size)
	select_mask =
	  gen_rtx_SUBREG (mode, compare_result,
			  (compare_size - target_size) / BITS_PER_UNIT);
      else if (comp_mode != mode)
	select_mask = gen_rtx_SUBREG (mode, compare_result, 0);
      else
	select_mask = compare_result;

      if (GET_MODE (target) != GET_MODE (op_t)
	  || GET_MODE (target) != GET_MODE (op_f))
	abort ();

      if (reverse_test)
	emit_insn (gen_selb (target, op_t, op_f, select_mask));
      else
	emit_insn (gen_selb (target, op_f, op_t, select_mask));
    }
  else
    {
      rtx target = operands[0];
      if (reverse_test)
	emit_insn (gen_rtx_SET (VOIDmode, compare_result,
				gen_rtx_NOT (comp_mode, compare_result)));
      if (GET_MODE (target) == SImode && GET_MODE (compare_result) == HImode)
	emit_insn (gen_extendhisi2 (target, compare_result));
      else if (GET_MODE (target) == SImode
	       && GET_MODE (compare_result) == QImode)
	emit_insn (gen_extend_compare (target, compare_result));
      else
	emit_move_insn (target, compare_result);
    }
}

HOST_WIDE_INT
const_double_to_hwint (rtx x)
{
  HOST_WIDE_INT val;
  REAL_VALUE_TYPE rv;
  if (GET_MODE (x) == SFmode)
    {
      REAL_VALUE_FROM_CONST_DOUBLE (rv, x);
      REAL_VALUE_TO_TARGET_SINGLE (rv, val);
    }
  else if (GET_MODE (x) == DFmode)
    {
      long l[2];
      REAL_VALUE_FROM_CONST_DOUBLE (rv, x);
      REAL_VALUE_TO_TARGET_DOUBLE (rv, l);
      val = l[0];
      val = (val << 32) | (l[1] & 0xffffffff);
    }
  else
    abort ();
  return val;
}

rtx
hwint_to_const_double (enum machine_mode mode, HOST_WIDE_INT v)
{
  long tv[2];
  REAL_VALUE_TYPE rv;
  gcc_assert (mode == SFmode || mode == DFmode);

  if (mode == SFmode)
    tv[0] = (v << 32) >> 32;
  else if (mode == DFmode)
    {
      tv[1] = (v << 32) >> 32;
      tv[0] = v >> 32;
    }
  real_from_target (&rv, tv, mode);
  return CONST_DOUBLE_FROM_REAL_VALUE (rv, mode);
}

void
print_operand_address (FILE * file, register rtx addr)
{
  rtx reg;
  rtx offset;

  if (GET_CODE (addr) == AND
      && GET_CODE (XEXP (addr, 1)) == CONST_INT
      && INTVAL (XEXP (addr, 1)) == -16)
    addr = XEXP (addr, 0);

  switch (GET_CODE (addr))
    {
    case REG:
      fprintf (file, "0(%s)", reg_names[REGNO (addr)]);
      break;

    case PLUS:
      reg = XEXP (addr, 0);
      offset = XEXP (addr, 1);
      if (GET_CODE (offset) == REG)
	{
	  fprintf (file, "%s,%s", reg_names[REGNO (reg)],
		   reg_names[REGNO (offset)]);
	}
      else if (GET_CODE (offset) == CONST_INT)
	{
	  fprintf (file, HOST_WIDE_INT_PRINT_DEC "(%s)",
		   INTVAL (offset), reg_names[REGNO (reg)]);
	}
      else
	abort ();
      break;

    case CONST:
    case LABEL_REF:
    case SYMBOL_REF:
    case CONST_INT:
      output_addr_const (file, addr);
      break;

    default:
      debug_rtx (addr);
      abort ();
    }
}

void
print_operand (FILE * file, rtx x, int code)
{
  enum machine_mode mode = GET_MODE (x);
  HOST_WIDE_INT val;
  unsigned char arr[16];
  int xcode = GET_CODE (x);
  int i, info;
  if (GET_MODE (x) == VOIDmode)
    switch (code)
      {
      case 'L':			/* 128 bits, signed */
      case 'm':			/* 128 bits, signed */
      case 'T':			/* 128 bits, signed */
      case 't':			/* 128 bits, signed */
	mode = TImode;
	break;
      case 'K':			/* 64 bits, signed */
      case 'k':			/* 64 bits, signed */
      case 'D':			/* 64 bits, signed */
      case 'd':			/* 64 bits, signed */
	mode = DImode;
	break;
      case 'J':			/* 32 bits, signed */
      case 'j':			/* 32 bits, signed */
      case 's':			/* 32 bits, signed */
      case 'S':			/* 32 bits, signed */
	mode = SImode;
	break;
      }
  switch (code)
    {

    case 'j':			/* 32 bits, signed */
    case 'k':			/* 64 bits, signed */
    case 'm':			/* 128 bits, signed */
      if (xcode == CONST_INT
	  || xcode == CONST_DOUBLE || xcode == CONST_VECTOR)
	{
	  gcc_assert (logical_immediate_p (x, mode));
	  constant_to_array (mode, x, arr);
	  val = (arr[0] << 24) | (arr[1] << 16) | (arr[2] << 8) | arr[3];
	  val = trunc_int_for_mode (val, SImode);
	  switch (which_logical_immediate (val))
	  {
	  case SPU_ORI:
	    break;
	  case SPU_ORHI:
	    fprintf (file, "h");
	    break;
	  case SPU_ORBI:
	    fprintf (file, "b");
	    break;
	  default:
	    gcc_unreachable();
	  }
	}
      else
	gcc_unreachable();
      return;

    case 'J':			/* 32 bits, signed */
    case 'K':			/* 64 bits, signed */
    case 'L':			/* 128 bits, signed */
      if (xcode == CONST_INT
	  || xcode == CONST_DOUBLE || xcode == CONST_VECTOR)
	{
	  gcc_assert (logical_immediate_p (x, mode)
		      || iohl_immediate_p (x, mode));
	  constant_to_array (mode, x, arr);
	  val = (arr[0] << 24) | (arr[1] << 16) | (arr[2] << 8) | arr[3];
	  val = trunc_int_for_mode (val, SImode);
	  switch (which_logical_immediate (val))
	  {
	  case SPU_ORI:
	  case SPU_IOHL:
	    break;
	  case SPU_ORHI:
	    val = trunc_int_for_mode (val, HImode);
	    break;
	  case SPU_ORBI:
	    val = trunc_int_for_mode (val, QImode);
	    break;
	  default:
	    gcc_unreachable();
	  }
	  fprintf (file, HOST_WIDE_INT_PRINT_DEC, val);
	}
      else
	gcc_unreachable();
      return;

    case 't':			/* 128 bits, signed */
    case 'd':			/* 64 bits, signed */
    case 's':			/* 32 bits, signed */
      if (CONSTANT_P (x))
	{
	  enum immediate_class c = classify_immediate (x, mode);
	  switch (c)
	    {
	    case IC_IL1:
	      constant_to_array (mode, x, arr);
	      val = (arr[0] << 24) | (arr[1] << 16) | (arr[2] << 8) | arr[3];
	      val = trunc_int_for_mode (val, SImode);
	      switch (which_immediate_load (val))
		{
		case SPU_IL:
		  break;
		case SPU_ILA:
		  fprintf (file, "a");
		  break;
		case SPU_ILH:
		  fprintf (file, "h");
		  break;
		case SPU_ILHU:
		  fprintf (file, "hu");
		  break;
		default:
		  gcc_unreachable ();
		}
	      break;
	    case IC_CPAT:
	      constant_to_array (mode, x, arr);
	      cpat_info (arr, GET_MODE_SIZE (mode), &info, 0);
	      if (info == 1)
		fprintf (file, "b");
	      else if (info == 2)
		fprintf (file, "h");
	      else if (info == 4)
		fprintf (file, "w");
	      else if (info == 8)
		fprintf (file, "d");
	      break;
	    case IC_IL1s:
	      if (xcode == CONST_VECTOR)
		{
		  x = CONST_VECTOR_ELT (x, 0);
		  xcode = GET_CODE (x);
		}
	      if (xcode == SYMBOL_REF || xcode == LABEL_REF || xcode == CONST)
		fprintf (file, "a");
	      else if (xcode == HIGH)
		fprintf (file, "hu");
	      break;
	    case IC_FSMBI:
	    case IC_FSMBI2:
	    case IC_IL2:
	    case IC_IL2s:
	    case IC_POOL:
	      abort ();
	    }
	}
      else
	gcc_unreachable ();
      return;

    case 'T':			/* 128 bits, signed */
    case 'D':			/* 64 bits, signed */
    case 'S':			/* 32 bits, signed */
      if (CONSTANT_P (x))
	{
	  enum immediate_class c = classify_immediate (x, mode);
	  switch (c)
	    {
	    case IC_IL1:
	      constant_to_array (mode, x, arr);
	      val = (arr[0] << 24) | (arr[1] << 16) | (arr[2] << 8) | arr[3];
	      val = trunc_int_for_mode (val, SImode);
	      switch (which_immediate_load (val))
		{
		case SPU_IL:
		case SPU_ILA:
		  break;
		case SPU_ILH:
		case SPU_ILHU:
		  val = trunc_int_for_mode (((arr[0] << 8) | arr[1]), HImode);
		  break;
		default:
		  gcc_unreachable ();
		}
	      fprintf (file, HOST_WIDE_INT_PRINT_DEC, val);
	      break;
	    case IC_FSMBI:
	      constant_to_array (mode, x, arr);
	      val = 0;
	      for (i = 0; i < 16; i++)
		{
		  val <<= 1;
		  val |= arr[i] & 1;
		}
	      print_operand (file, GEN_INT (val), 0);
	      break;
	    case IC_CPAT:
	      constant_to_array (mode, x, arr);
	      cpat_info (arr, GET_MODE_SIZE (mode), 0, &info);
	      fprintf (file, HOST_WIDE_INT_PRINT_DEC, (HOST_WIDE_INT)info);
	      break;
	    case IC_IL1s:
	      if (xcode == HIGH)
		x = XEXP (x, 0);
	      if (GET_CODE (x) == CONST_VECTOR)
		x = CONST_VECTOR_ELT (x, 0);
	      output_addr_const (file, x);
	      if (xcode == HIGH)
		fprintf (file, "@h");
	      break;
	    case IC_IL2:
	    case IC_IL2s:
	    case IC_FSMBI2:
	    case IC_POOL:
	      abort ();
	    }
	}
      else
	gcc_unreachable ();
      return;

    case 'C':
      if (xcode == CONST_INT)
	{
	  /* Only 4 least significant bits are relevant for generate
	     control word instructions. */
	  fprintf (file, HOST_WIDE_INT_PRINT_DEC, INTVAL (x) & 15);
	  return;
	}
      break;

    case 'M':			/* print code for c*d */
      if (GET_CODE (x) == CONST_INT)
	switch (INTVAL (x))
	  {
	  case 1:
	    fprintf (file, "b");
	    break;
	  case 2:
	    fprintf (file, "h");
	    break;
	  case 4:
	    fprintf (file, "w");
	    break;
	  case 8:
	    fprintf (file, "d");
	    break;
	  default:
	    gcc_unreachable();
	  }
      else
	gcc_unreachable();
      return;

    case 'N':			/* Negate the operand */
      if (xcode == CONST_INT)
	fprintf (file, HOST_WIDE_INT_PRINT_DEC, -INTVAL (x));
      else if (xcode == CONST_VECTOR)
	fprintf (file, HOST_WIDE_INT_PRINT_DEC,
		 -INTVAL (CONST_VECTOR_ELT (x, 0)));
      return;

    case 'I':			/* enable/disable interrupts */
      if (xcode == CONST_INT)
	fprintf (file, "%s",  INTVAL (x) == 0 ? "d" : "e");
      return;

    case 'b':			/* branch modifiers */
      if (xcode == REG)
	fprintf (file, "%s", GET_MODE (x) == HImode ? "h" : "");
      else if (COMPARISON_P (x))
	fprintf (file, "%s", xcode == NE ? "n" : "");
      return;

    case 'i':			/* indirect call */
      if (xcode == MEM)
	{
	  if (GET_CODE (XEXP (x, 0)) == REG)
	    /* Used in indirect function calls. */
	    fprintf (file, "%s", reg_names[REGNO (XEXP (x, 0))]);
	  else
	    output_address (XEXP (x, 0));
	}
      return;

    case 'p':			/* load/store */
      if (xcode == MEM)
	{
	  x = XEXP (x, 0);
	  xcode = GET_CODE (x);
	}
      if (xcode == AND)
	{
	  x = XEXP (x, 0);
	  xcode = GET_CODE (x);
	}
      if (xcode == REG)
	fprintf (file, "d");
      else if (xcode == CONST_INT)
	fprintf (file, "a");
      else if (xcode == CONST || xcode == SYMBOL_REF || xcode == LABEL_REF)
	fprintf (file, "r");
      else if (xcode == PLUS || xcode == LO_SUM)
	{
	  if (GET_CODE (XEXP (x, 1)) == REG)
	    fprintf (file, "x");
	  else
	    fprintf (file, "d");
	}
      return;

    case 'e':
      val = xcode == CONST_INT ? INTVAL (x) : INTVAL (CONST_VECTOR_ELT (x, 0));
      val &= 0x7;
      output_addr_const (file, GEN_INT (val));
      return;

    case 'f':
      val = xcode == CONST_INT ? INTVAL (x) : INTVAL (CONST_VECTOR_ELT (x, 0));
      val &= 0x1f;
      output_addr_const (file, GEN_INT (val));
      return;

    case 'g':
      val = xcode == CONST_INT ? INTVAL (x) : INTVAL (CONST_VECTOR_ELT (x, 0));
      val &= 0x3f;
      output_addr_const (file, GEN_INT (val));
      return;

    case 'h':
      val = xcode == CONST_INT ? INTVAL (x) : INTVAL (CONST_VECTOR_ELT (x, 0));
      val = (val >> 3) & 0x1f;
      output_addr_const (file, GEN_INT (val));
      return;

    case 'E':
      val = xcode == CONST_INT ? INTVAL (x) : INTVAL (CONST_VECTOR_ELT (x, 0));
      val = -val;
      val &= 0x7;
      output_addr_const (file, GEN_INT (val));
      return;

    case 'F':
      val = xcode == CONST_INT ? INTVAL (x) : INTVAL (CONST_VECTOR_ELT (x, 0));
      val = -val;
      val &= 0x1f;
      output_addr_const (file, GEN_INT (val));
      return;

    case 'G':
      val = xcode == CONST_INT ? INTVAL (x) : INTVAL (CONST_VECTOR_ELT (x, 0));
      val = -val;
      val &= 0x3f;
      output_addr_const (file, GEN_INT (val));
      return;

    case 'H':
      val = xcode == CONST_INT ? INTVAL (x) : INTVAL (CONST_VECTOR_ELT (x, 0));
      val = -(val & -8ll);
      val = (val >> 3) & 0x1f;
      output_addr_const (file, GEN_INT (val));
      return;

    case 'v':
    case 'w':
      constant_to_array (mode, x, arr);
      val = (((arr[0] << 1) + (arr[1] >> 7)) & 0xff) - 127;
      output_addr_const (file, GEN_INT (code == 'w' ? -val : val));
      return;

    case 0:
      if (xcode == REG)
	fprintf (file, "%s", reg_names[REGNO (x)]);
      else if (xcode == MEM)
	output_address (XEXP (x, 0));
      else if (xcode == CONST_VECTOR)
	print_operand (file, CONST_VECTOR_ELT (x, 0), 0);
      else
	output_addr_const (file, x);
      return;

      /* unused letters
	              o qr  u   yz
	AB            OPQR  UVWXYZ */
    default:
      output_operand_lossage ("invalid %%xn code");
    }
  gcc_unreachable ();
}

/* For PIC mode we've reserved PIC_OFFSET_TABLE_REGNUM, which is a
   caller saved register.  For leaf functions it is more efficient to
   use a volatile register because we won't need to save and restore the
   pic register.  This routine is only valid after register allocation
   is completed, so we can pick an unused register.  */
static rtx
get_pic_reg (void)
{
  rtx pic_reg = pic_offset_table_rtx;
  if (!reload_completed && !reload_in_progress)
    abort ();
  if (current_function_is_leaf && !df_regs_ever_live_p (LAST_ARG_REGNUM))
    pic_reg = gen_rtx_REG (SImode, LAST_ARG_REGNUM);
  return pic_reg;
}

/* Split constant addresses to handle cases that are too large. 
   Add in the pic register when in PIC mode.
   Split immediates that require more than 1 instruction. */
int
spu_split_immediate (rtx * ops)
{
  enum machine_mode mode = GET_MODE (ops[0]);
  enum immediate_class c = classify_immediate (ops[1], mode);

  switch (c)
    {
    case IC_IL2:
      {
	unsigned char arrhi[16];
	unsigned char arrlo[16];
	rtx to, temp, hi, lo;
	int i;
	enum machine_mode imode = mode;
	/* We need to do reals as ints because the constant used in the
	   IOR might not be a legitimate real constant. */
	imode = int_mode_for_mode (mode);
	constant_to_array (mode, ops[1], arrhi);
	if (imode != mode)
	  to = simplify_gen_subreg (imode, ops[0], mode, 0);
	else
	  to = ops[0];
	temp = !can_create_pseudo_p () ? to : gen_reg_rtx (imode);
	for (i = 0; i < 16; i += 4)
	  {
	    arrlo[i + 2] = arrhi[i + 2];
	    arrlo[i + 3] = arrhi[i + 3];
	    arrlo[i + 0] = arrlo[i + 1] = 0;
	    arrhi[i + 2] = arrhi[i + 3] = 0;
	  }
	hi = array_to_constant (imode, arrhi);
	lo = array_to_constant (imode, arrlo);
	emit_move_insn (temp, hi);
	emit_insn (gen_rtx_SET
		   (VOIDmode, to, gen_rtx_IOR (imode, temp, lo)));
	return 1;
      }
    case IC_FSMBI2:
      {
	unsigned char arr_fsmbi[16];
	unsigned char arr_andbi[16];
	rtx to, reg_fsmbi, reg_and;
	int i;
	enum machine_mode imode = mode;
	/* We need to do reals as ints because the constant used in the
	 * AND might not be a legitimate real constant. */
	imode = int_mode_for_mode (mode);
	constant_to_array (mode, ops[1], arr_fsmbi);
	if (imode != mode)
	  to = simplify_gen_subreg(imode, ops[0], GET_MODE (ops[0]), 0);
	else
	  to = ops[0];
	for (i = 0; i < 16; i++)
	  if (arr_fsmbi[i] != 0)
	    {
	      arr_andbi[0] = arr_fsmbi[i];
	      arr_fsmbi[i] = 0xff;
	    }
	for (i = 1; i < 16; i++)
	  arr_andbi[i] = arr_andbi[0];
	reg_fsmbi = array_to_constant (imode, arr_fsmbi);
	reg_and = array_to_constant (imode, arr_andbi);
	emit_move_insn (to, reg_fsmbi);
	emit_insn (gen_rtx_SET
		   (VOIDmode, to, gen_rtx_AND (imode, to, reg_and)));
	return 1;
      }
    case IC_POOL:
      if (reload_in_progress || reload_completed)
	{
	  rtx mem = force_const_mem (mode, ops[1]);
	  if (TARGET_LARGE_MEM)
	    {
	      rtx addr = gen_rtx_REG (Pmode, REGNO (ops[0]));
	      emit_move_insn (addr, XEXP (mem, 0));
	      mem = replace_equiv_address (mem, addr);
	    }
	  emit_move_insn (ops[0], mem);
	  return 1;
	}
      break;
    case IC_IL1s:
    case IC_IL2s:
      if (reload_completed && GET_CODE (ops[1]) != HIGH)
	{
	  if (c == IC_IL2s)
	    {
	      emit_move_insn (ops[0], gen_rtx_HIGH (mode, ops[1]));
	      emit_move_insn (ops[0], gen_rtx_LO_SUM (mode, ops[0], ops[1]));
	    }
	  else if (flag_pic)
	    emit_insn (gen_pic (ops[0], ops[1]));
	  if (flag_pic)
	    {
	      rtx pic_reg = get_pic_reg ();
	      emit_insn (gen_addsi3 (ops[0], ops[0], pic_reg));
	      crtl->uses_pic_offset_table = 1;
	    }
	  return flag_pic || c == IC_IL2s;
	}
      break;
    case IC_IL1:
    case IC_FSMBI:
    case IC_CPAT:
      break;
    }
  return 0;
}

/* SAVING is TRUE when we are generating the actual load and store
   instructions for REGNO.  When determining the size of the stack
   needed for saving register we must allocate enough space for the
   worst case, because we don't always have the information early enough
   to not allocate it.  But we can at least eliminate the actual loads
   and stores during the prologue/epilogue.  */
static int
need_to_save_reg (int regno, int saving)
{
  if (df_regs_ever_live_p (regno) && !call_used_regs[regno])
    return 1;
  if (flag_pic
      && regno == PIC_OFFSET_TABLE_REGNUM
      && (!saving || crtl->uses_pic_offset_table)
      && (!saving
	  || !current_function_is_leaf || df_regs_ever_live_p (LAST_ARG_REGNUM)))
    return 1;
  return 0;
}

/* This function is only correct starting with local register
   allocation */
int
spu_saved_regs_size (void)
{
  int reg_save_size = 0;
  int regno;

  for (regno = FIRST_PSEUDO_REGISTER - 1; regno >= 0; --regno)
    if (need_to_save_reg (regno, 0))
      reg_save_size += 0x10;
  return reg_save_size;
}

static rtx
frame_emit_store (int regno, rtx addr, HOST_WIDE_INT offset)
{
  rtx reg = gen_rtx_REG (V4SImode, regno);
  rtx mem =
    gen_frame_mem (V4SImode, gen_rtx_PLUS (Pmode, addr, GEN_INT (offset)));
  return emit_insn (gen_movv4si (mem, reg));
}

static rtx
frame_emit_load (int regno, rtx addr, HOST_WIDE_INT offset)
{
  rtx reg = gen_rtx_REG (V4SImode, regno);
  rtx mem =
    gen_frame_mem (V4SImode, gen_rtx_PLUS (Pmode, addr, GEN_INT (offset)));
  return emit_insn (gen_movv4si (reg, mem));
}

/* This happens after reload, so we need to expand it.  */
static rtx
frame_emit_add_imm (rtx dst, rtx src, HOST_WIDE_INT imm, rtx scratch)
{
  rtx insn;
  if (satisfies_constraint_K (GEN_INT (imm)))
    {
      insn = emit_insn (gen_addsi3 (dst, src, GEN_INT (imm)));
    }
  else
    {
      emit_insn (gen_movsi (scratch, gen_int_mode (imm, SImode)));
      insn = emit_insn (gen_addsi3 (dst, src, scratch));
      if (REGNO (src) == REGNO (scratch))
	abort ();
    }
  return insn;
}

/* Return nonzero if this function is known to have a null epilogue.  */

int
direct_return (void)
{
  if (reload_completed)
    {
      if (cfun->static_chain_decl == 0
	  && (spu_saved_regs_size ()
	      + get_frame_size ()
	      + crtl->outgoing_args_size
	      + crtl->args.pretend_args_size == 0)
	  && current_function_is_leaf)
	return 1;
    }
  return 0;
}

/*
   The stack frame looks like this:
         +-------------+
         |  incoming   | 
         |    args     | 
   AP -> +-------------+
         | $lr save    |
         +-------------+
 prev SP | back chain  | 
         +-------------+
         |  var args   | 
         |  reg save   | crtl->args.pretend_args_size bytes
         +-------------+
         |    ...      | 
         | saved regs  | spu_saved_regs_size() bytes
   FP -> +-------------+
         |    ...      | 
         |   vars      | get_frame_size()  bytes
  HFP -> +-------------+
         |    ...      | 
         |  outgoing   | 
         |    args     | crtl->outgoing_args_size bytes
         +-------------+
         | $lr of next |
         |   frame     | 
         +-------------+
         | back chain  | 
   SP -> +-------------+

*/
void
spu_expand_prologue (void)
{
  HOST_WIDE_INT size = get_frame_size (), offset, regno;
  HOST_WIDE_INT total_size;
  HOST_WIDE_INT saved_regs_size;
  rtx sp_reg = gen_rtx_REG (Pmode, STACK_POINTER_REGNUM);
  rtx scratch_reg_0, scratch_reg_1;
  rtx insn, real;

  if (flag_pic && optimize == 0)
    crtl->uses_pic_offset_table = 1;

  if (spu_naked_function_p (current_function_decl))
    return;

  scratch_reg_0 = gen_rtx_REG (SImode, LAST_ARG_REGNUM + 1);
  scratch_reg_1 = gen_rtx_REG (SImode, LAST_ARG_REGNUM + 2);

  saved_regs_size = spu_saved_regs_size ();
  total_size = size + saved_regs_size
    + crtl->outgoing_args_size
    + crtl->args.pretend_args_size;

  if (!current_function_is_leaf
      || cfun->calls_alloca || total_size > 0)
    total_size += STACK_POINTER_OFFSET;

  /* Save this first because code after this might use the link
     register as a scratch register. */
  if (!current_function_is_leaf)
    {
      insn = frame_emit_store (LINK_REGISTER_REGNUM, sp_reg, 16);
      RTX_FRAME_RELATED_P (insn) = 1;
    }

  if (total_size > 0)
    {
      offset = -crtl->args.pretend_args_size;
      for (regno = 0; regno < FIRST_PSEUDO_REGISTER; ++regno)
	if (need_to_save_reg (regno, 1))
	  {
	    offset -= 16;
	    insn = frame_emit_store (regno, sp_reg, offset);
	    RTX_FRAME_RELATED_P (insn) = 1;
	  }
    }

  if (flag_pic && crtl->uses_pic_offset_table)
    {
      rtx pic_reg = get_pic_reg ();
      insn = emit_insn (gen_load_pic_offset (pic_reg, scratch_reg_0));
      insn = emit_insn (gen_subsi3 (pic_reg, pic_reg, scratch_reg_0));
    }

  if (total_size > 0)
    {
      if (flag_stack_check)
	{
	  /* We compare against total_size-1 because
	     ($sp >= total_size) <=> ($sp > total_size-1) */
	  rtx scratch_v4si = gen_rtx_REG (V4SImode, REGNO (scratch_reg_0));
	  rtx sp_v4si = gen_rtx_REG (V4SImode, STACK_POINTER_REGNUM);
	  rtx size_v4si = spu_const (V4SImode, total_size - 1);
	  if (!satisfies_constraint_K (GEN_INT (total_size - 1)))
	    {
	      emit_move_insn (scratch_v4si, size_v4si);
	      size_v4si = scratch_v4si;
	    }
	  emit_insn (gen_cgt_v4si (scratch_v4si, sp_v4si, size_v4si));
	  emit_insn (gen_vec_extractv4si
		     (scratch_reg_0, scratch_v4si, GEN_INT (1)));
	  emit_insn (gen_spu_heq (scratch_reg_0, GEN_INT (0)));
	}

      /* Adjust the stack pointer, and make sure scratch_reg_0 contains
         the value of the previous $sp because we save it as the back
         chain. */
      if (total_size <= 2000)
	{
	  /* In this case we save the back chain first. */
	  insn = frame_emit_store (STACK_POINTER_REGNUM, sp_reg, -total_size);
	  insn =
	    frame_emit_add_imm (sp_reg, sp_reg, -total_size, scratch_reg_0);
	}
      else
	{
	  insn = emit_move_insn (scratch_reg_0, sp_reg);
	  insn =
	    frame_emit_add_imm (sp_reg, sp_reg, -total_size, scratch_reg_1);
	}
      RTX_FRAME_RELATED_P (insn) = 1;
      real = gen_addsi3 (sp_reg, sp_reg, GEN_INT (-total_size));
      add_reg_note (insn, REG_FRAME_RELATED_EXPR, real);

      if (total_size > 2000)
	{
	  /* Save the back chain ptr */
	  insn = frame_emit_store (REGNO (scratch_reg_0), sp_reg, 0);
	}

      if (frame_pointer_needed)
	{
	  rtx fp_reg = gen_rtx_REG (Pmode, HARD_FRAME_POINTER_REGNUM);
	  HOST_WIDE_INT fp_offset = STACK_POINTER_OFFSET
	    + crtl->outgoing_args_size;
	  /* Set the new frame_pointer */
	  insn = frame_emit_add_imm (fp_reg, sp_reg, fp_offset, scratch_reg_0);
	  RTX_FRAME_RELATED_P (insn) = 1;
	  real = gen_addsi3 (fp_reg, sp_reg, GEN_INT (fp_offset));
	  add_reg_note (insn, REG_FRAME_RELATED_EXPR, real);
          REGNO_POINTER_ALIGN (HARD_FRAME_POINTER_REGNUM) = STACK_BOUNDARY;
	}
    }

}

void
spu_expand_epilogue (bool sibcall_p)
{
  int size = get_frame_size (), offset, regno;
  HOST_WIDE_INT saved_regs_size, total_size;
  rtx sp_reg = gen_rtx_REG (Pmode, STACK_POINTER_REGNUM);
  rtx jump, scratch_reg_0;

  if (spu_naked_function_p (current_function_decl))
    return;

  scratch_reg_0 = gen_rtx_REG (SImode, LAST_ARG_REGNUM + 1);

  saved_regs_size = spu_saved_regs_size ();
  total_size = size + saved_regs_size
    + crtl->outgoing_args_size
    + crtl->args.pretend_args_size;

  if (!current_function_is_leaf
      || cfun->calls_alloca || total_size > 0)
    total_size += STACK_POINTER_OFFSET;

  if (total_size > 0)
    {
      if (cfun->calls_alloca)
	frame_emit_load (STACK_POINTER_REGNUM, sp_reg, 0);
      else
	frame_emit_add_imm (sp_reg, sp_reg, total_size, scratch_reg_0);


      if (saved_regs_size > 0)
	{
	  offset = -crtl->args.pretend_args_size;
	  for (regno = 0; regno < FIRST_PSEUDO_REGISTER; ++regno)
	    if (need_to_save_reg (regno, 1))
	      {
		offset -= 0x10;
		frame_emit_load (regno, sp_reg, offset);
	      }
	}
    }

  if (!current_function_is_leaf)
    frame_emit_load (LINK_REGISTER_REGNUM, sp_reg, 16);

  if (!sibcall_p)
    {
      emit_use (gen_rtx_REG (SImode, LINK_REGISTER_REGNUM));
      jump = emit_jump_insn (gen__return ());
      emit_barrier_after (jump);
    }

}

rtx
spu_return_addr (int count, rtx frame ATTRIBUTE_UNUSED)
{
  if (count != 0)
    return 0;
  /* This is inefficient because it ends up copying to a save-register
     which then gets saved even though $lr has already been saved.  But
     it does generate better code for leaf functions and we don't need
     to use RETURN_ADDRESS_POINTER_REGNUM to get it working.  It's only
     used for __builtin_return_address anyway, so maybe we don't care if
     it's inefficient. */
  return get_hard_reg_initial_val (Pmode, LINK_REGISTER_REGNUM);
}


/* Given VAL, generate a constant appropriate for MODE.
   If MODE is a vector mode, every element will be VAL.
   For TImode, VAL will be zero extended to 128 bits. */
rtx
spu_const (enum machine_mode mode, HOST_WIDE_INT val)
{
  rtx inner;
  rtvec v;
  int units, i;

  gcc_assert (GET_MODE_CLASS (mode) == MODE_INT
	      || GET_MODE_CLASS (mode) == MODE_FLOAT
	      || GET_MODE_CLASS (mode) == MODE_VECTOR_INT
	      || GET_MODE_CLASS (mode) == MODE_VECTOR_FLOAT);

  if (GET_MODE_CLASS (mode) == MODE_INT)
    return immed_double_const (val, 0, mode);

  /* val is the bit representation of the float */
  if (GET_MODE_CLASS (mode) == MODE_FLOAT)
    return hwint_to_const_double (mode, val);

  if (GET_MODE_CLASS (mode) == MODE_VECTOR_INT)
    inner = immed_double_const (val, 0, GET_MODE_INNER (mode));
  else 
    inner = hwint_to_const_double (GET_MODE_INNER (mode), val);

  units = GET_MODE_NUNITS (mode);

  v = rtvec_alloc (units);

  for (i = 0; i < units; ++i)
    RTVEC_ELT (v, i) = inner;

  return gen_rtx_CONST_VECTOR (mode, v);
}

/* Create a MODE vector constant from 4 ints. */
rtx
spu_const_from_ints(enum machine_mode mode, int a, int b, int c, int d)
{
  unsigned char arr[16];
  arr[0] = (a >> 24) & 0xff;
  arr[1] = (a >> 16) & 0xff;
  arr[2] = (a >> 8) & 0xff;
  arr[3] = (a >> 0) & 0xff;
  arr[4] = (b >> 24) & 0xff;
  arr[5] = (b >> 16) & 0xff;
  arr[6] = (b >> 8) & 0xff;
  arr[7] = (b >> 0) & 0xff;
  arr[8] = (c >> 24) & 0xff;
  arr[9] = (c >> 16) & 0xff;
  arr[10] = (c >> 8) & 0xff;
  arr[11] = (c >> 0) & 0xff;
  arr[12] = (d >> 24) & 0xff;
  arr[13] = (d >> 16) & 0xff;
  arr[14] = (d >> 8) & 0xff;
  arr[15] = (d >> 0) & 0xff;
  return array_to_constant(mode, arr);
}

/* branch hint stuff */

/* An array of these is used to propagate hints to predecessor blocks. */
struct spu_bb_info
{
  rtx prop_jump; /* propagated from another block */
  int bb_index;  /* the original block. */
};
static struct spu_bb_info *spu_bb_info;

#define STOP_HINT_P(INSN) \
		(GET_CODE(INSN) == CALL_INSN \
		 || INSN_CODE(INSN) == CODE_FOR_divmodsi4 \
		 || INSN_CODE(INSN) == CODE_FOR_udivmodsi4)

/* 1 when RTX is a hinted branch or its target.  We keep track of
   what has been hinted so the safe-hint code can test it easily.  */
#define HINTED_P(RTX)						\
  (RTL_FLAG_CHECK3("HINTED_P", (RTX), CODE_LABEL, JUMP_INSN, CALL_INSN)->unchanging)

/* 1 when RTX is an insn that must be scheduled on an even boundary. */
#define SCHED_ON_EVEN_P(RTX)						\
  (RTL_FLAG_CHECK2("SCHED_ON_EVEN_P", (RTX), JUMP_INSN, CALL_INSN)->in_struct)

/* Emit a nop for INSN such that the two will dual issue.  This assumes
   INSN is 8-byte aligned.  When INSN is inline asm we emit an lnop.
   We check for TImode to handle a MULTI1 insn which has dual issued its
   first instruction.  get_pipe returns -1 for MULTI0, inline asm, or
   ADDR_VEC insns. */
static void
emit_nop_for_insn (rtx insn)
{
  int p;
  rtx new_insn;
  p = get_pipe (insn);
  if ((CALL_P (insn) || JUMP_P (insn)) && SCHED_ON_EVEN_P (insn))
    new_insn = emit_insn_after (gen_lnop (), insn);
  else if (p == 1 && GET_MODE (insn) == TImode)
    {
      new_insn = emit_insn_before (gen_nopn (GEN_INT (127)), insn);
      PUT_MODE (new_insn, TImode);
      PUT_MODE (insn, VOIDmode);
    }
  else
    new_insn = emit_insn_after (gen_lnop (), insn);
  recog_memoized (new_insn);
}

/* Insert nops in basic blocks to meet dual issue alignment
   requirements.  Also make sure hbrp and hint instructions are at least
   one cycle apart, possibly inserting a nop.  */
static void
pad_bb(void)
{
  rtx insn, next_insn, prev_insn, hbr_insn = 0;
  int length;
  int addr;

  /* This sets up INSN_ADDRESSES. */
  shorten_branches (get_insns ());

  /* Keep track of length added by nops. */
  length = 0;

  prev_insn = 0;
  insn = get_insns ();
  if (!active_insn_p (insn))
    insn = next_active_insn (insn);
  for (; insn; insn = next_insn)
    {
      next_insn = next_active_insn (insn);
      if (INSN_CODE (insn) == CODE_FOR_iprefetch
	  || INSN_CODE (insn) == CODE_FOR_hbr)
	{
	  if (hbr_insn)
	    {
	      int a0 = INSN_ADDRESSES (INSN_UID (hbr_insn));
	      int a1 = INSN_ADDRESSES (INSN_UID (insn));
	      if ((a1 - a0 == 8 && GET_MODE (insn) != TImode)
		  || (a1 - a0 == 4))
		{
		  prev_insn = emit_insn_before (gen_lnop (), insn);
		  PUT_MODE (prev_insn, GET_MODE (insn));
		  PUT_MODE (insn, TImode);
		  length += 4;
		}
	    }
	  hbr_insn = insn;
	}
      if (INSN_CODE (insn) == CODE_FOR_blockage)
	{
	  if (GET_MODE (insn) == TImode)
	    PUT_MODE (next_insn, TImode);
	  insn = next_insn;
	  next_insn = next_active_insn (insn);
	}
      addr = INSN_ADDRESSES (INSN_UID (insn));
      if ((CALL_P (insn) || JUMP_P (insn)) && SCHED_ON_EVEN_P (insn))
	{
	  if (((addr + length) & 7) != 0)
	    {
	      emit_nop_for_insn (prev_insn);
	      length += 4;
	    }
	}
      else if (GET_MODE (insn) == TImode
	       && ((next_insn && GET_MODE (next_insn) != TImode)
		   || get_attr_type (insn) == TYPE_MULTI0)
	       && ((addr + length) & 7) != 0)
	{
	  /* prev_insn will always be set because the first insn is
	     always 8-byte aligned. */
	  emit_nop_for_insn (prev_insn);
	  length += 4;
	}
      prev_insn = insn;
    }
}


/* Routines for branch hints. */

static void
spu_emit_branch_hint (rtx before, rtx branch, rtx target,
		      int distance, sbitmap blocks)
{
  rtx branch_label = 0;
  rtx hint;
  rtx insn;
  rtx table;

  if (before == 0 || branch == 0 || target == 0)
    return;

  /* While scheduling we require hints to be no further than 600, so
     we need to enforce that here too */
  if (distance > 600)
    return;

  /* If we have a Basic block note, emit it after the basic block note.  */
  if (NOTE_KIND (before) == NOTE_INSN_BASIC_BLOCK)
    before = NEXT_INSN (before);

  branch_label = gen_label_rtx ();
  LABEL_NUSES (branch_label)++;
  LABEL_PRESERVE_P (branch_label) = 1;
  insn = emit_label_before (branch_label, branch);
  branch_label = gen_rtx_LABEL_REF (VOIDmode, branch_label);
  SET_BIT (blocks, BLOCK_FOR_INSN (branch)->index);

  hint = emit_insn_before (gen_hbr (branch_label, target), before);
  recog_memoized (hint);
  HINTED_P (branch) = 1;

  if (GET_CODE (target) == LABEL_REF)
    HINTED_P (XEXP (target, 0)) = 1;
  else if (tablejump_p (branch, 0, &table))
    {
      rtvec vec;
      int j;
      if (GET_CODE (PATTERN (table)) == ADDR_VEC)
	vec = XVEC (PATTERN (table), 0);
      else
	vec = XVEC (PATTERN (table), 1);
      for (j = GET_NUM_ELEM (vec) - 1; j >= 0; --j)
	HINTED_P (XEXP (RTVEC_ELT (vec, j), 0)) = 1;
    }

  if (distance >= 588)
    {
      /* Make sure the hint isn't scheduled any earlier than this point,
         which could make it too far for the branch offest to fit */
      recog_memoized (emit_insn_before (gen_blockage (), hint));
    }
  else if (distance <= 8 * 4)
    {
      /* To guarantee at least 8 insns between the hint and branch we
         insert nops. */
      int d;
      for (d = distance; d < 8 * 4; d += 4)
	{
	  insn =
	    emit_insn_after (gen_nopn_nv (gen_rtx_REG (SImode, 127)), hint);
	  recog_memoized (insn);
	}

      /* Make sure any nops inserted aren't scheduled before the hint. */
      recog_memoized (emit_insn_after (gen_blockage (), hint));

      /* Make sure any nops inserted aren't scheduled after the call. */
      if (CALL_P (branch) && distance < 8 * 4)
	recog_memoized (emit_insn_before (gen_blockage (), branch));
    }
}

/* Returns 0 if we don't want a hint for this branch.  Otherwise return
   the rtx for the branch target. */
static rtx
get_branch_target (rtx branch)
{
  if (GET_CODE (branch) == JUMP_INSN)
    {
      rtx set, src;

      /* Return statements */
      if (GET_CODE (PATTERN (branch)) == RETURN)
	return gen_rtx_REG (SImode, LINK_REGISTER_REGNUM);

      /* jump table */
      if (GET_CODE (PATTERN (branch)) == ADDR_VEC
	  || GET_CODE (PATTERN (branch)) == ADDR_DIFF_VEC)
	return 0;

     /* ASM GOTOs. */
     if (extract_asm_operands (PATTERN (branch)) != NULL)
	return NULL;

      set = single_set (branch);
      src = SET_SRC (set);
      if (GET_CODE (SET_DEST (set)) != PC)
	abort ();

      if (GET_CODE (src) == IF_THEN_ELSE)
	{
	  rtx lab = 0;
	  rtx note = find_reg_note (branch, REG_BR_PROB, 0);
	  if (note)
	    {
	      /* If the more probable case is not a fall through, then
	         try a branch hint.  */
	      HOST_WIDE_INT prob = INTVAL (XEXP (note, 0));
	      if (prob > (REG_BR_PROB_BASE * 6 / 10)
		  && GET_CODE (XEXP (src, 1)) != PC)
		lab = XEXP (src, 1);
	      else if (prob < (REG_BR_PROB_BASE * 4 / 10)
		       && GET_CODE (XEXP (src, 2)) != PC)
		lab = XEXP (src, 2);
	    }
	  if (lab)
	    {
	      if (GET_CODE (lab) == RETURN)
		return gen_rtx_REG (SImode, LINK_REGISTER_REGNUM);
	      return lab;
	    }
	  return 0;
	}

      return src;
    }
  else if (GET_CODE (branch) == CALL_INSN)
    {
      rtx call;
      /* All of our call patterns are in a PARALLEL and the CALL is
         the first pattern in the PARALLEL. */
      if (GET_CODE (PATTERN (branch)) != PARALLEL)
	abort ();
      call = XVECEXP (PATTERN (branch), 0, 0);
      if (GET_CODE (call) == SET)
	call = SET_SRC (call);
      if (GET_CODE (call) != CALL)
	abort ();
      return XEXP (XEXP (call, 0), 0);
    }
  return 0;
}

/* The special $hbr register is used to prevent the insn scheduler from
   moving hbr insns across instructions which invalidate them.  It
   should only be used in a clobber, and this function searches for
   insns which clobber it.  */
static bool
insn_clobbers_hbr (rtx insn)
{
  if (INSN_P (insn)
      && GET_CODE (PATTERN (insn)) == PARALLEL)
    {
      rtx parallel = PATTERN (insn);
      rtx clobber;
      int j;
      for (j = XVECLEN (parallel, 0) - 1; j >= 0; j--)
	{
	  clobber = XVECEXP (parallel, 0, j);
	  if (GET_CODE (clobber) == CLOBBER
	      && GET_CODE (XEXP (clobber, 0)) == REG
	      && REGNO (XEXP (clobber, 0)) == HBR_REGNUM)
	    return 1;
	}
    }
  return 0;
}

/* Search up to 32 insns starting at FIRST:
   - at any kind of hinted branch, just return
   - at any unconditional branch in the first 15 insns, just return
   - at a call or indirect branch, after the first 15 insns, force it to
     an even address and return
   - at any unconditional branch, after the first 15 insns, force it to
     an even address. 
   At then end of the search, insert an hbrp within 4 insns of FIRST,
   and an hbrp within 16 instructions of FIRST.
 */
static void
insert_hbrp_for_ilb_runout (rtx first)
{
  rtx insn, before_4 = 0, before_16 = 0;
  int addr = 0, length, first_addr = -1;
  int hbrp_addr0 = 128 * 4, hbrp_addr1 = 128 * 4;
  int insert_lnop_after = 0;
  for (insn = first; insn; insn = NEXT_INSN (insn))
    if (INSN_P (insn))
      {
	if (first_addr == -1)
	  first_addr = INSN_ADDRESSES (INSN_UID (insn));
	addr = INSN_ADDRESSES (INSN_UID (insn)) - first_addr;
	length = get_attr_length (insn);

	if (before_4 == 0 && addr + length >= 4 * 4)
	  before_4 = insn;
	/* We test for 14 instructions because the first hbrp will add
	   up to 2 instructions. */
	if (before_16 == 0 && addr + length >= 14 * 4)
	  before_16 = insn;

	if (INSN_CODE (insn) == CODE_FOR_hbr)
	  {
	    /* Make sure an hbrp is at least 2 cycles away from a hint. 
	       Insert an lnop after the hbrp when necessary. */
	    if (before_4 == 0 && addr > 0)
	      {
		before_4 = insn;
		insert_lnop_after |= 1;
	      }
	    else if (before_4 && addr <= 4 * 4)
	      insert_lnop_after |= 1;
	    if (before_16 == 0 && addr > 10 * 4)
	      {
		before_16 = insn;
		insert_lnop_after |= 2;
	      }
	    else if (before_16 && addr <= 14 * 4)
	      insert_lnop_after |= 2;
	  }

	if (INSN_CODE (insn) == CODE_FOR_iprefetch)
	  {
	    if (addr < hbrp_addr0)
	      hbrp_addr0 = addr;
	    else if (addr < hbrp_addr1)
	      hbrp_addr1 = addr;
	  }

	if (CALL_P (insn) || JUMP_P (insn))
	  {
	    if (HINTED_P (insn))
	      return;

	    /* Any branch after the first 15 insns should be on an even
	       address to avoid a special case branch.  There might be
	       some nops and/or hbrps inserted, so we test after 10
	       insns. */
	    if (addr > 10 * 4)
	      SCHED_ON_EVEN_P (insn) = 1;
	  }

	if (CALL_P (insn) || tablejump_p (insn, 0, 0))
	  return;


	if (addr + length >= 32 * 4)
	  {
	    gcc_assert (before_4 && before_16);
	    if (hbrp_addr0 > 4 * 4)
	      {
		insn =
		  emit_insn_before (gen_iprefetch (GEN_INT (1)), before_4);
		recog_memoized (insn);
		INSN_ADDRESSES_NEW (insn,
				    INSN_ADDRESSES (INSN_UID (before_4)));
		PUT_MODE (insn, GET_MODE (before_4));
		PUT_MODE (before_4, TImode);
		if (insert_lnop_after & 1)
		  {
		    insn = emit_insn_before (gen_lnop (), before_4);
		    recog_memoized (insn);
		    INSN_ADDRESSES_NEW (insn,
					INSN_ADDRESSES (INSN_UID (before_4)));
		    PUT_MODE (insn, TImode);
		  }
	      }
	    if ((hbrp_addr0 <= 4 * 4 || hbrp_addr0 > 16 * 4)
		&& hbrp_addr1 > 16 * 4)
	      {
		insn =
		  emit_insn_before (gen_iprefetch (GEN_INT (2)), before_16);
		recog_memoized (insn);
		INSN_ADDRESSES_NEW (insn,
				    INSN_ADDRESSES (INSN_UID (before_16)));
		PUT_MODE (insn, GET_MODE (before_16));
		PUT_MODE (before_16, TImode);
		if (insert_lnop_after & 2)
		  {
		    insn = emit_insn_before (gen_lnop (), before_16);
		    recog_memoized (insn);
		    INSN_ADDRESSES_NEW (insn,
					INSN_ADDRESSES (INSN_UID
							(before_16)));
		    PUT_MODE (insn, TImode);
		  }
	      }
	    return;
	  }
      }
    else if (BARRIER_P (insn))
      return;

}

/* The SPU might hang when it executes 48 inline instructions after a
   hinted branch jumps to its hinted target.  The beginning of a
   function and the return from a call might have been hinted, and must
   be handled as well.  To prevent a hang we insert 2 hbrps.  The first
   should be within 6 insns of the branch target.  The second should be
   within 22 insns of the branch target.  When determining if hbrps are
   necessary, we look for only 32 inline instructions, because up to to
   12 nops and 4 hbrps could be inserted.  Similarily, when inserting
   new hbrps, we insert them within 4 and 16 insns of the target.  */
static void
insert_hbrp (void)
{
  rtx insn;
  if (TARGET_SAFE_HINTS)
    {
      shorten_branches (get_insns ());
      /* Insert hbrp at beginning of function */
      insn = next_active_insn (get_insns ());
      if (insn)
	insert_hbrp_for_ilb_runout (insn);
      /* Insert hbrp after hinted targets. */
      for (insn = get_insns (); insn; insn = NEXT_INSN (insn))
	if ((LABEL_P (insn) && HINTED_P (insn)) || CALL_P (insn))
	  insert_hbrp_for_ilb_runout (next_active_insn (insn));
    }
}

static int in_spu_reorg;

/* Insert branch hints.  There are no branch optimizations after this
   pass, so it's safe to set our branch hints now. */
static void
spu_machine_dependent_reorg (void)
{
  sbitmap blocks;
  basic_block bb;
  rtx branch, insn;
  rtx branch_target = 0;
  int branch_addr = 0, insn_addr, required_dist = 0;
  int i;
  unsigned int j;

  if (!TARGET_BRANCH_HINTS || optimize == 0)
    {
      /* We still do it for unoptimized code because an external
         function might have hinted a call or return. */
      insert_hbrp ();
      pad_bb ();
      return;
    }

  blocks = sbitmap_alloc (last_basic_block);
  sbitmap_zero (blocks);

  in_spu_reorg = 1;
  compute_bb_for_insn ();

  compact_blocks ();

  spu_bb_info =
    (struct spu_bb_info *) xcalloc (n_basic_blocks,
				    sizeof (struct spu_bb_info));

  /* We need exact insn addresses and lengths.  */
  shorten_branches (get_insns ());

  for (i = n_basic_blocks - 1; i >= 0; i--)
    {
      bb = BASIC_BLOCK (i);
      branch = 0;
      if (spu_bb_info[i].prop_jump)
	{
	  branch = spu_bb_info[i].prop_jump;
	  branch_target = get_branch_target (branch);
	  branch_addr = INSN_ADDRESSES (INSN_UID (branch));
	  required_dist = spu_hint_dist;
	}
      /* Search from end of a block to beginning.   In this loop, find
         jumps which need a branch and emit them only when:
         - it's an indirect branch and we're at the insn which sets
         the register  
         - we're at an insn that will invalidate the hint. e.g., a
         call, another hint insn, inline asm that clobbers $hbr, and
         some inlined operations (divmodsi4).  Don't consider jumps
         because they are only at the end of a block and are
         considered when we are deciding whether to propagate
         - we're getting too far away from the branch.  The hbr insns
         only have a signed 10 bit offset
         We go back as far as possible so the branch will be considered
         for propagation when we get to the beginning of the block.  */
      for (insn = BB_END (bb); insn; insn = PREV_INSN (insn))
	{
	  if (INSN_P (insn))
	    {
	      insn_addr = INSN_ADDRESSES (INSN_UID (insn));
	      if (branch
		  && ((GET_CODE (branch_target) == REG
		       && set_of (branch_target, insn) != NULL_RTX)
		      || insn_clobbers_hbr (insn)
		      || branch_addr - insn_addr > 600))
		{
		  rtx next = NEXT_INSN (insn);
		  int next_addr = INSN_ADDRESSES (INSN_UID (next));
		  if (insn != BB_END (bb)
		      && branch_addr - next_addr >= required_dist)
		    {
		      if (dump_file)
			fprintf (dump_file,
				 "hint for %i in block %i before %i\n",
				 INSN_UID (branch), bb->index,
				 INSN_UID (next));
		      spu_emit_branch_hint (next, branch, branch_target,
					    branch_addr - next_addr, blocks);
		    }
		  branch = 0;
		}

	      /* JUMP_P will only be true at the end of a block.  When
	         branch is already set it means we've previously decided
	         to propagate a hint for that branch into this block. */
	      if (CALL_P (insn) || (JUMP_P (insn) && !branch))
		{
		  branch = 0;
		  if ((branch_target = get_branch_target (insn)))
		    {
		      branch = insn;
		      branch_addr = insn_addr;
		      required_dist = spu_hint_dist;
		    }
		}
	    }
	  if (insn == BB_HEAD (bb))
	    break;
	}

      if (branch)
	{
	  /* If we haven't emitted a hint for this branch yet, it might
	     be profitable to emit it in one of the predecessor blocks,
	     especially for loops.  */
	  rtx bbend;
	  basic_block prev = 0, prop = 0, prev2 = 0;
	  int loop_exit = 0, simple_loop = 0;
	  int next_addr = INSN_ADDRESSES (INSN_UID (NEXT_INSN (insn)));

	  for (j = 0; j < EDGE_COUNT (bb->preds); j++)
	    if (EDGE_PRED (bb, j)->flags & EDGE_FALLTHRU)
	      prev = EDGE_PRED (bb, j)->src;
	    else
	      prev2 = EDGE_PRED (bb, j)->src;

	  for (j = 0; j < EDGE_COUNT (bb->succs); j++)
	    if (EDGE_SUCC (bb, j)->flags & EDGE_LOOP_EXIT)
	      loop_exit = 1;
	    else if (EDGE_SUCC (bb, j)->dest == bb)
	      simple_loop = 1;

	  /* If this branch is a loop exit then propagate to previous
	     fallthru block. This catches the cases when it is a simple
	     loop or when there is an initial branch into the loop. */
	  if (prev && (loop_exit || simple_loop)
	      && prev->loop_depth <= bb->loop_depth)
	    prop = prev;

	  /* If there is only one adjacent predecessor.  Don't propagate
	     outside this loop.  This loop_depth test isn't perfect, but
	     I'm not sure the loop_father member is valid at this point.  */
	  else if (prev && single_pred_p (bb)
		   && prev->loop_depth == bb->loop_depth)
	    prop = prev;

	  /* If this is the JOIN block of a simple IF-THEN then
	     propogate the hint to the HEADER block. */
	  else if (prev && prev2
		   && EDGE_COUNT (bb->preds) == 2
		   && EDGE_COUNT (prev->preds) == 1
		   && EDGE_PRED (prev, 0)->src == prev2
		   && prev2->loop_depth == bb->loop_depth
		   && GET_CODE (branch_target) != REG)
	    prop = prev;

	  /* Don't propagate when:
	     - this is a simple loop and the hint would be too far
	     - this is not a simple loop and there are 16 insns in
	     this block already
	     - the predecessor block ends in a branch that will be
	     hinted
	     - the predecessor block ends in an insn that invalidates
	     the hint */
	  if (prop
	      && prop->index >= 0
	      && (bbend = BB_END (prop))
	      && branch_addr - INSN_ADDRESSES (INSN_UID (bbend)) <
	      (simple_loop ? 600 : 16 * 4) && get_branch_target (bbend) == 0
	      && (JUMP_P (bbend) || !insn_clobbers_hbr (bbend)))
	    {
	      if (dump_file)
		fprintf (dump_file, "propagate from %i to %i (loop depth %i) "
			 "for %i (loop_exit %i simple_loop %i dist %i)\n",
			 bb->index, prop->index, bb->loop_depth,
			 INSN_UID (branch), loop_exit, simple_loop,
			 branch_addr - INSN_ADDRESSES (INSN_UID (bbend)));

	      spu_bb_info[prop->index].prop_jump = branch;
	      spu_bb_info[prop->index].bb_index = i;
	    }
	  else if (branch_addr - next_addr >= required_dist)
	    {
	      if (dump_file)
		fprintf (dump_file, "hint for %i in block %i before %i\n",
			 INSN_UID (branch), bb->index,
			 INSN_UID (NEXT_INSN (insn)));
	      spu_emit_branch_hint (NEXT_INSN (insn), branch, branch_target,
				    branch_addr - next_addr, blocks);
	    }
	  branch = 0;
	}
    }
  free (spu_bb_info);

  if (!sbitmap_empty_p (blocks))
    find_many_sub_basic_blocks (blocks);

  /* We have to schedule to make sure alignment is ok. */
  FOR_EACH_BB (bb) bb->flags &= ~BB_DISABLE_SCHEDULE;

  /* The hints need to be scheduled, so call it again. */
  schedule_insns ();

  insert_hbrp ();

  pad_bb ();

  for (insn = get_insns (); insn; insn = NEXT_INSN (insn))
    if (NONJUMP_INSN_P (insn) && INSN_CODE (insn) == CODE_FOR_hbr)
      {
	/* Adjust the LABEL_REF in a hint when we have inserted a nop
	   between its branch label and the branch .  We don't move the
	   label because GCC expects it at the beginning of the block. */
	rtx unspec = SET_SRC (XVECEXP (PATTERN (insn), 0, 0));
	rtx label_ref = XVECEXP (unspec, 0, 0);
	rtx label = XEXP (label_ref, 0);
	rtx branch;
	int offset = 0;
	for (branch = NEXT_INSN (label);
	     !JUMP_P (branch) && !CALL_P (branch);
	     branch = NEXT_INSN (branch))
	  if (NONJUMP_INSN_P (branch))
	    offset += get_attr_length (branch);
	if (offset > 0)
	  XVECEXP (unspec, 0, 0) = plus_constant (label_ref, offset);
      }

  if (spu_flag_var_tracking)
    {
      df_analyze ();
      timevar_push (TV_VAR_TRACKING);
      variable_tracking_main ();
      timevar_pop (TV_VAR_TRACKING);
      df_finish_pass (false);
    }

  free_bb_for_insn ();

  in_spu_reorg = 0;
}


/* Insn scheduling routines, primarily for dual issue. */
static int
spu_sched_issue_rate (void)
{
  return 2;
}

static int
uses_ls_unit(rtx insn)
{
  rtx set = single_set (insn);
  if (set != 0
      && (GET_CODE (SET_DEST (set)) == MEM
	  || GET_CODE (SET_SRC (set)) == MEM))
    return 1;
  return 0;
}

static int
get_pipe (rtx insn)
{
  enum attr_type t;
  /* Handle inline asm */
  if (INSN_CODE (insn) == -1)
    return -1;
  t = get_attr_type (insn);
  switch (t)
    {
    case TYPE_CONVERT:
      return -2;
    case TYPE_MULTI0:
      return -1;

    case TYPE_FX2:
    case TYPE_FX3:
    case TYPE_SPR:
    case TYPE_NOP:
    case TYPE_FXB:
    case TYPE_FPD:
    case TYPE_FP6:
    case TYPE_FP7:
      return 0;

    case TYPE_LNOP:
    case TYPE_SHUF:
    case TYPE_LOAD:
    case TYPE_STORE:
    case TYPE_BR:
    case TYPE_MULTI1:
    case TYPE_HBR:
    case TYPE_IPREFETCH:
      return 1;
    default:
      abort ();
    }
}


/* haifa-sched.c has a static variable that keeps track of the current
   cycle.  It is passed to spu_sched_reorder, and we record it here for
   use by spu_sched_variable_issue.  It won't be accurate if the
   scheduler updates it's clock_var between the two calls. */
static int clock_var;

/* This is used to keep track of insn alignment.  Set to 0 at the
   beginning of each block and increased by the "length" attr of each
   insn scheduled. */
static int spu_sched_length;

/* Record when we've issued pipe0 and pipe1 insns so we can reorder the
   ready list appropriately in spu_sched_reorder(). */
static int pipe0_clock;
static int pipe1_clock;

static int prev_clock_var;

static int prev_priority;

/* The SPU needs to load the next ilb sometime during the execution of
   the previous ilb.  There is a potential conflict if every cycle has a
   load or store.  To avoid the conflict we make sure the load/store
   unit is free for at least one cycle during the execution of insns in
   the previous ilb. */
static int spu_ls_first;
static int prev_ls_clock;

static void
spu_sched_init_global (FILE *file ATTRIBUTE_UNUSED, int verbose ATTRIBUTE_UNUSED,
		       int max_ready ATTRIBUTE_UNUSED)
{
  spu_sched_length = 0;
}

static void
spu_sched_init (FILE *file ATTRIBUTE_UNUSED, int verbose ATTRIBUTE_UNUSED,
		int max_ready ATTRIBUTE_UNUSED)
{
  if (align_labels > 4 || align_loops > 4 || align_jumps > 4)
    {
      /* When any block might be at least 8-byte aligned, assume they
         will all be at least 8-byte aligned to make sure dual issue
         works out correctly. */
      spu_sched_length = 0;
    }
  spu_ls_first = INT_MAX;
  clock_var = -1;
  prev_ls_clock = -1;
  pipe0_clock = -1;
  pipe1_clock = -1;
  prev_clock_var = -1;
  prev_priority = -1;
}

static int
spu_sched_variable_issue (FILE *file ATTRIBUTE_UNUSED,
			  int verbose ATTRIBUTE_UNUSED, rtx insn, int more)
{
  int len;
  int p;
  if (GET_CODE (PATTERN (insn)) == USE
      || GET_CODE (PATTERN (insn)) == CLOBBER
      || (len = get_attr_length (insn)) == 0)
    return more;

  spu_sched_length += len;

  /* Reset on inline asm */
  if (INSN_CODE (insn) == -1)
    {
      spu_ls_first = INT_MAX;
      pipe0_clock = -1;
      pipe1_clock = -1;
      return 0;
    }
  p = get_pipe (insn);
  if (p == 0)
    pipe0_clock = clock_var;
  else
    pipe1_clock = clock_var;

  if (in_spu_reorg)
    {
      if (clock_var - prev_ls_clock > 1
	  || INSN_CODE (insn) == CODE_FOR_iprefetch)
	spu_ls_first = INT_MAX;
      if (uses_ls_unit (insn))
	{
	  if (spu_ls_first == INT_MAX)
	    spu_ls_first = spu_sched_length;
	  prev_ls_clock = clock_var;
	}

      /* The scheduler hasn't inserted the nop, but we will later on.
         Include those nops in spu_sched_length. */
      if (prev_clock_var == clock_var && (spu_sched_length & 7))
	spu_sched_length += 4;
      prev_clock_var = clock_var;

      /* more is -1 when called from spu_sched_reorder for new insns
         that don't have INSN_PRIORITY */
      if (more >= 0)
	prev_priority = INSN_PRIORITY (insn);
    }

  /* Always try issueing more insns.  spu_sched_reorder will decide 
     when the cycle should be advanced. */
  return 1;
}

/* This function is called for both TARGET_SCHED_REORDER and
   TARGET_SCHED_REORDER2.  */
static int
spu_sched_reorder (FILE *file ATTRIBUTE_UNUSED, int verbose ATTRIBUTE_UNUSED,
		   rtx *ready, int *nreadyp, int clock)
{
  int i, nready = *nreadyp;
  int pipe_0, pipe_1, pipe_hbrp, pipe_ls, schedule_i;
  rtx insn;

  clock_var = clock;

  if (nready <= 0 || pipe1_clock >= clock)
    return 0;

  /* Find any rtl insns that don't generate assembly insns and schedule
     them first. */
  for (i = nready - 1; i >= 0; i--)
    {
      insn = ready[i];
      if (INSN_CODE (insn) == -1
	  || INSN_CODE (insn) == CODE_FOR_blockage
	  || (INSN_P (insn) && get_attr_length (insn) == 0))
	{
	  ready[i] = ready[nready - 1];
	  ready[nready - 1] = insn;
	  return 1;
	}
    }

  pipe_0 = pipe_1 = pipe_hbrp = pipe_ls = schedule_i = -1;
  for (i = 0; i < nready; i++)
    if (INSN_CODE (ready[i]) != -1)
      {
	insn = ready[i];
	switch (get_attr_type (insn))
	  {
	  default:
	  case TYPE_MULTI0:
	  case TYPE_CONVERT:
	  case TYPE_FX2:
	  case TYPE_FX3:
	  case TYPE_SPR:
	  case TYPE_NOP:
	  case TYPE_FXB:
	  case TYPE_FPD:
	  case TYPE_FP6:
	  case TYPE_FP7:
	    pipe_0 = i;
	    break;
	  case TYPE_LOAD:
	  case TYPE_STORE:
	    pipe_ls = i;
	  case TYPE_LNOP:
	  case TYPE_SHUF:
	  case TYPE_BR:
	  case TYPE_MULTI1:
	  case TYPE_HBR:
	    pipe_1 = i;
	    break;
	  case TYPE_IPREFETCH:
	    pipe_hbrp = i;
	    break;
	  }
      }

  /* In the first scheduling phase, schedule loads and stores together
     to increase the chance they will get merged during postreload CSE. */
  if (!reload_completed && pipe_ls >= 0)
    {
      insn = ready[pipe_ls];
      ready[pipe_ls] = ready[nready - 1];
      ready[nready - 1] = insn;
      return 1;
    }

  /* If there is an hbrp ready, prefer it over other pipe 1 insns. */
  if (pipe_hbrp >= 0)
    pipe_1 = pipe_hbrp;

  /* When we have loads/stores in every cycle of the last 15 insns and
     we are about to schedule another load/store, emit an hbrp insn
     instead. */
  if (in_spu_reorg
      && spu_sched_length - spu_ls_first >= 4 * 15
      && !(pipe0_clock < clock && pipe_0 >= 0) && pipe_1 == pipe_ls)
    {
      insn = sched_emit_insn (gen_iprefetch (GEN_INT (3)));
      recog_memoized (insn);
      if (pipe0_clock < clock)
	PUT_MODE (insn, TImode);
      spu_sched_variable_issue (file, verbose, insn, -1);
      return 0;
    }

  /* In general, we want to emit nops to increase dual issue, but dual
     issue isn't faster when one of the insns could be scheduled later
     without effecting the critical path.  We look at INSN_PRIORITY to
     make a good guess, but it isn't perfect so -mdual-nops=n can be
     used to effect it. */
  if (in_spu_reorg && spu_dual_nops < 10)
    {
      /* When we are at an even address and we are not issueing nops to
         improve scheduling then we need to advance the cycle.  */
      if ((spu_sched_length & 7) == 0 && prev_clock_var == clock
	  && (spu_dual_nops == 0
	      || (pipe_1 != -1
		  && prev_priority >
		  INSN_PRIORITY (ready[pipe_1]) + spu_dual_nops)))
	return 0;

      /* When at an odd address, schedule the highest priority insn
         without considering pipeline. */
      if ((spu_sched_length & 7) == 4 && prev_clock_var != clock
	  && (spu_dual_nops == 0
	      || (prev_priority >
		  INSN_PRIORITY (ready[nready - 1]) + spu_dual_nops)))
	return 1;
    }


  /* We haven't issued a pipe0 insn yet this cycle, if there is a
     pipe0 insn in the ready list, schedule it. */
  if (pipe0_clock < clock && pipe_0 >= 0)
    schedule_i = pipe_0;

  /* Either we've scheduled a pipe0 insn already or there is no pipe0
     insn to schedule.  Put a pipe1 insn at the front of the ready list. */
  else
    schedule_i = pipe_1;

  if (schedule_i > -1)
    {
      insn = ready[schedule_i];
      ready[schedule_i] = ready[nready - 1];
      ready[nready - 1] = insn;
      return 1;
    }
  return 0;
}

/* INSN is dependent on DEP_INSN. */
static int
spu_sched_adjust_cost (rtx insn, rtx link, rtx dep_insn, int cost)
{
  rtx set;

  /* The blockage pattern is used to prevent instructions from being
     moved across it and has no cost. */
  if (INSN_CODE (insn) == CODE_FOR_blockage
      || INSN_CODE (dep_insn) == CODE_FOR_blockage)
    return 0;

  if ((INSN_P (insn) && get_attr_length (insn) == 0)
      || (INSN_P (dep_insn) && get_attr_length (dep_insn) == 0))
    return 0;

  /* Make sure hbrps are spread out. */
  if (INSN_CODE (insn) == CODE_FOR_iprefetch
      && INSN_CODE (dep_insn) == CODE_FOR_iprefetch)
    return 8;

  /* Make sure hints and hbrps are 2 cycles apart. */
  if ((INSN_CODE (insn) == CODE_FOR_iprefetch
       || INSN_CODE (insn) == CODE_FOR_hbr)
       && (INSN_CODE (dep_insn) == CODE_FOR_iprefetch
	   || INSN_CODE (dep_insn) == CODE_FOR_hbr))
    return 2;

  /* An hbrp has no real dependency on other insns. */
  if (INSN_CODE (insn) == CODE_FOR_iprefetch
      || INSN_CODE (dep_insn) == CODE_FOR_iprefetch)
    return 0;

  /* Assuming that it is unlikely an argument register will be used in
     the first cycle of the called function, we reduce the cost for
     slightly better scheduling of dep_insn.  When not hinted, the
     mispredicted branch would hide the cost as well.  */
  if (CALL_P (insn))
  {
    rtx target = get_branch_target (insn);
    if (GET_CODE (target) != REG || !set_of (target, insn))
      return cost - 2;
    return cost;
  }

  /* And when returning from a function, let's assume the return values
     are completed sooner too. */
  if (CALL_P (dep_insn))
    return cost - 2;

  /* Make sure an instruction that loads from the back chain is schedule
     away from the return instruction so a hint is more likely to get
     issued. */
  if (INSN_CODE (insn) == CODE_FOR__return
      && (set = single_set (dep_insn))
      && GET_CODE (SET_DEST (set)) == REG
      && REGNO (SET_DEST (set)) == LINK_REGISTER_REGNUM)
    return 20;

  /* The dfa scheduler sets cost to 0 for all anti-dependencies and the
     scheduler makes every insn in a block anti-dependent on the final
     jump_insn.  We adjust here so higher cost insns will get scheduled
     earlier. */
  if (JUMP_P (insn) && REG_NOTE_KIND (link) == REG_DEP_ANTI)
    return insn_cost (dep_insn) - 3;

  return cost;
}

/* Create a CONST_DOUBLE from a string.  */
struct rtx_def *
spu_float_const (const char *string, enum machine_mode mode)
{
  REAL_VALUE_TYPE value;
  value = REAL_VALUE_ATOF (string, mode);
  return CONST_DOUBLE_FROM_REAL_VALUE (value, mode);
}

int
spu_constant_address_p (rtx x)
{
  return (GET_CODE (x) == LABEL_REF || GET_CODE (x) == SYMBOL_REF
	  || GET_CODE (x) == CONST_INT || GET_CODE (x) == CONST
	  || GET_CODE (x) == HIGH);
}

static enum spu_immediate
which_immediate_load (HOST_WIDE_INT val)
{
  gcc_assert (val == trunc_int_for_mode (val, SImode));

  if (val >= -0x8000 && val <= 0x7fff)
    return SPU_IL;
  if (val >= 0 && val <= 0x3ffff)
    return SPU_ILA;
  if ((val & 0xffff) == ((val >> 16) & 0xffff))
    return SPU_ILH;
  if ((val & 0xffff) == 0)
    return SPU_ILHU;

  return SPU_NONE;
}

/* Return true when OP can be loaded by one of the il instructions, or
   when flow2 is not completed and OP can be loaded using ilhu and iohl. */
int
immediate_load_p (rtx op, enum machine_mode mode)
{
  if (CONSTANT_P (op))
    {
      enum immediate_class c = classify_immediate (op, mode);
      return c == IC_IL1 || c == IC_IL1s
	     || (!epilogue_completed && (c == IC_IL2 || c == IC_IL2s));
    }
  return 0;
}

/* Return true if the first SIZE bytes of arr is a constant that can be
   generated with cbd, chd, cwd or cdd.  When non-NULL, PRUN and PSTART
   represent the size and offset of the instruction to use. */
static int
cpat_info(unsigned char *arr, int size, int *prun, int *pstart)
{
  int cpat, run, i, start;
  cpat = 1;
  run = 0;
  start = -1;
  for (i = 0; i < size && cpat; i++)
    if (arr[i] != i+16)
      { 
	if (!run)
	  {
	    start = i;
	    if (arr[i] == 3)
	      run = 1;
	    else if (arr[i] == 2 && arr[i+1] == 3)
	      run = 2;
	    else if (arr[i] == 0)
	      {
		while (arr[i+run] == run && i+run < 16)
		  run++;
		if (run != 4 && run != 8)
		  cpat = 0;
	      }
	    else
	      cpat = 0;
	    if ((i & (run-1)) != 0)
	      cpat = 0;
	    i += run;
	  }
	else
	  cpat = 0;
      }
  if (cpat && (run || size < 16))
    {
      if (run == 0)
	run = 1;
      if (prun)
	*prun = run;
      if (pstart)
	*pstart = start == -1 ? 16-run : start;
      return 1;
    }
  return 0;
}

/* OP is a CONSTANT_P.  Determine what instructions can be used to load
   it into a register.  MODE is only valid when OP is a CONST_INT. */
static enum immediate_class
classify_immediate (rtx op, enum machine_mode mode)
{
  HOST_WIDE_INT val;
  unsigned char arr[16];
  int i, j, repeated, fsmbi, repeat;

  gcc_assert (CONSTANT_P (op));

  if (GET_MODE (op) != VOIDmode)
    mode = GET_MODE (op);

  /* A V4SI const_vector with all identical symbols is ok. */
  if (!flag_pic
      && mode == V4SImode
      && GET_CODE (op) == CONST_VECTOR
      && GET_CODE (CONST_VECTOR_ELT (op, 0)) != CONST_INT
      && GET_CODE (CONST_VECTOR_ELT (op, 0)) != CONST_DOUBLE
      && CONST_VECTOR_ELT (op, 0) == CONST_VECTOR_ELT (op, 1)
      && CONST_VECTOR_ELT (op, 1) == CONST_VECTOR_ELT (op, 2)
      && CONST_VECTOR_ELT (op, 2) == CONST_VECTOR_ELT (op, 3))
    op = CONST_VECTOR_ELT (op, 0);

  switch (GET_CODE (op))
    {
    case SYMBOL_REF:
    case LABEL_REF:
      return TARGET_LARGE_MEM ? IC_IL2s : IC_IL1s;

    case CONST:
      /* We can never know if the resulting address fits in 18 bits and can be
	 loaded with ila.  For now, assume the address will not overflow if
	 the displacement is "small" (fits 'K' constraint).  */
      if (!TARGET_LARGE_MEM && GET_CODE (XEXP (op, 0)) == PLUS)
	{
	  rtx sym = XEXP (XEXP (op, 0), 0);
	  rtx cst = XEXP (XEXP (op, 0), 1);

	  if (GET_CODE (sym) == SYMBOL_REF
	      && GET_CODE (cst) == CONST_INT
	      && satisfies_constraint_K (cst))
	    return IC_IL1s;
	}
      return IC_IL2s;

    case HIGH:
      return IC_IL1s;

    case CONST_VECTOR:
      for (i = 0; i < GET_MODE_NUNITS (mode); i++)
	if (GET_CODE (CONST_VECTOR_ELT (op, i)) != CONST_INT
	    && GET_CODE (CONST_VECTOR_ELT (op, i)) != CONST_DOUBLE)
	  return IC_POOL;
      /* Fall through. */

    case CONST_INT:
    case CONST_DOUBLE:
      constant_to_array (mode, op, arr);

      /* Check that each 4-byte slot is identical. */
      repeated = 1;
      for (i = 4; i < 16; i += 4)
	for (j = 0; j < 4; j++)
	  if (arr[j] != arr[i + j])
	    repeated = 0;

      if (repeated)
	{
	  val = (arr[0] << 24) | (arr[1] << 16) | (arr[2] << 8) | arr[3];
	  val = trunc_int_for_mode (val, SImode);

	  if (which_immediate_load (val) != SPU_NONE)
	    return IC_IL1;
	}

      /* Any mode of 2 bytes or smaller can be loaded with an il
         instruction. */
      gcc_assert (GET_MODE_SIZE (mode) > 2);

      fsmbi = 1;
      repeat = 0;
      for (i = 0; i < 16 && fsmbi; i++)
	if (arr[i] != 0 && repeat == 0)
	  repeat = arr[i];
	else if (arr[i] != 0 && arr[i] != repeat)
	  fsmbi = 0;
      if (fsmbi)
	return repeat == 0xff ? IC_FSMBI : IC_FSMBI2;

      if (cpat_info (arr, GET_MODE_SIZE (mode), 0, 0))
	return IC_CPAT;

      if (repeated)
	return IC_IL2;

      return IC_POOL;
    default:
      break;
    }
  gcc_unreachable ();
}

static enum spu_immediate
which_logical_immediate (HOST_WIDE_INT val)
{
  gcc_assert (val == trunc_int_for_mode (val, SImode));

  if (val >= -0x200 && val <= 0x1ff)
    return SPU_ORI;
  if (val >= 0 && val <= 0xffff)
    return SPU_IOHL;
  if ((val & 0xffff) == ((val >> 16) & 0xffff))
    {
      val = trunc_int_for_mode (val, HImode);
      if (val >= -0x200 && val <= 0x1ff)
	return SPU_ORHI;
      if ((val & 0xff) == ((val >> 8) & 0xff))
	{
	  val = trunc_int_for_mode (val, QImode);
	  if (val >= -0x200 && val <= 0x1ff)
	    return SPU_ORBI;
	}
    }
  return SPU_NONE;
}

/* Return TRUE when X, a CONST_VECTOR, only contains CONST_INTs or
   CONST_DOUBLEs. */
static int
const_vector_immediate_p (rtx x)
{
  int i;
  gcc_assert (GET_CODE (x) == CONST_VECTOR);
  for (i = 0; i < GET_MODE_NUNITS (GET_MODE (x)); i++)
    if (GET_CODE (CONST_VECTOR_ELT (x, i)) != CONST_INT
	&& GET_CODE (CONST_VECTOR_ELT (x, i)) != CONST_DOUBLE)
      return 0;
  return 1;
}

int
logical_immediate_p (rtx op, enum machine_mode mode)
{
  HOST_WIDE_INT val;
  unsigned char arr[16];
  int i, j;

  gcc_assert (GET_CODE (op) == CONST_INT || GET_CODE (op) == CONST_DOUBLE
	      || GET_CODE (op) == CONST_VECTOR);

  if (GET_CODE (op) == CONST_VECTOR
      && !const_vector_immediate_p (op))
    return 0;

  if (GET_MODE (op) != VOIDmode)
    mode = GET_MODE (op);

  constant_to_array (mode, op, arr);

  /* Check that bytes are repeated. */
  for (i = 4; i < 16; i += 4)
    for (j = 0; j < 4; j++)
      if (arr[j] != arr[i + j])
	return 0;

  val = (arr[0] << 24) | (arr[1] << 16) | (arr[2] << 8) | arr[3];
  val = trunc_int_for_mode (val, SImode);

  i = which_logical_immediate (val);
  return i != SPU_NONE && i != SPU_IOHL;
}

int
iohl_immediate_p (rtx op, enum machine_mode mode)
{
  HOST_WIDE_INT val;
  unsigned char arr[16];
  int i, j;

  gcc_assert (GET_CODE (op) == CONST_INT || GET_CODE (op) == CONST_DOUBLE
	      || GET_CODE (op) == CONST_VECTOR);

  if (GET_CODE (op) == CONST_VECTOR
      && !const_vector_immediate_p (op))
    return 0;

  if (GET_MODE (op) != VOIDmode)
    mode = GET_MODE (op);

  constant_to_array (mode, op, arr);

  /* Check that bytes are repeated. */
  for (i = 4; i < 16; i += 4)
    for (j = 0; j < 4; j++)
      if (arr[j] != arr[i + j])
	return 0;

  val = (arr[0] << 24) | (arr[1] << 16) | (arr[2] << 8) | arr[3];
  val = trunc_int_for_mode (val, SImode);

  return val >= 0 && val <= 0xffff;
}

int
arith_immediate_p (rtx op, enum machine_mode mode,
		   HOST_WIDE_INT low, HOST_WIDE_INT high)
{
  HOST_WIDE_INT val;
  unsigned char arr[16];
  int bytes, i, j;

  gcc_assert (GET_CODE (op) == CONST_INT || GET_CODE (op) == CONST_DOUBLE
	      || GET_CODE (op) == CONST_VECTOR);

  if (GET_CODE (op) == CONST_VECTOR
      && !const_vector_immediate_p (op))
    return 0;

  if (GET_MODE (op) != VOIDmode)
    mode = GET_MODE (op);

  constant_to_array (mode, op, arr);

  if (VECTOR_MODE_P (mode))
    mode = GET_MODE_INNER (mode);

  bytes = GET_MODE_SIZE (mode);
  mode = mode_for_size (GET_MODE_BITSIZE (mode), MODE_INT, 0);

  /* Check that bytes are repeated. */
  for (i = bytes; i < 16; i += bytes)
    for (j = 0; j < bytes; j++)
      if (arr[j] != arr[i + j])
	return 0;

  val = arr[0];
  for (j = 1; j < bytes; j++)
    val = (val << 8) | arr[j];

  val = trunc_int_for_mode (val, mode);

  return val >= low && val <= high;
}

/* TRUE when op is an immediate and an exact power of 2, and given that
   OP is 2^scale, scale >= LOW && scale <= HIGH.  When OP is a vector,
   all entries must be the same. */
bool
exp2_immediate_p (rtx op, enum machine_mode mode, int low, int high)
{
  enum machine_mode int_mode;
  HOST_WIDE_INT val;
  unsigned char arr[16];
  int bytes, i, j;

  gcc_assert (GET_CODE (op) == CONST_INT || GET_CODE (op) == CONST_DOUBLE
	      || GET_CODE (op) == CONST_VECTOR);

  if (GET_CODE (op) == CONST_VECTOR
      && !const_vector_immediate_p (op))
    return 0;

  if (GET_MODE (op) != VOIDmode)
    mode = GET_MODE (op);

  constant_to_array (mode, op, arr);

  if (VECTOR_MODE_P (mode))
    mode = GET_MODE_INNER (mode);

  bytes = GET_MODE_SIZE (mode);
  int_mode = mode_for_size (GET_MODE_BITSIZE (mode), MODE_INT, 0);

  /* Check that bytes are repeated. */
  for (i = bytes; i < 16; i += bytes)
    for (j = 0; j < bytes; j++)
      if (arr[j] != arr[i + j])
	return 0;

  val = arr[0];
  for (j = 1; j < bytes; j++)
    val = (val << 8) | arr[j];

  val = trunc_int_for_mode (val, int_mode);

  /* Currently, we only handle SFmode */
  gcc_assert (mode == SFmode);
  if (mode == SFmode)
    {
      int exp = (val >> 23) - 127;
      return val > 0 && (val & 0x007fffff) == 0
	     &&  exp >= low && exp <= high;
    }
  return FALSE;
}

/* Return true if X is a SYMBOL_REF to an __ea qualified variable.  */

static int
ea_symbol_ref (rtx *px, void *data ATTRIBUTE_UNUSED)
{
  rtx x = *px;
  tree decl;

  if (GET_CODE (x) == CONST && GET_CODE (XEXP (x, 0)) == PLUS)
    {
      rtx plus = XEXP (x, 0);
      rtx op0 = XEXP (plus, 0);
      rtx op1 = XEXP (plus, 1);
      if (GET_CODE (op1) == CONST_INT)
	x = op0;
    }

  return (GET_CODE (x) == SYMBOL_REF
 	  && (decl = SYMBOL_REF_DECL (x)) != 0
 	  && TREE_CODE (decl) == VAR_DECL
 	  && TYPE_ADDR_SPACE (TREE_TYPE (decl)));
}

/* We accept:
   - any 32-bit constant (SImode, SFmode)
   - any constant that can be generated with fsmbi (any mode)
   - a 64-bit constant where the high and low bits are identical
     (DImode, DFmode)
   - a 128-bit constant where the four 32-bit words match.  */
int
spu_legitimate_constant_p (rtx x)
{
  if (GET_CODE (x) == HIGH)
    x = XEXP (x, 0);

  /* Reject any __ea qualified reference.  These can't appear in
     instructions but must be forced to the constant pool.  */
  if (for_each_rtx (&x, ea_symbol_ref, 0))
    return 0;

  /* V4SI with all identical symbols is valid. */
  if (!flag_pic
      && GET_MODE (x) == V4SImode
      && (GET_CODE (CONST_VECTOR_ELT (x, 0)) == SYMBOL_REF
	  || GET_CODE (CONST_VECTOR_ELT (x, 0)) == LABEL_REF
	  || GET_CODE (CONST_VECTOR_ELT (x, 0)) == CONST))
    return CONST_VECTOR_ELT (x, 0) == CONST_VECTOR_ELT (x, 1)
	   && CONST_VECTOR_ELT (x, 1) == CONST_VECTOR_ELT (x, 2)
	   && CONST_VECTOR_ELT (x, 2) == CONST_VECTOR_ELT (x, 3);

  if (GET_CODE (x) == CONST_VECTOR
      && !const_vector_immediate_p (x))
    return 0;
  return 1;
}

/* Valid address are:
   - symbol_ref, label_ref, const
   - reg
   - reg + const_int, where const_int is 16 byte aligned
   - reg + reg, alignment doesn't matter
  The alignment matters in the reg+const case because lqd and stqd
  ignore the 4 least significant bits of the const.  We only care about
  16 byte modes because the expand phase will change all smaller MEM
  references to TImode.  */
static bool
spu_legitimate_address_p (enum machine_mode mode,
			  rtx x, bool reg_ok_strict)
{
  int aligned = GET_MODE_SIZE (mode) >= 16;
  if (aligned
      && GET_CODE (x) == AND
      && GET_CODE (XEXP (x, 1)) == CONST_INT
      && INTVAL (XEXP (x, 1)) == (HOST_WIDE_INT) - 16)
    x = XEXP (x, 0);
  switch (GET_CODE (x))
    {
    case LABEL_REF:
      return !TARGET_LARGE_MEM;

    case SYMBOL_REF:
    case CONST:
      /* Keep __ea references until reload so that spu_expand_mov can see them
	 in MEMs.  */
      if (ea_symbol_ref (&x, 0))
	return !reload_in_progress && !reload_completed;
      return !TARGET_LARGE_MEM;

    case CONST_INT:
      return INTVAL (x) >= 0 && INTVAL (x) <= 0x3ffff;

    case SUBREG:
      x = XEXP (x, 0);
      if (REG_P (x))
	return 0;

    case REG:
      return INT_REG_OK_FOR_BASE_P (x, reg_ok_strict);

    case PLUS:
    case LO_SUM:
      {
	rtx op0 = XEXP (x, 0);
	rtx op1 = XEXP (x, 1);
	if (GET_CODE (op0) == SUBREG)
	  op0 = XEXP (op0, 0);
	if (GET_CODE (op1) == SUBREG)
	  op1 = XEXP (op1, 0);
	if (GET_CODE (op0) == REG
	    && INT_REG_OK_FOR_BASE_P (op0, reg_ok_strict)
	    && GET_CODE (op1) == CONST_INT
	    && INTVAL (op1) >= -0x2000
	    && INTVAL (op1) <= 0x1fff
	    && (!aligned || (INTVAL (op1) & 15) == 0))
	  return TRUE;
	if (GET_CODE (op0) == REG
	    && INT_REG_OK_FOR_BASE_P (op0, reg_ok_strict)
	    && GET_CODE (op1) == REG
	    && INT_REG_OK_FOR_INDEX_P (op1, reg_ok_strict))
	  return TRUE;
      }
      break;

    default:
      break;
    }
  return FALSE;
}

/* Like spu_legitimate_address_p, except with named addresses.  */
static bool
spu_addr_space_legitimate_address_p (enum machine_mode mode, rtx x,
				     bool reg_ok_strict, addr_space_t as)
{
  if (as == ADDR_SPACE_EA)
    return (REG_P (x) && (GET_MODE (x) == EAmode));

  else if (as != ADDR_SPACE_GENERIC)
    gcc_unreachable ();

  return spu_legitimate_address_p (mode, x, reg_ok_strict);
}

/* When the address is reg + const_int, force the const_int into a
   register.  */
rtx
spu_legitimize_address (rtx x, rtx oldx ATTRIBUTE_UNUSED,
			enum machine_mode mode ATTRIBUTE_UNUSED)
{
  rtx op0, op1;
  /* Make sure both operands are registers.  */
  if (GET_CODE (x) == PLUS)
    {
      op0 = XEXP (x, 0);
      op1 = XEXP (x, 1);
      if (ALIGNED_SYMBOL_REF_P (op0))
	{
	  op0 = force_reg (Pmode, op0);
	  mark_reg_pointer (op0, 128);
	}
      else if (GET_CODE (op0) != REG)
	op0 = force_reg (Pmode, op0);
      if (ALIGNED_SYMBOL_REF_P (op1))
	{
	  op1 = force_reg (Pmode, op1);
	  mark_reg_pointer (op1, 128);
	}
      else if (GET_CODE (op1) != REG)
	op1 = force_reg (Pmode, op1);
      x = gen_rtx_PLUS (Pmode, op0, op1);
    }
  return x;
}

/* Like spu_legitimate_address, except with named address support.  */
static rtx
spu_addr_space_legitimize_address (rtx x, rtx oldx, enum machine_mode mode,
				   addr_space_t as)
{
  if (as != ADDR_SPACE_GENERIC)
    return x;

  return spu_legitimize_address (x, oldx, mode);
}

/* Handle an attribute requiring a FUNCTION_DECL; arguments as in
   struct attribute_spec.handler.  */
static tree
spu_handle_fndecl_attribute (tree * node,
			     tree name,
			     tree args ATTRIBUTE_UNUSED,
			     int flags ATTRIBUTE_UNUSED, bool * no_add_attrs)
{
  if (TREE_CODE (*node) != FUNCTION_DECL)
    {
      warning (0, "%qE attribute only applies to functions",
	       name);
      *no_add_attrs = true;
    }

  return NULL_TREE;
}

/* Handle the "vector" attribute.  */
static tree
spu_handle_vector_attribute (tree * node, tree name,
			     tree args ATTRIBUTE_UNUSED,
			     int flags ATTRIBUTE_UNUSED, bool * no_add_attrs)
{
  tree type = *node, result = NULL_TREE;
  enum machine_mode mode;
  int unsigned_p;

  while (POINTER_TYPE_P (type)
	 || TREE_CODE (type) == FUNCTION_TYPE
	 || TREE_CODE (type) == METHOD_TYPE || TREE_CODE (type) == ARRAY_TYPE)
    type = TREE_TYPE (type);

  mode = TYPE_MODE (type);

  unsigned_p = TYPE_UNSIGNED (type);
  switch (mode)
    {
    case DImode:
      result = (unsigned_p ? unsigned_V2DI_type_node : V2DI_type_node);
      break;
    case SImode:
      result = (unsigned_p ? unsigned_V4SI_type_node : V4SI_type_node);
      break;
    case HImode:
      result = (unsigned_p ? unsigned_V8HI_type_node : V8HI_type_node);
      break;
    case QImode:
      result = (unsigned_p ? unsigned_V16QI_type_node : V16QI_type_node);
      break;
    case SFmode:
      result = V4SF_type_node;
      break;
    case DFmode:
      result = V2DF_type_node;
      break;
    default:
      break;
    }

  /* Propagate qualifiers attached to the element type
     onto the vector type.  */
  if (result && result != type && TYPE_QUALS (type))
    result = build_qualified_type (result, TYPE_QUALS (type));

  *no_add_attrs = true;		/* No need to hang on to the attribute.  */

  if (!result)
    warning (0, "%qE attribute ignored", name);
  else
    *node = lang_hooks.types.reconstruct_complex_type (*node, result);

  return NULL_TREE;
}

/* Return nonzero if FUNC is a naked function.  */
static int
spu_naked_function_p (tree func)
{
  tree a;

  if (TREE_CODE (func) != FUNCTION_DECL)
    abort ();

  a = lookup_attribute ("naked", DECL_ATTRIBUTES (func));
  return a != NULL_TREE;
}

int
spu_initial_elimination_offset (int from, int to)
{
  int saved_regs_size = spu_saved_regs_size ();
  int sp_offset = 0;
  if (!current_function_is_leaf || crtl->outgoing_args_size
      || get_frame_size () || saved_regs_size)
    sp_offset = STACK_POINTER_OFFSET;
  if (from == FRAME_POINTER_REGNUM && to == STACK_POINTER_REGNUM)
    return get_frame_size () + crtl->outgoing_args_size + sp_offset;
  else if (from == FRAME_POINTER_REGNUM && to == HARD_FRAME_POINTER_REGNUM)
    return get_frame_size ();
  else if (from == ARG_POINTER_REGNUM && to == STACK_POINTER_REGNUM)
    return sp_offset + crtl->outgoing_args_size
      + get_frame_size () + saved_regs_size + STACK_POINTER_OFFSET;
  else if (from == ARG_POINTER_REGNUM && to == HARD_FRAME_POINTER_REGNUM)
    return get_frame_size () + saved_regs_size + sp_offset;
  else
    gcc_unreachable ();
}

rtx
spu_function_value (const_tree type, const_tree func ATTRIBUTE_UNUSED)
{
  enum machine_mode mode = TYPE_MODE (type);
  int byte_size = ((mode == BLKmode)
		   ? int_size_in_bytes (type) : GET_MODE_SIZE (mode));

  /* Make sure small structs are left justified in a register. */
  if ((mode == BLKmode || (type && AGGREGATE_TYPE_P (type)))
      && byte_size <= UNITS_PER_WORD * MAX_REGISTER_RETURN && byte_size > 0)
    {
      enum machine_mode smode;
      rtvec v;
      int i;
      int nregs = (byte_size + UNITS_PER_WORD - 1) / UNITS_PER_WORD;
      int n = byte_size / UNITS_PER_WORD;
      v = rtvec_alloc (nregs);
      for (i = 0; i < n; i++)
	{
	  RTVEC_ELT (v, i) = gen_rtx_EXPR_LIST (VOIDmode,
						gen_rtx_REG (TImode,
							     FIRST_RETURN_REGNUM
							     + i),
						GEN_INT (UNITS_PER_WORD * i));
	  byte_size -= UNITS_PER_WORD;
	}

      if (n < nregs)
	{
	  if (byte_size < 4)
	    byte_size = 4;
	  smode =
	    smallest_mode_for_size (byte_size * BITS_PER_UNIT, MODE_INT);
	  RTVEC_ELT (v, n) =
	    gen_rtx_EXPR_LIST (VOIDmode,
			       gen_rtx_REG (smode, FIRST_RETURN_REGNUM + n),
			       GEN_INT (UNITS_PER_WORD * n));
	}
      return gen_rtx_PARALLEL (mode, v);
    }
  return gen_rtx_REG (mode, FIRST_RETURN_REGNUM);
}

rtx
spu_function_arg (CUMULATIVE_ARGS cum,
		  enum machine_mode mode,
		  tree type, int named ATTRIBUTE_UNUSED)
{
  int byte_size;

  if (cum >= MAX_REGISTER_ARGS)
    return 0;

  byte_size = ((mode == BLKmode)
	       ? int_size_in_bytes (type) : GET_MODE_SIZE (mode));

  /* The ABI does not allow parameters to be passed partially in
     reg and partially in stack. */
  if ((cum + (byte_size + 15) / 16) > MAX_REGISTER_ARGS)
    return 0;

  /* Make sure small structs are left justified in a register. */
  if ((mode == BLKmode || (type && AGGREGATE_TYPE_P (type)))
      && byte_size < UNITS_PER_WORD && byte_size > 0)
    {
      enum machine_mode smode;
      rtx gr_reg;
      if (byte_size < 4)
	byte_size = 4;
      smode = smallest_mode_for_size (byte_size * BITS_PER_UNIT, MODE_INT);
      gr_reg = gen_rtx_EXPR_LIST (VOIDmode,
				  gen_rtx_REG (smode, FIRST_ARG_REGNUM + cum),
				  const0_rtx);
      return gen_rtx_PARALLEL (mode, gen_rtvec (1, gr_reg));
    }
  else
    return gen_rtx_REG (mode, FIRST_ARG_REGNUM + cum);
}

/* Variable sized types are passed by reference.  */
static bool
spu_pass_by_reference (CUMULATIVE_ARGS * cum ATTRIBUTE_UNUSED,
		       enum machine_mode mode ATTRIBUTE_UNUSED,
		       const_tree type, bool named ATTRIBUTE_UNUSED)
{
  return type && TREE_CODE (TYPE_SIZE (type)) != INTEGER_CST;
}


/* Var args. */

/* Create and return the va_list datatype.

   On SPU, va_list is an array type equivalent to

      typedef struct __va_list_tag
        {
            void *__args __attribute__((__aligned(16)));
            void *__skip __attribute__((__aligned(16)));
            
        } va_list[1];

   where __args points to the arg that will be returned by the next
   va_arg(), and __skip points to the previous stack frame such that
   when __args == __skip we should advance __args by 32 bytes. */
static tree
spu_build_builtin_va_list (void)
{
  tree f_args, f_skip, record, type_decl;
  bool owp;

  record = (*lang_hooks.types.make_type) (RECORD_TYPE);

  type_decl =
    build_decl (BUILTINS_LOCATION,
		TYPE_DECL, get_identifier ("__va_list_tag"), record);

  f_args = build_decl (BUILTINS_LOCATION,
		       FIELD_DECL, get_identifier ("__args"), ptr_type_node);
  f_skip = build_decl (BUILTINS_LOCATION,
		       FIELD_DECL, get_identifier ("__skip"), ptr_type_node);

  DECL_FIELD_CONTEXT (f_args) = record;
  DECL_ALIGN (f_args) = 128;
  DECL_USER_ALIGN (f_args) = 1;

  DECL_FIELD_CONTEXT (f_skip) = record;
  DECL_ALIGN (f_skip) = 128;
  DECL_USER_ALIGN (f_skip) = 1;

  TREE_CHAIN (record) = type_decl;
  TYPE_NAME (record) = type_decl;
  TYPE_FIELDS (record) = f_args;
  DECL_CHAIN (f_args) = f_skip;

  /* We know this is being padded and we want it too.  It is an internal
     type so hide the warnings from the user. */
  owp = warn_padded;
  warn_padded = false;

  layout_type (record);

  warn_padded = owp;

  /* The correct type is an array type of one element.  */
  return build_array_type (record, build_index_type (size_zero_node));
}

/* Implement va_start by filling the va_list structure VALIST.
   NEXTARG points to the first anonymous stack argument.

   The following global variables are used to initialize
   the va_list structure:

     crtl->args.info;
       the CUMULATIVE_ARGS for this function

     crtl->args.arg_offset_rtx:
       holds the offset of the first anonymous stack argument
       (relative to the virtual arg pointer).  */

static void
spu_va_start (tree valist, rtx nextarg)
{
  tree f_args, f_skip;
  tree args, skip, t;

  f_args = TYPE_FIELDS (TREE_TYPE (va_list_type_node));
  f_skip = DECL_CHAIN (f_args);

  valist = build_va_arg_indirect_ref (valist);
  args =
    build3 (COMPONENT_REF, TREE_TYPE (f_args), valist, f_args, NULL_TREE);
  skip =
    build3 (COMPONENT_REF, TREE_TYPE (f_skip), valist, f_skip, NULL_TREE);

  /* Find the __args area.  */
  t = make_tree (TREE_TYPE (args), nextarg);
  if (crtl->args.pretend_args_size > 0)
    t = build2 (POINTER_PLUS_EXPR, TREE_TYPE (args), t,
		size_int (-STACK_POINTER_OFFSET));
  t = build2 (MODIFY_EXPR, TREE_TYPE (args), args, t);
  TREE_SIDE_EFFECTS (t) = 1;
  expand_expr (t, const0_rtx, VOIDmode, EXPAND_NORMAL);

  /* Find the __skip area.  */
  t = make_tree (TREE_TYPE (skip), virtual_incoming_args_rtx);
  t = build2 (POINTER_PLUS_EXPR, TREE_TYPE (skip), t,
	      size_int (crtl->args.pretend_args_size
			 - STACK_POINTER_OFFSET));
  t = build2 (MODIFY_EXPR, TREE_TYPE (skip), skip, t);
  TREE_SIDE_EFFECTS (t) = 1;
  expand_expr (t, const0_rtx, VOIDmode, EXPAND_NORMAL);
}

/* Gimplify va_arg by updating the va_list structure 
   VALIST as required to retrieve an argument of type
   TYPE, and returning that argument. 
   
   ret = va_arg(VALIST, TYPE);

   generates code equivalent to:
   
    paddedsize = (sizeof(TYPE) + 15) & -16;
    if (VALIST.__args + paddedsize > VALIST.__skip
	&& VALIST.__args <= VALIST.__skip)
      addr = VALIST.__skip + 32;
    else
      addr = VALIST.__args;
    VALIST.__args = addr + paddedsize;
    ret = *(TYPE *)addr;
 */
static tree
spu_gimplify_va_arg_expr (tree valist, tree type, gimple_seq * pre_p,
			  gimple_seq * post_p ATTRIBUTE_UNUSED)
{
  tree f_args, f_skip;
  tree args, skip;
  HOST_WIDE_INT size, rsize;
  tree paddedsize, addr, tmp;
  bool pass_by_reference_p;

  f_args = TYPE_FIELDS (TREE_TYPE (va_list_type_node));
  f_skip = DECL_CHAIN (f_args);

  valist = build_simple_mem_ref (valist);
  args =
    build3 (COMPONENT_REF, TREE_TYPE (f_args), valist, f_args, NULL_TREE);
  skip =
    build3 (COMPONENT_REF, TREE_TYPE (f_skip), valist, f_skip, NULL_TREE);

  addr = create_tmp_var (ptr_type_node, "va_arg");

  /* if an object is dynamically sized, a pointer to it is passed
     instead of the object itself. */
  pass_by_reference_p = spu_pass_by_reference (NULL, TYPE_MODE (type), type,
					       false);
  if (pass_by_reference_p)
    type = build_pointer_type (type);
  size = int_size_in_bytes (type);
  rsize = ((size + UNITS_PER_WORD - 1) / UNITS_PER_WORD) * UNITS_PER_WORD;

  /* build conditional expression to calculate addr. The expression
     will be gimplified later. */
  paddedsize = size_int (rsize);
  tmp = build2 (POINTER_PLUS_EXPR, ptr_type_node, unshare_expr (args), paddedsize);
  tmp = build2 (TRUTH_AND_EXPR, boolean_type_node,
		build2 (GT_EXPR, boolean_type_node, tmp, unshare_expr (skip)),
		build2 (LE_EXPR, boolean_type_node, unshare_expr (args),
		unshare_expr (skip)));

  tmp = build3 (COND_EXPR, ptr_type_node, tmp,
		build2 (POINTER_PLUS_EXPR, ptr_type_node, unshare_expr (skip),
			size_int (32)), unshare_expr (args));

  gimplify_assign (addr, tmp, pre_p);

  /* update VALIST.__args */
  tmp = build2 (POINTER_PLUS_EXPR, ptr_type_node, addr, paddedsize);
  gimplify_assign (unshare_expr (args), tmp, pre_p);

  addr = fold_convert (build_pointer_type_for_mode (type, ptr_mode, true),
		       addr);

  if (pass_by_reference_p)
    addr = build_va_arg_indirect_ref (addr);

  return build_va_arg_indirect_ref (addr);
}

/* Save parameter registers starting with the register that corresponds
   to the first unnamed parameters.  If the first unnamed parameter is
   in the stack then save no registers.  Set pretend_args_size to the
   amount of space needed to save the registers. */
void
spu_setup_incoming_varargs (CUMULATIVE_ARGS * cum, enum machine_mode mode,
			    tree type, int *pretend_size, int no_rtl)
{
  if (!no_rtl)
    {
      rtx tmp;
      int regno;
      int offset;
      int ncum = *cum;

      /* cum currently points to the last named argument, we want to
         start at the next argument. */
      FUNCTION_ARG_ADVANCE (ncum, mode, type, 1);

      offset = -STACK_POINTER_OFFSET;
      for (regno = ncum; regno < MAX_REGISTER_ARGS; regno++)
	{
	  tmp = gen_frame_mem (V4SImode,
			       plus_constant (virtual_incoming_args_rtx,
					      offset));
	  emit_move_insn (tmp,
			  gen_rtx_REG (V4SImode, FIRST_ARG_REGNUM + regno));
	  offset += 16;
	}
      *pretend_size = offset + STACK_POINTER_OFFSET;
    }
}

void
spu_conditional_register_usage (void)
{
  if (flag_pic)
    {
      fixed_regs[PIC_OFFSET_TABLE_REGNUM] = 1;
      call_used_regs[PIC_OFFSET_TABLE_REGNUM] = 1;
    }
}

/* This is called any time we inspect the alignment of a register for
   addresses.  */
static int
reg_aligned_for_addr (rtx x)
{
  int regno =
    REGNO (x) < FIRST_PSEUDO_REGISTER ? ORIGINAL_REGNO (x) : REGNO (x);
  return REGNO_POINTER_ALIGN (regno) >= 128;
}

/* Encode symbol attributes (local vs. global, tls model) of a SYMBOL_REF
   into its SYMBOL_REF_FLAGS.  */
static void
spu_encode_section_info (tree decl, rtx rtl, int first)
{
  default_encode_section_info (decl, rtl, first);

  /* If a variable has a forced alignment to < 16 bytes, mark it with
     SYMBOL_FLAG_ALIGN1.  */
  if (TREE_CODE (decl) == VAR_DECL
      && DECL_USER_ALIGN (decl) && DECL_ALIGN (decl) < 128)
    SYMBOL_REF_FLAGS (XEXP (rtl, 0)) |= SYMBOL_FLAG_ALIGN1;
}

/* Return TRUE if we are certain the mem refers to a complete object
   which is both 16-byte aligned and padded to a 16-byte boundary.  This
   would make it safe to store with a single instruction. 
   We guarantee the alignment and padding for static objects by aligning
   all of them to 16-bytes. (DATA_ALIGNMENT and CONSTANT_ALIGNMENT.)
   FIXME: We currently cannot guarantee this for objects on the stack
   because assign_parm_setup_stack calls assign_stack_local with the
   alignment of the parameter mode and in that case the alignment never
   gets adjusted by LOCAL_ALIGNMENT. */
static int
store_with_one_insn_p (rtx mem)
{
  enum machine_mode mode = GET_MODE (mem);
  rtx addr = XEXP (mem, 0);
  if (mode == BLKmode)
    return 0;
  if (GET_MODE_SIZE (mode) >= 16)
    return 1;
  /* Only static objects. */
  if (GET_CODE (addr) == SYMBOL_REF)
    {
      /* We use the associated declaration to make sure the access is
         referring to the whole object.
         We check both MEM_EXPR and and SYMBOL_REF_DECL.  I'm not sure
         if it is necessary.  Will there be cases where one exists, and
         the other does not?  Will there be cases where both exist, but
         have different types?  */
      tree decl = MEM_EXPR (mem);
      if (decl
	  && TREE_CODE (decl) == VAR_DECL
	  && GET_MODE (mem) == TYPE_MODE (TREE_TYPE (decl)))
	return 1;
      decl = SYMBOL_REF_DECL (addr);
      if (decl
	  && TREE_CODE (decl) == VAR_DECL
	  && GET_MODE (mem) == TYPE_MODE (TREE_TYPE (decl)))
	return 1;
    }
  return 0;
}

/* Return 1 when the address is not valid for a simple load and store as
   required by the '_mov*' patterns.   We could make this less strict
   for loads, but we prefer mem's to look the same so they are more
   likely to be merged.  */
static int
address_needs_split (rtx mem)
{
  if (GET_MODE_SIZE (GET_MODE (mem)) < 16
      && (GET_MODE_SIZE (GET_MODE (mem)) < 4
	  || !(store_with_one_insn_p (mem)
	       || mem_is_padded_component_ref (mem))))
    return 1;

  return 0;
}

static GTY(()) rtx cache_fetch;		  /* __cache_fetch function */
static GTY(()) rtx cache_fetch_dirty;	  /* __cache_fetch_dirty function */
static alias_set_type ea_alias_set = -1;  /* alias set for __ea memory */

/* MEM is known to be an __ea qualified memory access.  Emit a call to
   fetch the ppu memory to local store, and return its address in local
   store.  */

static void
ea_load_store (rtx mem, bool is_store, rtx ea_addr, rtx data_addr)
{
  if (is_store)
    {
      rtx ndirty = GEN_INT (GET_MODE_SIZE (GET_MODE (mem)));
      if (!cache_fetch_dirty)
	cache_fetch_dirty = init_one_libfunc ("__cache_fetch_dirty");
      emit_library_call_value (cache_fetch_dirty, data_addr, LCT_NORMAL, Pmode,
			       2, ea_addr, EAmode, ndirty, SImode);
    }
  else
    {
      if (!cache_fetch)
	cache_fetch = init_one_libfunc ("__cache_fetch");
      emit_library_call_value (cache_fetch, data_addr, LCT_NORMAL, Pmode,
			       1, ea_addr, EAmode);
    }
}

/* Like ea_load_store, but do the cache tag comparison and, for stores,
   dirty bit marking, inline.

   The cache control data structure is an array of

   struct __cache_tag_array
     {
        unsigned int tag_lo[4];
        unsigned int tag_hi[4];
        void *data_pointer[4];
        int reserved[4];
        vector unsigned short dirty_bits[4];
     }  */

static void
ea_load_store_inline (rtx mem, bool is_store, rtx ea_addr, rtx data_addr)
{
  rtx ea_addr_si;
  HOST_WIDE_INT v;
  rtx tag_size_sym = gen_rtx_SYMBOL_REF (Pmode, "__cache_tag_array_size");
  rtx tag_arr_sym = gen_rtx_SYMBOL_REF (Pmode, "__cache_tag_array");
  rtx index_mask = gen_reg_rtx (SImode);
  rtx tag_arr = gen_reg_rtx (Pmode);
  rtx splat_mask = gen_reg_rtx (TImode);
  rtx splat = gen_reg_rtx (V4SImode);
  rtx splat_hi = NULL_RTX;
  rtx tag_index = gen_reg_rtx (Pmode);
  rtx block_off = gen_reg_rtx (SImode);
  rtx tag_addr = gen_reg_rtx (Pmode);
  rtx tag = gen_reg_rtx (V4SImode);
  rtx cache_tag = gen_reg_rtx (V4SImode);
  rtx cache_tag_hi = NULL_RTX;
  rtx cache_ptrs = gen_reg_rtx (TImode);
  rtx cache_ptrs_si = gen_reg_rtx (SImode);
  rtx tag_equal = gen_reg_rtx (V4SImode);
  rtx tag_equal_hi = NULL_RTX;
  rtx tag_eq_pack = gen_reg_rtx (V4SImode);
  rtx tag_eq_pack_si = gen_reg_rtx (SImode);
  rtx eq_index = gen_reg_rtx (SImode);
  rtx bcomp, hit_label, hit_ref, cont_label, insn;

  if (spu_ea_model != 32)
    {
      splat_hi = gen_reg_rtx (V4SImode);
      cache_tag_hi = gen_reg_rtx (V4SImode);
      tag_equal_hi = gen_reg_rtx (V4SImode);
    }

  emit_move_insn (index_mask, plus_constant (tag_size_sym, -128));
  emit_move_insn (tag_arr, tag_arr_sym);
  v = 0x0001020300010203LL;
  emit_move_insn (splat_mask, immed_double_const (v, v, TImode));
  ea_addr_si = ea_addr;
  if (spu_ea_model != 32)
    ea_addr_si = convert_to_mode (SImode, ea_addr, 1);

  /* tag_index = ea_addr & (tag_array_size - 128)  */
  emit_insn (gen_andsi3 (tag_index, ea_addr_si, index_mask));

  /* splat ea_addr to all 4 slots.  */
  emit_insn (gen_shufb (splat, ea_addr_si, ea_addr_si, splat_mask));
  /* Similarly for high 32 bits of ea_addr.  */
  if (spu_ea_model != 32)
    emit_insn (gen_shufb (splat_hi, ea_addr, ea_addr, splat_mask));

  /* block_off = ea_addr & 127  */
  emit_insn (gen_andsi3 (block_off, ea_addr_si, spu_const (SImode, 127)));

  /* tag_addr = tag_arr + tag_index  */
  emit_insn (gen_addsi3 (tag_addr, tag_arr, tag_index));

  /* Read cache tags.  */
  emit_move_insn (cache_tag, gen_rtx_MEM (V4SImode, tag_addr));
  if (spu_ea_model != 32)
    emit_move_insn (cache_tag_hi, gen_rtx_MEM (V4SImode,
					       plus_constant (tag_addr, 16)));

  /* tag = ea_addr & -128  */
  emit_insn (gen_andv4si3 (tag, splat, spu_const (V4SImode, -128)));

  /* Read all four cache data pointers.  */
  emit_move_insn (cache_ptrs, gen_rtx_MEM (TImode,
					   plus_constant (tag_addr, 32)));

  /* Compare tags.  */
  emit_insn (gen_ceq_v4si (tag_equal, tag, cache_tag));
  if (spu_ea_model != 32)
    {
      emit_insn (gen_ceq_v4si (tag_equal_hi, splat_hi, cache_tag_hi));
      emit_insn (gen_andv4si3 (tag_equal, tag_equal, tag_equal_hi));
    }

  /* At most one of the tags compare equal, so tag_equal has one
     32-bit slot set to all 1's, with the other slots all zero.
     gbb picks off low bit from each byte in the 128-bit registers,
     so tag_eq_pack is one of 0xf000, 0x0f00, 0x00f0, 0x000f, assuming
     we have a hit.  */
  emit_insn (gen_spu_gbb (tag_eq_pack, spu_gen_subreg (V16QImode, tag_equal)));
  emit_insn (gen_spu_convert (tag_eq_pack_si, tag_eq_pack));

  /* So counting leading zeros will set eq_index to 16, 20, 24 or 28.  */
  emit_insn (gen_clzsi2 (eq_index, tag_eq_pack_si));

  /* Allowing us to rotate the corresponding cache data pointer to slot0.
     (rotating eq_index mod 16 bytes).  */
  emit_insn (gen_rotqby_ti (cache_ptrs, cache_ptrs, eq_index));
  emit_insn (gen_spu_convert (cache_ptrs_si, cache_ptrs));

  /* Add block offset to form final data address.  */
  emit_insn (gen_addsi3 (data_addr, cache_ptrs_si, block_off));

  /* Check that we did hit.  */
  hit_label = gen_label_rtx ();
  hit_ref = gen_rtx_LABEL_REF (VOIDmode, hit_label);
  bcomp = gen_rtx_NE (SImode, tag_eq_pack_si, const0_rtx);
  insn = emit_jump_insn (gen_rtx_SET (VOIDmode, pc_rtx,
				      gen_rtx_IF_THEN_ELSE (VOIDmode, bcomp,
							    hit_ref, pc_rtx)));
  /* Say that this branch is very likely to happen.  */
  v = REG_BR_PROB_BASE - REG_BR_PROB_BASE / 100 - 1;
  add_reg_note (insn, REG_BR_PROB, GEN_INT (v));

  ea_load_store (mem, is_store, ea_addr, data_addr);
  cont_label = gen_label_rtx ();
  emit_jump_insn (gen_jump (cont_label));
  emit_barrier ();

  emit_label (hit_label);

  if (is_store)
    {
      HOST_WIDE_INT v_hi;
      rtx dirty_bits = gen_reg_rtx (TImode);
      rtx dirty_off = gen_reg_rtx (SImode);
      rtx dirty_128 = gen_reg_rtx (TImode);
      rtx neg_block_off = gen_reg_rtx (SImode);

      /* Set up mask with one dirty bit per byte of the mem we are
	 writing, starting from top bit.  */
      v_hi = v = -1;
      v <<= (128 - GET_MODE_SIZE (GET_MODE (mem))) & 63;
      if ((128 - GET_MODE_SIZE (GET_MODE (mem))) >= 64)
	{
	  v_hi = v;
	  v = 0;
	}
      emit_move_insn (dirty_bits, immed_double_const (v, v_hi, TImode));

      /* Form index into cache dirty_bits.  eq_index is one of
	 0x10, 0x14, 0x18 or 0x1c.  Multiplying by 4 gives us
	 0x40, 0x50, 0x60 or 0x70 which just happens to be the
	 offset to each of the four dirty_bits elements.  */
      emit_insn (gen_ashlsi3 (dirty_off, eq_index, spu_const (SImode, 2)));

      emit_insn (gen_spu_lqx (dirty_128, tag_addr, dirty_off));

      /* Rotate bit mask to proper bit.  */
      emit_insn (gen_negsi2 (neg_block_off, block_off));
      emit_insn (gen_rotqbybi_ti (dirty_bits, dirty_bits, neg_block_off));
      emit_insn (gen_rotqbi_ti (dirty_bits, dirty_bits, neg_block_off));

      /* Or in the new dirty bits.  */
      emit_insn (gen_iorti3 (dirty_128, dirty_bits, dirty_128));

      /* Store.  */
      emit_insn (gen_spu_stqx (dirty_128, tag_addr, dirty_off));
    }

  emit_label (cont_label);
}

static rtx
expand_ea_mem (rtx mem, bool is_store)
{
  rtx ea_addr;
  rtx data_addr = gen_reg_rtx (Pmode);
  rtx new_mem;

  ea_addr = force_reg (EAmode, XEXP (mem, 0));
  if (optimize_size || optimize == 0)
    ea_load_store (mem, is_store, ea_addr, data_addr);
  else
    ea_load_store_inline (mem, is_store, ea_addr, data_addr);

  if (ea_alias_set == -1)
    ea_alias_set = new_alias_set ();

  /* We generate a new MEM RTX to refer to the copy of the data
     in the cache.  We do not copy memory attributes (except the
     alignment) from the original MEM, as they may no longer apply
     to the cache copy.  */
  new_mem = gen_rtx_MEM (GET_MODE (mem), data_addr);
  set_mem_alias_set (new_mem, ea_alias_set);
  set_mem_align (new_mem, MIN (MEM_ALIGN (mem), 128 * 8));

  return new_mem;
}

int
spu_expand_mov (rtx * ops, enum machine_mode mode)
{
  if (GET_CODE (ops[0]) == SUBREG && !valid_subreg (ops[0]))
    abort ();

  if (GET_CODE (ops[1]) == SUBREG && !valid_subreg (ops[1]))
    {
      rtx from = SUBREG_REG (ops[1]);
      enum machine_mode imode = int_mode_for_mode (GET_MODE (from));

      gcc_assert (GET_MODE_CLASS (mode) == MODE_INT
		  && GET_MODE_CLASS (imode) == MODE_INT
		  && subreg_lowpart_p (ops[1]));

      if (GET_MODE_SIZE (imode) < 4)
	imode = SImode;
      if (imode != GET_MODE (from))
	from = gen_rtx_SUBREG (imode, from, 0);

      if (GET_MODE_SIZE (mode) < GET_MODE_SIZE (imode))
	{
	  enum insn_code icode = convert_optab_handler (trunc_optab,
							mode, imode);
	  emit_insn (GEN_FCN (icode) (ops[0], from));
	}
      else
	emit_insn (gen_extend_insn (ops[0], from, mode, imode, 1));
      return 1;
    }

  /* At least one of the operands needs to be a register. */
  if ((reload_in_progress | reload_completed) == 0
      && !register_operand (ops[0], mode) && !register_operand (ops[1], mode))
    {
      rtx temp = force_reg (mode, ops[1]);
      emit_move_insn (ops[0], temp);
      return 1;
    }
  if (reload_in_progress || reload_completed)
    {
      if (CONSTANT_P (ops[1]))
	return spu_split_immediate (ops);
      return 0;
    }

  /* Catch the SImode immediates greater than 0x7fffffff, and sign
     extend them. */
  if (GET_CODE (ops[1]) == CONST_INT)
    {
      HOST_WIDE_INT val = trunc_int_for_mode (INTVAL (ops[1]), mode);
      if (val != INTVAL (ops[1]))
	{
	  emit_move_insn (ops[0], GEN_INT (val));
	  return 1;
	}
    }
  if (MEM_P (ops[0]))
    {
      if (MEM_ADDR_SPACE (ops[0]))
	ops[0] = expand_ea_mem (ops[0], true);
      return spu_split_store (ops);
    }
  if (MEM_P (ops[1]))
    {
      if (MEM_ADDR_SPACE (ops[1]))
	ops[1] = expand_ea_mem (ops[1], false);
      return spu_split_load (ops);
    }

  return 0;
}

static void
spu_convert_move (rtx dst, rtx src)
{
  enum machine_mode mode = GET_MODE (dst);
  enum machine_mode int_mode = mode_for_size (GET_MODE_BITSIZE (mode), MODE_INT, 0);
  rtx reg;
  gcc_assert (GET_MODE (src) == TImode);
  reg = int_mode != mode ? gen_reg_rtx (int_mode) : dst;
  emit_insn (gen_rtx_SET (VOIDmode, reg,
	       gen_rtx_TRUNCATE (int_mode,
		 gen_rtx_LSHIFTRT (TImode, src,
		   GEN_INT (int_mode == DImode ? 64 : 96)))));
  if (int_mode != mode)
    {
      reg = simplify_gen_subreg (mode, reg, int_mode, 0);
      emit_move_insn (dst, reg);
    }
}

/* Load TImode values into DST0 and DST1 (when it is non-NULL) using
   the address from SRC and SRC+16.  Return a REG or CONST_INT that 
   specifies how many bytes to rotate the loaded registers, plus any
   extra from EXTRA_ROTQBY.  The address and rotate amounts are
   normalized to improve merging of loads and rotate computations. */
static rtx
spu_expand_load (rtx dst0, rtx dst1, rtx src, int extra_rotby)
{
  rtx addr = XEXP (src, 0);
  rtx p0, p1, rot, addr0, addr1;
  int rot_amt;

  rot = 0;
  rot_amt = 0;

  if (MEM_ALIGN (src) >= 128)
    /* Address is already aligned; simply perform a TImode load.  */ ;
  else if (GET_CODE (addr) == PLUS)
    {
      /* 8 cases:
         aligned reg   + aligned reg     => lqx
         aligned reg   + unaligned reg   => lqx, rotqby
         aligned reg   + aligned const   => lqd
         aligned reg   + unaligned const => lqd, rotqbyi
         unaligned reg + aligned reg     => lqx, rotqby
         unaligned reg + unaligned reg   => lqx, a, rotqby (1 scratch)
         unaligned reg + aligned const   => lqd, rotqby
         unaligned reg + unaligned const -> not allowed by legitimate address
       */
      p0 = XEXP (addr, 0);
      p1 = XEXP (addr, 1);
      if (!reg_aligned_for_addr (p0))
	{
	  if (REG_P (p1) && !reg_aligned_for_addr (p1))
	    {
	      rot = gen_reg_rtx (SImode);
	      emit_insn (gen_addsi3 (rot, p0, p1));
	    }
	  else if (GET_CODE (p1) == CONST_INT && (INTVAL (p1) & 15))
	    {
	      if (INTVAL (p1) > 0
		  && REG_POINTER (p0)
		  && INTVAL (p1) * BITS_PER_UNIT
		     < REGNO_POINTER_ALIGN (REGNO (p0)))
		{
		  rot = gen_reg_rtx (SImode);
		  emit_insn (gen_addsi3 (rot, p0, p1));
		  addr = p0;
		}
	      else
		{
		  rtx x = gen_reg_rtx (SImode);
		  emit_move_insn (x, p1);
		  if (!spu_arith_operand (p1, SImode))
		    p1 = x;
		  rot = gen_reg_rtx (SImode);
		  emit_insn (gen_addsi3 (rot, p0, p1));
		  addr = gen_rtx_PLUS (Pmode, p0, x);
		}
	    }
	  else
	    rot = p0;
	}
      else
	{
	  if (GET_CODE (p1) == CONST_INT && (INTVAL (p1) & 15))
	    {
	      rot_amt = INTVAL (p1) & 15;
	      if (INTVAL (p1) & -16)
		{
		  p1 = GEN_INT (INTVAL (p1) & -16);
		  addr = gen_rtx_PLUS (SImode, p0, p1);
		}
	      else
		addr = p0;
	    }
	  else if (REG_P (p1) && !reg_aligned_for_addr (p1))
	    rot = p1;
	}
    }
  else if (REG_P (addr))
    {
      if (!reg_aligned_for_addr (addr))
	rot = addr;
    }
  else if (GET_CODE (addr) == CONST)
    {
      if (GET_CODE (XEXP (addr, 0)) == PLUS
	  && ALIGNED_SYMBOL_REF_P (XEXP (XEXP (addr, 0), 0))
	  && GET_CODE (XEXP (XEXP (addr, 0), 1)) == CONST_INT)
	{
	  rot_amt = INTVAL (XEXP (XEXP (addr, 0), 1));
	  if (rot_amt & -16)
	    addr = gen_rtx_CONST (Pmode,
				  gen_rtx_PLUS (Pmode,
						XEXP (XEXP (addr, 0), 0),
						GEN_INT (rot_amt & -16)));
	  else
	    addr = XEXP (XEXP (addr, 0), 0);
	}
      else
	{
	  rot = gen_reg_rtx (Pmode);
	  emit_move_insn (rot, addr);
	}
    }
  else if (GET_CODE (addr) == CONST_INT)
    {
      rot_amt = INTVAL (addr);
      addr = GEN_INT (rot_amt & -16);
    }
  else if (!ALIGNED_SYMBOL_REF_P (addr))
    {
      rot = gen_reg_rtx (Pmode);
      emit_move_insn (rot, addr);
    }

  rot_amt += extra_rotby;

  rot_amt &= 15;

  if (rot && rot_amt)
    {
      rtx x = gen_reg_rtx (SImode);
      emit_insn (gen_addsi3 (x, rot, GEN_INT (rot_amt)));
      rot = x;
      rot_amt = 0;
    }
  if (!rot && rot_amt)
    rot = GEN_INT (rot_amt);

  addr0 = copy_rtx (addr);
  addr0 = gen_rtx_AND (SImode, copy_rtx (addr), GEN_INT (-16));
  emit_insn (gen__movti (dst0, change_address (src, TImode, addr0)));

  if (dst1)
    {
      addr1 = plus_constant (copy_rtx (addr), 16);
      addr1 = gen_rtx_AND (SImode, addr1, GEN_INT (-16));
      emit_insn (gen__movti (dst1, change_address (src, TImode, addr1)));
    }

  return rot;
}

int
spu_split_load (rtx * ops)
{
  enum machine_mode mode = GET_MODE (ops[0]);
  rtx addr, load, rot;
  int rot_amt;

  if (GET_MODE_SIZE (mode) >= 16)
    return 0;

  addr = XEXP (ops[1], 0);
  gcc_assert (GET_CODE (addr) != AND);

  if (!address_needs_split (ops[1]))
    {
      ops[1] = change_address (ops[1], TImode, addr);
      load = gen_reg_rtx (TImode);
      emit_insn (gen__movti (load, ops[1]));
      spu_convert_move (ops[0], load);
      return 1;
    }

  rot_amt = GET_MODE_SIZE (mode) < 4 ? GET_MODE_SIZE (mode) - 4 : 0;

  load = gen_reg_rtx (TImode);
  rot = spu_expand_load (load, 0, ops[1], rot_amt);

  if (rot)
    emit_insn (gen_rotqby_ti (load, load, rot));

  spu_convert_move (ops[0], load);
  return 1;
}

int
spu_split_store (rtx * ops)
{
  enum machine_mode mode = GET_MODE (ops[0]);
  rtx reg;
  rtx addr, p0, p1, p1_lo, smem;
  int aform;
  int scalar;

  if (GET_MODE_SIZE (mode) >= 16)
    return 0;

  addr = XEXP (ops[0], 0);
  gcc_assert (GET_CODE (addr) != AND);

  if (!address_needs_split (ops[0]))
    {
      reg = gen_reg_rtx (TImode);
      emit_insn (gen_spu_convert (reg, ops[1]));
      ops[0] = change_address (ops[0], TImode, addr);
      emit_move_insn (ops[0], reg);
      return 1;
    }

  if (GET_CODE (addr) == PLUS)
    {
      /* 8 cases:
         aligned reg   + aligned reg     => lqx, c?x, shuf, stqx
         aligned reg   + unaligned reg   => lqx, c?x, shuf, stqx
         aligned reg   + aligned const   => lqd, c?d, shuf, stqx
         aligned reg   + unaligned const => lqd, c?d, shuf, stqx
         unaligned reg + aligned reg     => lqx, c?x, shuf, stqx
         unaligned reg + unaligned reg   => lqx, c?x, shuf, stqx
         unaligned reg + aligned const   => lqd, c?d, shuf, stqx
         unaligned reg + unaligned const -> lqx, c?d, shuf, stqx
       */
      aform = 0;
      p0 = XEXP (addr, 0);
      p1 = p1_lo = XEXP (addr, 1);
      if (REG_P (p0) && GET_CODE (p1) == CONST_INT)
	{
	  p1_lo = GEN_INT (INTVAL (p1) & 15);
	  if (reg_aligned_for_addr (p0))
	    {
	      p1 = GEN_INT (INTVAL (p1) & -16);
	      if (p1 == const0_rtx)
		addr = p0;
	      else
		addr = gen_rtx_PLUS (SImode, p0, p1);
	    }
	  else
	    {
	      rtx x = gen_reg_rtx (SImode);
	      emit_move_insn (x, p1);
	      addr = gen_rtx_PLUS (SImode, p0, x);
	    }
	}
    }
  else if (REG_P (addr))
    {
      aform = 0;
      p0 = addr;
      p1 = p1_lo = const0_rtx;
    }
  else
    {
      aform = 1;
      p0 = gen_rtx_REG (SImode, STACK_POINTER_REGNUM);
      p1 = 0;			/* aform doesn't use p1 */
      p1_lo = addr;
      if (ALIGNED_SYMBOL_REF_P (addr))
	p1_lo = const0_rtx;
      else if (GET_CODE (addr) == CONST
	       && GET_CODE (XEXP (addr, 0)) == PLUS
	       && ALIGNED_SYMBOL_REF_P (XEXP (XEXP (addr, 0), 0))
	       && GET_CODE (XEXP (XEXP (addr, 0), 1)) == CONST_INT)
	{
	  HOST_WIDE_INT v = INTVAL (XEXP (XEXP (addr, 0), 1));
	  if ((v & -16) != 0)
	    addr = gen_rtx_CONST (Pmode,
				  gen_rtx_PLUS (Pmode,
						XEXP (XEXP (addr, 0), 0),
						GEN_INT (v & -16)));
	  else
	    addr = XEXP (XEXP (addr, 0), 0);
	  p1_lo = GEN_INT (v & 15);
	}
      else if (GET_CODE (addr) == CONST_INT)
	{
	  p1_lo = GEN_INT (INTVAL (addr) & 15);
	  addr = GEN_INT (INTVAL (addr) & -16);
	}
      else
	{
	  p1_lo = gen_reg_rtx (SImode);
	  emit_move_insn (p1_lo, addr);
	}
    }

  reg = gen_reg_rtx (TImode);

  scalar = store_with_one_insn_p (ops[0]);
  if (!scalar)
    {
      /* We could copy the flags from the ops[0] MEM to mem here,
         We don't because we want this load to be optimized away if
         possible, and copying the flags will prevent that in certain
         cases, e.g. consider the volatile flag. */

      rtx pat = gen_reg_rtx (TImode);
      rtx lmem = change_address (ops[0], TImode, copy_rtx (addr));
      set_mem_alias_set (lmem, 0);
      emit_insn (gen_movti (reg, lmem));

      if (!p0 || reg_aligned_for_addr (p0))
	p0 = stack_pointer_rtx;
      if (!p1_lo)
	p1_lo = const0_rtx;

      emit_insn (gen_cpat (pat, p0, p1_lo, GEN_INT (GET_MODE_SIZE (mode))));
      emit_insn (gen_shufb (reg, ops[1], reg, pat));
    }
  else
    {
      if (GET_CODE (ops[1]) == REG)
	emit_insn (gen_spu_convert (reg, ops[1]));
      else if (GET_CODE (ops[1]) == SUBREG)
	emit_insn (gen_spu_convert (reg, SUBREG_REG (ops[1])));
      else
	abort ();
    }

  if (GET_MODE_SIZE (mode) < 4 && scalar)
    emit_insn (gen_ashlti3
	       (reg, reg, GEN_INT (32 - GET_MODE_BITSIZE (mode))));

  smem = change_address (ops[0], TImode, copy_rtx (addr));
  /* We can't use the previous alias set because the memory has changed
     size and can potentially overlap objects of other types.  */
  set_mem_alias_set (smem, 0);

  emit_insn (gen_movti (smem, reg));
  return 1;
}

/* Return TRUE if X is MEM which is a struct member reference
   and the member can safely be loaded and stored with a single
   instruction because it is padded. */
static int
mem_is_padded_component_ref (rtx x)
{
  tree t = MEM_EXPR (x);
  tree r;
  if (!t || TREE_CODE (t) != COMPONENT_REF)
    return 0;
  t = TREE_OPERAND (t, 1);
  if (!t || TREE_CODE (t) != FIELD_DECL
      || DECL_ALIGN (t) < 128 || AGGREGATE_TYPE_P (TREE_TYPE (t)))
    return 0;
  /* Only do this for RECORD_TYPEs, not UNION_TYPEs. */
  r = DECL_FIELD_CONTEXT (t);
  if (!r || TREE_CODE (r) != RECORD_TYPE)
    return 0;
  /* Make sure they are the same mode */
  if (GET_MODE (x) != TYPE_MODE (TREE_TYPE (t)))
    return 0;
  /* If there are no following fields then the field alignment assures
     the structure is padded to the alignment which means this field is
     padded too.  */
  if (TREE_CHAIN (t) == 0)
    return 1;
  /* If the following field is also aligned then this field will be
     padded. */
  t = TREE_CHAIN (t);
  if (TREE_CODE (t) == FIELD_DECL && DECL_ALIGN (t) >= 128)
    return 1;
  return 0;
}

/* Parse the -mfixed-range= option string.  */
static void
fix_range (const char *const_str)
{
  int i, first, last;
  char *str, *dash, *comma;
  
  /* str must be of the form REG1'-'REG2{,REG1'-'REG} where REG1 and
     REG2 are either register names or register numbers.  The effect
     of this option is to mark the registers in the range from REG1 to
     REG2 as ``fixed'' so they won't be used by the compiler.  */
  
  i = strlen (const_str);
  str = (char *) alloca (i + 1);
  memcpy (str, const_str, i + 1);
  
  while (1)
    {
      dash = strchr (str, '-');
      if (!dash)
	{
	  warning (0, "value of -mfixed-range must have form REG1-REG2");
	  return;
	}
      *dash = '\0';
      comma = strchr (dash + 1, ',');
      if (comma)
	*comma = '\0';
      
      first = decode_reg_name (str);
      if (first < 0)
	{
	  warning (0, "unknown register name: %s", str);
	  return;
	}
      
      last = decode_reg_name (dash + 1);
      if (last < 0)
	{
	  warning (0, "unknown register name: %s", dash + 1);
	  return;
	}
      
      *dash = '-';
      
      if (first > last)
	{
	  warning (0, "%s-%s is an empty range", str, dash + 1);
	  return;
	}
      
      for (i = first; i <= last; ++i)
	fixed_regs[i] = call_used_regs[i] = 1;

      if (!comma)
	break;

      *comma = ',';
      str = comma + 1;
    }
}

/* Return TRUE if x is a CONST_INT, CONST_DOUBLE or CONST_VECTOR that
   can be generated using the fsmbi instruction. */
int
fsmbi_const_p (rtx x)
{
  if (CONSTANT_P (x))
    {
      /* We can always choose TImode for CONST_INT because the high bits
         of an SImode will always be all 1s, i.e., valid for fsmbi. */
      enum immediate_class c = classify_immediate (x, TImode);
      return c == IC_FSMBI || (!epilogue_completed && c == IC_FSMBI2);
    }
  return 0;
}

/* Return TRUE if x is a CONST_INT, CONST_DOUBLE or CONST_VECTOR that
   can be generated using the cbd, chd, cwd or cdd instruction. */
int
cpat_const_p (rtx x, enum machine_mode mode)
{
  if (CONSTANT_P (x))
    {
      enum immediate_class c = classify_immediate (x, mode);
      return c == IC_CPAT;
    }
  return 0;
}

rtx
gen_cpat_const (rtx * ops)
{
  unsigned char dst[16];
  int i, offset, shift, isize;
  if (GET_CODE (ops[3]) != CONST_INT
      || GET_CODE (ops[2]) != CONST_INT
      || (GET_CODE (ops[1]) != CONST_INT
	  && GET_CODE (ops[1]) != REG))
    return 0;
  if (GET_CODE (ops[1]) == REG
      && (!REG_POINTER (ops[1])
	  || REGNO_POINTER_ALIGN (ORIGINAL_REGNO (ops[1])) < 128))
    return 0;

  for (i = 0; i < 16; i++)
    dst[i] = i + 16;
  isize = INTVAL (ops[3]);
  if (isize == 1)
    shift = 3;
  else if (isize == 2)
    shift = 2;
  else
    shift = 0;
  offset = (INTVAL (ops[2]) +
	    (GET_CODE (ops[1]) ==
	     CONST_INT ? INTVAL (ops[1]) : 0)) & 15;
  for (i = 0; i < isize; i++)
    dst[offset + i] = i + shift;
  return array_to_constant (TImode, dst);
}

/* Convert a CONST_INT, CONST_DOUBLE, or CONST_VECTOR into a 16 byte
   array.  Use MODE for CONST_INT's.  When the constant's mode is smaller
   than 16 bytes, the value is repeated across the rest of the array. */
void
constant_to_array (enum machine_mode mode, rtx x, unsigned char arr[16])
{
  HOST_WIDE_INT val;
  int i, j, first;

  memset (arr, 0, 16);
  mode = GET_MODE (x) != VOIDmode ? GET_MODE (x) : mode;
  if (GET_CODE (x) == CONST_INT
      || (GET_CODE (x) == CONST_DOUBLE
	  && (mode == SFmode || mode == DFmode)))
    {
      gcc_assert (mode != VOIDmode && mode != BLKmode);

      if (GET_CODE (x) == CONST_DOUBLE)
	val = const_double_to_hwint (x);
      else
	val = INTVAL (x);
      first = GET_MODE_SIZE (mode) - 1;
      for (i = first; i >= 0; i--)
	{
	  arr[i] = val & 0xff;
	  val >>= 8;
	}
      /* Splat the constant across the whole array. */
      for (j = 0, i = first + 1; i < 16; i++)
	{
	  arr[i] = arr[j];
	  j = (j == first) ? 0 : j + 1;
	}
    }
  else if (GET_CODE (x) == CONST_DOUBLE)
    {
      val = CONST_DOUBLE_LOW (x);
      for (i = 15; i >= 8; i--)
	{
	  arr[i] = val & 0xff;
	  val >>= 8;
	}
      val = CONST_DOUBLE_HIGH (x);
      for (i = 7; i >= 0; i--)
	{
	  arr[i] = val & 0xff;
	  val >>= 8;
	}
    }
  else if (GET_CODE (x) == CONST_VECTOR)
    {
      int units;
      rtx elt;
      mode = GET_MODE_INNER (mode);
      units = CONST_VECTOR_NUNITS (x);
      for (i = 0; i < units; i++)
	{
	  elt = CONST_VECTOR_ELT (x, i);
	  if (GET_CODE (elt) == CONST_INT || GET_CODE (elt) == CONST_DOUBLE)
	    {
	      if (GET_CODE (elt) == CONST_DOUBLE)
		val = const_double_to_hwint (elt);
	      else
		val = INTVAL (elt);
	      first = GET_MODE_SIZE (mode) - 1;
	      if (first + i * GET_MODE_SIZE (mode) > 16)
		abort ();
	      for (j = first; j >= 0; j--)
		{
		  arr[j + i * GET_MODE_SIZE (mode)] = val & 0xff;
		  val >>= 8;
		}
	    }
	}
    }
  else
    gcc_unreachable();
}

/* Convert a 16 byte array to a constant of mode MODE.  When MODE is
   smaller than 16 bytes, use the bytes that would represent that value
   in a register, e.g., for QImode return the value of arr[3].  */
rtx
array_to_constant (enum machine_mode mode, const unsigned char arr[16])
{
  enum machine_mode inner_mode;
  rtvec v;
  int units, size, i, j, k;
  HOST_WIDE_INT val;

  if (GET_MODE_CLASS (mode) == MODE_INT
      && GET_MODE_BITSIZE (mode) <= HOST_BITS_PER_WIDE_INT)
    {
      j = GET_MODE_SIZE (mode);
      i = j < 4 ? 4 - j : 0;
      for (val = 0; i < j; i++)
	val = (val << 8) | arr[i];
      val = trunc_int_for_mode (val, mode);
      return GEN_INT (val);
    }

  if (mode == TImode)
    {
      HOST_WIDE_INT high;
      for (i = high = 0; i < 8; i++)
	high = (high << 8) | arr[i];
      for (i = 8, val = 0; i < 16; i++)
	val = (val << 8) | arr[i];
      return immed_double_const (val, high, TImode);
    }
  if (mode == SFmode)
    {
      val = (arr[0] << 24) | (arr[1] << 16) | (arr[2] << 8) | arr[3];
      val = trunc_int_for_mode (val, SImode);
      return hwint_to_const_double (SFmode, val);
    }
  if (mode == DFmode)
    {
      for (i = 0, val = 0; i < 8; i++)
	val = (val << 8) | arr[i];
      return hwint_to_const_double (DFmode, val);
    }

  if (!VECTOR_MODE_P (mode))
    abort ();

  units = GET_MODE_NUNITS (mode);
  size = GET_MODE_UNIT_SIZE (mode);
  inner_mode = GET_MODE_INNER (mode);
  v = rtvec_alloc (units);

  for (k = i = 0; i < units; ++i)
    {
      val = 0;
      for (j = 0; j < size; j++, k++)
	val = (val << 8) | arr[k];

      if (GET_MODE_CLASS (inner_mode) == MODE_FLOAT)
	RTVEC_ELT (v, i) = hwint_to_const_double (inner_mode, val);
      else
	RTVEC_ELT (v, i) = GEN_INT (trunc_int_for_mode (val, inner_mode));
    }
  if (k > 16)
    abort ();

  return gen_rtx_CONST_VECTOR (mode, v);
}

static void
reloc_diagnostic (rtx x)
{
  tree decl = 0;
  if (!flag_pic || !(TARGET_WARN_RELOC || TARGET_ERROR_RELOC))
    return;

  if (GET_CODE (x) == SYMBOL_REF)
    decl = SYMBOL_REF_DECL (x);
  else if (GET_CODE (x) == CONST
	   && GET_CODE (XEXP (XEXP (x, 0), 0)) == SYMBOL_REF)
    decl = SYMBOL_REF_DECL (XEXP (XEXP (x, 0), 0));

  /* SYMBOL_REF_DECL is not necessarily a DECL. */
  if (decl && !DECL_P (decl))
    decl = 0;

  /* The decl could be a string constant.  */
  if (decl && DECL_P (decl))
    {
      location_t loc;
      /* We use last_assemble_variable_decl to get line information.  It's
	 not always going to be right and might not even be close, but will
	 be right for the more common cases. */
      if (!last_assemble_variable_decl || in_section == ctors_section)
	loc = DECL_SOURCE_LOCATION (decl);
      else
	loc = DECL_SOURCE_LOCATION (last_assemble_variable_decl);

      if (TARGET_WARN_RELOC)
	warning_at (loc, 0,
		    "creating run-time relocation for %qD", decl);
      else
	error_at (loc,
		  "creating run-time relocation for %qD", decl);
    }
  else 
    {
      if (TARGET_WARN_RELOC)
	warning_at (input_location, 0, "creating run-time relocation");
      else
	error_at (input_location, "creating run-time relocation");
    }
}

/* Hook into assemble_integer so we can generate an error for run-time
   relocations.  The SPU ABI disallows them. */
static bool
spu_assemble_integer (rtx x, unsigned int size, int aligned_p)
{
  /* By default run-time relocations aren't supported, but we allow them
     in case users support it in their own run-time loader.  And we provide
     a warning for those users that don't.  */
  if ((GET_CODE (x) == SYMBOL_REF)
      || GET_CODE (x) == LABEL_REF || GET_CODE (x) == CONST)
    reloc_diagnostic (x);

  return default_assemble_integer (x, size, aligned_p);
}

static void
spu_asm_globalize_label (FILE * file, const char *name)
{
  fputs ("\t.global\t", file);
  assemble_name (file, name);
  fputs ("\n", file);
}

static bool
spu_rtx_costs (rtx x, int code, int outer_code ATTRIBUTE_UNUSED, int *total,
	       bool speed ATTRIBUTE_UNUSED)
{
  enum machine_mode mode = GET_MODE (x);
  int cost = COSTS_N_INSNS (2);

  /* Folding to a CONST_VECTOR will use extra space but there might
     be only a small savings in cycles.  We'd like to use a CONST_VECTOR
     only if it allows us to fold away multiple insns.  Changing the cost
     of a CONST_VECTOR here (or in CONST_COSTS) doesn't help though
     because this cost will only be compared against a single insn. 
     if (code == CONST_VECTOR)
       return (LEGITIMATE_CONSTANT_P(x)) ? cost : COSTS_N_INSNS(6);
   */

  /* Use defaults for float operations.  Not accurate but good enough. */
  if (mode == DFmode)
    {
      *total = COSTS_N_INSNS (13);
      return true;
    }
  if (mode == SFmode)
    {
      *total = COSTS_N_INSNS (6);
      return true;
    }
  switch (code)
    {
    case CONST_INT:
      if (satisfies_constraint_K (x))
	*total = 0;
      else if (INTVAL (x) >= -0x80000000ll && INTVAL (x) <= 0xffffffffll)
	*total = COSTS_N_INSNS (1);
      else
	*total = COSTS_N_INSNS (3);
      return true;

    case CONST:
      *total = COSTS_N_INSNS (3);
      return true;

    case LABEL_REF:
    case SYMBOL_REF:
      *total = COSTS_N_INSNS (0);
      return true;

    case CONST_DOUBLE:
      *total = COSTS_N_INSNS (5);
      return true;

    case FLOAT_EXTEND:
    case FLOAT_TRUNCATE:
    case FLOAT:
    case UNSIGNED_FLOAT:
    case FIX:
    case UNSIGNED_FIX:
      *total = COSTS_N_INSNS (7);
      return true;

    case PLUS:
      if (mode == TImode)
	{
	  *total = COSTS_N_INSNS (9);
	  return true;
	}
      break;

    case MULT:
      cost =
	GET_CODE (XEXP (x, 0)) ==
	REG ? COSTS_N_INSNS (12) : COSTS_N_INSNS (7);
      if (mode == SImode && GET_CODE (XEXP (x, 0)) == REG)
	{
	  if (GET_CODE (XEXP (x, 1)) == CONST_INT)
	    {
	      HOST_WIDE_INT val = INTVAL (XEXP (x, 1));
	      cost = COSTS_N_INSNS (14);
	      if ((val & 0xffff) == 0)
		cost = COSTS_N_INSNS (9);
	      else if (val > 0 && val < 0x10000)
		cost = COSTS_N_INSNS (11);
	    }
	}
      *total = cost;
      return true;
    case DIV:
    case UDIV:
    case MOD:
    case UMOD:
      *total = COSTS_N_INSNS (20);
      return true;
    case ROTATE:
    case ROTATERT:
    case ASHIFT:
    case ASHIFTRT:
    case LSHIFTRT:
      *total = COSTS_N_INSNS (4);
      return true;
    case UNSPEC:
      if (XINT (x, 1) == UNSPEC_CONVERT)
	*total = COSTS_N_INSNS (0);
      else
	*total = COSTS_N_INSNS (4);
      return true;
    }
  /* Scale cost by mode size.  Except when initializing (cfun->decl == 0). */
  if (GET_MODE_CLASS (mode) == MODE_INT
      && GET_MODE_SIZE (mode) > GET_MODE_SIZE (SImode) && cfun && cfun->decl)
    cost = cost * (GET_MODE_SIZE (mode) / GET_MODE_SIZE (SImode))
      * (GET_MODE_SIZE (mode) / GET_MODE_SIZE (SImode));
  *total = cost;
  return true;
}

static enum machine_mode
spu_unwind_word_mode (void)
{
  return SImode;
}

/* Decide whether we can make a sibling call to a function.  DECL is the
   declaration of the function being targeted by the call and EXP is the
   CALL_EXPR representing the call.  */
static bool
spu_function_ok_for_sibcall (tree decl, tree exp ATTRIBUTE_UNUSED)
{
  return decl && !TARGET_LARGE_MEM;
}

/* We need to correctly update the back chain pointer and the Available
   Stack Size (which is in the second slot of the sp register.) */
void
spu_allocate_stack (rtx op0, rtx op1)
{
  HOST_WIDE_INT v;
  rtx chain = gen_reg_rtx (V4SImode);
  rtx stack_bot = gen_frame_mem (V4SImode, stack_pointer_rtx);
  rtx sp = gen_reg_rtx (V4SImode);
  rtx splatted = gen_reg_rtx (V4SImode);
  rtx pat = gen_reg_rtx (TImode);

  /* copy the back chain so we can save it back again. */
  emit_move_insn (chain, stack_bot);

  op1 = force_reg (SImode, op1);

  v = 0x1020300010203ll;
  emit_move_insn (pat, immed_double_const (v, v, TImode));
  emit_insn (gen_shufb (splatted, op1, op1, pat));

  emit_insn (gen_spu_convert (sp, stack_pointer_rtx));
  emit_insn (gen_subv4si3 (sp, sp, splatted));

  if (flag_stack_check)
    {
      rtx avail = gen_reg_rtx(SImode);
      rtx result = gen_reg_rtx(SImode);
      emit_insn (gen_vec_extractv4si (avail, sp, GEN_INT (1)));
      emit_insn (gen_cgt_si(result, avail, GEN_INT (-1)));
      emit_insn (gen_spu_heq (result, GEN_INT(0) ));
    }

  emit_insn (gen_spu_convert (stack_pointer_rtx, sp));

  emit_move_insn (stack_bot, chain);

  emit_move_insn (op0, virtual_stack_dynamic_rtx);
}

void
spu_restore_stack_nonlocal (rtx op0 ATTRIBUTE_UNUSED, rtx op1)
{
  static unsigned char arr[16] =
    { 0, 1, 2, 3, 0, 1, 2, 3, 0, 1, 2, 3, 0, 1, 2, 3 };
  rtx temp = gen_reg_rtx (SImode);
  rtx temp2 = gen_reg_rtx (SImode);
  rtx temp3 = gen_reg_rtx (V4SImode);
  rtx temp4 = gen_reg_rtx (V4SImode);
  rtx pat = gen_reg_rtx (TImode);
  rtx sp = gen_rtx_REG (V4SImode, STACK_POINTER_REGNUM);

  /* Restore the backchain from the first word, sp from the second.  */
  emit_move_insn (temp2, adjust_address_nv (op1, SImode, 0));
  emit_move_insn (temp, adjust_address_nv (op1, SImode, 4));

  emit_move_insn (pat, array_to_constant (TImode, arr));

  /* Compute Available Stack Size for sp */
  emit_insn (gen_subsi3 (temp, temp, stack_pointer_rtx));
  emit_insn (gen_shufb (temp3, temp, temp, pat));

  /* Compute Available Stack Size for back chain */
  emit_insn (gen_subsi3 (temp2, temp2, stack_pointer_rtx));
  emit_insn (gen_shufb (temp4, temp2, temp2, pat));
  emit_insn (gen_addv4si3 (temp4, sp, temp4));

  emit_insn (gen_addv4si3 (sp, sp, temp3));
  emit_move_insn (gen_frame_mem (V4SImode, stack_pointer_rtx), temp4);
}

static void
spu_init_libfuncs (void)
{
  set_optab_libfunc (smul_optab, DImode, "__muldi3");
  set_optab_libfunc (sdiv_optab, DImode, "__divdi3");
  set_optab_libfunc (smod_optab, DImode, "__moddi3");
  set_optab_libfunc (udiv_optab, DImode, "__udivdi3");
  set_optab_libfunc (umod_optab, DImode, "__umoddi3");
  set_optab_libfunc (udivmod_optab, DImode, "__udivmoddi4");
  set_optab_libfunc (ffs_optab, DImode, "__ffsdi2");
  set_optab_libfunc (clz_optab, DImode, "__clzdi2");
  set_optab_libfunc (ctz_optab, DImode, "__ctzdi2");
  set_optab_libfunc (popcount_optab, DImode, "__popcountdi2");
  set_optab_libfunc (parity_optab, DImode, "__paritydi2");

  set_conv_libfunc (ufloat_optab, DFmode, SImode, "__float_unssidf");
  set_conv_libfunc (ufloat_optab, DFmode, DImode, "__float_unsdidf");

  set_optab_libfunc (smul_optab, TImode, "__multi3");
  set_optab_libfunc (sdiv_optab, TImode, "__divti3");
  set_optab_libfunc (smod_optab, TImode, "__modti3");
  set_optab_libfunc (udiv_optab, TImode, "__udivti3");
  set_optab_libfunc (umod_optab, TImode, "__umodti3");
  set_optab_libfunc (udivmod_optab, TImode, "__udivmodti4");
}

/* Make a subreg, stripping any existing subreg.  We could possibly just
   call simplify_subreg, but in this case we know what we want. */
rtx
spu_gen_subreg (enum machine_mode mode, rtx x)
{
  if (GET_CODE (x) == SUBREG)
    x = SUBREG_REG (x);
  if (GET_MODE (x) == mode)
    return x;
  return gen_rtx_SUBREG (mode, x, 0);
}

static bool
spu_return_in_memory (const_tree type, const_tree fntype ATTRIBUTE_UNUSED)
{
  return (TYPE_MODE (type) == BLKmode
	  && ((type) == 0
	      || TREE_CODE (TYPE_SIZE (type)) != INTEGER_CST
	      || int_size_in_bytes (type) >
	      (MAX_REGISTER_RETURN * UNITS_PER_WORD)));
}

/* Create the built-in types and functions */

enum spu_function_code
{
#define DEF_BUILTIN(fcode, icode, name, type, params) fcode,
#include "spu-builtins.def"
#undef DEF_BUILTIN
   NUM_SPU_BUILTINS
};

extern GTY(()) struct spu_builtin_description spu_builtins[NUM_SPU_BUILTINS];

struct spu_builtin_description spu_builtins[] = {
#define DEF_BUILTIN(fcode, icode, name, type, params) \
  {fcode, icode, name, type, params},
#include "spu-builtins.def"
#undef DEF_BUILTIN
};

<<<<<<< HEAD
/* Returns the rs6000 builtin decl for CODE.  */
=======
static GTY(()) tree spu_builtin_decls[NUM_SPU_BUILTINS];

/* Returns the spu builtin decl for CODE.  */
>>>>>>> 3bd7a983

static tree
spu_builtin_decl (unsigned code, bool initialize_p ATTRIBUTE_UNUSED)
{           
  if (code >= NUM_SPU_BUILTINS)
    return error_mark_node;
          
<<<<<<< HEAD
  return spu_builtins[code].fndecl;
=======
  return spu_builtin_decls[code];
>>>>>>> 3bd7a983
}


static void
spu_init_builtins (void)
{
  struct spu_builtin_description *d;
  unsigned int i;

  V16QI_type_node = build_vector_type (intQI_type_node, 16);
  V8HI_type_node = build_vector_type (intHI_type_node, 8);
  V4SI_type_node = build_vector_type (intSI_type_node, 4);
  V2DI_type_node = build_vector_type (intDI_type_node, 2);
  V4SF_type_node = build_vector_type (float_type_node, 4);
  V2DF_type_node = build_vector_type (double_type_node, 2);

  unsigned_V16QI_type_node = build_vector_type (unsigned_intQI_type_node, 16);
  unsigned_V8HI_type_node = build_vector_type (unsigned_intHI_type_node, 8);
  unsigned_V4SI_type_node = build_vector_type (unsigned_intSI_type_node, 4);
  unsigned_V2DI_type_node = build_vector_type (unsigned_intDI_type_node, 2);

  spu_builtin_types[SPU_BTI_QUADWORD] = V16QI_type_node;

  spu_builtin_types[SPU_BTI_7] = global_trees[TI_INTSI_TYPE];
  spu_builtin_types[SPU_BTI_S7] = global_trees[TI_INTSI_TYPE];
  spu_builtin_types[SPU_BTI_U7] = global_trees[TI_INTSI_TYPE];
  spu_builtin_types[SPU_BTI_S10] = global_trees[TI_INTSI_TYPE];
  spu_builtin_types[SPU_BTI_S10_4] = global_trees[TI_INTSI_TYPE];
  spu_builtin_types[SPU_BTI_U14] = global_trees[TI_INTSI_TYPE];
  spu_builtin_types[SPU_BTI_16] = global_trees[TI_INTSI_TYPE];
  spu_builtin_types[SPU_BTI_S16] = global_trees[TI_INTSI_TYPE];
  spu_builtin_types[SPU_BTI_S16_2] = global_trees[TI_INTSI_TYPE];
  spu_builtin_types[SPU_BTI_U16] = global_trees[TI_INTSI_TYPE];
  spu_builtin_types[SPU_BTI_U16_2] = global_trees[TI_INTSI_TYPE];
  spu_builtin_types[SPU_BTI_U18] = global_trees[TI_INTSI_TYPE];

  spu_builtin_types[SPU_BTI_INTQI] = global_trees[TI_INTQI_TYPE];
  spu_builtin_types[SPU_BTI_INTHI] = global_trees[TI_INTHI_TYPE];
  spu_builtin_types[SPU_BTI_INTSI] = global_trees[TI_INTSI_TYPE];
  spu_builtin_types[SPU_BTI_INTDI] = global_trees[TI_INTDI_TYPE];
  spu_builtin_types[SPU_BTI_UINTQI] = global_trees[TI_UINTQI_TYPE];
  spu_builtin_types[SPU_BTI_UINTHI] = global_trees[TI_UINTHI_TYPE];
  spu_builtin_types[SPU_BTI_UINTSI] = global_trees[TI_UINTSI_TYPE];
  spu_builtin_types[SPU_BTI_UINTDI] = global_trees[TI_UINTDI_TYPE];

  spu_builtin_types[SPU_BTI_FLOAT] = global_trees[TI_FLOAT_TYPE];
  spu_builtin_types[SPU_BTI_DOUBLE] = global_trees[TI_DOUBLE_TYPE];

  spu_builtin_types[SPU_BTI_VOID] = global_trees[TI_VOID_TYPE];

  spu_builtin_types[SPU_BTI_PTR] =
    build_pointer_type (build_qualified_type
			(void_type_node,
			 TYPE_QUAL_CONST | TYPE_QUAL_VOLATILE));

  /* For each builtin we build a new prototype.  The tree code will make
     sure nodes are shared. */
  for (i = 0, d = spu_builtins; i < NUM_SPU_BUILTINS; i++, d++)
    {
      tree p;
      char name[64];		/* build_function will make a copy. */
      int parm;

      if (d->name == 0)
	continue;

      /* Find last parm.  */
      for (parm = 1; d->parm[parm] != SPU_BTI_END_OF_PARAMS; parm++)
	;

      p = void_list_node;
      while (parm > 1)
	p = tree_cons (NULL_TREE, spu_builtin_types[d->parm[--parm]], p);

      p = build_function_type (spu_builtin_types[d->parm[0]], p);

      sprintf (name, "__builtin_%s", d->name);
      spu_builtin_decls[i] =
	add_builtin_function (name, p, END_BUILTINS + i, BUILT_IN_MD,
			      NULL, NULL_TREE);
      if (d->fcode == SPU_MASK_FOR_LOAD)
	TREE_READONLY (spu_builtin_decls[i]) = 1;	

      /* These builtins don't throw.  */
      TREE_NOTHROW (spu_builtin_decls[i]) = 1;
    }
}

void
spu_restore_stack_block (rtx op0 ATTRIBUTE_UNUSED, rtx op1)
{
  static unsigned char arr[16] =
    { 0, 1, 2, 3, 0, 1, 2, 3, 0, 1, 2, 3, 0, 1, 2, 3 };

  rtx temp = gen_reg_rtx (Pmode);
  rtx temp2 = gen_reg_rtx (V4SImode);
  rtx temp3 = gen_reg_rtx (V4SImode);
  rtx pat = gen_reg_rtx (TImode);
  rtx sp = gen_rtx_REG (V4SImode, STACK_POINTER_REGNUM);

  emit_move_insn (pat, array_to_constant (TImode, arr));

  /* Restore the sp.  */
  emit_move_insn (temp, op1);
  emit_move_insn (temp2, gen_frame_mem (V4SImode, stack_pointer_rtx));

  /* Compute available stack size for sp.  */
  emit_insn (gen_subsi3 (temp, temp, stack_pointer_rtx));
  emit_insn (gen_shufb (temp3, temp, temp, pat));

  emit_insn (gen_addv4si3 (sp, sp, temp3));
  emit_move_insn (gen_frame_mem (V4SImode, stack_pointer_rtx), temp2);
}

int
spu_safe_dma (HOST_WIDE_INT channel)
{
  return TARGET_SAFE_DMA && channel >= 21 && channel <= 27;
}

void
spu_builtin_splats (rtx ops[])
{
  enum machine_mode mode = GET_MODE (ops[0]);
  if (GET_CODE (ops[1]) == CONST_INT || GET_CODE (ops[1]) == CONST_DOUBLE)
    {
      unsigned char arr[16];
      constant_to_array (GET_MODE_INNER (mode), ops[1], arr);
      emit_move_insn (ops[0], array_to_constant (mode, arr));
    }
  else
    {
      rtx reg = gen_reg_rtx (TImode);
      rtx shuf;
      if (GET_CODE (ops[1]) != REG
	  && GET_CODE (ops[1]) != SUBREG)
	ops[1] = force_reg (GET_MODE_INNER (mode), ops[1]);
      switch (mode)
	{
	case V2DImode:
	case V2DFmode:
	  shuf =
	    immed_double_const (0x0001020304050607ll, 0x1011121314151617ll,
				TImode);
	  break;
	case V4SImode:
	case V4SFmode:
	  shuf =
	    immed_double_const (0x0001020300010203ll, 0x0001020300010203ll,
				TImode);
	  break;
	case V8HImode:
	  shuf =
	    immed_double_const (0x0203020302030203ll, 0x0203020302030203ll,
				TImode);
	  break;
	case V16QImode:
	  shuf =
	    immed_double_const (0x0303030303030303ll, 0x0303030303030303ll,
				TImode);
	  break;
	default:
	  abort ();
	}
      emit_move_insn (reg, shuf);
      emit_insn (gen_shufb (ops[0], ops[1], ops[1], reg));
    }
}

void
spu_builtin_extract (rtx ops[])
{
  enum machine_mode mode;
  rtx rot, from, tmp;

  mode = GET_MODE (ops[1]);

  if (GET_CODE (ops[2]) == CONST_INT)
    {
      switch (mode)
	{
	case V16QImode:
	  emit_insn (gen_vec_extractv16qi (ops[0], ops[1], ops[2]));
	  break;
	case V8HImode:
	  emit_insn (gen_vec_extractv8hi (ops[0], ops[1], ops[2]));
	  break;
	case V4SFmode:
	  emit_insn (gen_vec_extractv4sf (ops[0], ops[1], ops[2]));
	  break;
	case V4SImode:
	  emit_insn (gen_vec_extractv4si (ops[0], ops[1], ops[2]));
	  break;
	case V2DImode:
	  emit_insn (gen_vec_extractv2di (ops[0], ops[1], ops[2]));
	  break;
	case V2DFmode:
	  emit_insn (gen_vec_extractv2df (ops[0], ops[1], ops[2]));
	  break;
	default:
	  abort ();
	}
      return;
    }

  from = spu_gen_subreg (TImode, ops[1]);
  rot = gen_reg_rtx (TImode);
  tmp = gen_reg_rtx (SImode);

  switch (mode)
    {
    case V16QImode:
      emit_insn (gen_addsi3 (tmp, ops[2], GEN_INT (-3)));
      break;
    case V8HImode:
      emit_insn (gen_addsi3 (tmp, ops[2], ops[2]));
      emit_insn (gen_addsi3 (tmp, tmp, GEN_INT (-2)));
      break;
    case V4SFmode:
    case V4SImode:
      emit_insn (gen_ashlsi3 (tmp, ops[2], GEN_INT (2)));
      break;
    case V2DImode:
    case V2DFmode:
      emit_insn (gen_ashlsi3 (tmp, ops[2], GEN_INT (3)));
      break;
    default:
      abort ();
    }
  emit_insn (gen_rotqby_ti (rot, from, tmp));

  emit_insn (gen_spu_convert (ops[0], rot));
}

void
spu_builtin_insert (rtx ops[])
{
  enum machine_mode mode = GET_MODE (ops[0]);
  enum machine_mode imode = GET_MODE_INNER (mode);
  rtx mask = gen_reg_rtx (TImode);
  rtx offset;

  if (GET_CODE (ops[3]) == CONST_INT)
    offset = GEN_INT (INTVAL (ops[3]) * GET_MODE_SIZE (imode));
  else
    {
      offset = gen_reg_rtx (SImode);
      emit_insn (gen_mulsi3
		 (offset, ops[3], GEN_INT (GET_MODE_SIZE (imode))));
    }
  emit_insn (gen_cpat
	     (mask, stack_pointer_rtx, offset,
	      GEN_INT (GET_MODE_SIZE (imode))));
  emit_insn (gen_shufb (ops[0], ops[1], ops[2], mask));
}

void
spu_builtin_promote (rtx ops[])
{
  enum machine_mode mode, imode;
  rtx rot, from, offset;
  HOST_WIDE_INT pos;

  mode = GET_MODE (ops[0]);
  imode = GET_MODE_INNER (mode);

  from = gen_reg_rtx (TImode);
  rot = spu_gen_subreg (TImode, ops[0]);

  emit_insn (gen_spu_convert (from, ops[1]));

  if (GET_CODE (ops[2]) == CONST_INT)
    {
      pos = -GET_MODE_SIZE (imode) * INTVAL (ops[2]);
      if (GET_MODE_SIZE (imode) < 4)
	pos += 4 - GET_MODE_SIZE (imode);
      offset = GEN_INT (pos & 15);
    }
  else
    {
      offset = gen_reg_rtx (SImode);
      switch (mode)
	{
	case V16QImode:
	  emit_insn (gen_subsi3 (offset, GEN_INT (3), ops[2]));
	  break;
	case V8HImode:
	  emit_insn (gen_subsi3 (offset, GEN_INT (1), ops[2]));
	  emit_insn (gen_addsi3 (offset, offset, offset));
	  break;
	case V4SFmode:
	case V4SImode:
	  emit_insn (gen_subsi3 (offset, GEN_INT (0), ops[2]));
	  emit_insn (gen_ashlsi3 (offset, offset, GEN_INT (2)));
	  break;
	case V2DImode:
	case V2DFmode:
	  emit_insn (gen_ashlsi3 (offset, ops[2], GEN_INT (3)));
	  break;
	default:
	  abort ();
	}
    }
  emit_insn (gen_rotqby_ti (rot, from, offset));
}

static void
spu_trampoline_init (rtx m_tramp, tree fndecl, rtx cxt)
{
  rtx fnaddr = XEXP (DECL_RTL (fndecl), 0);
  rtx shuf = gen_reg_rtx (V4SImode);
  rtx insn = gen_reg_rtx (V4SImode);
  rtx shufc;
  rtx insnc;
  rtx mem;

  fnaddr = force_reg (SImode, fnaddr);
  cxt = force_reg (SImode, cxt);

  if (TARGET_LARGE_MEM)
    {
      rtx rotl = gen_reg_rtx (V4SImode);
      rtx mask = gen_reg_rtx (V4SImode);
      rtx bi = gen_reg_rtx (SImode);
      static unsigned char const shufa[16] = {
	2, 3, 0, 1, 18, 19, 16, 17,
	0, 1, 2, 3, 16, 17, 18, 19
      };
      static unsigned char const insna[16] = {
	0x41, 0, 0, 79,
	0x41, 0, 0, STATIC_CHAIN_REGNUM,
	0x60, 0x80, 0, 79,
	0x60, 0x80, 0, STATIC_CHAIN_REGNUM
      };

      shufc = force_reg (TImode, array_to_constant (TImode, shufa));
      insnc = force_reg (V4SImode, array_to_constant (V4SImode, insna));

      emit_insn (gen_shufb (shuf, fnaddr, cxt, shufc));
      emit_insn (gen_vrotlv4si3 (rotl, shuf, spu_const (V4SImode, 7)));
      emit_insn (gen_movv4si (mask, spu_const (V4SImode, 0xffff << 7)));
      emit_insn (gen_selb (insn, insnc, rotl, mask));

      mem = adjust_address (m_tramp, V4SImode, 0);
      emit_move_insn (mem, insn);

      emit_move_insn (bi, GEN_INT (0x35000000 + (79 << 7)));
      mem = adjust_address (m_tramp, Pmode, 16);
      emit_move_insn (mem, bi);
    }
  else
    {
      rtx scxt = gen_reg_rtx (SImode);
      rtx sfnaddr = gen_reg_rtx (SImode);
      static unsigned char const insna[16] = {
	0x42, 0, 0, STATIC_CHAIN_REGNUM,
	0x30, 0, 0, 0,
	0, 0, 0, 0,
	0, 0, 0, 0
      };

      shufc = gen_reg_rtx (TImode);
      insnc = force_reg (V4SImode, array_to_constant (V4SImode, insna));

      /* By or'ing all of cxt with the ila opcode we are assuming cxt
	 fits 18 bits and the last 4 are zeros.  This will be true if
	 the stack pointer is initialized to 0x3fff0 at program start,
	 otherwise the ila instruction will be garbage. */

      emit_insn (gen_ashlsi3 (scxt, cxt, GEN_INT (7)));
      emit_insn (gen_ashlsi3 (sfnaddr, fnaddr, GEN_INT (5)));
      emit_insn (gen_cpat
		 (shufc, stack_pointer_rtx, GEN_INT (4), GEN_INT (4)));
      emit_insn (gen_shufb (shuf, sfnaddr, scxt, shufc));
      emit_insn (gen_iorv4si3 (insn, insnc, shuf));

      mem = adjust_address (m_tramp, V4SImode, 0);
      emit_move_insn (mem, insn);
    }
  emit_insn (gen_sync ());
}

void
spu_expand_sign_extend (rtx ops[])
{
  unsigned char arr[16];
  rtx pat = gen_reg_rtx (TImode);
  rtx sign, c;
  int i, last;
  last = GET_MODE (ops[0]) == DImode ? 7 : 15;
  if (GET_MODE (ops[1]) == QImode)
    {
      sign = gen_reg_rtx (HImode);
      emit_insn (gen_extendqihi2 (sign, ops[1]));
      for (i = 0; i < 16; i++)
	arr[i] = 0x12;
      arr[last] = 0x13;
    }
  else
    {
      for (i = 0; i < 16; i++)
	arr[i] = 0x10;
      switch (GET_MODE (ops[1]))
	{
	case HImode:
	  sign = gen_reg_rtx (SImode);
	  emit_insn (gen_extendhisi2 (sign, ops[1]));
	  arr[last] = 0x03;
	  arr[last - 1] = 0x02;
	  break;
	case SImode:
	  sign = gen_reg_rtx (SImode);
	  emit_insn (gen_ashrsi3 (sign, ops[1], GEN_INT (31)));
	  for (i = 0; i < 4; i++)
	    arr[last - i] = 3 - i;
	  break;
	case DImode:
	  sign = gen_reg_rtx (SImode);
	  c = gen_reg_rtx (SImode);
	  emit_insn (gen_spu_convert (c, ops[1]));
	  emit_insn (gen_ashrsi3 (sign, c, GEN_INT (31)));
	  for (i = 0; i < 8; i++)
	    arr[last - i] = 7 - i;
	  break;
	default:
	  abort ();
	}
    }
  emit_move_insn (pat, array_to_constant (TImode, arr));
  emit_insn (gen_shufb (ops[0], ops[1], sign, pat));
}

/* expand vector initialization. If there are any constant parts,
   load constant parts first. Then load any non-constant parts.  */
void
spu_expand_vector_init (rtx target, rtx vals)
{
  enum machine_mode mode = GET_MODE (target);
  int n_elts = GET_MODE_NUNITS (mode);
  int n_var = 0;
  bool all_same = true;
  rtx first, x = NULL_RTX, first_constant = NULL_RTX;
  int i;

  first = XVECEXP (vals, 0, 0); 
  for (i = 0; i < n_elts; ++i)
    {
      x = XVECEXP (vals, 0, i);
      if (!(CONST_INT_P (x)
	    || GET_CODE (x) == CONST_DOUBLE
	    || GET_CODE (x) == CONST_FIXED))
	++n_var;
      else
	{
	  if (first_constant == NULL_RTX)
	    first_constant = x;
	}
      if (i > 0 && !rtx_equal_p (x, first))
	all_same = false;
    }

  /* if all elements are the same, use splats to repeat elements */
  if (all_same)
    {
      if (!CONSTANT_P (first)
	  && !register_operand (first, GET_MODE (x)))
	first = force_reg (GET_MODE (first), first);
      emit_insn (gen_spu_splats (target, first));
      return;
    }

  /* load constant parts */
  if (n_var != n_elts)
    {
      if (n_var == 0)
	{
	  emit_move_insn (target,
			  gen_rtx_CONST_VECTOR (mode, XVEC (vals, 0)));
	}
      else
	{
	  rtx constant_parts_rtx = copy_rtx (vals);

	  gcc_assert (first_constant != NULL_RTX);
	  /* fill empty slots with the first constant, this increases
	     our chance of using splats in the recursive call below. */
	  for (i = 0; i < n_elts; ++i)
	    {
	      x = XVECEXP (constant_parts_rtx, 0, i);
	      if (!(CONST_INT_P (x)
		    || GET_CODE (x) == CONST_DOUBLE
		    || GET_CODE (x) == CONST_FIXED))
		XVECEXP (constant_parts_rtx, 0, i) = first_constant;
	    }

	  spu_expand_vector_init (target, constant_parts_rtx);
	}
    }

  /* load variable parts */
  if (n_var != 0)
    {
      rtx insert_operands[4];

      insert_operands[0] = target;
      insert_operands[2] = target;
      for (i = 0; i < n_elts; ++i)
	{
	  x = XVECEXP (vals, 0, i);
	  if (!(CONST_INT_P (x)
		|| GET_CODE (x) == CONST_DOUBLE
		|| GET_CODE (x) == CONST_FIXED))
	    {
	      if (!register_operand (x, GET_MODE (x)))
		x = force_reg (GET_MODE (x), x);
	      insert_operands[1] = x;
	      insert_operands[3] = GEN_INT (i);
	      spu_builtin_insert (insert_operands);
	    }
	}
    }
}

/* Return insn index for the vector compare instruction for given CODE,
   and DEST_MODE, OP_MODE. Return -1 if valid insn is not available.  */

static int
get_vec_cmp_insn (enum rtx_code code,
                  enum machine_mode dest_mode,
                  enum machine_mode op_mode)

{
  switch (code)
    {
    case EQ:
      if (dest_mode == V16QImode && op_mode == V16QImode)
        return CODE_FOR_ceq_v16qi;
      if (dest_mode == V8HImode && op_mode == V8HImode)
        return CODE_FOR_ceq_v8hi;
      if (dest_mode == V4SImode && op_mode == V4SImode)
        return CODE_FOR_ceq_v4si;
      if (dest_mode == V4SImode && op_mode == V4SFmode)
        return CODE_FOR_ceq_v4sf;
      if (dest_mode == V2DImode && op_mode == V2DFmode)
        return CODE_FOR_ceq_v2df;
      break;
    case GT:
      if (dest_mode == V16QImode && op_mode == V16QImode)
        return CODE_FOR_cgt_v16qi;
      if (dest_mode == V8HImode && op_mode == V8HImode)
        return CODE_FOR_cgt_v8hi;
      if (dest_mode == V4SImode && op_mode == V4SImode)
        return CODE_FOR_cgt_v4si;
      if (dest_mode == V4SImode && op_mode == V4SFmode)
        return CODE_FOR_cgt_v4sf;
      if (dest_mode == V2DImode && op_mode == V2DFmode)
        return CODE_FOR_cgt_v2df;
      break;
    case GTU:
      if (dest_mode == V16QImode && op_mode == V16QImode)
        return CODE_FOR_clgt_v16qi;
      if (dest_mode == V8HImode && op_mode == V8HImode)
        return CODE_FOR_clgt_v8hi;
      if (dest_mode == V4SImode && op_mode == V4SImode)
        return CODE_FOR_clgt_v4si;
      break;
    default:
      break;
    }
  return -1;
}

/* Emit vector compare for operands OP0 and OP1 using code RCODE.
   DMODE is expected destination mode. This is a recursive function.  */

static rtx
spu_emit_vector_compare (enum rtx_code rcode,
                         rtx op0, rtx op1,
                         enum machine_mode dmode)
{
  int vec_cmp_insn;
  rtx mask;
  enum machine_mode dest_mode;
  enum machine_mode op_mode = GET_MODE (op1);

  gcc_assert (GET_MODE (op0) == GET_MODE (op1));

  /* Floating point vector compare instructions uses destination V4SImode.
     Double floating point vector compare instructions uses destination V2DImode.
     Move destination to appropriate mode later.  */
  if (dmode == V4SFmode)
    dest_mode = V4SImode;
  else if (dmode == V2DFmode)
    dest_mode = V2DImode;
  else
    dest_mode = dmode;

  mask = gen_reg_rtx (dest_mode);
  vec_cmp_insn = get_vec_cmp_insn (rcode, dest_mode, op_mode);

  if (vec_cmp_insn == -1)
    {
      bool swap_operands = false;
      bool try_again = false;
      switch (rcode)
        {
        case LT:
          rcode = GT;
          swap_operands = true;
          try_again = true;
          break;
        case LTU:
          rcode = GTU;
          swap_operands = true;
          try_again = true;
          break;
        case NE:
          /* Treat A != B as ~(A==B).  */
          {
            enum insn_code nor_code;
            rtx eq_rtx = spu_emit_vector_compare (EQ, op0, op1, dest_mode);
            nor_code = optab_handler (one_cmpl_optab, dest_mode);
            gcc_assert (nor_code != CODE_FOR_nothing);
            emit_insn (GEN_FCN (nor_code) (mask, eq_rtx));
            if (dmode != dest_mode)
              {
                rtx temp = gen_reg_rtx (dest_mode);
                convert_move (temp, mask, 0);
                return temp;
              }
            return mask;
          }
          break;
        case GE:
        case GEU:
        case LE:
        case LEU:
          /* Try GT/GTU/LT/LTU OR EQ */
          {
            rtx c_rtx, eq_rtx;
            enum insn_code ior_code;
            enum rtx_code new_code;

            switch (rcode)
              {
              case GE:  new_code = GT;  break;
              case GEU: new_code = GTU; break;
              case LE:  new_code = LT;  break;
              case LEU: new_code = LTU; break;
              default:
                gcc_unreachable ();
              }

            c_rtx = spu_emit_vector_compare (new_code, op0, op1, dest_mode);
            eq_rtx = spu_emit_vector_compare (EQ, op0, op1, dest_mode);

            ior_code = optab_handler (ior_optab, dest_mode);
            gcc_assert (ior_code != CODE_FOR_nothing);
            emit_insn (GEN_FCN (ior_code) (mask, c_rtx, eq_rtx));
            if (dmode != dest_mode)
              {
                rtx temp = gen_reg_rtx (dest_mode);
                convert_move (temp, mask, 0);
                return temp;
              }
            return mask;
          }
          break;
        default:
          gcc_unreachable ();
        }

      /* You only get two chances.  */
      if (try_again)
          vec_cmp_insn = get_vec_cmp_insn (rcode, dest_mode, op_mode);

      gcc_assert (vec_cmp_insn != -1);

      if (swap_operands)
        {
          rtx tmp;
          tmp = op0;
          op0 = op1;
          op1 = tmp;
        }
    }

  emit_insn (GEN_FCN (vec_cmp_insn) (mask, op0, op1));
  if (dmode != dest_mode)
    {
      rtx temp = gen_reg_rtx (dest_mode);
      convert_move (temp, mask, 0);
      return temp;
    }
  return mask;
}


/* Emit vector conditional expression.
   DEST is destination. OP1 and OP2 are two VEC_COND_EXPR operands.
   CC_OP0 and CC_OP1 are the two operands for the relation operation COND.  */

int
spu_emit_vector_cond_expr (rtx dest, rtx op1, rtx op2,
                           rtx cond, rtx cc_op0, rtx cc_op1)
{   
  enum machine_mode dest_mode = GET_MODE (dest);
  enum rtx_code rcode = GET_CODE (cond);
  rtx mask;
    
  /* Get the vector mask for the given relational operations.  */
  mask = spu_emit_vector_compare (rcode, cc_op0, cc_op1, dest_mode);

  emit_insn(gen_selb (dest, op2, op1, mask));

  return 1;
}

static rtx
spu_force_reg (enum machine_mode mode, rtx op)
{
  rtx x, r;
  if (GET_MODE (op) == VOIDmode || GET_MODE (op) == BLKmode)
    {
      if ((SCALAR_INT_MODE_P (mode) && GET_CODE (op) == CONST_INT)
	  || GET_MODE (op) == BLKmode)
	return force_reg (mode, convert_to_mode (mode, op, 0));
      abort ();
    }

  r = force_reg (GET_MODE (op), op);
  if (GET_MODE_SIZE (GET_MODE (op)) == GET_MODE_SIZE (mode))
    {
      x = simplify_gen_subreg (mode, r, GET_MODE (op), 0);
      if (x)
	return x;
    }

  x = gen_reg_rtx (mode);
  emit_insn (gen_spu_convert (x, r));
  return x;
}

static void
spu_check_builtin_parm (struct spu_builtin_description *d, rtx op, int p)
{
  HOST_WIDE_INT v = 0;
  int lsbits;
  /* Check the range of immediate operands. */
  if (p >= SPU_BTI_7 && p <= SPU_BTI_U18)
    {
      int range = p - SPU_BTI_7;

      if (!CONSTANT_P (op))
	error ("%s expects an integer literal in the range [%d, %d].",
	       d->name,
	       spu_builtin_range[range].low, spu_builtin_range[range].high);

      if (GET_CODE (op) == CONST
	  && (GET_CODE (XEXP (op, 0)) == PLUS
	      || GET_CODE (XEXP (op, 0)) == MINUS))
	{
	  v = INTVAL (XEXP (XEXP (op, 0), 1));
	  op = XEXP (XEXP (op, 0), 0);
	}
      else if (GET_CODE (op) == CONST_INT)
	v = INTVAL (op);
      else if (GET_CODE (op) == CONST_VECTOR
	       && GET_CODE (CONST_VECTOR_ELT (op, 0)) == CONST_INT)
	v = INTVAL (CONST_VECTOR_ELT (op, 0));

      /* The default for v is 0 which is valid in every range. */
      if (v < spu_builtin_range[range].low
	  || v > spu_builtin_range[range].high)
	error ("%s expects an integer literal in the range [%d, %d]. ("
	       HOST_WIDE_INT_PRINT_DEC ")",
	       d->name,
	       spu_builtin_range[range].low, spu_builtin_range[range].high,
	       v);

      switch (p)
	{
	case SPU_BTI_S10_4:
	  lsbits = 4;
	  break;
	case SPU_BTI_U16_2:
	  /* This is only used in lqa, and stqa.  Even though the insns
	     encode 16 bits of the address (all but the 2 least
	     significant), only 14 bits are used because it is masked to
	     be 16 byte aligned. */
	  lsbits = 4;
	  break;
	case SPU_BTI_S16_2:
	  /* This is used for lqr and stqr. */
	  lsbits = 2;
	  break;
	default:
	  lsbits = 0;
	}

      if (GET_CODE (op) == LABEL_REF
	  || (GET_CODE (op) == SYMBOL_REF
	      && SYMBOL_REF_FUNCTION_P (op))
	  || (v & ((1 << lsbits) - 1)) != 0)
	warning (0, "%d least significant bits of %s are ignored.", lsbits,
		 d->name);
    }
}


static int
expand_builtin_args (struct spu_builtin_description *d, tree exp,
		     rtx target, rtx ops[])
{
  enum insn_code icode = (enum insn_code) d->icode;
  int i = 0, a;

  /* Expand the arguments into rtl. */

  if (d->parm[0] != SPU_BTI_VOID)
    ops[i++] = target;

  for (a = 0; d->parm[a+1] != SPU_BTI_END_OF_PARAMS; i++, a++)
    {
      tree arg = CALL_EXPR_ARG (exp, a);
      if (arg == 0)
	abort ();
      ops[i] = expand_expr (arg, NULL_RTX, VOIDmode, EXPAND_NORMAL);
    }

  /* The insn pattern may have additional operands (SCRATCH).
     Return the number of actual non-SCRATCH operands.  */
  gcc_assert (i <= insn_data[icode].n_operands);
  return i;
}

static rtx
spu_expand_builtin_1 (struct spu_builtin_description *d,
		      tree exp, rtx target)
{
  rtx pat;
  rtx ops[8];
  enum insn_code icode = (enum insn_code) d->icode;
  enum machine_mode mode, tmode;
  int i, p;
  int n_operands;
  tree return_type;

  /* Set up ops[] with values from arglist. */
  n_operands = expand_builtin_args (d, exp, target, ops);

  /* Handle the target operand which must be operand 0. */
  i = 0;
  if (d->parm[0] != SPU_BTI_VOID)
    {

      /* We prefer the mode specified for the match_operand otherwise
         use the mode from the builtin function prototype. */
      tmode = insn_data[d->icode].operand[0].mode;
      if (tmode == VOIDmode)
	tmode = TYPE_MODE (spu_builtin_types[d->parm[0]]);

      /* Try to use target because not using it can lead to extra copies
         and when we are using all of the registers extra copies leads
         to extra spills.  */
      if (target && GET_CODE (target) == REG && GET_MODE (target) == tmode)
	ops[0] = target;
      else
	target = ops[0] = gen_reg_rtx (tmode);

      if (!(*insn_data[icode].operand[0].predicate) (ops[0], tmode))
	abort ();

      i++;
    }

  if (d->fcode == SPU_MASK_FOR_LOAD)
    {
      enum machine_mode mode = insn_data[icode].operand[1].mode;
      tree arg;
      rtx addr, op, pat;

      /* get addr */
      arg = CALL_EXPR_ARG (exp, 0);
      gcc_assert (POINTER_TYPE_P (TREE_TYPE (arg)));
      op = expand_expr (arg, NULL_RTX, Pmode, EXPAND_NORMAL);
      addr = memory_address (mode, op);

      /* negate addr */
      op = gen_reg_rtx (GET_MODE (addr));
      emit_insn (gen_rtx_SET (VOIDmode, op,
                 gen_rtx_NEG (GET_MODE (addr), addr)));
      op = gen_rtx_MEM (mode, op);

      pat = GEN_FCN (icode) (target, op);
      if (!pat) 
        return 0;
      emit_insn (pat);
      return target;
    }   

  /* Ignore align_hint, but still expand it's args in case they have
     side effects. */
  if (icode == CODE_FOR_spu_align_hint)
    return 0;

  /* Handle the rest of the operands. */
  for (p = 1; i < n_operands; i++, p++)
    {
      if (insn_data[d->icode].operand[i].mode != VOIDmode)
	mode = insn_data[d->icode].operand[i].mode;
      else
	mode = TYPE_MODE (spu_builtin_types[d->parm[i]]);

      /* mode can be VOIDmode here for labels */

      /* For specific intrinsics with an immediate operand, e.g.,
         si_ai(), we sometimes need to convert the scalar argument to a
         vector argument by splatting the scalar. */
      if (VECTOR_MODE_P (mode)
	  && (GET_CODE (ops[i]) == CONST_INT
	      || GET_MODE_CLASS (GET_MODE (ops[i])) == MODE_INT
	      || GET_MODE_CLASS (GET_MODE (ops[i])) == MODE_FLOAT))
	{
	  if (GET_CODE (ops[i]) == CONST_INT)
	    ops[i] = spu_const (mode, INTVAL (ops[i]));
	  else
	    {
	      rtx reg = gen_reg_rtx (mode);
	      enum machine_mode imode = GET_MODE_INNER (mode);
	      if (!spu_nonmem_operand (ops[i], GET_MODE (ops[i])))
		ops[i] = force_reg (GET_MODE (ops[i]), ops[i]);
	      if (imode != GET_MODE (ops[i]))
		ops[i] = convert_to_mode (imode, ops[i],
					  TYPE_UNSIGNED (spu_builtin_types
							 [d->parm[i]]));
	      emit_insn (gen_spu_splats (reg, ops[i]));
	      ops[i] = reg;
	    }
	}

      spu_check_builtin_parm (d, ops[i], d->parm[p]);

      if (!(*insn_data[icode].operand[i].predicate) (ops[i], mode))
	ops[i] = spu_force_reg (mode, ops[i]);
    }

  switch (n_operands)
    {
    case 0:
      pat = GEN_FCN (icode) (0);
      break;
    case 1:
      pat = GEN_FCN (icode) (ops[0]);
      break;
    case 2:
      pat = GEN_FCN (icode) (ops[0], ops[1]);
      break;
    case 3:
      pat = GEN_FCN (icode) (ops[0], ops[1], ops[2]);
      break;
    case 4:
      pat = GEN_FCN (icode) (ops[0], ops[1], ops[2], ops[3]);
      break;
    case 5:
      pat = GEN_FCN (icode) (ops[0], ops[1], ops[2], ops[3], ops[4]);
      break;
    case 6:
      pat = GEN_FCN (icode) (ops[0], ops[1], ops[2], ops[3], ops[4], ops[5]);
      break;
    default:
      abort ();
    }

  if (!pat)
    abort ();

  if (d->type == B_CALL || d->type == B_BISLED)
    emit_call_insn (pat);
  else if (d->type == B_JUMP)
    {
      emit_jump_insn (pat);
      emit_barrier ();
    }
  else
    emit_insn (pat);

  return_type = spu_builtin_types[d->parm[0]];
  if (d->parm[0] != SPU_BTI_VOID
      && GET_MODE (target) != TYPE_MODE (return_type))
    {
      /* target is the return value.  It should always be the mode of
         the builtin function prototype. */
      target = spu_force_reg (TYPE_MODE (return_type), target);
    }

  return target;
}

rtx
spu_expand_builtin (tree exp,
		    rtx target,
		    rtx subtarget ATTRIBUTE_UNUSED,
		    enum machine_mode mode ATTRIBUTE_UNUSED,
		    int ignore ATTRIBUTE_UNUSED)
{
  tree fndecl = TREE_OPERAND (CALL_EXPR_FN (exp), 0);
  unsigned int fcode = DECL_FUNCTION_CODE (fndecl) - END_BUILTINS;
  struct spu_builtin_description *d;

  if (fcode < NUM_SPU_BUILTINS)
    {
      d = &spu_builtins[fcode];

      return spu_expand_builtin_1 (d, exp, target);
    }
  abort ();
}

/* Implement targetm.vectorize.builtin_mul_widen_even.  */
static tree
spu_builtin_mul_widen_even (tree type)
{
  switch (TYPE_MODE (type))
    {
    case V8HImode:
      if (TYPE_UNSIGNED (type))
	return spu_builtin_decls[SPU_MULE_0];
      else
	return spu_builtin_decls[SPU_MULE_1];
      break;
    default:
      return NULL_TREE;
    }
}

/* Implement targetm.vectorize.builtin_mul_widen_odd.  */
static tree
spu_builtin_mul_widen_odd (tree type)
{
  switch (TYPE_MODE (type))
    {
    case V8HImode:
      if (TYPE_UNSIGNED (type))
	return spu_builtin_decls[SPU_MULO_1];
      else
	return spu_builtin_decls[SPU_MULO_0]; 
      break;
    default:
      return NULL_TREE;
    }
}

/* Implement targetm.vectorize.builtin_mask_for_load.  */
static tree
spu_builtin_mask_for_load (void)
{
  return spu_builtin_decls[SPU_MASK_FOR_LOAD];
}

/* Implement targetm.vectorize.builtin_vectorization_cost.  */
static int 
<<<<<<< HEAD
spu_builtin_vectorization_cost (enum vect_cost_for_stmt type_of_cost)
=======
spu_builtin_vectorization_cost (enum vect_cost_for_stmt type_of_cost,
                                tree vectype ATTRIBUTE_UNUSED,
                                int misalign ATTRIBUTE_UNUSED)
>>>>>>> 3bd7a983
{
  switch (type_of_cost)
    {
      case scalar_stmt:
      case vector_stmt:
      case vector_load:
      case vector_store:
      case vec_to_scalar:
      case scalar_to_vec:
      case cond_branch_not_taken:
      case vec_perm:
        return 1;

      case scalar_store:
        return 10;

      case scalar_load:
        /* Load + rotate.  */
        return 2;

      case unaligned_load:
        return 2;

      case cond_branch_taken:
        return 6;

      default:
        gcc_unreachable ();
    }
}

/* Return true iff, data reference of TYPE can reach vector alignment (16)
   after applying N number of iterations.  This routine does not determine
   how may iterations are required to reach desired alignment.  */

static bool
spu_vector_alignment_reachable (const_tree type ATTRIBUTE_UNUSED, bool is_packed)
{
  if (is_packed)
    return false;

  /* All other types are naturally aligned.  */
  return true;
}

/* Implement targetm.vectorize.builtin_vec_perm.  */
tree
spu_builtin_vec_perm (tree type, tree *mask_element_type)
{
  *mask_element_type = unsigned_char_type_node;

  switch (TYPE_MODE (type))
    {
    case V16QImode:
      if (TYPE_UNSIGNED (type))
        return spu_builtin_decls[SPU_SHUFFLE_0];
      else
        return spu_builtin_decls[SPU_SHUFFLE_1];

    case V8HImode:
      if (TYPE_UNSIGNED (type))
        return spu_builtin_decls[SPU_SHUFFLE_2];
      else
        return spu_builtin_decls[SPU_SHUFFLE_3];

    case V4SImode:
      if (TYPE_UNSIGNED (type))
        return spu_builtin_decls[SPU_SHUFFLE_4];
      else
        return spu_builtin_decls[SPU_SHUFFLE_5];

    case V2DImode:
      if (TYPE_UNSIGNED (type))
        return spu_builtin_decls[SPU_SHUFFLE_6];
      else
        return spu_builtin_decls[SPU_SHUFFLE_7];

    case V4SFmode:
      return spu_builtin_decls[SPU_SHUFFLE_8];

    case V2DFmode:
      return spu_builtin_decls[SPU_SHUFFLE_9];

    default:
      return NULL_TREE;
    }
}

/* Return the appropriate mode for a named address pointer.  */
static enum machine_mode
spu_addr_space_pointer_mode (addr_space_t addrspace)
{
  switch (addrspace)
    {
    case ADDR_SPACE_GENERIC:
      return ptr_mode;
    case ADDR_SPACE_EA:
      return EAmode;
    default:
      gcc_unreachable ();
    }
}

/* Return the appropriate mode for a named address address.  */
static enum machine_mode
spu_addr_space_address_mode (addr_space_t addrspace)
{
  switch (addrspace)
    {
    case ADDR_SPACE_GENERIC:
      return Pmode;
    case ADDR_SPACE_EA:
      return EAmode;
    default:
      gcc_unreachable ();
    }
}

/* Determine if one named address space is a subset of another.  */

static bool
spu_addr_space_subset_p (addr_space_t subset, addr_space_t superset)
{
  gcc_assert (subset == ADDR_SPACE_GENERIC || subset == ADDR_SPACE_EA);
  gcc_assert (superset == ADDR_SPACE_GENERIC || superset == ADDR_SPACE_EA);

  if (subset == superset)
    return true;

  /* If we have -mno-address-space-conversion, treat __ea and generic as not
     being subsets but instead as disjoint address spaces.  */
  else if (!TARGET_ADDRESS_SPACE_CONVERSION)
    return false;

  else
    return (subset == ADDR_SPACE_GENERIC && superset == ADDR_SPACE_EA);
}

/* Convert from one address space to another.  */
static rtx
spu_addr_space_convert (rtx op, tree from_type, tree to_type)
{
  addr_space_t from_as = TYPE_ADDR_SPACE (TREE_TYPE (from_type));
  addr_space_t to_as = TYPE_ADDR_SPACE (TREE_TYPE (to_type));

  gcc_assert (from_as == ADDR_SPACE_GENERIC || from_as == ADDR_SPACE_EA);
  gcc_assert (to_as == ADDR_SPACE_GENERIC || to_as == ADDR_SPACE_EA);

  if (to_as == ADDR_SPACE_GENERIC && from_as == ADDR_SPACE_EA)
    {
      rtx result, ls;

      ls = gen_const_mem (DImode,
			  gen_rtx_SYMBOL_REF (Pmode, "__ea_local_store"));
      set_mem_align (ls, 128);

      result = gen_reg_rtx (Pmode);
      ls = force_reg (Pmode, convert_modes (Pmode, DImode, ls, 1));
      op = force_reg (Pmode, convert_modes (Pmode, EAmode, op, 1));
      ls = emit_conditional_move (ls, NE, op, const0_rtx, Pmode,
					  ls, const0_rtx, Pmode, 1);

      emit_insn (gen_subsi3 (result, op, ls));

      return result;
    }

  else if (to_as == ADDR_SPACE_EA && from_as == ADDR_SPACE_GENERIC)
    {
      rtx result, ls;

      ls = gen_const_mem (DImode,
			  gen_rtx_SYMBOL_REF (Pmode, "__ea_local_store"));
      set_mem_align (ls, 128);

      result = gen_reg_rtx (EAmode);
      ls = force_reg (EAmode, convert_modes (EAmode, DImode, ls, 1));
      op = force_reg (Pmode, op);
      ls = emit_conditional_move (ls, NE, op, const0_rtx, Pmode,
					  ls, const0_rtx, EAmode, 1);
      op = force_reg (EAmode, convert_modes (EAmode, Pmode, op, 1));

      if (EAmode == SImode)
	emit_insn (gen_addsi3 (result, op, ls));
      else
	emit_insn (gen_adddi3 (result, op, ls));

      return result;
    }

  else
    gcc_unreachable ();
}

<<<<<<< HEAD
/* Return the appropriate mode for a named address pointer.  */
static enum machine_mode
spu_addr_space_pointer_mode (addr_space_t addrspace)
{
  switch (addrspace)
    {
    case ADDR_SPACE_GENERIC:
      return ptr_mode;
    case ADDR_SPACE_EA:
      return EAmode;
    default:
      gcc_unreachable ();
    }
}

/* Return the appropriate mode for a named address address.  */
static enum machine_mode
spu_addr_space_address_mode (addr_space_t addrspace)
{
  switch (addrspace)
    {
    case ADDR_SPACE_GENERIC:
      return Pmode;
    case ADDR_SPACE_EA:
      return EAmode;
    default:
      gcc_unreachable ();
    }
}

/* Determine if one named address space is a subset of another.  */

static bool
spu_addr_space_subset_p (addr_space_t subset, addr_space_t superset)
{
  gcc_assert (subset == ADDR_SPACE_GENERIC || subset == ADDR_SPACE_EA);
  gcc_assert (superset == ADDR_SPACE_GENERIC || superset == ADDR_SPACE_EA);

  if (subset == superset)
    return true;

  /* If we have -mno-address-space-conversion, treat __ea and generic as not
     being subsets but instead as disjoint address spaces.  */
  else if (!TARGET_ADDRESS_SPACE_CONVERSION)
    return false;

  else
    return (subset == ADDR_SPACE_GENERIC && superset == ADDR_SPACE_EA);
}

/* Convert from one address space to another.  */
static rtx
spu_addr_space_convert (rtx op, tree from_type, tree to_type)
{
  addr_space_t from_as = TYPE_ADDR_SPACE (TREE_TYPE (from_type));
  addr_space_t to_as = TYPE_ADDR_SPACE (TREE_TYPE (to_type));

  gcc_assert (from_as == ADDR_SPACE_GENERIC || from_as == ADDR_SPACE_EA);
  gcc_assert (to_as == ADDR_SPACE_GENERIC || to_as == ADDR_SPACE_EA);

  if (to_as == ADDR_SPACE_GENERIC && from_as == ADDR_SPACE_EA)
    {
      rtx result, ls;

      ls = gen_const_mem (DImode,
			  gen_rtx_SYMBOL_REF (Pmode, "__ea_local_store"));
      set_mem_align (ls, 128);

      result = gen_reg_rtx (Pmode);
      ls = force_reg (Pmode, convert_modes (Pmode, DImode, ls, 1));
      op = force_reg (Pmode, convert_modes (Pmode, EAmode, op, 1));
      ls = emit_conditional_move (ls, NE, op, const0_rtx, Pmode,
					  ls, const0_rtx, Pmode, 1);

      emit_insn (gen_subsi3 (result, op, ls));

      return result;
    }

  else if (to_as == ADDR_SPACE_EA && from_as == ADDR_SPACE_GENERIC)
    {
      rtx result, ls;

      ls = gen_const_mem (DImode,
			  gen_rtx_SYMBOL_REF (Pmode, "__ea_local_store"));
      set_mem_align (ls, 128);

      result = gen_reg_rtx (EAmode);
      ls = force_reg (EAmode, convert_modes (EAmode, DImode, ls, 1));
      op = force_reg (Pmode, op);
      ls = emit_conditional_move (ls, NE, op, const0_rtx, Pmode,
					  ls, const0_rtx, EAmode, 1);
      op = force_reg (EAmode, convert_modes (EAmode, Pmode, op, 1));

      if (EAmode == SImode)
	emit_insn (gen_addsi3 (result, op, ls));
      else
	emit_insn (gen_adddi3 (result, op, ls));

      return result;
    }

  else
    gcc_unreachable ();
}

=======
>>>>>>> 3bd7a983

/* Count the total number of instructions in each pipe and return the
   maximum, which is used as the Minimum Iteration Interval (MII)
   in the modulo scheduler.  get_pipe() will return -2, -1, 0, or 1.
   -2 are instructions that can go in pipe0 or pipe1.  */
static int
spu_sms_res_mii (struct ddg *g)
{
  int i;
  unsigned t[4] = {0, 0, 0, 0};

  for (i = 0; i < g->num_nodes; i++)
    {
      rtx insn = g->nodes[i].insn;
      int p = get_pipe (insn) + 2;

      assert (p >= 0);
      assert (p < 4);

      t[p]++;
      if (dump_file && INSN_P (insn))
            fprintf (dump_file, "i%d %s %d %d\n",
                     INSN_UID (insn),
                     insn_data[INSN_CODE(insn)].name,
                     p, t[p]);
    }
  if (dump_file)
    fprintf (dump_file, "%d %d %d %d\n", t[0], t[1], t[2], t[3]);

  return MAX ((t[0] + t[2] + t[3] + 1) / 2, MAX (t[2], t[3]));
}


void
spu_init_expanders (void)
{
  if (cfun)
    {
      rtx r0, r1;
      /* HARD_FRAME_REGISTER is only 128 bit aligned when
         frame_pointer_needed is true.  We don't know that until we're
         expanding the prologue. */
      REGNO_POINTER_ALIGN (HARD_FRAME_POINTER_REGNUM) = 8;

      /* A number of passes use LAST_VIRTUAL_REGISTER+1 and
	 LAST_VIRTUAL_REGISTER+2 to test the back-end.  We want them
	 to be treated as aligned, so generate them here. */
      r0 = gen_reg_rtx (SImode);
      r1 = gen_reg_rtx (SImode);
      mark_reg_pointer (r0, 128);
      mark_reg_pointer (r1, 128);
      gcc_assert (REGNO (r0) == LAST_VIRTUAL_REGISTER + 1
		  && REGNO (r1) == LAST_VIRTUAL_REGISTER + 2);
    }
}

static enum machine_mode
spu_libgcc_cmp_return_mode (void)
{

/* For SPU word mode is TI mode so it is better to use SImode
   for compare returns.  */
  return SImode;
}

static enum machine_mode
spu_libgcc_shift_count_mode (void)
{
/* For SPU word mode is TI mode so it is better to use SImode
   for shift counts.  */
  return SImode;
}

/* An early place to adjust some flags after GCC has finished processing
 * them. */
static void
asm_file_start (void)
{
  /* Variable tracking should be run after all optimizations which
     change order of insns.  It also needs a valid CFG. */
  spu_flag_var_tracking = flag_var_tracking;
  flag_var_tracking = 0;

  default_file_start ();
}

/* Implement targetm.section_type_flags.  */
static unsigned int
spu_section_type_flags (tree decl, const char *name, int reloc)
{
  /* .toe needs to have type @nobits.  */
  if (strcmp (name, ".toe") == 0)
    return SECTION_BSS;
  /* Don't load _ea into the current address space.  */
  if (strcmp (name, "._ea") == 0)
    return SECTION_WRITE | SECTION_DEBUG;
  return default_section_type_flags (decl, name, reloc);
}

/* Implement targetm.select_section.  */
static section *
spu_select_section (tree decl, int reloc, unsigned HOST_WIDE_INT align)
{
  /* Variables and constants defined in the __ea address space
     go into a special section named "._ea".  */
  if (TREE_TYPE (decl) != error_mark_node
      && TYPE_ADDR_SPACE (TREE_TYPE (decl)) == ADDR_SPACE_EA)
    {
      /* We might get called with string constants, but get_named_section
	 doesn't like them as they are not DECLs.  Also, we need to set
	 flags in that case.  */
      if (!DECL_P (decl))
	return get_section ("._ea", SECTION_WRITE | SECTION_DEBUG, NULL);

      return get_named_section (decl, "._ea", reloc);
    }

  return default_elf_select_section (decl, reloc, align);
}

/* Implement targetm.unique_section.  */
static void
spu_unique_section (tree decl, int reloc)
{
  /* We don't support unique section names in the __ea address
     space for now.  */
  if (TREE_TYPE (decl) != error_mark_node
      && TYPE_ADDR_SPACE (TREE_TYPE (decl)) != 0)
    return;

  default_unique_section (decl, reloc);
}

/* Generate a constant or register which contains 2^SCALE.  We assume
   the result is valid for MODE.  Currently, MODE must be V4SFmode and
   SCALE must be SImode. */
rtx
spu_gen_exp2 (enum machine_mode mode, rtx scale)
{
  gcc_assert (mode == V4SFmode);
  gcc_assert (GET_MODE (scale) == SImode || GET_CODE (scale) == CONST_INT);
  if (GET_CODE (scale) != CONST_INT)
    {
      /* unsigned int exp = (127 + scale) << 23;
	__vector float m = (__vector float) spu_splats (exp); */
      rtx reg = force_reg (SImode, scale);
      rtx exp = gen_reg_rtx (SImode);
      rtx mul = gen_reg_rtx (mode);
      emit_insn (gen_addsi3 (exp, reg, GEN_INT (127)));
      emit_insn (gen_ashlsi3 (exp, exp, GEN_INT (23)));
      emit_insn (gen_spu_splats (mul, gen_rtx_SUBREG (GET_MODE_INNER (mode), exp, 0)));
      return mul;
    }
  else 
    {
      HOST_WIDE_INT exp = 127 + INTVAL (scale);
      unsigned char arr[16];
      arr[0] = arr[4] = arr[8] = arr[12] = exp >> 1;
      arr[1] = arr[5] = arr[9] = arr[13] = exp << 7;
      arr[2] = arr[6] = arr[10] = arr[14] = 0;
      arr[3] = arr[7] = arr[11] = arr[15] = 0;
      return array_to_constant (mode, arr);
    }
}

/* After reload, just change the convert into a move instruction
   or a dead instruction. */
void
spu_split_convert (rtx ops[])
{
  if (REGNO (ops[0]) == REGNO (ops[1]))
    emit_note (NOTE_INSN_DELETED);
  else
    {
      /* Use TImode always as this might help hard reg copyprop.  */
      rtx op0 = gen_rtx_REG (TImode, REGNO (ops[0]));
      rtx op1 = gen_rtx_REG (TImode, REGNO (ops[1]));
      emit_insn (gen_move_insn (op0, op1));
    }
}

void
spu_function_profiler (FILE * file, int labelno)
{
  fprintf (file, "# profile\n");
  fprintf (file, "brsl $75,  _mcount\n");
}

#include "gt-spu.h"<|MERGE_RESOLUTION|>--- conflicted
+++ resolved
@@ -211,11 +211,7 @@
 static tree spu_builtin_mul_widen_even (tree);
 static tree spu_builtin_mul_widen_odd (tree);
 static tree spu_builtin_mask_for_load (void);
-<<<<<<< HEAD
-static int spu_builtin_vectorization_cost (enum vect_cost_for_stmt);
-=======
 static int spu_builtin_vectorization_cost (enum vect_cost_for_stmt, tree, int);
->>>>>>> 3bd7a983
 static bool spu_vector_alignment_reachable (const_tree, bool);
 static tree spu_builtin_vec_perm (tree, tree *);
 static enum machine_mode spu_addr_space_pointer_mode (addr_space_t);
@@ -229,11 +225,6 @@
 static void spu_unique_section (tree, int);
 static rtx spu_expand_load (rtx, rtx, rtx, int);
 static void spu_trampoline_init (rtx, tree, rtx);
-<<<<<<< HEAD
-
-extern const char *reg_names[];
-=======
->>>>>>> 3bd7a983
 
 /* Which instruction set architecture to use.  */
 int spu_arch;
@@ -5640,13 +5631,9 @@
 #undef DEF_BUILTIN
 };
 
-<<<<<<< HEAD
-/* Returns the rs6000 builtin decl for CODE.  */
-=======
 static GTY(()) tree spu_builtin_decls[NUM_SPU_BUILTINS];
 
 /* Returns the spu builtin decl for CODE.  */
->>>>>>> 3bd7a983
 
 static tree
 spu_builtin_decl (unsigned code, bool initialize_p ATTRIBUTE_UNUSED)
@@ -5654,11 +5641,7 @@
   if (code >= NUM_SPU_BUILTINS)
     return error_mark_node;
           
-<<<<<<< HEAD
-  return spu_builtins[code].fndecl;
-=======
   return spu_builtin_decls[code];
->>>>>>> 3bd7a983
 }
 
 
@@ -6721,13 +6704,9 @@
 
 /* Implement targetm.vectorize.builtin_vectorization_cost.  */
 static int 
-<<<<<<< HEAD
-spu_builtin_vectorization_cost (enum vect_cost_for_stmt type_of_cost)
-=======
 spu_builtin_vectorization_cost (enum vect_cost_for_stmt type_of_cost,
                                 tree vectype ATTRIBUTE_UNUSED,
                                 int misalign ATTRIBUTE_UNUSED)
->>>>>>> 3bd7a983
 {
   switch (type_of_cost)
     {
@@ -6922,115 +6901,6 @@
     gcc_unreachable ();
 }
 
-<<<<<<< HEAD
-/* Return the appropriate mode for a named address pointer.  */
-static enum machine_mode
-spu_addr_space_pointer_mode (addr_space_t addrspace)
-{
-  switch (addrspace)
-    {
-    case ADDR_SPACE_GENERIC:
-      return ptr_mode;
-    case ADDR_SPACE_EA:
-      return EAmode;
-    default:
-      gcc_unreachable ();
-    }
-}
-
-/* Return the appropriate mode for a named address address.  */
-static enum machine_mode
-spu_addr_space_address_mode (addr_space_t addrspace)
-{
-  switch (addrspace)
-    {
-    case ADDR_SPACE_GENERIC:
-      return Pmode;
-    case ADDR_SPACE_EA:
-      return EAmode;
-    default:
-      gcc_unreachable ();
-    }
-}
-
-/* Determine if one named address space is a subset of another.  */
-
-static bool
-spu_addr_space_subset_p (addr_space_t subset, addr_space_t superset)
-{
-  gcc_assert (subset == ADDR_SPACE_GENERIC || subset == ADDR_SPACE_EA);
-  gcc_assert (superset == ADDR_SPACE_GENERIC || superset == ADDR_SPACE_EA);
-
-  if (subset == superset)
-    return true;
-
-  /* If we have -mno-address-space-conversion, treat __ea and generic as not
-     being subsets but instead as disjoint address spaces.  */
-  else if (!TARGET_ADDRESS_SPACE_CONVERSION)
-    return false;
-
-  else
-    return (subset == ADDR_SPACE_GENERIC && superset == ADDR_SPACE_EA);
-}
-
-/* Convert from one address space to another.  */
-static rtx
-spu_addr_space_convert (rtx op, tree from_type, tree to_type)
-{
-  addr_space_t from_as = TYPE_ADDR_SPACE (TREE_TYPE (from_type));
-  addr_space_t to_as = TYPE_ADDR_SPACE (TREE_TYPE (to_type));
-
-  gcc_assert (from_as == ADDR_SPACE_GENERIC || from_as == ADDR_SPACE_EA);
-  gcc_assert (to_as == ADDR_SPACE_GENERIC || to_as == ADDR_SPACE_EA);
-
-  if (to_as == ADDR_SPACE_GENERIC && from_as == ADDR_SPACE_EA)
-    {
-      rtx result, ls;
-
-      ls = gen_const_mem (DImode,
-			  gen_rtx_SYMBOL_REF (Pmode, "__ea_local_store"));
-      set_mem_align (ls, 128);
-
-      result = gen_reg_rtx (Pmode);
-      ls = force_reg (Pmode, convert_modes (Pmode, DImode, ls, 1));
-      op = force_reg (Pmode, convert_modes (Pmode, EAmode, op, 1));
-      ls = emit_conditional_move (ls, NE, op, const0_rtx, Pmode,
-					  ls, const0_rtx, Pmode, 1);
-
-      emit_insn (gen_subsi3 (result, op, ls));
-
-      return result;
-    }
-
-  else if (to_as == ADDR_SPACE_EA && from_as == ADDR_SPACE_GENERIC)
-    {
-      rtx result, ls;
-
-      ls = gen_const_mem (DImode,
-			  gen_rtx_SYMBOL_REF (Pmode, "__ea_local_store"));
-      set_mem_align (ls, 128);
-
-      result = gen_reg_rtx (EAmode);
-      ls = force_reg (EAmode, convert_modes (EAmode, DImode, ls, 1));
-      op = force_reg (Pmode, op);
-      ls = emit_conditional_move (ls, NE, op, const0_rtx, Pmode,
-					  ls, const0_rtx, EAmode, 1);
-      op = force_reg (EAmode, convert_modes (EAmode, Pmode, op, 1));
-
-      if (EAmode == SImode)
-	emit_insn (gen_addsi3 (result, op, ls));
-      else
-	emit_insn (gen_adddi3 (result, op, ls));
-
-      return result;
-    }
-
-  else
-    gcc_unreachable ();
-}
-
-=======
->>>>>>> 3bd7a983
 
 /* Count the total number of instructions in each pipe and return the
    maximum, which is used as the Minimum Iteration Interval (MII)
