--- conflicted
+++ resolved
@@ -1,9 +1,5 @@
-<<<<<<< HEAD
-/* Copyright (C) 2006, 2007, 2008, 2009 Free Software Foundation, Inc.
-=======
 /* Copyright (C) 2006, 2007, 2008, 2009, 2010, 2011
    Free Software Foundation, Inc.
->>>>>>> 3082eeb7
 
    This file is free software; you can redistribute it and/or modify it under
    the terms of the GNU General Public License as published by the Free
@@ -353,14 +349,6 @@
  ? (4 - GET_MODE_SIZE (MODE))						\
  : 0)
 
-
-/* The SPU ABI wants 32/64-bit types at offset 0 in the quad-word on the
-   stack.  8/16-bit types should be at offsets 3/2 respectively.  */
-#define FUNCTION_ARG_OFFSET(MODE, TYPE)					\
-(((TYPE) && INTEGRAL_TYPE_P (TYPE) && GET_MODE_SIZE (MODE) < 4)		\
- ? (4 - GET_MODE_SIZE (MODE))						\
- : 0)
-
 #define FUNCTION_ARG_PADDING(MODE,TYPE) upward
 
 #define PAD_VARARGS_DOWN 0
@@ -421,9 +409,6 @@
 
 #define MAX_REGS_PER_ADDRESS 2
 
-<<<<<<< HEAD
-#define LEGITIMATE_CONSTANT_P(X) spu_legitimate_constant_p(X)
-=======
 #define LEGITIMIZE_RELOAD_ADDRESS(AD, MODE, OPNUM, TYPE, IND, WIN)	\
 do {									\
   rtx new_rtx = spu_legitimize_reload_address (AD, MODE, OPNUM,		\
@@ -434,7 +419,6 @@
       goto WIN;								\
     }									\
 } while (0)
->>>>>>> 3082eeb7
 
  
@@ -581,12 +565,6 @@
 /* Address spaces.  */
 #define ADDR_SPACE_EA	1
 
-<<<<<<< HEAD
-/* Named address space keywords.  */
-#define TARGET_ADDR_SPACE_KEYWORDS ADDR_SPACE_KEYWORD ("__ea", ADDR_SPACE_EA)
-
-=======
->>>>>>> 3082eeb7
 
 /* Builtins.  */
 
@@ -601,11 +579,7 @@
   B_INTERNAL
 };
 
-<<<<<<< HEAD
-struct GTY(()) spu_builtin_description
-=======
 struct spu_builtin_description
->>>>>>> 3082eeb7
 {
   int fcode;
   int icode;
@@ -615,11 +589,6 @@
   /* The first element of parm is always the return type.  The rest
      are a zero terminated list of parameters.  */
   int parm[5];
-<<<<<<< HEAD
-
-  tree fndecl;
-=======
->>>>>>> 3082eeb7
 };
 
 extern struct spu_builtin_description spu_builtins[];
