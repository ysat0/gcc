<<<<<<< HEAD
#  Copyright (C) 2006, 2007, 2008, 2009 Free Software Foundation, Inc.
=======
#  Copyright (C) 2006, 2007, 2008, 2009, 2010, 2011
#  Free Software Foundation, Inc.
>>>>>>> 3082eeb7
#
#  This file is free software; you can redistribute it and/or modify it under
#  the terms of the GNU General Public License as published by the Free
#  Software Foundation; either version 3 of the License, or (at your option) 
#  any later version.
#
#  This file is distributed in the hope that it will be useful, but WITHOUT
#  ANY WARRANTY; without even the implied warranty of MERCHANTABILITY or
#  FITNESS FOR A PARTICULAR PURPOSE.  See the GNU General Public License
#  for more details.
#
#  You should have received a copy of the GNU General Public License
#  along with GCC; see the file COPYING3.  If not see
#  <http://www.gnu.org/licenses/>.

# Define system directory to match STANDARD_INCLUDE_DIR in spu-elf.h,
# allowing combined SPU/PPU sysroot builds.
NATIVE_SYSTEM_HEADER_DIR = /include

# Suppress building libgcc1.a
LIBGCC1 =
CROSS_LIBGCC1 =

TARGET_LIBGCC2_CFLAGS = -fPIC -mwarn-reloc -D__IN_LIBGCC2

# We exclude those because the libgcc2.c default versions do not support
# the SPU single-precision format (round towards zero).  We provide our
# own versions below and/or via direct expansion.
LIB2FUNCS_EXCLUDE = _floatdisf _floatundisf _floattisf _floatunstisf

# We provide our own version of __divdf3 that performs better and has
# better support for non-default rounding modes.
DPBIT_FUNCS := $(filter-out _div_df, $(DPBIT_FUNCS))

LIB2FUNCS_STATIC_EXTRA = $(srcdir)/config/spu/float_unssidf.c \
			 $(srcdir)/config/spu/float_unsdidf.c \
			 $(srcdir)/config/spu/float_unsdisf.c \
			 $(srcdir)/config/spu/float_disf.c \
			 $(srcdir)/config/spu/mfc_tag_table.c \
			 $(srcdir)/config/spu/mfc_tag_reserve.c \
			 $(srcdir)/config/spu/mfc_tag_release.c \
			 $(srcdir)/config/spu/mfc_multi_tag_reserve.c \
			 $(srcdir)/config/spu/mfc_multi_tag_release.c \
			 $(srcdir)/config/spu/multi3.c \
			 $(srcdir)/config/spu/divmodti4.c \
			 $(srcdir)/config/spu/divv2df3.c

# Build TImode conversion routines to support Fortran 128-bit
# integer data types.
LIB2_SIDITI_CONV_FUNCS=yes

# Don't let CTOR_LIST end up in sdata section.
CRTSTUFF_T_CFLAGS =

# Multi-lib support.
MULTILIB_OPTIONS=mea64

# Neither gcc or newlib seem to have a standard way to generate multiple
# crt*.o files.  So we don't use the standard crt0.o name anymore.

EXTRA_MULTILIB_PARTS = crtbegin.o crtend.o libgcc_cachemgr.a libgcc_cachemgr_nonatomic.a \
	libgcc_cache8k.a libgcc_cache16k.a libgcc_cache32k.a libgcc_cache64k.a libgcc_cache128k.a

$(T)cachemgr.o: $(srcdir)/config/spu/cachemgr.c
	$(GCC_FOR_TARGET) $(LIBGCC2_CFLAGS) $(MULTILIB_CFLAGS) -c $< -o $@

# Specialised rule to add a -D flag.
$(T)cachemgr_nonatomic.o: $(srcdir)/config/spu/cachemgr.c
	$(GCC_FOR_TARGET) $(LIBGCC2_CFLAGS) $(MULTILIB_CFLAGS) -DNONATOMIC -c $< -o $@

$(T)libgcc_%.a: $(T)%.o
	$(AR_FOR_TARGET) -rcs $@ $<

$(T)cache8k.o: $(srcdir)/config/spu/cache.S
	$(GCC_FOR_TARGET) $(MULTILIB_CFLAGS) -D__CACHE_SIZE__=8 -o $@ -c $<

$(T)cache16k.o: $(srcdir)/config/spu/cache.S
	$(GCC_FOR_TARGET) $(MULTILIB_CFLAGS) -D__CACHE_SIZE__=16 -o $@ -c $<

$(T)cache32k.o: $(srcdir)/config/spu/cache.S
	$(GCC_FOR_TARGET) $(MULTILIB_CFLAGS) -D__CACHE_SIZE__=32 -o $@ -c $<

$(T)cache64k.o: $(srcdir)/config/spu/cache.S
	$(GCC_FOR_TARGET) $(MULTILIB_CFLAGS) -D__CACHE_SIZE__=64 -o $@ -c $<

$(T)cache128k.o: $(srcdir)/config/spu/cache.S
	$(GCC_FOR_TARGET) $(MULTILIB_CFLAGS) -D__CACHE_SIZE__=128 -o $@ -c $<

LIBGCC = stmp-multilib
INSTALL_LIBGCC = install-multilib

spu.o: $(CONFIG_H) $(SYSTEM_H) coretypes.h $(TM_H) \
  $(RTL_H) $(REGS_H) hard-reg-set.h \
  real.h insn-config.h conditions.h insn-attr.h flags.h $(RECOG_H) \
  $(OBSTACK_H) $(TREE_H) $(EXPR_H) $(OPTABS_H) except.h function.h \
  output.h $(BASIC_BLOCK_H) $(INTEGRATE_H) $(GGC_H) $(HASHTAB_H) \
  $(TM_P_H) $(TARGET_H) $(TARGET_DEF_H) langhooks.h reload.h cfglayout.h \
  $(srcdir)/config/spu/spu-protos.h \
  $(srcdir)/config/spu/spu-builtins.def 

spu-c.o: $(srcdir)/config/spu/spu-c.c \
    $(srcdir)/config/spu/spu-protos.h \
    $(CONFIG_H) $(SYSTEM_H) $(TREE_H) $(CPPLIB_H) \
<<<<<<< HEAD
    $(TM_P_H) c-pragma.h coretypes.h $(TM_H) insn-codes.h
=======
    $(TM_P_H) $(C_COMMON_H) $(C_PRAGMA_H) coretypes.h $(TM_H) insn-codes.h
>>>>>>> 3082eeb7
	$(COMPILER) -c $(ALL_COMPILERFLAGS) $(ALL_CPPFLAGS) $(INCLUDES) \
		$(srcdir)/config/spu/spu-c.c<|MERGE_RESOLUTION|>--- conflicted
+++ resolved
@@ -1,9 +1,5 @@
-<<<<<<< HEAD
-#  Copyright (C) 2006, 2007, 2008, 2009 Free Software Foundation, Inc.
-=======
 #  Copyright (C) 2006, 2007, 2008, 2009, 2010, 2011
 #  Free Software Foundation, Inc.
->>>>>>> 3082eeb7
 #
 #  This file is free software; you can redistribute it and/or modify it under
 #  the terms of the GNU General Public License as published by the Free
@@ -33,10 +29,6 @@
 # the SPU single-precision format (round towards zero).  We provide our
 # own versions below and/or via direct expansion.
 LIB2FUNCS_EXCLUDE = _floatdisf _floatundisf _floattisf _floatunstisf
-
-# We provide our own version of __divdf3 that performs better and has
-# better support for non-default rounding modes.
-DPBIT_FUNCS := $(filter-out _div_df, $(DPBIT_FUNCS))
 
 LIB2FUNCS_STATIC_EXTRA = $(srcdir)/config/spu/float_unssidf.c \
 			 $(srcdir)/config/spu/float_unsdidf.c \
@@ -107,10 +99,6 @@
 spu-c.o: $(srcdir)/config/spu/spu-c.c \
     $(srcdir)/config/spu/spu-protos.h \
     $(CONFIG_H) $(SYSTEM_H) $(TREE_H) $(CPPLIB_H) \
-<<<<<<< HEAD
-    $(TM_P_H) c-pragma.h coretypes.h $(TM_H) insn-codes.h
-=======
     $(TM_P_H) $(C_COMMON_H) $(C_PRAGMA_H) coretypes.h $(TM_H) insn-codes.h
->>>>>>> 3082eeb7
 	$(COMPILER) -c $(ALL_COMPILERFLAGS) $(ALL_CPPFLAGS) $(INCLUDES) \
 		$(srcdir)/config/spu/spu-c.c