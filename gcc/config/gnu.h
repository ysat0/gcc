--- conflicted
+++ resolved
@@ -28,17 +28,8 @@
 #undef LIB_SPEC
 #define LIB_SPEC "%{pthread:-lpthread} %{pg|p|profile:-lc_p;:-lc}"
 
-<<<<<<< HEAD
-#undef LINUX_TARGET_OS_CPP_BUILTINS
-#define LINUX_TARGET_OS_CPP_BUILTINS()		\
-=======
-/* Standard include directory.  In GNU, "/usr" is a four-letter word.  */
-#undef STANDARD_INCLUDE_DIR
-#define STANDARD_INCLUDE_DIR "/include"
-
 #undef GNU_USER_TARGET_OS_CPP_BUILTINS
 #define GNU_USER_TARGET_OS_CPP_BUILTINS()		\
->>>>>>> 792fc735
     do {					\
 	builtin_define ("__gnu_hurd__");	\
 	builtin_define ("__GNU__");		\
