; Options for the MIPS port of the compiler
;
<<<<<<< HEAD
; Copyright (C) 2005, 2007, 2008 Free Software Foundation, Inc.
=======
; Copyright (C) 2005, 2007, 2008, 2010, 2011 Free Software Foundation, Inc.
>>>>>>> 3082eeb7
;
; This file is part of GCC.
;
; GCC is free software; you can redistribute it and/or modify it under
; the terms of the GNU General Public License as published by the Free
; Software Foundation; either version 3, or (at your option) any later
; version.
;
; GCC is distributed in the hope that it will be useful, but WITHOUT
; ANY WARRANTY; without even the implied warranty of MERCHANTABILITY
; or FITNESS FOR A PARTICULAR PURPOSE.  See the GNU General Public
; License for more details.
;
; You should have received a copy of the GNU General Public License
; along with GCC; see the file COPYING3.  If not see
; <http://www.gnu.org/licenses/>.

HeaderInclude
config/mips/mips-opts.h

EB
Driver

EL
Driver

mabi=
Target RejectNegative Joined Enum(mips_abi) Var(mips_abi) Init(MIPS_ABI_DEFAULT)
-mabi=ABI	Generate code that conforms to the given ABI

Enum
Name(mips_abi) Type(int)
Known MIPS ABIs (for use with the -mabi= option):

EnumValue
Enum(mips_abi) String(32) Value(ABI_32)

EnumValue
Enum(mips_abi) String(o64) Value(ABI_O64)

EnumValue
Enum(mips_abi) String(n32) Value(ABI_N32)

EnumValue
Enum(mips_abi) String(64) Value(ABI_64)

EnumValue
Enum(mips_abi) String(eabi) Value(ABI_EABI)

mabicalls
Target Report Mask(ABICALLS)
Generate code that can be used in SVR4-style dynamic objects

mad
Target Report Var(TARGET_MAD)
Use PMC-style 'mad' instructions

march=
Target RejectNegative Joined Var(mips_arch_option) ToLower Enum(mips_arch_opt_value)
-march=ISA	Generate code for the given ISA

mbranch-cost=
Target RejectNegative Joined UInteger Var(mips_branch_cost)
-mbranch-cost=COST	Set the cost of branches to roughly COST instructions

mbranch-likely
Target Report Mask(BRANCHLIKELY)
Use Branch Likely instructions, overriding the architecture default

mflip-mips16
Target Report Var(TARGET_FLIP_MIPS16)
Switch on/off MIPS16 ASE on alternating functions for compiler testing

mcheck-zero-division
Target Report Mask(CHECK_ZERO_DIV)
Trap on integer divide by zero

mcode-readable=
Target RejectNegative Joined Enum(mips_code_readable_setting) Var(mips_code_readable) Init(CODE_READABLE_YES)
-mcode-readable=SETTING	Specify when instructions are allowed to access code

Enum
Name(mips_code_readable_setting) Type(enum mips_code_readable_setting)
Valid arguments to -mcode-readable=:

EnumValue
Enum(mips_code_readable_setting) String(yes) Value(CODE_READABLE_YES)

EnumValue
Enum(mips_code_readable_setting) String(pcrel) Value(CODE_READABLE_PCREL)

EnumValue
Enum(mips_code_readable_setting) String(no) Value(CODE_READABLE_NO)

mdivide-breaks
Target Report RejectNegative Mask(DIVIDE_BREAKS)
Use branch-and-break sequences to check for integer divide by zero

mdivide-traps
Target Report RejectNegative InverseMask(DIVIDE_BREAKS, DIVIDE_TRAPS)
Use trap instructions to check for integer divide by zero

mdmx
Target Report RejectNegative Var(TARGET_MDMX)
Allow the use of MDMX instructions

mdouble-float
Target Report RejectNegative InverseMask(SINGLE_FLOAT, DOUBLE_FLOAT)
Allow hardware floating-point instructions to cover both 32-bit and 64-bit operations

mdsp
Target Report Mask(DSP)
Use MIPS-DSP instructions

mdspr2
Target Report Mask(DSPR2)
Use MIPS-DSP REV 2 instructions

mdebug
Target Var(TARGET_DEBUG_MODE) Undocumented

mdebugd
Target Var(TARGET_DEBUG_D_MODE) Undocumented

meb
Target Report RejectNegative Mask(BIG_ENDIAN)
Use big-endian byte order

mel
Target Report RejectNegative InverseMask(BIG_ENDIAN, LITTLE_ENDIAN)
Use little-endian byte order

membedded-data
Target Report Var(TARGET_EMBEDDED_DATA)
Use ROM instead of RAM

mexplicit-relocs
Target Report Mask(EXPLICIT_RELOCS)
Use NewABI-style %reloc() assembly operators

mextern-sdata
Target Report Var(TARGET_EXTERN_SDATA) Init(1)
Use -G for data that is not defined by the current object

mfix-24k
Target Report Var(TARGET_FIX_24K)
Work around certain 24K errata

mfix-r4000
Target Report Mask(FIX_R4000)
Work around certain R4000 errata

mfix-r4400
Target Report Mask(FIX_R4400)
Work around certain R4400 errata

mfix-r10000
Target Report Mask(FIX_R10000)
Work around certain R10000 errata

mfix-sb1
Target Report Var(TARGET_FIX_SB1)
Work around errata for early SB-1 revision 2 cores

mfix-vr4120
Target Report Var(TARGET_FIX_VR4120)
Work around certain VR4120 errata

mfix-vr4130
Target Report Var(TARGET_FIX_VR4130)
Work around VR4130 mflo/mfhi errata

mfix4300
Target Report Var(TARGET_4300_MUL_FIX)
Work around an early 4300 hardware bug

mfp-exceptions
Target Report Mask(FP_EXCEPTIONS)
FP exceptions are enabled

mfp32
Target Report RejectNegative InverseMask(FLOAT64)
Use 32-bit floating-point registers

mfp64
Target Report RejectNegative Mask(FLOAT64)
Use 64-bit floating-point registers

mflush-func=
Target RejectNegative Joined Var(mips_cache_flush_func) Init(CACHE_FLUSH_FUNC)
-mflush-func=FUNC	Use FUNC to flush the cache before calling stack trampolines

mfused-madd
Target Report Mask(FUSED_MADD)
Generate floating-point multiply-add instructions

mgp32
Target Report RejectNegative InverseMask(64BIT)
Use 32-bit general registers

mgp64
Target Report RejectNegative Mask(64BIT)
Use 64-bit general registers

mgpopt
Target Report Var(TARGET_GPOPT) Init(1)
Use GP-relative addressing to access small data

mplt
Target Report Var(TARGET_PLT)
When generating -mabicalls code, allow executables to use PLTs and copy relocations

mhard-float
Target Report RejectNegative InverseMask(SOFT_FLOAT_ABI, HARD_FLOAT_ABI)
Allow the use of hardware floating-point ABI and instructions

minterlink-mips16
Target Report Var(TARGET_INTERLINK_MIPS16) Init(0)
Generate code that can be safely linked with MIPS16 code.

mips
Target RejectNegative Joined ToLower Enum(mips_mips_opt_value) Var(mips_isa_option)
-mipsN	Generate code for ISA level N

mips16
Target Report RejectNegative Mask(MIPS16)
Generate MIPS16 code

mips3d
Target Report RejectNegative Mask(MIPS3D)
Use MIPS-3D instructions

mllsc
Target Report Mask(LLSC)
Use ll, sc and sync instructions

mlocal-sdata
Target Report Var(TARGET_LOCAL_SDATA) Init(1)
Use -G for object-local data

mlong-calls
Target Report Var(TARGET_LONG_CALLS)
Use indirect calls

mlong32
Target Report RejectNegative InverseMask(LONG64, LONG32)
Use a 32-bit long type

mlong64
Target Report RejectNegative Mask(LONG64)
Use a 64-bit long type

mmcount-ra-address
Target Report Var(TARGET_MCOUNT_RA_ADDRESS)
Pass the address of the ra save location to _mcount in $12

mmemcpy
Target Report Mask(MEMCPY)
Don't optimize block moves

mmt
Target Report Var(TARGET_MT)
Allow the use of MT instructions

mno-float
Target Report RejectNegative Var(TARGET_NO_FLOAT) Condition(TARGET_SUPPORTS_NO_FLOAT)
Prevent the use of all floating-point operations

mno-flush-func
Target RejectNegative
Do not use a cache-flushing function before calling stack trampolines

mno-mdmx
Target Report RejectNegative Var(TARGET_MDMX, 0)
Do not use MDMX instructions

mno-mips16
Target Report RejectNegative InverseMask(MIPS16)
Generate normal-mode code

mno-mips3d
Target Report RejectNegative InverseMask(MIPS3D)
Do not use MIPS-3D instructions

mpaired-single
Target Report Mask(PAIRED_SINGLE_FLOAT)
Use paired-single floating-point instructions

mr10k-cache-barrier=
Target Joined RejectNegative Enum(mips_r10k_cache_barrier_setting) Var(mips_r10k_cache_barrier) Init(R10K_CACHE_BARRIER_NONE)
-mr10k-cache-barrier=SETTING	Specify when r10k cache barriers should be inserted

<<<<<<< HEAD
=======
Enum
Name(mips_r10k_cache_barrier_setting) Type(enum mips_r10k_cache_barrier_setting)
Valid arguments to -mr10k-cache-barrier=:

EnumValue
Enum(mips_r10k_cache_barrier_setting) String(load-store) Value(R10K_CACHE_BARRIER_LOAD_STORE)

EnumValue
Enum(mips_r10k_cache_barrier_setting) String(store) Value(R10K_CACHE_BARRIER_STORE)

EnumValue
Enum(mips_r10k_cache_barrier_setting) String(none) Value(R10K_CACHE_BARRIER_NONE)

>>>>>>> 3082eeb7
mrelax-pic-calls
Target Report Mask(RELAX_PIC_CALLS)
Try to allow the linker to turn PIC calls into direct calls

mshared
Target Report Var(TARGET_SHARED) Init(1)
When generating -mabicalls code, make the code suitable for use in shared libraries

msingle-float
Target Report RejectNegative Mask(SINGLE_FLOAT)
Restrict the use of hardware floating-point instructions to 32-bit operations

msmartmips
Target Report Mask(SMARTMIPS)
Use SmartMIPS instructions

msoft-float
Target Report RejectNegative Mask(SOFT_FLOAT_ABI)
Prevent the use of all hardware floating-point instructions

msplit-addresses
Target Report Mask(SPLIT_ADDRESSES)
Optimize lui/addiu address loads

msym32
Target Report Var(TARGET_SYM32)
Assume all symbols have 32-bit values

msynci
Target Report Mask(SYNCI)
Use synci instruction to invalidate i-cache

mtune=
Target RejectNegative Joined Var(mips_tune_option) ToLower Enum(mips_arch_opt_value)
-mtune=PROCESSOR	Optimize the output for PROCESSOR

muninit-const-in-rodata
Target Report Var(TARGET_UNINIT_CONST_IN_RODATA)
Put uninitialized constants in ROM (needs -membedded-data)

mvr4130-align
Target Report Mask(VR4130_ALIGN)
Perform VR4130-specific alignment optimizations

mxgot
Target Report Var(TARGET_XGOT)
Lift restrictions on GOT size

noasmopt
Driver<|MERGE_RESOLUTION|>--- conflicted
+++ resolved
@@ -1,10 +1,6 @@
 ; Options for the MIPS port of the compiler
 ;
-<<<<<<< HEAD
-; Copyright (C) 2005, 2007, 2008 Free Software Foundation, Inc.
-=======
 ; Copyright (C) 2005, 2007, 2008, 2010, 2011 Free Software Foundation, Inc.
->>>>>>> 3082eeb7
 ;
 ; This file is part of GCC.
 ;
@@ -297,8 +293,6 @@
 Target Joined RejectNegative Enum(mips_r10k_cache_barrier_setting) Var(mips_r10k_cache_barrier) Init(R10K_CACHE_BARRIER_NONE)
 -mr10k-cache-barrier=SETTING	Specify when r10k cache barriers should be inserted
 
-<<<<<<< HEAD
-=======
 Enum
 Name(mips_r10k_cache_barrier_setting) Type(enum mips_r10k_cache_barrier_setting)
 Valid arguments to -mr10k-cache-barrier=:
@@ -312,7 +306,6 @@
 EnumValue
 Enum(mips_r10k_cache_barrier_setting) String(none) Value(R10K_CACHE_BARRIER_NONE)
 
->>>>>>> 3082eeb7
 mrelax-pic-calls
 Target Report Mask(RELAX_PIC_CALLS)
 Try to allow the linker to turn PIC calls into direct calls
