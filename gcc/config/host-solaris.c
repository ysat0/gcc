/* Solaris host-specific hook definitions.
<<<<<<< HEAD
   Copyright (C) 2004, 2007, 2008, 2010 Free Software Foundation, Inc.
=======
   Copyright (C) 2004, 2007, 2008 Free Software Foundation, Inc.
>>>>>>> e33a1692

   This file is part of GCC.

   GCC is free software; you can redistribute it and/or modify it
   under the terms of the GNU General Public License as published
   by the Free Software Foundation; either version 3, or (at your
   option) any later version.

   GCC is distributed in the hope that it will be useful, but WITHOUT
   ANY WARRANTY; without even the implied warranty of MERCHANTABILITY
   or FITNESS FOR A PARTICULAR PURPOSE.  See the GNU General Public
   License for more details.

   You should have received a copy of the GNU General Public License
   along with GCC; see the file COPYING3.  If not see
   <http://www.gnu.org/licenses/>.  */

#include "config.h"
#include "system.h"
#include "coretypes.h"
#include <sys/mman.h>
#include "hosthooks.h"
#include "hosthooks-def.h"


#undef HOST_HOOKS_GT_PCH_GET_ADDRESS
#define HOST_HOOKS_GT_PCH_GET_ADDRESS sol_gt_pch_get_address
#undef HOST_HOOKS_GT_PCH_USE_ADDRESS
#define HOST_HOOKS_GT_PCH_USE_ADDRESS sol_gt_pch_use_address

/* For various ports, try to guess a fixed spot in the vm space
   that's probably free.  Based on McDougall, Mauro, Solaris Internals, 2nd
   ed., p.460-461, fig. 9-3, 9-4, 9-5.  */
#if defined(__sparcv9__)
/* This low to avoid VA hole on UltraSPARC I/II.  */
# define TRY_EMPTY_VM_SPACE	0x70000000000
#elif defined(__sparc__)
# define TRY_EMPTY_VM_SPACE	0x80000000
#elif defined(__x86_64__)
# define TRY_EMPTY_VM_SPACE	0x8000000000000000
#elif defined(__i386__)
# define TRY_EMPTY_VM_SPACE	0xB0000000
#else
# define TRY_EMPTY_VM_SPACE	0
#endif

/* Determine a location where we might be able to reliably allocate
   SIZE bytes.  FD is the PCH file, though we should return with the
   file unmapped.  */

static void *
sol_gt_pch_get_address (size_t size, int fd)
{
  void *addr;

  addr = mmap ((caddr_t) TRY_EMPTY_VM_SPACE, size, PROT_READ | PROT_WRITE,
	       MAP_PRIVATE, fd, 0);

  /* If we failed the map, that means there's *no* free space.  */
  if (addr == (void *) MAP_FAILED)
    return NULL;
  /* Unmap the area before returning.  */
  munmap ((caddr_t) addr, size);

  return addr;
}

/* Map SIZE bytes of FD+OFFSET at BASE.  Return 1 if we succeeded at 
   mapping the data at BASE, -1 if we couldn't.  */

static int
sol_gt_pch_use_address (void *base, size_t size, int fd, size_t offset)
{
  void *addr;

  /* We're called with size == 0 if we're not planning to load a PCH
     file at all.  This allows the hook to free any static space that
     we might have allocated at link time.  */
  if (size == 0)
    return -1;

  addr = mmap ((caddr_t) base, size, PROT_READ | PROT_WRITE, MAP_PRIVATE,
	       fd, offset);

  /* Solaris isn't good about honoring the mmap START parameter
     without MAP_FIXED set.  Before we give up, search the desired
     address space with mincore to see if the space is really free.  */
  if (addr != base)
    {
      size_t page_size = getpagesize();
      char one_byte;
      size_t i;

      if (addr != (void *) MAP_FAILED)
	munmap ((caddr_t) addr, size);

      errno = 0;
      for (i = 0; i < size; i += page_size)
	if (mincore ((char *)base + i, page_size, (char *) &one_byte) == -1
	    && errno == ENOMEM)
	  continue; /* The page is not mapped.  */
	else
	  break;

      if (i >= size)
	addr = mmap ((caddr_t) base, size, 
		     PROT_READ | PROT_WRITE, MAP_PRIVATE | MAP_FIXED,
		     fd, offset);
    }

  return addr == base ? 1 : -1;
}


const struct host_hooks host_hooks = HOST_HOOKS_INITIALIZER;<|MERGE_RESOLUTION|>--- conflicted
+++ resolved
@@ -1,9 +1,5 @@
 /* Solaris host-specific hook definitions.
-<<<<<<< HEAD
    Copyright (C) 2004, 2007, 2008, 2010 Free Software Foundation, Inc.
-=======
-   Copyright (C) 2004, 2007, 2008 Free Software Foundation, Inc.
->>>>>>> e33a1692
 
    This file is part of GCC.
 
@@ -34,6 +30,41 @@
 #undef HOST_HOOKS_GT_PCH_USE_ADDRESS
 #define HOST_HOOKS_GT_PCH_USE_ADDRESS sol_gt_pch_use_address
 
+/* Before Solaris 11, the mmap ADDR parameter is mostly ignored without
+   MAP_FIXED set.  Before we give up, search the desired address space with
+   mincore to see if the space is really free.  */
+
+static void *
+mmap_fixed (void *addr, size_t len, int prot, int flags, int fd, off_t off)
+{
+  void *base;
+
+  base = mmap ((caddr_t) addr, len, prot, flags, fd, off);
+  
+  if (base != addr)
+    {
+      size_t page_size = getpagesize();
+      char one_byte;
+      size_t i;
+
+      if (base != (void *) MAP_FAILED)
+	munmap ((caddr_t) base, len);
+
+      errno = 0;
+      for (i = 0; i < len; i += page_size)
+	if (mincore ((char *)addr + i, page_size, (char *) &one_byte) == -1
+	    && errno == ENOMEM)
+	  continue; /* The page is not mapped.  */
+	else
+	  break;
+
+      if (i >= len)
+	base = mmap ((caddr_t) addr, len, prot, flags | MAP_FIXED, fd, off);
+    }
+
+  return base;
+}
+
 /* For various ports, try to guess a fixed spot in the vm space
    that's probably free.  Based on McDougall, Mauro, Solaris Internals, 2nd
    ed., p.460-461, fig. 9-3, 9-4, 9-5.  */
@@ -59,8 +90,8 @@
 {
   void *addr;
 
-  addr = mmap ((caddr_t) TRY_EMPTY_VM_SPACE, size, PROT_READ | PROT_WRITE,
-	       MAP_PRIVATE, fd, 0);
+  addr = mmap_fixed ((caddr_t) TRY_EMPTY_VM_SPACE, size,
+		     PROT_READ | PROT_WRITE, MAP_PRIVATE, fd, 0);
 
   /* If we failed the map, that means there's *no* free space.  */
   if (addr == (void *) MAP_FAILED)
@@ -85,34 +116,8 @@
   if (size == 0)
     return -1;
 
-  addr = mmap ((caddr_t) base, size, PROT_READ | PROT_WRITE, MAP_PRIVATE,
-	       fd, offset);
-
-  /* Solaris isn't good about honoring the mmap START parameter
-     without MAP_FIXED set.  Before we give up, search the desired
-     address space with mincore to see if the space is really free.  */
-  if (addr != base)
-    {
-      size_t page_size = getpagesize();
-      char one_byte;
-      size_t i;
-
-      if (addr != (void *) MAP_FAILED)
-	munmap ((caddr_t) addr, size);
-
-      errno = 0;
-      for (i = 0; i < size; i += page_size)
-	if (mincore ((char *)base + i, page_size, (char *) &one_byte) == -1
-	    && errno == ENOMEM)
-	  continue; /* The page is not mapped.  */
-	else
-	  break;
-
-      if (i >= size)
-	addr = mmap ((caddr_t) base, size, 
-		     PROT_READ | PROT_WRITE, MAP_PRIVATE | MAP_FIXED,
-		     fd, offset);
-    }
+  addr = mmap_fixed ((caddr_t) base, size,
+		     PROT_READ | PROT_WRITE, MAP_PRIVATE, fd, offset);
 
   return addr == base ? 1 : -1;
 }
