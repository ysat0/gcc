/* Definitions of target machine for GNU compiler, for HP PA-RISC
   Copyright (C) 1995, 1996, 1997, 2000, 2001, 2002, 2003, 2004,
<<<<<<< HEAD
   2007, 2008 Free Software Foundation, Inc.
=======
   2007, 2008, 2010 Free Software Foundation, Inc.
>>>>>>> 3082eeb7
   Contributed by Tim Moore (moore@defmacro.cs.utah.edu)

This file is part of GCC.

GCC is free software; you can redistribute it and/or modify
it under the terms of the GNU General Public License as published by
the Free Software Foundation; either version 3, or (at your option)
any later version.

GCC is distributed in the hope that it will be useful,
but WITHOUT ANY WARRANTY; without even the implied warranty of
MERCHANTABILITY or FITNESS FOR A PARTICULAR PURPOSE.  See the
GNU General Public License for more details.

You should have received a copy of the GNU General Public License
along with GCC; see the file COPYING3.  If not see
<http://www.gnu.org/licenses/>.  */

/* GCC always defines __STDC__.  HP C++ compilers don't define it.  This
   causes trouble when sys/stdsyms.h is included.  As a work around,
   we define __STDC_EXT__.  A similar situation exists with respect to
   the definition of __cplusplus.  We define _INCLUDE_LONGLONG
   to prevent nlist.h from defining __STDC_32_MODE__ (no longlong
   support).  We define __STDCPP__ to get certain system headers
   (notably assert.h) to assume standard preprocessor behavior in C++.  */
#undef TARGET_OS_CPP_BUILTINS
#define TARGET_OS_CPP_BUILTINS()					\
  do									\
    {									\
	builtin_assert ("system=hpux");					\
	builtin_assert ("system=unix");					\
	builtin_define ("__hp9000s800");				\
	builtin_define ("__hp9000s800__");				\
	builtin_define ("__hpux");					\
	builtin_define ("__hpux__");					\
	builtin_define ("__unix");					\
	builtin_define ("__unix__");					\
	builtin_define ("__STDC_EXT__");				\
	if (c_dialect_cxx ())						\
	  {								\
	    builtin_define ("_HPUX_SOURCE");				\
	    builtin_define ("_REENTRANT");				\
	    builtin_define ("_INCLUDE_LONGLONG");			\
	    builtin_define ("__STDCPP__");				\
	  }								\
	else if (!flag_iso)						\
	  {								\
	    builtin_define ("_HPUX_SOURCE");				\
	    builtin_define ("_REENTRANT");				\
	    if (preprocessing_trad_p ())				\
	      {								\
		builtin_define ("hp9000s800");				\
		builtin_define ("hppa");				\
		builtin_define ("hpux");				\
		builtin_define ("unix");				\
		builtin_define ("__CLASSIC_C__");			\
		builtin_define ("_PWB");				\
		builtin_define ("PWB");					\
	      }								\
	  }								\
	if (flag_pa_unix >= 1995)					\
	  {								\
	    builtin_define ("_XOPEN_UNIX");				\
	    builtin_define ("_XOPEN_SOURCE_EXTENDED");			\
	  }								\
	if (TARGET_SIO)							\
	  builtin_define ("_SIO");					\
	else								\
	  {								\
	    builtin_define ("__hp9000s700");				\
	    builtin_define ("__hp9000s700__");				\
	    builtin_define ("_WSIO");					\
	  }								\
    }									\
  while (0)

#define CPP_SPEC "%{threads: -D_REENTRANT -D_DCE_THREADS}"

/* We can debug dynamically linked executables on hpux9; we also want
   dereferencing of a NULL pointer to cause a SEGV.  */
#undef LINK_SPEC
#if ((TARGET_DEFAULT | TARGET_CPU_DEFAULT) & MASK_PA_11)
#define LINK_SPEC \
  "%{!mpa-risc-1-0:%{!march=1.0:%{static:-L/lib/pa1.1 -L/usr/lib/pa1.1 }}}\
   %{!shared:%{p:-L/lib/libp %{!static:\
     %nwarning: consider linking with '-static' as system libraries with\n\
     %n  profiling support are only provided in archive format}}}\
   %{!shared:%{pg:-L/lib/libp %{!static:\
     %nwarning: consider linking with '-static' as system libraries with\n\
     %n  profiling support are only provided in archive format}}}\
   %{!shared:%{!static:%{rdynamic:-E}}}\
   -z %{mlinker-opt:-O} %{!shared:-u main}\
   %{static:-a archive} %{shared:-b}"
#else
#define LINK_SPEC \
  "%{!shared:%{p:-L/lib/libp %{!static:\
<<<<<<< HEAD
     %nWarning: consider linking with `-static' as system libraries with\n\
=======
     %nwarning: consider linking with '-static' as system libraries with\n\
>>>>>>> 3082eeb7
     %n  profiling support are only provided in archive format}}}\
   %{!shared:%{pg:-L/lib/libp %{!static:\
     %nwarning: consider linking with '-static' as system libraries with\n\
     %n  profiling support are only provided in archive format}}}\
   %{!shared:%{!static:%{rdynamic:-E}}}\
   -z %{mlinker-opt:-O} %{!shared:-u main}\
   %{static:-a archive} %{shared:-b}"
#endif

/* Like the default, except no -lg.  */
#undef LIB_SPEC
#define LIB_SPEC \
  "%{!shared:\
     %{!p:%{!pg:\
       %{!threads:-lc %{static:%{!nolibdld:-a shared -ldld -a archive -lc}}}\
       %{threads:-lcma -lc}}}\
     %{p:%{!pg:-lc %{static:%{!nolibdld:-a shared -ldld -a archive -lc}}}}\
     %{pg:-lc %{static:%{!nolibdld:-a shared -ldld -a archive -lc}}}}"

#undef THREAD_MODEL_SPEC
#define THREAD_MODEL_SPEC "%{!threads:single}%{threads:dce}"

/* Under hpux10, the normal location of the `ld' and `as' programs is the
   /usr/ccs/bin directory.  */

#ifndef CROSS_DIRECTORY_STRUCTURE
#undef MD_EXEC_PREFIX
#define MD_EXEC_PREFIX "/usr/ccs/bin/"
#endif

/* Under hpux10, the normal location of the various *crt*.o files is
   the /usr/ccs/lib directory.  However, the profiling files are in
   /opt/langtools/lib.  */

#ifndef CROSS_DIRECTORY_STRUCTURE
#undef MD_STARTFILE_PREFIX
#define MD_STARTFILE_PREFIX "/usr/ccs/lib/"
#define MD_STARTFILE_PREFIX_1 "/opt/langtools/lib/"
#endif

/* hpux10 has the new HP assembler.  It's still lousy, but it's a whole lot
   better than the assembler shipped with older versions of hpux.  */
#undef NEW_HP_ASSEMBLER
#define NEW_HP_ASSEMBLER 1<|MERGE_RESOLUTION|>--- conflicted
+++ resolved
@@ -1,10 +1,6 @@
 /* Definitions of target machine for GNU compiler, for HP PA-RISC
    Copyright (C) 1995, 1996, 1997, 2000, 2001, 2002, 2003, 2004,
-<<<<<<< HEAD
-   2007, 2008 Free Software Foundation, Inc.
-=======
    2007, 2008, 2010 Free Software Foundation, Inc.
->>>>>>> 3082eeb7
    Contributed by Tim Moore (moore@defmacro.cs.utah.edu)
 
 This file is part of GCC.
@@ -101,11 +97,7 @@
 #else
 #define LINK_SPEC \
   "%{!shared:%{p:-L/lib/libp %{!static:\
-<<<<<<< HEAD
-     %nWarning: consider linking with `-static' as system libraries with\n\
-=======
      %nwarning: consider linking with '-static' as system libraries with\n\
->>>>>>> 3082eeb7
      %n  profiling support are only provided in archive format}}}\
    %{!shared:%{pg:-L/lib/libp %{!static:\
      %nwarning: consider linking with '-static' as system libraries with\n\
