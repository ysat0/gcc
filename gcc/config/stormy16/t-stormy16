--- conflicted
+++ resolved
@@ -1,10 +1,6 @@
 # -*- makefile -*-
 #
-<<<<<<< HEAD
-# Copyright (C) 2001, 2004 Free Software Foundation, Inc.
-=======
 # Copyright (C) 2001, 2004, 2010, 2011 Free Software Foundation, Inc.
->>>>>>> 3082eeb7
 #
 # This file is part of GCC.
 #
@@ -36,23 +32,8 @@
 	$(srcdir)/config/stormy16/stormy16-lib2-parityhi2.c \
 	$(srcdir)/config/stormy16/stormy16-lib2-clzhi2.c \
 	$(srcdir)/config/stormy16/stormy16-lib2-ctzhi2.c \
-<<<<<<< HEAD
-	$(srcdir)/config/stormy16/stormy16-lib2-ffshi2.c
-
-# Floating point emulation libraries.
-FPBIT = fp-bit.c
-DPBIT = dp-bit.c
-
-fp-bit.c: $(srcdir)/config/fp-bit.c
-	echo '#define FLOAT'				> fp-bit.c
-	cat $(srcdir)/config/fp-bit.c			>> fp-bit.c
-
-dp-bit.c: $(srcdir)/config/fp-bit.c
-	cat $(srcdir)/config/fp-bit.c > dp-bit.c
-=======
 	$(srcdir)/config/stormy16/stormy16-lib2-ffshi2.c \
 	$(srcdir)/config/stormy16/stormy16-lib2-cmpsi2.c \
 	$(srcdir)/config/stormy16/stormy16-lib2-ucmpsi2.c
->>>>>>> 3082eeb7
 
 TARGET_LIBGCC2_CFLAGS = -O2