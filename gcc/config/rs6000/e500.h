--- conflicted
+++ resolved
@@ -1,9 +1,5 @@
 /* Enable E500 support.
-<<<<<<< HEAD
-   Copyright (C) 2003, 2004, 2006, 2007, 2008, 2009 Free Software
-=======
    Copyright (C) 2003, 2004, 2006, 2007, 2008, 2009, 2010 Free Software
->>>>>>> 3082eeb7
    Foundation, Inc.
    This file is part of GCC.
 
