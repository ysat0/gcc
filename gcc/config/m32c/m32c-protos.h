/* Target Prototypes for R8C/M16C/M32C
   Copyright (C) 2005, 2007, 2008, 2010, 2011
   Free Software Foundation, Inc.
   Contributed by Red Hat.

   This file is part of GCC.

   GCC is free software; you can redistribute it and/or modify it
   under the terms of the GNU General Public License as published
   by the Free Software Foundation; either version 3, or (at your
   option) any later version.

   GCC is distributed in the hope that it will be useful, but WITHOUT
   ANY WARRANTY; without even the implied warranty of MERCHANTABILITY
   or FITNESS FOR A PARTICULAR PURPOSE.  See the GNU General Public
   License for more details.

   You should have received a copy of the GNU General Public License
   along with GCC; see the file COPYING3.  If not see
   <http://www.gnu.org/licenses/>.  */

void m32c_conditional_register_usage (void);
int  m32c_const_ok_for_constraint_p (HOST_WIDE_INT, char, const char *);
unsigned int m32c_dwarf_frame_regnum (int);
int  m32c_eh_return_data_regno (int);
void m32c_emit_epilogue (void);
void m32c_emit_prologue (void);
int  m32c_epilogue_uses (int);
int  m32c_extra_address_constraint (char, const char *);
int  m32c_extra_memory_constraint (char, const char *);
int  m32c_function_arg_regno_p (int);
void m32c_init_expanders (void);
int  m32c_initial_elimination_offset (int, int);
void m32c_output_reg_pop (FILE *, int);
void m32c_output_reg_push (FILE *, int);
unsigned int  m32c_push_rounding (int);
int  m32c_reg_class_from_constraint (char, const char *);
void m32c_register_pragmas (void);
void m32c_note_pragma_address (const char *, unsigned);
int  m32c_regno_ok_for_base_p (int);
int  m32c_trampoline_alignment (void);
int  m32c_trampoline_size (void);
<<<<<<< HEAD

#if defined(RTX_CODE) && defined(TREE_CODE)

rtx  m32c_function_arg (CUMULATIVE_ARGS *, MM, tree, int);

#endif

#ifdef RTX_CODE

int  m32c_cannot_change_mode_class (MM, MM, int);
int  m32c_class_max_nregs (int, MM);
=======

#ifdef RTX_CODE

int  m32c_cannot_change_mode_class (enum machine_mode, enum machine_mode, int);
>>>>>>> 3082eeb7
rtx  m32c_eh_return_stackadj_rtx (void);
void m32c_emit_eh_epilogue (rtx);
int  m32c_expand_cmpstr (rtx *);
int  m32c_expand_insv (rtx *);
int  m32c_expand_movcc (rtx *);
int  m32c_expand_movmemhi (rtx *);
int  m32c_expand_movstr (rtx *);
void m32c_expand_neg_mulpsi3 (rtx *);
int  m32c_expand_setmemhi (rtx *);
int  m32c_extra_constraint_p (rtx, char, const char *);
int  m32c_extra_constraint_p2 (rtx, char, const char *);
int  m32c_hard_regno_nregs (int, enum machine_mode);
int  m32c_hard_regno_ok (int, enum machine_mode);
bool m32c_illegal_subreg_p (rtx);
bool m32c_immd_dbl_mov (rtx *, enum machine_mode);
rtx  m32c_incoming_return_addr_rtx (void);
<<<<<<< HEAD
int  m32c_legitimate_constant_p (rtx);
int  m32c_legitimize_reload_address (rtx *, MM, int, int, int);
bool m32c_function_value_regno_p (const unsigned int);
int  m32c_limit_reload_class (MM, int);
int  m32c_memory_move_cost (MM, int, int);
int  m32c_modes_tieable_p (MM, MM);
bool m32c_mov_ok (rtx *, MM);
char * m32c_output_compare (rtx, rtx *);
int  m32c_preferred_output_reload_class (rtx, int);
int  m32c_preferred_reload_class (rtx, int);
int  m32c_prepare_move (rtx *, MM);
=======
int  m32c_legitimize_reload_address (rtx *, enum machine_mode, int, int, int);
int  m32c_limit_reload_class (enum machine_mode, int);
int  m32c_modes_tieable_p (enum machine_mode, enum machine_mode);
bool m32c_mov_ok (rtx *, enum machine_mode);
char * m32c_output_compare (rtx, rtx *);
int  m32c_prepare_move (rtx *, enum machine_mode);
>>>>>>> 3082eeb7
int  m32c_prepare_shift (rtx *, int, int);
int  m32c_reg_ok_for_base_p (rtx, int);
enum reg_class m32c_regno_reg_class (int);
rtx  m32c_return_addr_rtx (int);
const char *m32c_scc_pattern (rtx *, RTX_CODE);
int  m32c_secondary_reload_class (int, enum machine_mode, rtx);
int  m32c_split_move (rtx *, enum machine_mode, int);
int  m32c_split_psi_p (rtx *);
int current_function_special_page_vector (rtx);

#endif

#ifdef TREE_CODE

tree m32c_gimplify_va_arg_expr (tree, tree, gimple_seq *, gimple_seq *);
void m32c_init_cumulative_args (CUMULATIVE_ARGS *, tree, rtx, tree, int);
bool m32c_promote_function_return (const_tree);
int  m32c_special_page_vector_p (tree);
void m32c_output_aligned_common (FILE *, tree, const char *,
				 int, int, int);

#endif<|MERGE_RESOLUTION|>--- conflicted
+++ resolved
@@ -40,24 +40,10 @@
 int  m32c_regno_ok_for_base_p (int);
 int  m32c_trampoline_alignment (void);
 int  m32c_trampoline_size (void);
-<<<<<<< HEAD
-
-#if defined(RTX_CODE) && defined(TREE_CODE)
-
-rtx  m32c_function_arg (CUMULATIVE_ARGS *, MM, tree, int);
-
-#endif
-
-#ifdef RTX_CODE
-
-int  m32c_cannot_change_mode_class (MM, MM, int);
-int  m32c_class_max_nregs (int, MM);
-=======
 
 #ifdef RTX_CODE
 
 int  m32c_cannot_change_mode_class (enum machine_mode, enum machine_mode, int);
->>>>>>> 3082eeb7
 rtx  m32c_eh_return_stackadj_rtx (void);
 void m32c_emit_eh_epilogue (rtx);
 int  m32c_expand_cmpstr (rtx *);
@@ -74,26 +60,12 @@
 bool m32c_illegal_subreg_p (rtx);
 bool m32c_immd_dbl_mov (rtx *, enum machine_mode);
 rtx  m32c_incoming_return_addr_rtx (void);
-<<<<<<< HEAD
-int  m32c_legitimate_constant_p (rtx);
-int  m32c_legitimize_reload_address (rtx *, MM, int, int, int);
-bool m32c_function_value_regno_p (const unsigned int);
-int  m32c_limit_reload_class (MM, int);
-int  m32c_memory_move_cost (MM, int, int);
-int  m32c_modes_tieable_p (MM, MM);
-bool m32c_mov_ok (rtx *, MM);
-char * m32c_output_compare (rtx, rtx *);
-int  m32c_preferred_output_reload_class (rtx, int);
-int  m32c_preferred_reload_class (rtx, int);
-int  m32c_prepare_move (rtx *, MM);
-=======
 int  m32c_legitimize_reload_address (rtx *, enum machine_mode, int, int, int);
 int  m32c_limit_reload_class (enum machine_mode, int);
 int  m32c_modes_tieable_p (enum machine_mode, enum machine_mode);
 bool m32c_mov_ok (rtx *, enum machine_mode);
 char * m32c_output_compare (rtx, rtx *);
 int  m32c_prepare_move (rtx *, enum machine_mode);
->>>>>>> 3082eeb7
 int  m32c_prepare_shift (rtx *, int, int);
 int  m32c_reg_ok_for_base_p (rtx, int);
 enum reg_class m32c_regno_reg_class (int);
