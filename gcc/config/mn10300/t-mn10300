--- conflicted
+++ resolved
@@ -1,9 +1,5 @@
 # Copyright (C) 1996, 1997, 1998, 1999, 2000, 2001,
-<<<<<<< HEAD
-# 2003 Free Software Foundation, Inc.
-=======
 # 2003, 2010, 2011 Free Software Foundation, Inc.
->>>>>>> 3082eeb7
 #
 # This file is part of GCC.
 #
@@ -20,14 +16,6 @@
 # You should have received a copy of the GNU General Public License
 # along with GCC; see the file COPYING3.  If not see
 # <http://www.gnu.org/licenses/>.
-<<<<<<< HEAD
-
-# We want fine grained libraries, so use the new code to build the
-# floating point emulation libraries.
-FPBIT = fp-bit.c
-DPBIT = dp-bit.c
-=======
->>>>>>> 3082eeb7
 
 MULTILIB_OPTIONS = mam33/mam33-2/mam34
 MULTILIB_DIRNAMES = am33 am33-2 am34
