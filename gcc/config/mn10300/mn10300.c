--- conflicted
+++ resolved
@@ -89,11 +89,8 @@
 static void mn10300_trampoline_init (rtx, tree, rtx);
 static rtx mn10300_function_value (const_tree, const_tree, bool);
 static rtx mn10300_libcall_value (enum machine_mode, const_rtx);
-<<<<<<< HEAD
-=======
 static void mn10300_asm_output_mi_thunk (FILE *, tree, HOST_WIDE_INT, HOST_WIDE_INT, tree);
 static bool mn10300_can_output_mi_thunk (const_tree, HOST_WIDE_INT, HOST_WIDE_INT, const_tree);
->>>>>>> 779871ac
  
 /* Initialize the GCC target structure.  */
@@ -155,14 +152,11 @@
 #undef TARGET_LIBCALL_VALUE
 #define TARGET_LIBCALL_VALUE mn10300_libcall_value
 
-<<<<<<< HEAD
-=======
 #undef  TARGET_ASM_OUTPUT_MI_THUNK
 #define TARGET_ASM_OUTPUT_MI_THUNK      mn10300_asm_output_mi_thunk
 #undef  TARGET_ASM_CAN_OUTPUT_MI_THUNK
 #define TARGET_ASM_CAN_OUTPUT_MI_THUNK  mn10300_can_output_mi_thunk
 
->>>>>>> 779871ac
 struct gcc_target targetm = TARGET_INITIALIZER;
  
