--- conflicted
+++ resolved
@@ -18,13 +18,8 @@
 ;; <http://www.gnu.org/licenses/>.
 
 ;;; Unused letters:
-<<<<<<< HEAD
 ;;;     B     H           T
-;;;           h  k          v
-=======
-;;;     B     H           T  W
 ;;;           h jk          v
->>>>>>> 978781b4
 
 ;; Integer register constraints.
 ;; It is not necessary to define 'r' here.
