;; Predicate definitions for ARM and Thumb
;; Copyright (C) 2004, 2007, 2008, 2010 Free Software Foundation, Inc.
;; Contributed by ARM Ltd.

;; This file is part of GCC.

;; GCC is free software; you can redistribute it and/or modify it
;; under the terms of the GNU General Public License as published
;; by the Free Software Foundation; either version 3, or (at your
;; option) any later version.

;; GCC is distributed in the hope that it will be useful, but WITHOUT
;; ANY WARRANTY; without even the implied warranty of MERCHANTABILITY
;; or FITNESS FOR A PARTICULAR PURPOSE.  See the GNU General Public
;; License for more details.

;; You should have received a copy of the GNU General Public License
;; along with GCC; see the file COPYING3.  If not see
;; <http://www.gnu.org/licenses/>.

(define_predicate "s_register_operand"
  (match_code "reg,subreg")
{
  if (GET_CODE (op) == SUBREG)
    op = SUBREG_REG (op);
  /* We don't consider registers whose class is NO_REGS
     to be a register operand.  */
  /* XXX might have to check for lo regs only for thumb ??? */
  return (GET_CODE (op) == REG
	  && (REGNO (op) >= FIRST_PSEUDO_REGISTER
	      || REGNO_REG_CLASS (REGNO (op)) != NO_REGS));
})

;; Any hard register.
(define_predicate "arm_hard_register_operand"
  (match_code "reg")
{
  return REGNO (op) < FIRST_PSEUDO_REGISTER;
})

;; A low register.
(define_predicate "low_register_operand"
  (and (match_code "reg")
       (match_test "REGNO (op) <= LAST_LO_REGNUM")))

;; A low register or const_int.
(define_predicate "low_reg_or_int_operand"
  (ior (match_code "const_int")
       (match_operand 0 "low_register_operand")))

;; Any core register, or any pseudo.  */ 
(define_predicate "arm_general_register_operand"
  (match_code "reg,subreg")
{
  if (GET_CODE (op) == SUBREG)
    op = SUBREG_REG (op);

  return (GET_CODE (op) == REG
	  && (REGNO (op) <= LAST_ARM_REGNUM
	      || REGNO (op) >= FIRST_PSEUDO_REGISTER));
})

(define_predicate "f_register_operand"
  (match_code "reg,subreg")
{
  if (GET_CODE (op) == SUBREG)
    op = SUBREG_REG (op);

  /* We don't consider registers whose class is NO_REGS
     to be a register operand.  */
  return (GET_CODE (op) == REG
	  && (REGNO (op) >= FIRST_PSEUDO_REGISTER
	      || REGNO_REG_CLASS (REGNO (op)) == FPA_REGS));
})

<<<<<<< HEAD
=======
(define_predicate "vfp_register_operand"
  (match_code "reg,subreg")
{
  if (GET_CODE (op) == SUBREG)
    op = SUBREG_REG (op);

  /* We don't consider registers whose class is NO_REGS
     to be a register operand.  */
  return (GET_CODE (op) == REG
	  && (REGNO (op) >= FIRST_PSEUDO_REGISTER
	      || REGNO_REG_CLASS (REGNO (op)) == VFP_D0_D7_REGS
	      || REGNO_REG_CLASS (REGNO (op)) == VFP_LO_REGS
	      || (TARGET_VFPD32
		  && REGNO_REG_CLASS (REGNO (op)) == VFP_REGS)));
})

>>>>>>> b56a5220
(define_special_predicate "subreg_lowpart_operator"
  (and (match_code "subreg")
       (match_test "subreg_lowpart_p (op)")))

;; Reg, subreg(reg) or const_int.
(define_predicate "reg_or_int_operand"
  (ior (match_code "const_int")
       (match_operand 0 "s_register_operand")))

(define_predicate "arm_immediate_operand"
  (and (match_code "const_int")
       (match_test "const_ok_for_arm (INTVAL (op))")))

;; A constant value which fits into two instructions, each taking
;; an arithmetic constant operand for one of the words.
(define_predicate "arm_immediate_di_operand"
  (and (match_code "const_int,const_double")
       (match_test "arm_const_double_by_immediates (op)")))

(define_predicate "arm_neg_immediate_operand"
  (and (match_code "const_int")
       (match_test "const_ok_for_arm (-INTVAL (op))")))

(define_predicate "arm_not_immediate_operand"
  (and (match_code "const_int")
       (match_test "const_ok_for_arm (~INTVAL (op))")))

(define_predicate "const0_operand"
  (and (match_code "const_int")
       (match_test "INTVAL (op) == 0")))

;; Something valid on the RHS of an ARM data-processing instruction
(define_predicate "arm_rhs_operand"
  (ior (match_operand 0 "s_register_operand")
       (match_operand 0 "arm_immediate_operand")))

(define_predicate "arm_rhsm_operand"
  (ior (match_operand 0 "arm_rhs_operand")
       (match_operand 0 "memory_operand")))

(define_predicate "shift_amount_operand"
  (ior (and (match_test "TARGET_ARM")
	    (match_operand 0 "s_register_operand"))
       (match_operand 0 "const_int_operand")))

(define_predicate "arm_add_operand"
  (ior (match_operand 0 "arm_rhs_operand")
       (match_operand 0 "arm_neg_immediate_operand")))

(define_predicate "arm_addimm_operand"
  (ior (match_operand 0 "arm_immediate_operand")
       (match_operand 0 "arm_neg_immediate_operand")))

(define_predicate "arm_not_operand"
  (ior (match_operand 0 "arm_rhs_operand")
       (match_operand 0 "arm_not_immediate_operand")))

(define_predicate "arm_di_operand"
  (ior (match_operand 0 "s_register_operand")
       (match_operand 0 "arm_immediate_di_operand")))

;; True if the operand is a memory reference which contains an
;; offsettable address.
(define_predicate "offsettable_memory_operand"
  (and (match_code "mem")
       (match_test
        "offsettable_address_p (reload_completed | reload_in_progress,
				mode, XEXP (op, 0))")))

;; True if the operand is a memory operand that does not have an
;; automodified base register (and thus will not generate output reloads).
(define_predicate "call_memory_operand"
  (and (match_code "mem")
       (and (match_test "GET_RTX_CLASS (GET_CODE (XEXP (op, 0)))
			 != RTX_AUTOINC")
	    (match_operand 0 "memory_operand"))))

(define_predicate "arm_reload_memory_operand"
  (and (match_code "mem,reg,subreg")
       (match_test "(!CONSTANT_P (op)
		     && (true_regnum(op) == -1
			 || (GET_CODE (op) == REG
			     && REGNO (op) >= FIRST_PSEUDO_REGISTER)))")))

;; True for valid operands for the rhs of an floating point insns.
;;   Allows regs or certain consts on FPA, just regs for everything else.
(define_predicate "arm_float_rhs_operand"
  (ior (match_operand 0 "s_register_operand")
       (and (match_code "const_double")
	    (match_test "TARGET_FPA && arm_const_double_rtx (op)"))))

(define_predicate "arm_float_add_operand"
  (ior (match_operand 0 "arm_float_rhs_operand")
       (and (match_code "const_double")
	    (match_test "TARGET_FPA && neg_const_double_rtx_ok_for_fpa (op)"))))

(define_predicate "vfp_compare_operand"
  (ior (match_operand 0 "s_register_operand")
       (and (match_code "const_double")
	    (match_test "arm_const_double_rtx (op)"))))

(define_predicate "arm_float_compare_operand"
  (if_then_else (match_test "TARGET_VFP")
		(match_operand 0 "vfp_compare_operand")
		(match_operand 0 "arm_float_rhs_operand")))

;; True for valid index operands.
(define_predicate "index_operand"
  (ior (match_operand 0 "s_register_operand")
       (and (match_operand 0 "immediate_operand")
	    (match_test "(GET_CODE (op) != CONST_INT
			  || (INTVAL (op) < 4096 && INTVAL (op) > -4096))"))))

;; True for operators that can be combined with a shift in ARM state.
(define_special_predicate "shiftable_operator"
  (and (match_code "plus,minus,ior,xor,and")
       (match_test "mode == GET_MODE (op)")))

;; True for logical binary operators.
(define_special_predicate "logical_binary_operator"
  (and (match_code "ior,xor,and")
       (match_test "mode == GET_MODE (op)")))

;; True for commutative operators
(define_special_predicate "commutative_binary_operator"
  (and (match_code "ior,xor,and,plus")
       (match_test "mode == GET_MODE (op)")))

;; True for shift operators.
(define_special_predicate "shift_operator"
  (and (ior (ior (and (match_code "mult")
		      (match_test "power_of_two_operand (XEXP (op, 1), mode)"))
		 (and (match_code "rotate")
		      (match_test "GET_CODE (XEXP (op, 1)) == CONST_INT
				   && ((unsigned HOST_WIDE_INT) INTVAL (XEXP (op, 1))) < 32")))
	    (match_code "ashift,ashiftrt,lshiftrt,rotatert"))
       (match_test "mode == GET_MODE (op)")))

;; True for MULT, to identify which variant of shift_operator is in use.
(define_special_predicate "mult_operator"
  (match_code "mult"))

;; True for operators that have 16-bit thumb variants.  */
(define_special_predicate "thumb_16bit_operator"
  (match_code "plus,minus,and,ior,xor"))

;; True for EQ & NE
(define_special_predicate "equality_operator"
  (match_code "eq,ne"))

;; True for integer comparisons and, if FP is active, for comparisons
;; other than LTGT or UNEQ.
(define_special_predicate "arm_comparison_operator"
  (ior (match_code "eq,ne,le,lt,ge,gt,geu,gtu,leu,ltu")
       (and (match_test "TARGET_32BIT && TARGET_HARD_FLOAT
			 && (TARGET_FPA || TARGET_VFP)")
            (match_code "unordered,ordered,unlt,unle,unge,ungt"))))

(define_special_predicate "lt_ge_comparison_operator"
  (match_code "lt,ge"))
<<<<<<< HEAD
=======

(define_special_predicate "noov_comparison_operator"
  (match_code "lt,ge,eq,ne"))
>>>>>>> b56a5220

(define_special_predicate "minmax_operator"
  (and (match_code "smin,smax,umin,umax")
       (match_test "mode == GET_MODE (op)")))

(define_special_predicate "cc_register"
  (and (match_code "reg")
       (and (match_test "REGNO (op) == CC_REGNUM")
	    (ior (match_test "mode == GET_MODE (op)")
		 (match_test "mode == VOIDmode && GET_MODE_CLASS (GET_MODE (op)) == MODE_CC")))))

(define_special_predicate "dominant_cc_register"
  (match_code "reg")
{
  if (mode == VOIDmode)
    {
      mode = GET_MODE (op);
      
      if (GET_MODE_CLASS (mode) != MODE_CC)
	return false;
    }

  return (cc_register (op, mode)
	  && (mode == CC_DNEmode
	     || mode == CC_DEQmode
	     || mode == CC_DLEmode
	     || mode == CC_DLTmode
	     || mode == CC_DGEmode
	     || mode == CC_DGTmode
	     || mode == CC_DLEUmode
	     || mode == CC_DLTUmode
	     || mode == CC_DGEUmode
	     || mode == CC_DGTUmode));
})

(define_special_predicate "arm_extendqisi_mem_op"
  (and (match_operand 0 "memory_operand")
       (match_test "arm_legitimate_address_outer_p (mode, XEXP (op, 0),
						    SIGN_EXTEND, 0)")))

(define_special_predicate "arm_reg_or_extendqisi_mem_op"
  (ior (match_operand 0 "arm_extendqisi_mem_op")
       (match_operand 0 "s_register_operand")))

(define_predicate "power_of_two_operand"
  (match_code "const_int")
{
  unsigned HOST_WIDE_INT value = INTVAL (op) & 0xffffffff;

  return value != 0 && (value & (value - 1)) == 0;
})

(define_predicate "nonimmediate_di_operand"
  (match_code "reg,subreg,mem")
{
   if (s_register_operand (op, mode))
     return true;

   if (GET_CODE (op) == SUBREG)
     op = SUBREG_REG (op);

   return GET_CODE (op) == MEM && memory_address_p (DImode, XEXP (op, 0));
})

(define_predicate "di_operand"
  (ior (match_code "const_int,const_double")
       (and (match_code "reg,subreg,mem")
	    (match_operand 0 "nonimmediate_di_operand"))))

(define_predicate "nonimmediate_soft_df_operand"
  (match_code "reg,subreg,mem")
{
  if (s_register_operand (op, mode))
    return true;

  if (GET_CODE (op) == SUBREG)
    op = SUBREG_REG (op);

  return GET_CODE (op) == MEM && memory_address_p (DFmode, XEXP (op, 0));
})

(define_predicate "soft_df_operand"
  (ior (match_code "const_double")
       (and (match_code "reg,subreg,mem")
	    (match_operand 0 "nonimmediate_soft_df_operand"))))

(define_predicate "const_shift_operand"
  (and (match_code "const_int")
       (ior (match_operand 0 "power_of_two_operand")
	    (match_test "((unsigned HOST_WIDE_INT) INTVAL (op)) < 32"))))


(define_special_predicate "load_multiple_operation"
  (match_code "parallel")
{
  HOST_WIDE_INT count = XVECLEN (op, 0);
  unsigned dest_regno;
  rtx src_addr;
  HOST_WIDE_INT i = 1, base = 0;
  HOST_WIDE_INT offset = 0;
  rtx elt;
  bool addr_reg_loaded = false;
  bool update = false;

  if (count <= 1
      || GET_CODE (XVECEXP (op, 0, 0)) != SET
      || !REG_P (SET_DEST (XVECEXP (op, 0, 0))))
    return false;

  /* Check to see if this might be a write-back.  */
  if (GET_CODE (SET_SRC (elt = XVECEXP (op, 0, 0))) == PLUS)
    {
      i++;
      base = 1;
      update = true;

      /* Now check it more carefully.  */
      if (GET_CODE (SET_DEST (elt)) != REG
          || GET_CODE (XEXP (SET_SRC (elt), 0)) != REG
          || GET_CODE (XEXP (SET_SRC (elt), 1)) != CONST_INT
          || INTVAL (XEXP (SET_SRC (elt), 1)) != (count - 1) * 4)
        return false;
    }

  /* Perform a quick check so we don't blow up below.  */
  if (count <= i
      || GET_CODE (XVECEXP (op, 0, i - 1)) != SET
      || GET_CODE (SET_DEST (XVECEXP (op, 0, i - 1))) != REG
      || GET_CODE (SET_SRC (XVECEXP (op, 0, i - 1))) != MEM)
    return false;

  dest_regno = REGNO (SET_DEST (XVECEXP (op, 0, i - 1)));
  src_addr = XEXP (SET_SRC (XVECEXP (op, 0, i - 1)), 0);
  if (GET_CODE (src_addr) == PLUS)
    {
      if (GET_CODE (XEXP (src_addr, 1)) != CONST_INT)
	return false;
      offset = INTVAL (XEXP (src_addr, 1));
      src_addr = XEXP (src_addr, 0);
    }
  if (!REG_P (src_addr))
    return false;

  for (; i < count; i++)
    {
      elt = XVECEXP (op, 0, i);

      if (GET_CODE (elt) != SET
          || GET_CODE (SET_DEST (elt)) != REG
          || GET_MODE (SET_DEST (elt)) != SImode
          || REGNO (SET_DEST (elt)) <= dest_regno
          || GET_CODE (SET_SRC (elt)) != MEM
          || GET_MODE (SET_SRC (elt)) != SImode
          || ((GET_CODE (XEXP (SET_SRC (elt), 0)) != PLUS
	       || !rtx_equal_p (XEXP (XEXP (SET_SRC (elt), 0), 0), src_addr)
	       || GET_CODE (XEXP (XEXP (SET_SRC (elt), 0), 1)) != CONST_INT
	       || INTVAL (XEXP (XEXP (SET_SRC (elt), 0), 1)) != offset + (i - base) * 4)
	      && (!REG_P (XEXP (SET_SRC (elt), 0))
		  || offset + (i - base) * 4 != 0)))
        return false;
      dest_regno = REGNO (SET_DEST (elt));
      if (dest_regno == REGNO (src_addr))
        addr_reg_loaded = true;
    }
  /* For Thumb, we only have updating instructions.  If the pattern does
     not describe an update, it must be because the address register is
     in the list of loaded registers - on the hardware, this has the effect
     of overriding the update.  */
  if (update && addr_reg_loaded)
    return false;
  if (TARGET_THUMB1)
    return update || addr_reg_loaded;
  return true;
})

(define_special_predicate "store_multiple_operation"
  (match_code "parallel")
{
  HOST_WIDE_INT count = XVECLEN (op, 0);
  unsigned src_regno;
  rtx dest_addr;
  HOST_WIDE_INT i = 1, base = 0, offset = 0;
  rtx elt;

  if (count <= 1
      || GET_CODE (XVECEXP (op, 0, 0)) != SET)
    return false;

  /* Check to see if this might be a write-back.  */
  if (GET_CODE (SET_SRC (elt = XVECEXP (op, 0, 0))) == PLUS)
    {
      i++;
      base = 1;

      /* Now check it more carefully.  */
      if (GET_CODE (SET_DEST (elt)) != REG
          || GET_CODE (XEXP (SET_SRC (elt), 0)) != REG
          || GET_CODE (XEXP (SET_SRC (elt), 1)) != CONST_INT
          || INTVAL (XEXP (SET_SRC (elt), 1)) != (count - 1) * 4)
        return false;
    }

  /* Perform a quick check so we don't blow up below.  */
  if (count <= i
      || GET_CODE (XVECEXP (op, 0, i - 1)) != SET
      || GET_CODE (SET_DEST (XVECEXP (op, 0, i - 1))) != MEM
      || GET_CODE (SET_SRC (XVECEXP (op, 0, i - 1))) != REG)
    return false;

  src_regno = REGNO (SET_SRC (XVECEXP (op, 0, i - 1)));
  dest_addr = XEXP (SET_DEST (XVECEXP (op, 0, i - 1)), 0);

  if (GET_CODE (dest_addr) == PLUS)
    {
      if (GET_CODE (XEXP (dest_addr, 1)) != CONST_INT)
	return false;
      offset = INTVAL (XEXP (dest_addr, 1));
      dest_addr = XEXP (dest_addr, 0);
    }
  if (!REG_P (dest_addr))
    return false;

  for (; i < count; i++)
    {
      elt = XVECEXP (op, 0, i);

      if (GET_CODE (elt) != SET
          || GET_CODE (SET_SRC (elt)) != REG
          || GET_MODE (SET_SRC (elt)) != SImode
          || REGNO (SET_SRC (elt)) <= src_regno
          || GET_CODE (SET_DEST (elt)) != MEM
          || GET_MODE (SET_DEST (elt)) != SImode
          || ((GET_CODE (XEXP (SET_DEST (elt), 0)) != PLUS
	       || !rtx_equal_p (XEXP (XEXP (SET_DEST (elt), 0), 0), dest_addr)
	       || GET_CODE (XEXP (XEXP (SET_DEST (elt), 0), 1)) != CONST_INT
               || INTVAL (XEXP (XEXP (SET_DEST (elt), 0), 1)) != offset + (i - base) * 4)
	      && (!REG_P (XEXP (SET_DEST (elt), 0))
		  || offset + (i - base) * 4 != 0)))
        return false;
      src_regno = REGNO (SET_SRC (elt));
    }

  return true;
})

(define_special_predicate "multi_register_push"
  (match_code "parallel")
{
  if ((GET_CODE (XVECEXP (op, 0, 0)) != SET)
      || (GET_CODE (SET_SRC (XVECEXP (op, 0, 0))) != UNSPEC)
      || (XINT (SET_SRC (XVECEXP (op, 0, 0)), 1) != UNSPEC_PUSH_MULT))
    return false;

  return true;
})

;;-------------------------------------------------------------------------
;;
;; Thumb predicates
;;

(define_predicate "thumb1_cmp_operand"
  (ior (and (match_code "reg,subreg")
	    (match_operand 0 "s_register_operand"))
       (and (match_code "const_int")
	    (match_test "((unsigned HOST_WIDE_INT) INTVAL (op)) < 256"))))

(define_predicate "thumb1_cmpneg_operand"
  (and (match_code "const_int")
       (match_test "INTVAL (op) < 0 && INTVAL (op) > -256")))

;; Return TRUE if a result can be stored in OP without clobbering the
;; condition code register.  Prior to reload we only accept a
;; register.  After reload we have to be able to handle memory as
;; well, since a pseudo may not get a hard reg and reload cannot
;; handle output-reloads on jump insns.

;; We could possibly handle mem before reload as well, but that might
;; complicate things with the need to handle increment
;; side-effects.
(define_predicate "thumb_cbrch_target_operand"
  (and (match_code "reg,subreg,mem")
       (ior (match_operand 0 "s_register_operand")
	    (and (match_test "reload_in_progress || reload_completed")
		 (match_operand 0 "memory_operand")))))

;;-------------------------------------------------------------------------
;;
;; MAVERICK predicates
;;

(define_predicate "cirrus_register_operand"
  (match_code "reg,subreg")
{
  if (GET_CODE (op) == SUBREG)
    op = SUBREG_REG (op);

  return (GET_CODE (op) == REG
	  && (REGNO_REG_CLASS (REGNO (op)) == CIRRUS_REGS
	      || REGNO_REG_CLASS (REGNO (op)) == GENERAL_REGS));
})

(define_predicate "cirrus_fp_register"
  (match_code "reg,subreg")
{
  if (GET_CODE (op) == SUBREG)
    op = SUBREG_REG (op);

  return (GET_CODE (op) == REG
	  && (REGNO (op) >= FIRST_PSEUDO_REGISTER
	      || REGNO_REG_CLASS (REGNO (op)) == CIRRUS_REGS));
})

(define_predicate "cirrus_shift_const"
  (and (match_code "const_int")
       (match_test "((unsigned HOST_WIDE_INT) INTVAL (op)) < 64")))


;; Neon predicates

(define_predicate "const_multiple_of_8_operand"
  (match_code "const_int")
{
  unsigned HOST_WIDE_INT val = INTVAL (op);
  return (val & 7) == 0;
})

(define_predicate "imm_for_neon_mov_operand"
  (match_code "const_vector")
{
  return neon_immediate_valid_for_move (op, mode, NULL, NULL);
})

(define_predicate "imm_for_neon_logic_operand"
  (match_code "const_vector")
{
  return (TARGET_NEON
          && neon_immediate_valid_for_logic (op, mode, 0, NULL, NULL));
})

(define_predicate "imm_for_neon_inv_logic_operand"
  (match_code "const_vector")
{
  return (TARGET_NEON
          && neon_immediate_valid_for_logic (op, mode, 1, NULL, NULL));
})

(define_predicate "neon_logic_op2"
  (ior (match_operand 0 "imm_for_neon_logic_operand")
       (match_operand 0 "s_register_operand")))

(define_predicate "neon_inv_logic_op2"
  (ior (match_operand 0 "imm_for_neon_inv_logic_operand")
       (match_operand 0 "s_register_operand")))

;; TODO: We could check lane numbers more precisely based on the mode.
(define_predicate "neon_lane_number"
  (and (match_code "const_int")
       (match_test "INTVAL (op) >= 0 && INTVAL (op) <= 7")))
;; Predicates for named expanders that overlap multiple ISAs.

(define_predicate "cmpdi_operand"
  (if_then_else (match_test "TARGET_HARD_FLOAT && TARGET_MAVERICK")
		(and (match_test "TARGET_ARM")
		     (match_operand 0 "cirrus_fp_register"))
		(and (match_test "TARGET_32BIT")
		     (match_operand 0 "arm_di_operand"))))

;; True if the operand is memory reference suitable for a ldrex/strex.
(define_predicate "arm_sync_memory_operand"
  (and (match_operand 0 "memory_operand")
       (match_code "reg" "0")))

;; Predicates for parallel expanders based on mode.
(define_special_predicate "vect_par_constant_high" 
  (match_code "parallel")
{
  HOST_WIDE_INT count = XVECLEN (op, 0);
  int i;
  int base = GET_MODE_NUNITS (mode);

  if ((count < 1)
      || (count != base/2))
    return false;
    
  if (!VECTOR_MODE_P (mode))
    return false;

  for (i = 0; i < count; i++)
   {
     rtx elt = XVECEXP (op, 0, i);
     int val;

     if (GET_CODE (elt) != CONST_INT)
       return false;

     val = INTVAL (elt);
     if (val != (base/2) + i)
       return false;
   }
  return true; 
})

(define_special_predicate "vect_par_constant_low"
  (match_code "parallel")
{
  HOST_WIDE_INT count = XVECLEN (op, 0);
  int i;
  int base = GET_MODE_NUNITS (mode);

  if ((count < 1)
      || (count != base/2))
    return false;
    
  if (!VECTOR_MODE_P (mode))
    return false;

  for (i = 0; i < count; i++)
   {
     rtx elt = XVECEXP (op, 0, i);
     int val;

     if (GET_CODE (elt) != CONST_INT)
       return false;

     val = INTVAL (elt);
     if (val != i)
       return false;
   } 
  return true; 
})<|MERGE_RESOLUTION|>--- conflicted
+++ resolved
@@ -73,8 +73,6 @@
 	      || REGNO_REG_CLASS (REGNO (op)) == FPA_REGS));
 })
 
-<<<<<<< HEAD
-=======
 (define_predicate "vfp_register_operand"
   (match_code "reg,subreg")
 {
@@ -91,7 +89,6 @@
 		  && REGNO_REG_CLASS (REGNO (op)) == VFP_REGS)));
 })
 
->>>>>>> b56a5220
 (define_special_predicate "subreg_lowpart_operator"
   (and (match_code "subreg")
        (match_test "subreg_lowpart_p (op)")))
@@ -252,12 +249,9 @@
 
 (define_special_predicate "lt_ge_comparison_operator"
   (match_code "lt,ge"))
-<<<<<<< HEAD
-=======
 
 (define_special_predicate "noov_comparison_operator"
   (match_code "lt,ge,eq,ne"))
->>>>>>> b56a5220
 
 (define_special_predicate "minmax_operator"
   (and (match_code "smin,smax,umin,umax")
