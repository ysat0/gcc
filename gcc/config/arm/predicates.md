;; Predicate definitions for ARM and Thumb
;; Copyright (C) 2004, 2007, 2008 Free Software Foundation, Inc.
;; Contributed by ARM Ltd.

;; This file is part of GCC.

;; GCC is free software; you can redistribute it and/or modify it
;; under the terms of the GNU General Public License as published
;; by the Free Software Foundation; either version 3, or (at your
;; option) any later version.

;; GCC is distributed in the hope that it will be useful, but WITHOUT
;; ANY WARRANTY; without even the implied warranty of MERCHANTABILITY
;; or FITNESS FOR A PARTICULAR PURPOSE.  See the GNU General Public
;; License for more details.

;; You should have received a copy of the GNU General Public License
;; along with GCC; see the file COPYING3.  If not see
;; <http://www.gnu.org/licenses/>.

(define_predicate "s_register_operand"
  (match_code "reg,subreg")
{
  if (GET_CODE (op) == SUBREG)
    op = SUBREG_REG (op);
  /* We don't consider registers whose class is NO_REGS
     to be a register operand.  */
  /* XXX might have to check for lo regs only for thumb ??? */
  return (GET_CODE (op) == REG
	  && (REGNO (op) >= FIRST_PSEUDO_REGISTER
	      || REGNO_REG_CLASS (REGNO (op)) != NO_REGS));
})

;; Any hard register.
(define_predicate "arm_hard_register_operand"
  (match_code "reg")
{
  return REGNO (op) < FIRST_PSEUDO_REGISTER;
})

;; A low register.
(define_predicate "low_register_operand"
  (and (match_code "reg")
       (match_test "REGNO (op) <= LAST_LO_REGNUM")))

;; A low register or const_int.
(define_predicate "low_reg_or_int_operand"
  (ior (match_code "const_int")
       (match_operand 0 "low_register_operand")))

;; Any core register, or any pseudo.  */ 
(define_predicate "arm_general_register_operand"
  (match_code "reg,subreg")
{
  if (GET_CODE (op) == SUBREG)
    op = SUBREG_REG (op);

  return (GET_CODE (op) == REG
	  && (REGNO (op) <= LAST_ARM_REGNUM
	      || REGNO (op) >= FIRST_PSEUDO_REGISTER));
})

(define_predicate "f_register_operand"
  (match_code "reg,subreg")
{
  if (GET_CODE (op) == SUBREG)
    op = SUBREG_REG (op);

  /* We don't consider registers whose class is NO_REGS
     to be a register operand.  */
  return (GET_CODE (op) == REG
	  && (REGNO (op) >= FIRST_PSEUDO_REGISTER
	      || REGNO_REG_CLASS (REGNO (op)) == FPA_REGS));
})

(define_special_predicate "subreg_lowpart_operator"
  (and (match_code "subreg")
       (match_test "subreg_lowpart_p (op)")))

;; Reg, subreg(reg) or const_int.
(define_predicate "reg_or_int_operand"
  (ior (match_code "const_int")
       (match_operand 0 "s_register_operand")))

(define_predicate "arm_immediate_operand"
  (and (match_code "const_int")
       (match_test "const_ok_for_arm (INTVAL (op))")))

(define_predicate "arm_neg_immediate_operand"
  (and (match_code "const_int")
       (match_test "const_ok_for_arm (-INTVAL (op))")))

(define_predicate "arm_not_immediate_operand"
  (and (match_code "const_int")
       (match_test "const_ok_for_arm (~INTVAL (op))")))

(define_predicate "const0_operand"
  (and (match_code "const_int")
       (match_test "INTVAL (op) == 0")))

;; Something valid on the RHS of an ARM data-processing instruction
(define_predicate "arm_rhs_operand"
  (ior (match_operand 0 "s_register_operand")
       (match_operand 0 "arm_immediate_operand")))

(define_predicate "arm_rhsm_operand"
  (ior (match_operand 0 "arm_rhs_operand")
       (match_operand 0 "memory_operand")))

(define_predicate "arm_add_operand"
  (ior (match_operand 0 "arm_rhs_operand")
       (match_operand 0 "arm_neg_immediate_operand")))

(define_predicate "arm_addimm_operand"
  (ior (match_operand 0 "arm_immediate_operand")
       (match_operand 0 "arm_neg_immediate_operand")))

(define_predicate "arm_not_operand"
  (ior (match_operand 0 "arm_rhs_operand")
       (match_operand 0 "arm_not_immediate_operand")))

;; True if the operand is a memory reference which contains an
;; offsettable address.
(define_predicate "offsettable_memory_operand"
  (and (match_code "mem")
       (match_test
        "offsettable_address_p (reload_completed | reload_in_progress,
				mode, XEXP (op, 0))")))

;; True if the operand is a memory operand that does not have an
;; automodified base register (and thus will not generate output reloads).
(define_predicate "call_memory_operand"
  (and (match_code "mem")
       (and (match_test "GET_RTX_CLASS (GET_CODE (XEXP (op, 0)))
			 != RTX_AUTOINC")
	    (match_operand 0 "memory_operand"))))

(define_predicate "arm_reload_memory_operand"
  (and (match_code "mem,reg,subreg")
       (match_test "(!CONSTANT_P (op)
		     && (true_regnum(op) == -1
			 || (GET_CODE (op) == REG
			     && REGNO (op) >= FIRST_PSEUDO_REGISTER)))")))

;; True for valid operands for the rhs of an floating point insns.
;;   Allows regs or certain consts on FPA, just regs for everything else.
(define_predicate "arm_float_rhs_operand"
  (ior (match_operand 0 "s_register_operand")
       (and (match_code "const_double")
	    (match_test "TARGET_FPA && arm_const_double_rtx (op)"))))

(define_predicate "arm_float_add_operand"
  (ior (match_operand 0 "arm_float_rhs_operand")
       (and (match_code "const_double")
	    (match_test "TARGET_FPA && neg_const_double_rtx_ok_for_fpa (op)"))))

(define_predicate "vfp_compare_operand"
  (ior (match_operand 0 "s_register_operand")
       (and (match_code "const_double")
	    (match_test "arm_const_double_rtx (op)"))))

(define_predicate "arm_float_compare_operand"
  (if_then_else (match_test "TARGET_VFP")
		(match_operand 0 "vfp_compare_operand")
		(match_operand 0 "arm_float_rhs_operand")))

;; True for valid index operands.
(define_predicate "index_operand"
  (ior (match_operand 0 "s_register_operand")
       (and (match_operand 0 "immediate_operand")
	    (match_test "(GET_CODE (op) != CONST_INT
			  || (INTVAL (op) < 4096 && INTVAL (op) > -4096))"))))

;; True for operators that can be combined with a shift in ARM state.
(define_special_predicate "shiftable_operator"
  (and (match_code "plus,minus,ior,xor,and")
       (match_test "mode == GET_MODE (op)")))

;; True for logical binary operators.
(define_special_predicate "logical_binary_operator"
  (and (match_code "ior,xor,and")
       (match_test "mode == GET_MODE (op)")))

;; True for shift operators.
(define_special_predicate "shift_operator"
  (and (ior (ior (and (match_code "mult")
		      (match_test "power_of_two_operand (XEXP (op, 1), mode)"))
		 (and (match_code "rotate")
		      (match_test "GET_CODE (XEXP (op, 1)) == CONST_INT
				   && ((unsigned HOST_WIDE_INT) INTVAL (XEXP (op, 1))) < 32")))
	    (match_code "ashift,ashiftrt,lshiftrt,rotatert"))
       (match_test "mode == GET_MODE (op)")))

;; True for operators that have 16-bit thumb variants.  */
(define_special_predicate "thumb_16bit_operator"
  (match_code "plus,minus,and,ior,xor"))

;; True for EQ & NE
(define_special_predicate "equality_operator"
  (match_code "eq,ne"))

;; True for integer comparisons and, if FP is active, for comparisons
;; other than LTGT or UNEQ.
(define_special_predicate "arm_comparison_operator"
  (ior (match_code "eq,ne,le,lt,ge,gt,geu,gtu,leu,ltu")
       (and (match_test "TARGET_32BIT && TARGET_HARD_FLOAT
			 && (TARGET_FPA || TARGET_VFP)")
            (match_code "unordered,ordered,unlt,unle,unge,ungt"))))
<<<<<<< HEAD

(define_special_predicate "lt_ge_comparison_operator"
  (match_code "lt,ge"))
=======
>>>>>>> e33a1692

(define_special_predicate "minmax_operator"
  (and (match_code "smin,smax,umin,umax")
       (match_test "mode == GET_MODE (op)")))

(define_special_predicate "cc_register"
  (and (match_code "reg")
       (and (match_test "REGNO (op) == CC_REGNUM")
	    (ior (match_test "mode == GET_MODE (op)")
		 (match_test "mode == VOIDmode && GET_MODE_CLASS (GET_MODE (op)) == MODE_CC")))))

(define_special_predicate "dominant_cc_register"
  (match_code "reg")
{
  if (mode == VOIDmode)
    {
      mode = GET_MODE (op);
      
      if (GET_MODE_CLASS (mode) != MODE_CC)
	return false;
    }

  return (cc_register (op, mode)
	  && (mode == CC_DNEmode
	     || mode == CC_DEQmode
	     || mode == CC_DLEmode
	     || mode == CC_DLTmode
	     || mode == CC_DGEmode
	     || mode == CC_DGTmode
	     || mode == CC_DLEUmode
	     || mode == CC_DLTUmode
	     || mode == CC_DGEUmode
	     || mode == CC_DGTUmode));
})

(define_special_predicate "arm_extendqisi_mem_op"
  (and (match_operand 0 "memory_operand")
       (match_test "arm_legitimate_address_outer_p (mode, XEXP (op, 0),
						    SIGN_EXTEND, 0)")))

(define_special_predicate "arm_reg_or_extendqisi_mem_op"
  (ior (match_operand 0 "arm_extendqisi_mem_op")
       (match_operand 0 "s_register_operand")))

(define_predicate "power_of_two_operand"
  (match_code "const_int")
{
  HOST_WIDE_INT value = INTVAL (op);

  return value != 0 && (value & (value - 1)) == 0;
})

(define_predicate "nonimmediate_di_operand"
  (match_code "reg,subreg,mem")
{
   if (s_register_operand (op, mode))
     return true;

   if (GET_CODE (op) == SUBREG)
     op = SUBREG_REG (op);

   return GET_CODE (op) == MEM && memory_address_p (DImode, XEXP (op, 0));
})

(define_predicate "di_operand"
  (ior (match_code "const_int,const_double")
       (and (match_code "reg,subreg,mem")
	    (match_operand 0 "nonimmediate_di_operand"))))

(define_predicate "nonimmediate_soft_df_operand"
  (match_code "reg,subreg,mem")
{
  if (s_register_operand (op, mode))
    return true;

  if (GET_CODE (op) == SUBREG)
    op = SUBREG_REG (op);

  return GET_CODE (op) == MEM && memory_address_p (DFmode, XEXP (op, 0));
})

(define_predicate "soft_df_operand"
  (ior (match_code "const_double")
       (and (match_code "reg,subreg,mem")
	    (match_operand 0 "nonimmediate_soft_df_operand"))))

(define_predicate "const_shift_operand"
  (and (match_code "const_int")
       (ior (match_operand 0 "power_of_two_operand")
	    (match_test "((unsigned HOST_WIDE_INT) INTVAL (op)) < 32"))))


(define_special_predicate "load_multiple_operation"
  (match_code "parallel")
{
  HOST_WIDE_INT count = XVECLEN (op, 0);
  int dest_regno;
  rtx src_addr;
  HOST_WIDE_INT i = 1, base = 0;
  rtx elt;

  if (count <= 1
      || GET_CODE (XVECEXP (op, 0, 0)) != SET)
    return false;

  /* Check to see if this might be a write-back.  */
  if (GET_CODE (SET_SRC (elt = XVECEXP (op, 0, 0))) == PLUS)
    {
      i++;
      base = 1;

      /* Now check it more carefully.  */
      if (GET_CODE (SET_DEST (elt)) != REG
          || GET_CODE (XEXP (SET_SRC (elt), 0)) != REG
          || GET_CODE (XEXP (SET_SRC (elt), 1)) != CONST_INT
          || INTVAL (XEXP (SET_SRC (elt), 1)) != (count - 1) * 4)
        return false;
    }

  /* Perform a quick check so we don't blow up below.  */
  if (count <= i
      || GET_CODE (XVECEXP (op, 0, i - 1)) != SET
      || GET_CODE (SET_DEST (XVECEXP (op, 0, i - 1))) != REG
      || GET_CODE (SET_SRC (XVECEXP (op, 0, i - 1))) != MEM)
    return false;

  dest_regno = REGNO (SET_DEST (XVECEXP (op, 0, i - 1)));
  src_addr = XEXP (SET_SRC (XVECEXP (op, 0, i - 1)), 0);

  for (; i < count; i++)
    {
      elt = XVECEXP (op, 0, i);

      if (GET_CODE (elt) != SET
          || GET_CODE (SET_DEST (elt)) != REG
          || GET_MODE (SET_DEST (elt)) != SImode
          || REGNO (SET_DEST (elt)) != (unsigned int)(dest_regno + i - base)
          || GET_CODE (SET_SRC (elt)) != MEM
          || GET_MODE (SET_SRC (elt)) != SImode
          || GET_CODE (XEXP (SET_SRC (elt), 0)) != PLUS
          || !rtx_equal_p (XEXP (XEXP (SET_SRC (elt), 0), 0), src_addr)
          || GET_CODE (XEXP (XEXP (SET_SRC (elt), 0), 1)) != CONST_INT
          || INTVAL (XEXP (XEXP (SET_SRC (elt), 0), 1)) != (i - base) * 4)
        return false;
    }

  return true;
})

(define_special_predicate "store_multiple_operation"
  (match_code "parallel")
{
  HOST_WIDE_INT count = XVECLEN (op, 0);
  int src_regno;
  rtx dest_addr;
  HOST_WIDE_INT i = 1, base = 0;
  rtx elt;

  if (count <= 1
      || GET_CODE (XVECEXP (op, 0, 0)) != SET)
    return false;

  /* Check to see if this might be a write-back.  */
  if (GET_CODE (SET_SRC (elt = XVECEXP (op, 0, 0))) == PLUS)
    {
      i++;
      base = 1;

      /* Now check it more carefully.  */
      if (GET_CODE (SET_DEST (elt)) != REG
          || GET_CODE (XEXP (SET_SRC (elt), 0)) != REG
          || GET_CODE (XEXP (SET_SRC (elt), 1)) != CONST_INT
          || INTVAL (XEXP (SET_SRC (elt), 1)) != (count - 1) * 4)
        return false;
    }

  /* Perform a quick check so we don't blow up below.  */
  if (count <= i
      || GET_CODE (XVECEXP (op, 0, i - 1)) != SET
      || GET_CODE (SET_DEST (XVECEXP (op, 0, i - 1))) != MEM
      || GET_CODE (SET_SRC (XVECEXP (op, 0, i - 1))) != REG)
    return false;

  src_regno = REGNO (SET_SRC (XVECEXP (op, 0, i - 1)));
  dest_addr = XEXP (SET_DEST (XVECEXP (op, 0, i - 1)), 0);

  for (; i < count; i++)
    {
      elt = XVECEXP (op, 0, i);

      if (GET_CODE (elt) != SET
          || GET_CODE (SET_SRC (elt)) != REG
          || GET_MODE (SET_SRC (elt)) != SImode
          || REGNO (SET_SRC (elt)) != (unsigned int)(src_regno + i - base)
          || GET_CODE (SET_DEST (elt)) != MEM
          || GET_MODE (SET_DEST (elt)) != SImode
          || GET_CODE (XEXP (SET_DEST (elt), 0)) != PLUS
          || !rtx_equal_p (XEXP (XEXP (SET_DEST (elt), 0), 0), dest_addr)
          || GET_CODE (XEXP (XEXP (SET_DEST (elt), 0), 1)) != CONST_INT
          || INTVAL (XEXP (XEXP (SET_DEST (elt), 0), 1)) != (i - base) * 4)
        return false;
    }

  return true;
})

(define_special_predicate "multi_register_push"
  (match_code "parallel")
{
  if ((GET_CODE (XVECEXP (op, 0, 0)) != SET)
      || (GET_CODE (SET_SRC (XVECEXP (op, 0, 0))) != UNSPEC)
      || (XINT (SET_SRC (XVECEXP (op, 0, 0)), 1) != UNSPEC_PUSH_MULT))
    return false;

  return true;
})

;;-------------------------------------------------------------------------
;;
;; Thumb predicates
;;

(define_predicate "thumb1_cmp_operand"
  (ior (and (match_code "reg,subreg")
	    (match_operand 0 "s_register_operand"))
       (and (match_code "const_int")
	    (match_test "((unsigned HOST_WIDE_INT) INTVAL (op)) < 256"))))

(define_predicate "thumb1_cmpneg_operand"
  (and (match_code "const_int")
       (match_test "INTVAL (op) < 0 && INTVAL (op) > -256")))

;; Return TRUE if a result can be stored in OP without clobbering the
;; condition code register.  Prior to reload we only accept a
;; register.  After reload we have to be able to handle memory as
;; well, since a pseudo may not get a hard reg and reload cannot
;; handle output-reloads on jump insns.

;; We could possibly handle mem before reload as well, but that might
;; complicate things with the need to handle increment
;; side-effects.
(define_predicate "thumb_cbrch_target_operand"
  (and (match_code "reg,subreg,mem")
       (ior (match_operand 0 "s_register_operand")
	    (and (match_test "reload_in_progress || reload_completed")
		 (match_operand 0 "memory_operand")))))

;;-------------------------------------------------------------------------
;;
;; MAVERICK predicates
;;

(define_predicate "cirrus_register_operand"
  (match_code "reg,subreg")
{
  if (GET_CODE (op) == SUBREG)
    op = SUBREG_REG (op);

  return (GET_CODE (op) == REG
	  && (REGNO_REG_CLASS (REGNO (op)) == CIRRUS_REGS
	      || REGNO_REG_CLASS (REGNO (op)) == GENERAL_REGS));
})

(define_predicate "cirrus_fp_register"
  (match_code "reg,subreg")
{
  if (GET_CODE (op) == SUBREG)
    op = SUBREG_REG (op);

  return (GET_CODE (op) == REG
	  && (REGNO (op) >= FIRST_PSEUDO_REGISTER
	      || REGNO_REG_CLASS (REGNO (op)) == CIRRUS_REGS));
})

(define_predicate "cirrus_shift_const"
  (and (match_code "const_int")
       (match_test "((unsigned HOST_WIDE_INT) INTVAL (op)) < 64")))


;; Neon predicates

(define_predicate "const_multiple_of_8_operand"
  (match_code "const_int")
{
  unsigned HOST_WIDE_INT val = INTVAL (op);
  return (val & 7) == 0;
})

(define_predicate "imm_for_neon_mov_operand"
  (match_code "const_vector")
{
  return neon_immediate_valid_for_move (op, mode, NULL, NULL);
})

(define_predicate "imm_for_neon_logic_operand"
  (match_code "const_vector")
{
  return neon_immediate_valid_for_logic (op, mode, 0, NULL, NULL);
})

(define_predicate "imm_for_neon_inv_logic_operand"
  (match_code "const_vector")
{
  return neon_immediate_valid_for_logic (op, mode, 1, NULL, NULL);
})

(define_predicate "neon_logic_op2"
  (ior (match_operand 0 "imm_for_neon_logic_operand")
       (match_operand 0 "s_register_operand")))

(define_predicate "neon_inv_logic_op2"
  (ior (match_operand 0 "imm_for_neon_inv_logic_operand")
       (match_operand 0 "s_register_operand")))

;; TODO: We could check lane numbers more precisely based on the mode.
(define_predicate "neon_lane_number"
  (and (match_code "const_int")
       (match_test "INTVAL (op) >= 0 && INTVAL (op) <= 7")))
<|MERGE_RESOLUTION|>--- conflicted
+++ resolved
@@ -73,6 +73,21 @@
 	      || REGNO_REG_CLASS (REGNO (op)) == FPA_REGS));
 })
 
+(define_predicate "vfp_register_operand"
+  (match_code "reg,subreg")
+{
+  if (GET_CODE (op) == SUBREG)
+    op = SUBREG_REG (op);
+
+  /* We don't consider registers whose class is NO_REGS
+     to be a register operand.  */
+  return (GET_CODE (op) == REG
+	  && (REGNO (op) >= FIRST_PSEUDO_REGISTER
+	      || REGNO_REG_CLASS (REGNO (op)) == VFP_LO_REGS
+	      || (TARGET_VFPD32
+		  && REGNO_REG_CLASS (REGNO (op)) == VFP_REGS)));
+})
+
 (define_special_predicate "subreg_lowpart_operator"
   (and (match_code "subreg")
        (match_test "subreg_lowpart_p (op)")))
@@ -86,6 +101,12 @@
   (and (match_code "const_int")
        (match_test "const_ok_for_arm (INTVAL (op))")))
 
+;; A constant value which fits into two instructions, each taking
+;; an arithmetic constant operand for one of the words.
+(define_predicate "arm_immediate_di_operand"
+  (and (match_code "const_int,const_double")
+       (match_test "arm_const_double_by_immediates (op)")))
+
 (define_predicate "arm_neg_immediate_operand"
   (and (match_code "const_int")
        (match_test "const_ok_for_arm (-INTVAL (op))")))
@@ -107,6 +128,11 @@
   (ior (match_operand 0 "arm_rhs_operand")
        (match_operand 0 "memory_operand")))
 
+(define_predicate "shift_amount_operand"
+  (ior (and (match_test "TARGET_ARM")
+	    (match_operand 0 "s_register_operand"))
+       (match_operand 0 "const_int_operand")))
+
 (define_predicate "arm_add_operand"
   (ior (match_operand 0 "arm_rhs_operand")
        (match_operand 0 "arm_neg_immediate_operand")))
@@ -118,6 +144,10 @@
 (define_predicate "arm_not_operand"
   (ior (match_operand 0 "arm_rhs_operand")
        (match_operand 0 "arm_not_immediate_operand")))
+
+(define_predicate "arm_di_operand"
+  (ior (match_operand 0 "s_register_operand")
+       (match_operand 0 "arm_immediate_di_operand")))
 
 ;; True if the operand is a memory reference which contains an
 ;; offsettable address.
@@ -179,6 +209,11 @@
 ;; True for logical binary operators.
 (define_special_predicate "logical_binary_operator"
   (and (match_code "ior,xor,and")
+       (match_test "mode == GET_MODE (op)")))
+
+;; True for commutative operators
+(define_special_predicate "commutative_binary_operator"
+  (and (match_code "ior,xor,and,plus")
        (match_test "mode == GET_MODE (op)")))
 
 ;; True for shift operators.
@@ -191,6 +226,10 @@
 	    (match_code "ashift,ashiftrt,lshiftrt,rotatert"))
        (match_test "mode == GET_MODE (op)")))
 
+;; True for MULT, to identify which variant of shift_operator is in use.
+(define_special_predicate "mult_operator"
+  (match_code "mult"))
+
 ;; True for operators that have 16-bit thumb variants.  */
 (define_special_predicate "thumb_16bit_operator"
   (match_code "plus,minus,and,ior,xor"))
@@ -206,12 +245,12 @@
        (and (match_test "TARGET_32BIT && TARGET_HARD_FLOAT
 			 && (TARGET_FPA || TARGET_VFP)")
             (match_code "unordered,ordered,unlt,unle,unge,ungt"))))
-<<<<<<< HEAD
 
 (define_special_predicate "lt_ge_comparison_operator"
   (match_code "lt,ge"))
-=======
->>>>>>> e33a1692
+
+(define_special_predicate "noov_comparison_operator"
+  (match_code "lt,ge,eq,ne"))
 
 (define_special_predicate "minmax_operator"
   (and (match_code "smin,smax,umin,umax")
@@ -259,7 +298,7 @@
 (define_predicate "power_of_two_operand"
   (match_code "const_int")
 {
-  HOST_WIDE_INT value = INTVAL (op);
+  unsigned HOST_WIDE_INT value = INTVAL (op) & 0xffffffff;
 
   return value != 0 && (value & (value - 1)) == 0;
 })
@@ -308,13 +347,17 @@
   (match_code "parallel")
 {
   HOST_WIDE_INT count = XVECLEN (op, 0);
-  int dest_regno;
+  unsigned dest_regno;
   rtx src_addr;
   HOST_WIDE_INT i = 1, base = 0;
+  HOST_WIDE_INT offset = 0;
   rtx elt;
+  bool addr_reg_loaded = false;
+  bool update = false;
 
   if (count <= 1
-      || GET_CODE (XVECEXP (op, 0, 0)) != SET)
+      || GET_CODE (XVECEXP (op, 0, 0)) != SET
+      || !REG_P (SET_DEST (XVECEXP (op, 0, 0))))
     return false;
 
   /* Check to see if this might be a write-back.  */
@@ -322,6 +365,7 @@
     {
       i++;
       base = 1;
+      update = true;
 
       /* Now check it more carefully.  */
       if (GET_CODE (SET_DEST (elt)) != REG
@@ -340,6 +384,15 @@
 
   dest_regno = REGNO (SET_DEST (XVECEXP (op, 0, i - 1)));
   src_addr = XEXP (SET_SRC (XVECEXP (op, 0, i - 1)), 0);
+  if (GET_CODE (src_addr) == PLUS)
+    {
+      if (GET_CODE (XEXP (src_addr, 1)) != CONST_INT)
+	return false;
+      offset = INTVAL (XEXP (src_addr, 1));
+      src_addr = XEXP (src_addr, 0);
+    }
+  if (!REG_P (src_addr))
+    return false;
 
   for (; i < count; i++)
     {
@@ -348,16 +401,28 @@
       if (GET_CODE (elt) != SET
           || GET_CODE (SET_DEST (elt)) != REG
           || GET_MODE (SET_DEST (elt)) != SImode
-          || REGNO (SET_DEST (elt)) != (unsigned int)(dest_regno + i - base)
+          || REGNO (SET_DEST (elt)) <= dest_regno
           || GET_CODE (SET_SRC (elt)) != MEM
           || GET_MODE (SET_SRC (elt)) != SImode
-          || GET_CODE (XEXP (SET_SRC (elt), 0)) != PLUS
-          || !rtx_equal_p (XEXP (XEXP (SET_SRC (elt), 0), 0), src_addr)
-          || GET_CODE (XEXP (XEXP (SET_SRC (elt), 0), 1)) != CONST_INT
-          || INTVAL (XEXP (XEXP (SET_SRC (elt), 0), 1)) != (i - base) * 4)
+          || ((GET_CODE (XEXP (SET_SRC (elt), 0)) != PLUS
+	       || !rtx_equal_p (XEXP (XEXP (SET_SRC (elt), 0), 0), src_addr)
+	       || GET_CODE (XEXP (XEXP (SET_SRC (elt), 0), 1)) != CONST_INT
+	       || INTVAL (XEXP (XEXP (SET_SRC (elt), 0), 1)) != offset + (i - base) * 4)
+	      && (!REG_P (XEXP (SET_SRC (elt), 0))
+		  || offset + (i - base) * 4 != 0)))
         return false;
+      dest_regno = REGNO (SET_DEST (elt));
+      if (dest_regno == REGNO (src_addr))
+        addr_reg_loaded = true;
     }
-
+  /* For Thumb, we only have updating instructions.  If the pattern does
+     not describe an update, it must be because the address register is
+     in the list of loaded registers - on the hardware, this has the effect
+     of overriding the update.  */
+  if (update && addr_reg_loaded)
+    return false;
+  if (TARGET_THUMB1)
+    return update || addr_reg_loaded;
   return true;
 })
 
@@ -365,9 +430,9 @@
   (match_code "parallel")
 {
   HOST_WIDE_INT count = XVECLEN (op, 0);
-  int src_regno;
+  unsigned src_regno;
   rtx dest_addr;
-  HOST_WIDE_INT i = 1, base = 0;
+  HOST_WIDE_INT i = 1, base = 0, offset = 0;
   rtx elt;
 
   if (count <= 1
@@ -398,6 +463,16 @@
   src_regno = REGNO (SET_SRC (XVECEXP (op, 0, i - 1)));
   dest_addr = XEXP (SET_DEST (XVECEXP (op, 0, i - 1)), 0);
 
+  if (GET_CODE (dest_addr) == PLUS)
+    {
+      if (GET_CODE (XEXP (dest_addr, 1)) != CONST_INT)
+	return false;
+      offset = INTVAL (XEXP (dest_addr, 1));
+      dest_addr = XEXP (dest_addr, 0);
+    }
+  if (!REG_P (dest_addr))
+    return false;
+
   for (; i < count; i++)
     {
       elt = XVECEXP (op, 0, i);
@@ -405,14 +480,17 @@
       if (GET_CODE (elt) != SET
           || GET_CODE (SET_SRC (elt)) != REG
           || GET_MODE (SET_SRC (elt)) != SImode
-          || REGNO (SET_SRC (elt)) != (unsigned int)(src_regno + i - base)
+          || REGNO (SET_SRC (elt)) <= src_regno
           || GET_CODE (SET_DEST (elt)) != MEM
           || GET_MODE (SET_DEST (elt)) != SImode
-          || GET_CODE (XEXP (SET_DEST (elt), 0)) != PLUS
-          || !rtx_equal_p (XEXP (XEXP (SET_DEST (elt), 0), 0), dest_addr)
-          || GET_CODE (XEXP (XEXP (SET_DEST (elt), 0), 1)) != CONST_INT
-          || INTVAL (XEXP (XEXP (SET_DEST (elt), 0), 1)) != (i - base) * 4)
+          || ((GET_CODE (XEXP (SET_DEST (elt), 0)) != PLUS
+	       || !rtx_equal_p (XEXP (XEXP (SET_DEST (elt), 0), 0), dest_addr)
+	       || GET_CODE (XEXP (XEXP (SET_DEST (elt), 0), 1)) != CONST_INT
+               || INTVAL (XEXP (XEXP (SET_DEST (elt), 0), 1)) != offset + (i - base) * 4)
+	      && (!REG_P (XEXP (SET_DEST (elt), 0))
+		  || offset + (i - base) * 4 != 0)))
         return false;
+      src_regno = REGNO (SET_SRC (elt));
     }
 
   return true;
@@ -509,13 +587,15 @@
 (define_predicate "imm_for_neon_logic_operand"
   (match_code "const_vector")
 {
-  return neon_immediate_valid_for_logic (op, mode, 0, NULL, NULL);
+  return (TARGET_NEON
+          && neon_immediate_valid_for_logic (op, mode, 0, NULL, NULL));
 })
 
 (define_predicate "imm_for_neon_inv_logic_operand"
   (match_code "const_vector")
 {
-  return neon_immediate_valid_for_logic (op, mode, 1, NULL, NULL);
+  return (TARGET_NEON
+          && neon_immediate_valid_for_logic (op, mode, 1, NULL, NULL));
 })
 
 (define_predicate "neon_logic_op2"
@@ -530,3 +610,11 @@
 (define_predicate "neon_lane_number"
   (and (match_code "const_int")
        (match_test "INTVAL (op) >= 0 && INTVAL (op) <= 7")))
+;; Predicates for named expanders that overlap multiple ISAs.
+
+(define_predicate "cmpdi_operand"
+  (if_then_else (match_test "TARGET_HARD_FLOAT && TARGET_MAVERICK")
+		(and (match_test "TARGET_ARM")
+		     (match_operand 0 "cirrus_fp_register"))
+		(and (match_test "TARGET_32BIT")
+		     (match_operand 0 "arm_di_operand"))))
