# Rules common to all arm targets
#
<<<<<<< HEAD
# Copyright (C) 2004, 2005, 2007, 2008, 2009 Free Software Foundation, Inc.
=======
# Copyright (C) 2004, 2005, 2007, 2008, 2009, 2010
# Free Software Foundation, Inc.
>>>>>>> b56a5220
#
# This file is part of GCC.
#
# GCC is free software; you can redistribute it and/or modify
# it under the terms of the GNU General Public License as published by
# the Free Software Foundation; either version 3, or (at your option)
# any later version.
#
# GCC is distributed in the hope that it will be useful,
# but WITHOUT ANY WARRANTY; without even the implied warranty of
# MERCHANTABILITY or FITNESS FOR A PARTICULAR PURPOSE.  See the
# GNU General Public License for more details.
#
# You should have received a copy of the GNU General Public License
# along with GCC; see the file COPYING3.  If not see
# <http://www.gnu.org/licenses/>.

MD_INCLUDES= 	$(srcdir)/config/arm/arm-tune.md \
		$(srcdir)/config/arm/predicates.md \
		$(srcdir)/config/arm/arm-generic.md \
		$(srcdir)/config/arm/arm1020e.md \
		$(srcdir)/config/arm/arm1026ejs.md \
		$(srcdir)/config/arm/arm1136jfs.md \
		$(srcdir)/config/arm/fa526.md \
		$(srcdir)/config/arm/fa606te.md \
		$(srcdir)/config/arm/fa626te.md \
		$(srcdir)/config/arm/fmp626.md \
		$(srcdir)/config/arm/fa726te.md \
		$(srcdir)/config/arm/arm926ejs.md \
		$(srcdir)/config/arm/cirrus.md \
		$(srcdir)/config/arm/fpa.md \
		$(srcdir)/config/arm/vec-common.md \
		$(srcdir)/config/arm/iwmmxt.md \
		$(srcdir)/config/arm/vfp.md \
		$(srcdir)/config/arm/neon.md \
		$(srcdir)/config/arm/thumb2.md

LIB1ASMSRC = arm/lib1funcs.asm
LIB1ASMFUNCS = _thumb1_case_sqi _thumb1_case_uqi _thumb1_case_shi \
	_thumb1_case_uhi _thumb1_case_si
s-config s-conditions s-flags s-codes s-constants s-emit s-recog s-preds \
	s-opinit s-extract s-peep s-attr s-attrtab s-output: $(MD_INCLUDES)

$(srcdir)/config/arm/arm-tune.md: $(srcdir)/config/arm/gentune.sh \
	$(srcdir)/config/arm/arm-cores.def
	$(SHELL) $(srcdir)/config/arm/gentune.sh \
		$(srcdir)/config/arm/arm-cores.def > \
		$(srcdir)/config/arm/arm-tune.md

arm.o: $(CONFIG_H) $(SYSTEM_H) coretypes.h $(TM_H) \
  $(RTL_H) $(TREE_H) $(OBSTACK_H) $(REGS_H) hard-reg-set.h \
  insn-config.h conditions.h output.h \
  $(INSN_ATTR_H) $(FLAGS_H) reload.h $(FUNCTION_H) \
  $(EXPR_H) $(OPTABS_H) $(RECOG_H) $(CGRAPH_H) \
  $(GGC_H) except.h $(C_PRAGMA_H) $(INTEGRATE_H) $(TM_P_H) \
  $(TARGET_H) $(TARGET_DEF_H) debug.h langhooks.h $(DF_H) \
  intl.h libfuncs.h $(PARAMS_H)

arm-c.o: $(srcdir)/config/arm/arm-c.c $(CONFIG_H) $(SYSTEM_H) \
    coretypes.h $(TM_H) $(TREE_H) output.h $(C_COMMON_H)
	$(COMPILER) -c $(ALL_COMPILERFLAGS) $(ALL_CPPFLAGS) $(INCLUDES) \
		$(srcdir)/config/arm/arm-c.c<|MERGE_RESOLUTION|>--- conflicted
+++ resolved
@@ -1,11 +1,7 @@
 # Rules common to all arm targets
 #
-<<<<<<< HEAD
-# Copyright (C) 2004, 2005, 2007, 2008, 2009 Free Software Foundation, Inc.
-=======
 # Copyright (C) 2004, 2005, 2007, 2008, 2009, 2010
 # Free Software Foundation, Inc.
->>>>>>> b56a5220
 #
 # This file is part of GCC.
 #
