--- conflicted
+++ resolved
@@ -1,10 +1,6 @@
 /* Prototypes for exported functions defined in arm.c and pe.c
    Copyright (C) 1999, 2000, 2001, 2002, 2003, 2004, 2005, 2006, 2007, 2008,
-<<<<<<< HEAD
-   2009 Free Software Foundation, Inc.
-=======
    2009, 2010 Free Software Foundation, Inc.
->>>>>>> 3082eeb7
    Contributed by Richard Earnshaw (rearnsha@arm.com)
    Minor hacks by Nick Clifton (nickc@cygnus.com)
 
@@ -60,11 +56,8 @@
 extern rtx legitimize_tls_address (rtx, rtx);
 extern int arm_legitimate_address_outer_p (enum machine_mode, rtx, RTX_CODE, int);
 extern int thumb_legitimate_offset_p (enum machine_mode, HOST_WIDE_INT);
-<<<<<<< HEAD
-=======
 extern bool arm_legitimize_reload_address (rtx *, enum machine_mode, int, int,
 					   int);
->>>>>>> 3082eeb7
 extern rtx thumb_legitimize_reload_address (rtx *, enum machine_mode, int, int,
 					    int);
 extern int thumb1_legitimate_address_p (enum machine_mode, rtx, int);
@@ -169,19 +162,9 @@
 extern int arm_attr_length_push_multi(rtx, rtx);
 
 #if defined TREE_CODE
-<<<<<<< HEAD
-extern rtx arm_function_arg (CUMULATIVE_ARGS *, enum machine_mode, tree, int);
-extern void arm_function_arg_advance (CUMULATIVE_ARGS *, enum machine_mode,
-				      tree, bool);
 extern void arm_init_cumulative_args (CUMULATIVE_ARGS *, tree, rtx, tree);
 extern bool arm_pad_arg_upward (enum machine_mode, const_tree);
 extern bool arm_pad_reg_upward (enum machine_mode, tree, int);
-extern bool arm_needs_doubleword_align (enum machine_mode, tree);
-=======
-extern void arm_init_cumulative_args (CUMULATIVE_ARGS *, tree, rtx, tree);
-extern bool arm_pad_arg_upward (enum machine_mode, const_tree);
-extern bool arm_pad_reg_upward (enum machine_mode, tree, int);
->>>>>>> 3082eeb7
 #endif
 extern int arm_apply_result_size (void);
 extern rtx aapcs_libcall_value (enum machine_mode);
