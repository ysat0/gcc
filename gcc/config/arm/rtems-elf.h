/* Definitions for RTEMS based ARM systems using ELF
<<<<<<< HEAD
   Copyright (C) 2000, 2002, 2005, 2007, 2008 Free Software Foundation, Inc.
=======
   Copyright (C) 2000, 2002, 2005, 2007, 2008, 2009, 2011
   Free Software Foundation, Inc.
>>>>>>> 3082eeb7
 
   This file is part of GCC.
 
   GCC is free software; you can redistribute it and/or modify it
   under the terms of the GNU General Public License as published
   by the Free Software Foundation; either version 3, or (at your
   option) any later version.
 
   GCC is distributed in the hope that it will be useful, but WITHOUT
   ANY WARRANTY; without even the implied warranty of MERCHANTABILITY
   or FITNESS FOR A PARTICULAR PURPOSE.  See the GNU General Public
   License for more details.
 
   You should have received a copy of the GNU General Public License
   along with GCC; see the file COPYING3.  If not see
   <http://www.gnu.org/licenses/>.  */

/* Run-time Target Specification.  */

#define HAS_INIT_SECTION

#define TARGET_OS_CPP_BUILTINS()		\
    do {					\
	builtin_define ("__rtems__");		\
	builtin_define ("__USE_INIT_FINI__");	\
	builtin_assert ("system=rtems");	\
    } while (0)

/*
 * The default in gcc now is soft-float, but gcc misses it to 
 * pass it to the assembler.
 */
#undef SUBTARGET_EXTRA_ASM_SPEC
#define SUBTARGET_EXTRA_ASM_SPEC "\
  %{!mfloat-abi=hard: %{!mfloat-abi=soft:-mfpu=softfpa}}"

/*
 *  The default includes --start-group and --end-group which conflicts
 *  with how this used to be defined.
 */
#undef LINK_GCC_C_SEQUENCE_SPEC<|MERGE_RESOLUTION|>--- conflicted
+++ resolved
@@ -1,10 +1,6 @@
 /* Definitions for RTEMS based ARM systems using ELF
-<<<<<<< HEAD
-   Copyright (C) 2000, 2002, 2005, 2007, 2008 Free Software Foundation, Inc.
-=======
    Copyright (C) 2000, 2002, 2005, 2007, 2008, 2009, 2011
    Free Software Foundation, Inc.
->>>>>>> 3082eeb7
  
    This file is part of GCC.
  
