--- conflicted
+++ resolved
@@ -165,13 +165,8 @@
 ;; regs.  The high register alternatives are not taken into account when
 ;; choosing register preferences in order to reflect their expense.
 (define_insn "*thumb2_movsi_insn"
-<<<<<<< HEAD
-  [(set (match_operand:SI 0 "nonimmediate_operand" "=rk,r,r,r,rk,m")
-	(match_operand:SI 1 "general_operand"	   "rk ,I,K,j,mi,rk"))]
-=======
   [(set (match_operand:SI 0 "nonimmediate_operand" "=rk,r,r,r,l ,*hk,m,*m")
 	(match_operand:SI 1 "general_operand"	   "rk ,I,K,j,mi,*mi,l,*hk"))]
->>>>>>> 3082eeb7
   "TARGET_THUMB2 && ! TARGET_IWMMXT
    && !(TARGET_HARD_FLOAT && TARGET_VFP)
    && (   register_operand (operands[0], SImode)
@@ -187,13 +182,8 @@
    str%?\\t%1, %0"
   [(set_attr "type" "*,*,*,*,load1,load1,store1,store1")
    (set_attr "predicable" "yes")
-<<<<<<< HEAD
-   (set_attr "pool_range" "*,*,*,*,4096,*")
-   (set_attr "neg_pool_range" "*,*,*,*,0,*")]
-=======
    (set_attr "pool_range" "*,*,*,*,1020,4096,*,*")
    (set_attr "neg_pool_range" "*,*,*,*,0,0,*,*")]
->>>>>>> 3082eeb7
 )
 
 (define_insn "tls_load_dot_plus_four"
@@ -569,148 +559,6 @@
 
 ;; Zero and sign extension instructions.
 
-<<<<<<< HEAD
-(define_insn_and_split "*thumb2_zero_extendsidi2"
-  [(set (match_operand:DI 0 "s_register_operand" "=r")
-        (zero_extend:DI (match_operand:SI 1 "s_register_operand" "r")))]
-  "TARGET_THUMB2"
-  "mov%?\\t%Q0, %1\;mov%?\\t%R0, #0"
-  "&& reload_completed"
-  [(set (match_dup 0) (match_dup 1))]
-  "
-  {
-    rtx lo_part = gen_lowpart (SImode, operands[0]);
-    if (!REG_P (lo_part) || REGNO (lo_part) != REGNO (operands[1]))
-      emit_move_insn (lo_part, operands[1]);
-    operands[0] = gen_highpart (SImode, operands[0]);
-    operands[1] = const0_rtx;
-  }
-  "
-  [(set_attr "length" "8")
-   (set_attr "ce_count" "2")
-   (set_attr "predicable" "yes")]
-)
-
-(define_insn_and_split "*thumb2_zero_extendhidi2"
-  [(set (match_operand:DI                 0 "s_register_operand"  "=r,r")
-	(zero_extend:DI (match_operand:HI 1 "nonimmediate_operand" "r,m")))]
-  "TARGET_THUMB2"
-  "@
-   uxth%?\\t%Q0, %1\;mov%?\\t%R0, #0
-   ldr%(h%)\\t%Q0, %1\;mov%?\\t%R0, #0"
-  "&& reload_completed"
-  [(set (match_dup 0) (zero_extend:SI (match_dup 1)))
-   (set (match_dup 2) (match_dup 3))]
-  "
-  {
-    operands[2] = gen_highpart (SImode, operands[0]);
-    operands[0] = gen_lowpart (SImode, operands[0]);
-    operands[3] = const0_rtx;
-  }
-  "
-  [(set_attr "length" "8")
-   (set_attr "ce_count" "2")
-   (set_attr "predicable" "yes")
-   (set_attr "type" "*,load_byte")
-   (set_attr "pool_range" "*,4092")
-   (set_attr "neg_pool_range" "*,250")]
-)
-
-(define_insn_and_split "*thumb2_zero_extendqidi2"
-  [(set (match_operand:DI                 0 "s_register_operand"  "=r,r")
-	(zero_extend:DI (match_operand:QI 1 "nonimmediate_operand" "r,m")))]
-  "TARGET_THUMB2"
-  "@
-   uxtb%?\\t%Q0, %1\;mov%?\\t%R0, #0
-   ldr%(b%)\\t%Q0, %1\;mov%?\\t%R0, #0"
-  "&& reload_completed"
-  [(set (match_dup 0) (zero_extend:SI (match_dup 1)))
-   (set (match_dup 2) (match_dup 3))]
-  "
-  {
-    operands[2] = gen_highpart (SImode, operands[0]);
-    operands[0] = gen_lowpart (SImode, operands[0]);
-    operands[3] = const0_rtx;
-  }
-  "
-  [(set_attr "length" "8")
-   (set_attr "ce_count" "2")
-   (set_attr "predicable" "yes")
-   (set_attr "type" "*,load_byte")
-   (set_attr "pool_range" "*,4092")
-   (set_attr "neg_pool_range" "*,250")]
-)
-
-(define_insn_and_split "*thumb2_extendsidi2"
-  [(set (match_operand:DI 0 "s_register_operand" "=r")
-        (sign_extend:DI (match_operand:SI 1 "s_register_operand" "r")))]
-  "TARGET_THUMB2"
-  "mov%?\\t%Q0, %1\;asr?\\t%R0, %1, #31"
-  "&& reload_completed"
-  [(set (match_dup 0) (ashiftrt:SI (match_dup 1) (const_int 31)))]
-  {
-    rtx lo_part = gen_lowpart (SImode, operands[0]);
-
-    if (!REG_P (lo_part) || REGNO (lo_part) != REGNO (operands[1]))
-      emit_move_insn (lo_part, operands[1]);
-    operands[0] = gen_highpart (SImode, operands[0]);
-  }
-  [(set_attr "length" "8")
-   (set_attr "ce_count" "2")
-   (set_attr "shift" "1")
-   (set_attr "predicable" "yes")]
-)
-
-(define_insn_and_split "*thumb2_extendhidi2"
-  [(set (match_operand:DI                 0 "s_register_operand"  "=r,r")
-	(sign_extend:DI (match_operand:HI 1 "nonimmediate_operand" "r,m")))]
-  "TARGET_THUMB2"
-  "@
-   sxth%?\\t%Q0, %1\;asr%?\\t%R0, %Q0, #31
-   ldrsh%?\\t%Q0, %1\;asr%?\\t%R0, %Q0, #31"
-  "&& reload_completed"
-  [(set (match_dup 0) (sign_extend:SI (match_dup 1)))
-   (set (match_dup 2) (ashiftrt:SI (match_dup 0) (const_int 31)))]
-  "
-  {
-    operands[2] = gen_highpart (SImode, operands[0]);
-    operands[0] = gen_lowpart (SImode, operands[0]);
-  }
-  "
-  [(set_attr "length" "8")
-   (set_attr "ce_count" "2")
-   (set_attr "predicable" "yes")
-   (set_attr "type" "*,load_byte")
-   (set_attr "pool_range" "*,4092")
-   (set_attr "neg_pool_range" "*,250")]
-)
-
-(define_insn_and_split "*thumb2_extendqidi2"
-  [(set (match_operand:DI                 0 "s_register_operand"  "=r,r")
-	(sign_extend:DI (match_operand:QI 1 "nonimmediate_operand" "r,m")))]
-  "TARGET_THUMB2"
-  "@
-   sxtb%?\\t%Q0, %1\;asr%?\\t%R0, %Q0, #31
-   ldrsb%?\\t%Q0, %1\;asr%?\\t%R0, %Q0, #31"
-  "&& reload_completed"
-  [(set (match_dup 0) (sign_extend:SI (match_dup 1)))
-   (set (match_dup 2) (ashiftrt:SI (match_dup 0) (const_int 31)))]
-  "
-  {
-    operands[2] = gen_highpart (SImode, operands[0]);
-    operands[0] = gen_lowpart (SImode, operands[0]);
-  }
-  "
-  [(set_attr "length" "8")
-   (set_attr "ce_count" "2")
-   (set_attr "predicable" "yes")
-   (set_attr "type" "*,load_byte")
-   (set_attr "pool_range" "*,4092")
-   (set_attr "neg_pool_range" "*,250")]
-)
-
-=======
->>>>>>> 3082eeb7
 ;; All supported Thumb2 implementations are armv6, so only that case is
 ;; provided.
 (define_insn "*thumb2_extendqisi_v6"
@@ -944,8 +792,6 @@
    (set_attr "length" "2")]
 )
 
-<<<<<<< HEAD
-=======
 (define_peephole2
   [(set (match_operand:CC 0 "cc_register" "")
 	(compare:CC (match_operand:SI 1 "low_register_operand" "")
@@ -1022,7 +868,6 @@
    (set_attr "length" "2,4")]
 )
 
->>>>>>> 3082eeb7
 ;; 16-bit encodings of "muls" and "mul<c>".  We only use these when
 ;; optimizing for size since "muls" is slow on all known
 ;; implementations and since "mul<c>" will be generated by
@@ -1180,11 +1025,7 @@
    (set_attr "length" "2")]
 )
 
-<<<<<<< HEAD
-(define_insn "orsi_notsi_si"
-=======
 (define_insn "*orsi_notsi_si"
->>>>>>> 3082eeb7
   [(set (match_operand:SI 0 "s_register_operand" "=r")
 	(ior:SI (not:SI (match_operand:SI 2 "s_register_operand" "r"))
 		(match_operand:SI 1 "s_register_operand" "r")))]
@@ -1193,11 +1034,7 @@
   [(set_attr "predicable" "yes")]
 )
 
-<<<<<<< HEAD
-(define_insn "*thumb_orsi_not_shiftsi_si"
-=======
 (define_insn "*orsi_not_shiftsi_si"
->>>>>>> 3082eeb7
   [(set (match_operand:SI 0 "s_register_operand" "=r")
 	(ior:SI (not:SI (match_operator:SI 4 "shift_operator"
 			 [(match_operand:SI 2 "s_register_operand" "r")
@@ -1210,30 +1047,6 @@
    (set_attr "type" "alu_shift")]
 )
 
-<<<<<<< HEAD
-(define_insn_and_split "*thumb2_iorsi3"
-  [(set (match_operand:SI         0 "s_register_operand" "=r,r,r")
-	(ior:SI (match_operand:SI 1 "s_register_operand" "r,r,r")
-		(match_operand:SI 2 "reg_or_int_operand" "rI,K,?n")))]
-  "TARGET_THUMB2"
-  "@
-   orr%?\\t%0, %1, %2
-   orn%?\\t%0, %1, #%B2
-   #"
-  "TARGET_THUMB2
-   && GET_CODE (operands[2]) == CONST_INT
-   && !(const_ok_for_arm (INTVAL (operands[2]))
-	|| const_ok_for_arm (~INTVAL (operands[2])))"
-  [(clobber (const_int 0))]
-  "
-  arm_split_constant  (IOR, SImode, curr_insn, 
-	               INTVAL (operands[2]), operands[0], operands[1], 0);
-  DONE;
-  "
-  [(set_attr "length" "4,4,16")
-   (set_attr "predicable" "yes")]
-)
-=======
 (define_peephole2
   [(set (match_operand:CC_NOOV 0 "cc_register" "")
 	(compare:CC_NOOV (zero_extract:SI
@@ -1338,4 +1151,3 @@
    }else
       FAIL;
  }")
->>>>>>> 3082eeb7
