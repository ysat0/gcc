;; ARM Thumb-2 Machine Description
;; Copyright (C) 2007, 2008, 2010 Free Software Foundation, Inc.
;; Written by CodeSourcery, LLC.
;;
;; This file is part of GCC.
;;
;; GCC is free software; you can redistribute it and/or modify it
;; under the terms of the GNU General Public License as published by
;; the Free Software Foundation; either version 3, or (at your option)
;; any later version.
;;
;; GCC is distributed in the hope that it will be useful, but
;; WITHOUT ANY WARRANTY; without even the implied warranty of
;; MERCHANTABILITY or FITNESS FOR A PARTICULAR PURPOSE.  See the GNU
;; General Public License for more details.
;;
;; You should have received a copy of the GNU General Public License
;; along with GCC; see the file COPYING3.  If not see
;; <http://www.gnu.org/licenses/>.  */

;; Note: Thumb-2 is the variant of the Thumb architecture that adds
;; 32-bit encodings of [almost all of] the Arm instruction set.
;; Some old documents refer to the relatively minor interworking
;; changes made in armv5t as "thumb2".  These are considered part
;; the 16-bit Thumb-1 instruction set.

(define_insn "*thumb2_incscc"
  [(set (match_operand:SI 0 "s_register_operand" "=r,r")
        (plus:SI (match_operator:SI 2 "arm_comparison_operator"
                    [(match_operand:CC 3 "cc_register" "") (const_int 0)])
                 (match_operand:SI 1 "s_register_operand" "0,?r")))]
  "TARGET_THUMB2"
  "@
  it\\t%d2\;add%d2\\t%0, %1, #1
  ite\\t%D2\;mov%D2\\t%0, %1\;add%d2\\t%0, %1, #1"
  [(set_attr "conds" "use")
   (set_attr "length" "6,10")]
)

(define_insn "*thumb2_decscc"
  [(set (match_operand:SI            0 "s_register_operand" "=r,r")
        (minus:SI (match_operand:SI  1 "s_register_operand" "0,?r")
		  (match_operator:SI 2 "arm_comparison_operator"
                   [(match_operand   3 "cc_register" "") (const_int 0)])))]
  "TARGET_THUMB2"
  "@
   it\\t%d2\;sub%d2\\t%0, %1, #1
   ite\\t%D2\;mov%D2\\t%0, %1\;sub%d2\\t%0, %1, #1"
  [(set_attr "conds" "use")
   (set_attr "length" "6,10")]
)

;; Thumb-2 only allows shift by constant on data processing instructions 
(define_insn "*thumb_andsi_not_shiftsi_si"
  [(set (match_operand:SI 0 "s_register_operand" "=r")
	(and:SI (not:SI (match_operator:SI 4 "shift_operator"
			 [(match_operand:SI 2 "s_register_operand" "r")
			  (match_operand:SI 3 "const_int_operand" "M")]))
		(match_operand:SI 1 "s_register_operand" "r")))]
  "TARGET_THUMB2"
  "bic%?\\t%0, %1, %2%S4"
  [(set_attr "predicable" "yes")
   (set_attr "shift" "2")
   (set_attr "type" "alu_shift")]
)

(define_insn "*thumb2_smaxsi3"
  [(set (match_operand:SI          0 "s_register_operand" "=r,r,r")
	(smax:SI (match_operand:SI 1 "s_register_operand"  "0,r,?r")
		 (match_operand:SI 2 "arm_rhs_operand"    "rI,0,rI")))
   (clobber (reg:CC CC_REGNUM))]
  "TARGET_THUMB2"
  "@
   cmp\\t%1, %2\;it\\tlt\;movlt\\t%0, %2
   cmp\\t%1, %2\;it\\tge\;movge\\t%0, %1
   cmp\\t%1, %2\;ite\\tge\;movge\\t%0, %1\;movlt\\t%0, %2"
  [(set_attr "conds" "clob")
   (set_attr "length" "10,10,14")]
)

(define_insn "*thumb2_sminsi3"
  [(set (match_operand:SI 0 "s_register_operand" "=r,r,r")
	(smin:SI (match_operand:SI 1 "s_register_operand" "0,r,?r")
		 (match_operand:SI 2 "arm_rhs_operand" "rI,0,rI")))
   (clobber (reg:CC CC_REGNUM))]
  "TARGET_THUMB2"
  "@
   cmp\\t%1, %2\;it\\tge\;movge\\t%0, %2
   cmp\\t%1, %2\;it\\tlt\;movlt\\t%0, %1
   cmp\\t%1, %2\;ite\\tlt\;movlt\\t%0, %1\;movge\\t%0, %2"
  [(set_attr "conds" "clob")
   (set_attr "length" "10,10,14")]
)

(define_insn "*thumb32_umaxsi3"
  [(set (match_operand:SI 0 "s_register_operand" "=r,r,r")
	(umax:SI (match_operand:SI 1 "s_register_operand" "0,r,?r")
		 (match_operand:SI 2 "arm_rhs_operand" "rI,0,rI")))
   (clobber (reg:CC CC_REGNUM))]
  "TARGET_THUMB2"
  "@
   cmp\\t%1, %2\;it\\tcc\;movcc\\t%0, %2
   cmp\\t%1, %2\;it\\tcs\;movcs\\t%0, %1
   cmp\\t%1, %2\;ite\\tcs\;movcs\\t%0, %1\;movcc\\t%0, %2"
  [(set_attr "conds" "clob")
   (set_attr "length" "10,10,14")]
)

(define_insn "*thumb2_uminsi3"
  [(set (match_operand:SI 0 "s_register_operand" "=r,r,r")
	(umin:SI (match_operand:SI 1 "s_register_operand" "0,r,?r")
		 (match_operand:SI 2 "arm_rhs_operand" "rI,0,rI")))
   (clobber (reg:CC CC_REGNUM))]
  "TARGET_THUMB2"
  "@
   cmp\\t%1, %2\;it\\tcs\;movcs\\t%0, %2
   cmp\\t%1, %2\;it\\tcc\;movcc\\t%0, %1
   cmp\\t%1, %2\;ite\\tcc\;movcc\\t%0, %1\;movcs\\t%0, %2"
  [(set_attr "conds" "clob")
   (set_attr "length" "10,10,14")]
)

;; Thumb-2 does not have rsc, so use a clever trick with shifter operands.
(define_insn "*thumb2_negdi2"
  [(set (match_operand:DI         0 "s_register_operand" "=&r,r")
	(neg:DI (match_operand:DI 1 "s_register_operand"  "?r,0")))
   (clobber (reg:CC CC_REGNUM))]
  "TARGET_THUMB2"
  "negs\\t%Q0, %Q1\;sbc\\t%R0, %R1, %R1, lsl #1"
  [(set_attr "conds" "clob")
   (set_attr "length" "8")]
)

(define_insn "*thumb2_abssi2"
  [(set (match_operand:SI         0 "s_register_operand" "=r,&r")
	(abs:SI (match_operand:SI 1 "s_register_operand" "0,r")))
   (clobber (reg:CC CC_REGNUM))]
  "TARGET_THUMB2"
  "@
   cmp\\t%0, #0\;it\tlt\;rsblt\\t%0, %0, #0
   eor%?\\t%0, %1, %1, asr #31\;sub%?\\t%0, %0, %1, asr #31"
  [(set_attr "conds" "clob,*")
   (set_attr "shift" "1")
   ;; predicable can't be set based on the variant, so left as no
   (set_attr "length" "10,8")]
)

(define_insn "*thumb2_neg_abssi2"
  [(set (match_operand:SI 0 "s_register_operand" "=r,&r")
	(neg:SI (abs:SI (match_operand:SI 1 "s_register_operand" "0,r"))))
   (clobber (reg:CC CC_REGNUM))]
  "TARGET_THUMB2"
  "@
   cmp\\t%0, #0\;it\\tgt\;rsbgt\\t%0, %0, #0
   eor%?\\t%0, %1, %1, asr #31\;rsb%?\\t%0, %0, %1, asr #31"
  [(set_attr "conds" "clob,*")
   (set_attr "shift" "1")
   ;; predicable can't be set based on the variant, so left as no
   (set_attr "length" "10,8")]
)

<<<<<<< HEAD
(define_insn "*thumb2_movdi"
  [(set (match_operand:DI 0 "nonimmediate_di_operand" "=r, r, r, r, m")
	(match_operand:DI 1 "di_operand"              "rDa,Db,Dc,mi,r"))]
  "TARGET_THUMB2
  && !(TARGET_HARD_FLOAT && (TARGET_MAVERICK || TARGET_VFP))
  && !TARGET_IWMMXT"
  "*
  switch (which_alternative)
    {
    case 0:
    case 1:
    case 2:
      return \"#\";
    default:
      return output_move_double (operands);
    }
  "
  [(set_attr "length" "8,12,16,8,8")
   (set_attr "type" "*,*,*,load2,store2")
   (set_attr "pool_range" "*,*,*,4096,*")
   (set_attr "neg_pool_range" "*,*,*,0,*")]
)

=======
>>>>>>> b56a5220
;; We have two alternatives here for memory loads (and similarly for stores)
;; to reflect the fact that the permissible constant pool ranges differ
;; between ldr instructions taking low regs and ldr instructions taking high
;; regs.  The high register alternatives are not taken into account when
;; choosing register preferences in order to reflect their expense.
(define_insn "*thumb2_movsi_insn"
  [(set (match_operand:SI 0 "nonimmediate_operand" "=rk,r,r,r,l ,*hk,m,*m")
	(match_operand:SI 1 "general_operand"	   "rk ,I,K,j,mi,*mi,l,*hk"))]
  "TARGET_THUMB2 && ! TARGET_IWMMXT
   && !(TARGET_HARD_FLOAT && TARGET_VFP)
   && (   register_operand (operands[0], SImode)
       || register_operand (operands[1], SImode))"
  "@
   mov%?\\t%0, %1
   mov%?\\t%0, %1
   mvn%?\\t%0, #%B1
   movw%?\\t%0, %1
   ldr%?\\t%0, %1
   ldr%?\\t%0, %1
   str%?\\t%1, %0
   str%?\\t%1, %0"
  [(set_attr "type" "*,*,*,*,load1,load1,store1,store1")
   (set_attr "predicable" "yes")
   (set_attr "pool_range" "*,*,*,*,1020,4096,*,*")
   (set_attr "neg_pool_range" "*,*,*,*,0,0,*,*")]
)

(define_insn "tls_load_dot_plus_four"
  [(set (match_operand:SI 0 "register_operand" "=l,l,r,r")
	(mem:SI (unspec:SI [(match_operand:SI 2 "register_operand" "0,1,0,1")
			    (const_int 4)
			    (match_operand 3 "" "")]
			   UNSPEC_PIC_BASE)))
   (clobber (match_scratch:SI 1 "=X,l,X,r"))]
  "TARGET_THUMB2"
  "*
  (*targetm.asm_out.internal_label) (asm_out_file, \"LPIC\",
			     INTVAL (operands[3]));
  return \"add\\t%2, %|pc\;ldr%?\\t%0, [%2]\";
  "
  [(set_attr "length" "4,4,6,6")]
)

;; Thumb-2 always has load/store halfword instructions, so we can avoid a lot
;; of the messiness associated with the ARM patterns.
(define_insn "*thumb2_movhi_insn"
  [(set (match_operand:HI 0 "nonimmediate_operand" "=r,r,m,r")
	(match_operand:HI 1 "general_operand"      "rI,n,r,m"))]
  "TARGET_THUMB2"
  "@
   mov%?\\t%0, %1\\t%@ movhi
   movw%?\\t%0, %L1\\t%@ movhi
   str%(h%)\\t%1, %0\\t%@ movhi
   ldr%(h%)\\t%0, %1\\t%@ movhi"
  [(set_attr "type" "*,*,store1,load1")
   (set_attr "predicable" "yes")
   (set_attr "pool_range" "*,*,*,4096")
   (set_attr "neg_pool_range" "*,*,*,250")]
)

<<<<<<< HEAD
(define_insn "*thumb2_movsf_soft_insn"
  [(set (match_operand:SF 0 "nonimmediate_operand" "=r,r,m")
	(match_operand:SF 1 "general_operand"  "r,mE,r"))]
  "TARGET_THUMB2
   && TARGET_SOFT_FLOAT
   && (GET_CODE (operands[0]) != MEM
       || register_operand (operands[1], SFmode))"
  "@
   mov%?\\t%0, %1
   ldr%?\\t%0, %1\\t%@ float
   str%?\\t%1, %0\\t%@ float"
  [(set_attr "predicable" "yes")
   (set_attr "type" "*,load1,store1")
   (set_attr "pool_range" "*,4096,*")
   (set_attr "neg_pool_range" "*,0,*")]
)

(define_insn "*thumb2_movdf_soft_insn"
  [(set (match_operand:DF 0 "nonimmediate_soft_df_operand" "=r,r,r,r,m")
	(match_operand:DF 1 "soft_df_operand" "rDa,Db,Dc,mF,r"))]
  "TARGET_THUMB2 && TARGET_SOFT_FLOAT
   && (   register_operand (operands[0], DFmode)
       || register_operand (operands[1], DFmode))"
  "*
  switch (which_alternative)
    {
    case 0:
    case 1:
    case 2:
      return \"#\";
    default:
      return output_move_double (operands);
    }
  "
  [(set_attr "length" "8,12,16,8,8")
   (set_attr "type" "*,*,*,load2,store2")
   (set_attr "pool_range" "*,*,*,1020,*")
   (set_attr "neg_pool_range" "*,*,*,0,*")]
)

(define_insn "*thumb2_cmpsi_shiftsi"
  [(set (reg:CC CC_REGNUM)
	(compare:CC (match_operand:SI   0 "s_register_operand" "r")
		    (match_operator:SI  3 "shift_operator"
		     [(match_operand:SI 1 "s_register_operand" "r")
		      (match_operand:SI 2 "const_int_operand"  "M")])))]
  "TARGET_THUMB2"
  "cmp%?\\t%0, %1%S3"
  [(set_attr "conds" "set")
   (set_attr "shift" "1")
   (set_attr "type" "alu_shift")]
)

(define_insn "*thumb2_cmpsi_shiftsi_swp"
  [(set (reg:CC_SWP CC_REGNUM)
	(compare:CC_SWP (match_operator:SI 3 "shift_operator"
			 [(match_operand:SI 1 "s_register_operand" "r")
			  (match_operand:SI 2 "const_int_operand" "M")])
			(match_operand:SI 0 "s_register_operand" "r")))]
  "TARGET_THUMB2"
  "cmp%?\\t%0, %1%S3"
  [(set_attr "conds" "set")
   (set_attr "shift" "1")
   (set_attr "type" "alu_shift")]
)

=======
>>>>>>> b56a5220
(define_insn "*thumb2_cmpsi_neg_shiftsi"
  [(set (reg:CC CC_REGNUM)
	(compare:CC (match_operand:SI 0 "s_register_operand" "r")
		    (neg:SI (match_operator:SI 3 "shift_operator"
			     [(match_operand:SI 1 "s_register_operand" "r")
			      (match_operand:SI 2 "const_int_operand" "M")]))))]
  "TARGET_THUMB2"
  "cmn%?\\t%0, %1%S3"
  [(set_attr "conds" "set")
   (set_attr "shift" "1")
   (set_attr "type" "alu_shift")]
)

(define_insn "*thumb2_mov_scc"
  [(set (match_operand:SI 0 "s_register_operand" "=r")
	(match_operator:SI 1 "arm_comparison_operator"
	 [(match_operand 2 "cc_register" "") (const_int 0)]))]
  "TARGET_THUMB2"
  "ite\\t%D1\;mov%D1\\t%0, #0\;mov%d1\\t%0, #1"
  [(set_attr "conds" "use")
   (set_attr "length" "10")]
)

(define_insn "*thumb2_mov_negscc"
  [(set (match_operand:SI 0 "s_register_operand" "=r")
	(neg:SI (match_operator:SI 1 "arm_comparison_operator"
		 [(match_operand 2 "cc_register" "") (const_int 0)])))]
  "TARGET_THUMB2"
  "ite\\t%D1\;mov%D1\\t%0, #0\;mvn%d1\\t%0, #0"
  [(set_attr "conds" "use")
   (set_attr "length" "10")]
)

(define_insn "*thumb2_mov_notscc"
  [(set (match_operand:SI 0 "s_register_operand" "=r")
	(not:SI (match_operator:SI 1 "arm_comparison_operator"
		 [(match_operand 2 "cc_register" "") (const_int 0)])))]
  "TARGET_THUMB2"
  "ite\\t%D1\;mov%D1\\t%0, #0\;mvn%d1\\t%0, #1"
  [(set_attr "conds" "use")
   (set_attr "length" "10")]
)

(define_insn "*thumb2_movsicc_insn"
  [(set (match_operand:SI 0 "s_register_operand" "=r,r,r,r,r,r,r,r")
	(if_then_else:SI
	 (match_operator 3 "arm_comparison_operator"
	  [(match_operand 4 "cc_register" "") (const_int 0)])
	 (match_operand:SI 1 "arm_not_operand" "0,0,rI,K,rI,rI,K,K")
	 (match_operand:SI 2 "arm_not_operand" "rI,K,0,0,rI,K,rI,K")))]
  "TARGET_THUMB2"
  "@
   it\\t%D3\;mov%D3\\t%0, %2
   it\\t%D3\;mvn%D3\\t%0, #%B2
   it\\t%d3\;mov%d3\\t%0, %1
   it\\t%d3\;mvn%d3\\t%0, #%B1
   ite\\t%d3\;mov%d3\\t%0, %1\;mov%D3\\t%0, %2
   ite\\t%d3\;mov%d3\\t%0, %1\;mvn%D3\\t%0, #%B2
   ite\\t%d3\;mvn%d3\\t%0, #%B1\;mov%D3\\t%0, %2
   ite\\t%d3\;mvn%d3\\t%0, #%B1\;mvn%D3\\t%0, #%B2"
  [(set_attr "length" "6,6,6,6,10,10,10,10")
   (set_attr "conds" "use")]
)

(define_insn "*thumb2_movsfcc_soft_insn"
  [(set (match_operand:SF 0 "s_register_operand" "=r,r")
	(if_then_else:SF (match_operator 3 "arm_comparison_operator"
			  [(match_operand 4 "cc_register" "") (const_int 0)])
			 (match_operand:SF 1 "s_register_operand" "0,r")
			 (match_operand:SF 2 "s_register_operand" "r,0")))]
  "TARGET_THUMB2 && TARGET_SOFT_FLOAT"
  "@
   it\\t%D3\;mov%D3\\t%0, %2
   it\\t%d3\;mov%d3\\t%0, %1"
  [(set_attr "length" "6,6")
   (set_attr "conds" "use")]
)

(define_insn "*call_reg_thumb2"
  [(call (mem:SI (match_operand:SI 0 "s_register_operand" "r"))
         (match_operand 1 "" ""))
   (use (match_operand 2 "" ""))
   (clobber (reg:SI LR_REGNUM))]
  "TARGET_THUMB2"
  "blx%?\\t%0"
  [(set_attr "type" "call")]
)

(define_insn "*call_value_reg_thumb2"
  [(set (match_operand 0 "" "")
	(call (mem:SI (match_operand:SI 1 "register_operand" "l*r"))
	      (match_operand 2 "" "")))
   (use (match_operand 3 "" ""))
   (clobber (reg:SI LR_REGNUM))]
  "TARGET_THUMB2"
  "blx\\t%1"
  [(set_attr "type" "call")]
)

(define_insn "*thumb2_indirect_jump"
  [(set (pc)
	(match_operand:SI 0 "register_operand" "l*r"))]
  "TARGET_THUMB2"
  "bx\\t%0"
  [(set_attr "conds" "clob")]
)
;; Don't define thumb2_load_indirect_jump because we can't guarantee label
;; addresses will have the thumb bit set correctly. 


(define_insn "*thumb2_and_scc"
  [(set (match_operand:SI 0 "s_register_operand" "=r")
	(and:SI (match_operator:SI 1 "arm_comparison_operator"
		 [(match_operand 3 "cc_register" "") (const_int 0)])
		(match_operand:SI 2 "s_register_operand" "r")))]
  "TARGET_THUMB2"
  "ite\\t%D1\;mov%D1\\t%0, #0\;and%d1\\t%0, %2, #1"
  [(set_attr "conds" "use")
   (set_attr "length" "10")]
)

(define_insn "*thumb2_ior_scc"
  [(set (match_operand:SI 0 "s_register_operand" "=r,r")
	(ior:SI (match_operator:SI 2 "arm_comparison_operator"
		 [(match_operand 3 "cc_register" "") (const_int 0)])
		(match_operand:SI 1 "s_register_operand" "0,?r")))]
  "TARGET_THUMB2"
  "@
   it\\t%d2\;orr%d2\\t%0, %1, #1
   ite\\t%D2\;mov%D2\\t%0, %1\;orr%d2\\t%0, %1, #1"
  [(set_attr "conds" "use")
   (set_attr "length" "6,10")]
)

(define_insn "*thumb2_cond_move"
  [(set (match_operand:SI 0 "s_register_operand" "=r,r,r")
	(if_then_else:SI (match_operator 3 "equality_operator"
			  [(match_operator 4 "arm_comparison_operator"
			    [(match_operand 5 "cc_register" "") (const_int 0)])
			   (const_int 0)])
			 (match_operand:SI 1 "arm_rhs_operand" "0,rI,?rI")
			 (match_operand:SI 2 "arm_rhs_operand" "rI,0,rI")))]
  "TARGET_THUMB2"
  "*
    if (GET_CODE (operands[3]) == NE)
      {
        if (which_alternative != 1)
	  output_asm_insn (\"it\\t%D4\;mov%D4\\t%0, %2\", operands);
        if (which_alternative != 0)
	  output_asm_insn (\"it\\t%d4\;mov%d4\\t%0, %1\", operands);
        return \"\";
      }
    switch (which_alternative)
      {
      case 0:
	output_asm_insn (\"it\\t%d4\", operands);
	break;
      case 1:
	output_asm_insn (\"it\\t%D4\", operands);
	break;
      case 2:
	output_asm_insn (\"ite\\t%D4\", operands);
	break;
      default:
	abort();
      }
    if (which_alternative != 0)
      output_asm_insn (\"mov%D4\\t%0, %1\", operands);
    if (which_alternative != 1)
      output_asm_insn (\"mov%d4\\t%0, %2\", operands);
    return \"\";
  "
  [(set_attr "conds" "use")
   (set_attr "length" "6,6,10")]
)

(define_insn "*thumb2_cond_arith"
  [(set (match_operand:SI 0 "s_register_operand" "=r,r")
        (match_operator:SI 5 "shiftable_operator" 
	 [(match_operator:SI 4 "arm_comparison_operator"
           [(match_operand:SI 2 "s_register_operand" "r,r")
	    (match_operand:SI 3 "arm_rhs_operand" "rI,rI")])
          (match_operand:SI 1 "s_register_operand" "0,?r")]))
   (clobber (reg:CC CC_REGNUM))]
  "TARGET_THUMB2"
  "*
    if (GET_CODE (operands[4]) == LT && operands[3] == const0_rtx)
      return \"%i5\\t%0, %1, %2, lsr #31\";

    output_asm_insn (\"cmp\\t%2, %3\", operands);
    if (GET_CODE (operands[5]) == AND)
      {
	output_asm_insn (\"ite\\t%D4\", operands);
	output_asm_insn (\"mov%D4\\t%0, #0\", operands);
      }
    else if (GET_CODE (operands[5]) == MINUS)
      {
	output_asm_insn (\"ite\\t%D4\", operands);
	output_asm_insn (\"rsb%D4\\t%0, %1, #0\", operands);
      }
    else if (which_alternative != 0)
      {
	output_asm_insn (\"ite\\t%D4\", operands);
	output_asm_insn (\"mov%D4\\t%0, %1\", operands);
      }
    else
      output_asm_insn (\"it\\t%d4\", operands);
    return \"%i5%d4\\t%0, %1, #1\";
  "
  [(set_attr "conds" "clob")
   (set_attr "length" "14")]
)

(define_insn "*thumb2_cond_sub"
  [(set (match_operand:SI 0 "s_register_operand" "=r,r")
        (minus:SI (match_operand:SI 1 "s_register_operand" "0,?r")
		  (match_operator:SI 4 "arm_comparison_operator"
                   [(match_operand:SI 2 "s_register_operand" "r,r")
		    (match_operand:SI 3 "arm_rhs_operand" "rI,rI")])))
   (clobber (reg:CC CC_REGNUM))]
  "TARGET_THUMB2"
  "*
    output_asm_insn (\"cmp\\t%2, %3\", operands);
    if (which_alternative != 0)
      {
	output_asm_insn (\"ite\\t%D4\", operands);
	output_asm_insn (\"mov%D4\\t%0, %1\", operands);
      }
    else
      output_asm_insn (\"it\\t%d4\", operands);
    return \"sub%d4\\t%0, %1, #1\";
  "
  [(set_attr "conds" "clob")
   (set_attr "length" "10,14")]
)

(define_insn "*thumb2_negscc"
  [(set (match_operand:SI 0 "s_register_operand" "=r")
	(neg:SI (match_operator 3 "arm_comparison_operator"
		 [(match_operand:SI 1 "s_register_operand" "r")
		  (match_operand:SI 2 "arm_rhs_operand" "rI")])))
   (clobber (reg:CC CC_REGNUM))]
  "TARGET_THUMB2"
  "*
  if (GET_CODE (operands[3]) == LT && operands[2] == const0_rtx)
    return \"asr\\t%0, %1, #31\";

  if (GET_CODE (operands[3]) == NE)
    return \"subs\\t%0, %1, %2\;it\\tne\;mvnne\\t%0, #0\";

  output_asm_insn (\"cmp\\t%1, %2\", operands);
  output_asm_insn (\"ite\\t%D3\", operands);
  output_asm_insn (\"mov%D3\\t%0, #0\", operands);
  return \"mvn%d3\\t%0, #0\";
  "
  [(set_attr "conds" "clob")
   (set_attr "length" "14")]
)

(define_insn "*thumb2_movcond"
  [(set (match_operand:SI 0 "s_register_operand" "=r,r,r")
	(if_then_else:SI
	 (match_operator 5 "arm_comparison_operator"
	  [(match_operand:SI 3 "s_register_operand" "r,r,r")
	   (match_operand:SI 4 "arm_add_operand" "rIL,rIL,rIL")])
	 (match_operand:SI 1 "arm_rhs_operand" "0,rI,?rI")
	 (match_operand:SI 2 "arm_rhs_operand" "rI,0,rI")))
   (clobber (reg:CC CC_REGNUM))]
  "TARGET_THUMB2"
  "*
  if (GET_CODE (operands[5]) == LT
      && (operands[4] == const0_rtx))
    {
      if (which_alternative != 1 && GET_CODE (operands[1]) == REG)
	{
	  if (operands[2] == const0_rtx)
	    return \"and\\t%0, %1, %3, asr #31\";
	  return \"ands\\t%0, %1, %3, asr #32\;it\\tcc\;movcc\\t%0, %2\";
	}
      else if (which_alternative != 0 && GET_CODE (operands[2]) == REG)
	{
	  if (operands[1] == const0_rtx)
	    return \"bic\\t%0, %2, %3, asr #31\";
	  return \"bics\\t%0, %2, %3, asr #32\;it\\tcs\;movcs\\t%0, %1\";
	}
      /* The only case that falls through to here is when both ops 1 & 2
	 are constants.  */
    }

  if (GET_CODE (operands[5]) == GE
      && (operands[4] == const0_rtx))
    {
      if (which_alternative != 1 && GET_CODE (operands[1]) == REG)
	{
	  if (operands[2] == const0_rtx)
	    return \"bic\\t%0, %1, %3, asr #31\";
	  return \"bics\\t%0, %1, %3, asr #32\;it\\tcs\;movcs\\t%0, %2\";
	}
      else if (which_alternative != 0 && GET_CODE (operands[2]) == REG)
	{
	  if (operands[1] == const0_rtx)
	    return \"and\\t%0, %2, %3, asr #31\";
	  return \"ands\\t%0, %2, %3, asr #32\;it\tcc\;movcc\\t%0, %1\";
	}
      /* The only case that falls through to here is when both ops 1 & 2
	 are constants.  */
    }
  if (GET_CODE (operands[4]) == CONST_INT
      && !const_ok_for_arm (INTVAL (operands[4])))
    output_asm_insn (\"cmn\\t%3, #%n4\", operands);
  else
    output_asm_insn (\"cmp\\t%3, %4\", operands);
  switch (which_alternative)
    {
    case 0:
      output_asm_insn (\"it\\t%D5\", operands);
      break;
    case 1:
      output_asm_insn (\"it\\t%d5\", operands);
      break;
    case 2:
      output_asm_insn (\"ite\\t%d5\", operands);
      break;
    default:
      abort();
    }
  if (which_alternative != 0)
    output_asm_insn (\"mov%d5\\t%0, %1\", operands);
  if (which_alternative != 1)
    output_asm_insn (\"mov%D5\\t%0, %2\", operands);
  return \"\";
  "
  [(set_attr "conds" "clob")
   (set_attr "length" "10,10,14")]
)

;; Zero and sign extension instructions.

<<<<<<< HEAD
(define_insn_and_split "*thumb2_zero_extendsidi2"
  [(set (match_operand:DI 0 "s_register_operand" "=r")
        (zero_extend:DI (match_operand:SI 1 "s_register_operand" "r")))]
  "TARGET_THUMB2"
  "mov%?\\t%Q0, %1\;mov%?\\t%R0, #0"
  "&& reload_completed"
  [(set (match_dup 0) (match_dup 1))]
  "
  {
    rtx lo_part = gen_lowpart (SImode, operands[0]);
    if (!REG_P (lo_part) || REGNO (lo_part) != REGNO (operands[1]))
      emit_move_insn (lo_part, operands[1]);
    operands[0] = gen_highpart (SImode, operands[0]);
    operands[1] = const0_rtx;
  }
  "
  [(set_attr "length" "8")
   (set_attr "ce_count" "2")
   (set_attr "predicable" "yes")]
)

(define_insn_and_split "*thumb2_zero_extendhidi2"
  [(set (match_operand:DI                 0 "s_register_operand"  "=r,r")
	(zero_extend:DI (match_operand:HI 1 "nonimmediate_operand" "r,m")))]
  "TARGET_THUMB2"
  "@
   uxth%?\\t%Q0, %1\;mov%?\\t%R0, #0
   ldr%(h%)\\t%Q0, %1\;mov%?\\t%R0, #0"
  "&& reload_completed"
  [(set (match_dup 0) (zero_extend:SI (match_dup 1)))
   (set (match_dup 2) (match_dup 3))]
  "
  {
    operands[2] = gen_highpart (SImode, operands[0]);
    operands[0] = gen_lowpart (SImode, operands[0]);
    operands[3] = const0_rtx;
  }
  "
  [(set_attr "length" "8")
   (set_attr "ce_count" "2")
   (set_attr "predicable" "yes")
   (set_attr "type" "*,load_byte")
   (set_attr "pool_range" "*,4092")
   (set_attr "neg_pool_range" "*,250")]
)

(define_insn_and_split "*thumb2_zero_extendqidi2"
  [(set (match_operand:DI                 0 "s_register_operand"  "=r,r")
	(zero_extend:DI (match_operand:QI 1 "nonimmediate_operand" "r,m")))]
  "TARGET_THUMB2"
  "@
   uxtb%?\\t%Q0, %1\;mov%?\\t%R0, #0
   ldr%(b%)\\t%Q0, %1\;mov%?\\t%R0, #0"
  "&& reload_completed"
  [(set (match_dup 0) (zero_extend:SI (match_dup 1)))
   (set (match_dup 2) (match_dup 3))]
  "
  {
    operands[2] = gen_highpart (SImode, operands[0]);
    operands[0] = gen_lowpart (SImode, operands[0]);
    operands[3] = const0_rtx;
  }
  "
  [(set_attr "length" "8")
   (set_attr "ce_count" "2")
   (set_attr "predicable" "yes")
   (set_attr "type" "*,load_byte")
   (set_attr "pool_range" "*,4092")
   (set_attr "neg_pool_range" "*,250")]
)

(define_insn_and_split "*thumb2_extendsidi2"
  [(set (match_operand:DI 0 "s_register_operand" "=r")
        (sign_extend:DI (match_operand:SI 1 "s_register_operand" "r")))]
  "TARGET_THUMB2"
  "mov%?\\t%Q0, %1\;asr?\\t%R0, %1, #31"
  "&& reload_completed"
  [(set (match_dup 0) (ashiftrt:SI (match_dup 1) (const_int 31)))]
  {
    rtx lo_part = gen_lowpart (SImode, operands[0]);

    if (!REG_P (lo_part) || REGNO (lo_part) != REGNO (operands[1]))
      emit_move_insn (lo_part, operands[1]);
    operands[0] = gen_highpart (SImode, operands[0]);
  }
  [(set_attr "length" "8")
   (set_attr "ce_count" "2")
   (set_attr "shift" "1")
   (set_attr "predicable" "yes")]
)

(define_insn_and_split "*thumb2_extendhidi2"
  [(set (match_operand:DI                 0 "s_register_operand"  "=r,r")
	(sign_extend:DI (match_operand:HI 1 "nonimmediate_operand" "r,m")))]
  "TARGET_THUMB2"
  "@
   sxth%?\\t%Q0, %1\;asr%?\\t%R0, %Q0, #31
   ldrsh%?\\t%Q0, %1\;asr%?\\t%R0, %Q0, #31"
  "&& reload_completed"
  [(set (match_dup 0) (sign_extend:SI (match_dup 1)))
   (set (match_dup 2) (ashiftrt:SI (match_dup 0) (const_int 31)))]
  "
  {
    operands[2] = gen_highpart (SImode, operands[0]);
    operands[0] = gen_lowpart (SImode, operands[0]);
  }
  "
  [(set_attr "length" "8")
   (set_attr "ce_count" "2")
   (set_attr "predicable" "yes")
   (set_attr "type" "*,load_byte")
   (set_attr "pool_range" "*,4092")
   (set_attr "neg_pool_range" "*,250")]
)

(define_insn_and_split "*thumb2_extendqidi2"
  [(set (match_operand:DI                 0 "s_register_operand"  "=r,r")
	(sign_extend:DI (match_operand:QI 1 "nonimmediate_operand" "r,m")))]
  "TARGET_THUMB2"
  "@
   sxtb%?\\t%Q0, %1\;asr%?\\t%R0, %Q0, #31
   ldrsb%?\\t%Q0, %1\;asr%?\\t%R0, %Q0, #31"
  "&& reload_completed"
  [(set (match_dup 0) (sign_extend:SI (match_dup 1)))
   (set (match_dup 2) (ashiftrt:SI (match_dup 0) (const_int 31)))]
  "
  {
    operands[2] = gen_highpart (SImode, operands[0]);
    operands[0] = gen_lowpart (SImode, operands[0]);
  }
  "
  [(set_attr "length" "8")
   (set_attr "ce_count" "2")
   (set_attr "predicable" "yes")
   (set_attr "type" "*,load_byte")
   (set_attr "pool_range" "*,4092")
   (set_attr "neg_pool_range" "*,250")]
)

=======
>>>>>>> b56a5220
;; All supported Thumb2 implementations are armv6, so only that case is
;; provided.
(define_insn "*thumb2_extendqisi_v6"
  [(set (match_operand:SI 0 "s_register_operand" "=r,r")
	(sign_extend:SI (match_operand:QI 1 "nonimmediate_operand" "r,m")))]
  "TARGET_THUMB2 && arm_arch6"
  "@
   sxtb%?\\t%0, %1
   ldr%(sb%)\\t%0, %1"
  [(set_attr "type" "alu_shift,load_byte")
   (set_attr "predicable" "yes")
   (set_attr "pool_range" "*,4096")
   (set_attr "neg_pool_range" "*,250")]
)

(define_insn "*thumb2_zero_extendhisi2_v6"
  [(set (match_operand:SI 0 "s_register_operand" "=r,r")
	(zero_extend:SI (match_operand:HI 1 "nonimmediate_operand" "r,m")))]
  "TARGET_THUMB2 && arm_arch6"
  "@
   uxth%?\\t%0, %1
   ldr%(h%)\\t%0, %1"
  [(set_attr "type" "alu_shift,load_byte")
   (set_attr "predicable" "yes")
   (set_attr "pool_range" "*,4096")
   (set_attr "neg_pool_range" "*,250")]
)

(define_insn "thumb2_zero_extendqisi2_v6"
  [(set (match_operand:SI 0 "s_register_operand" "=r,r")
	(zero_extend:SI (match_operand:QI 1 "nonimmediate_operand" "r,m")))]
  "TARGET_THUMB2 && arm_arch6"
  "@
   uxtb%(%)\\t%0, %1
   ldr%(b%)\\t%0, %1\\t%@ zero_extendqisi2"
  [(set_attr "type" "alu_shift,load_byte")
   (set_attr "predicable" "yes")
   (set_attr "pool_range" "*,4096")
   (set_attr "neg_pool_range" "*,250")]
)

(define_insn "thumb2_casesi_internal"
  [(parallel [(set (pc)
	       (if_then_else
		(leu (match_operand:SI 0 "s_register_operand" "r")
		     (match_operand:SI 1 "arm_rhs_operand" "rI"))
		(mem:SI (plus:SI (mult:SI (match_dup 0) (const_int 4))
				 (label_ref (match_operand 2 "" ""))))
		(label_ref (match_operand 3 "" ""))))
	      (clobber (reg:CC CC_REGNUM))
	      (clobber (match_scratch:SI 4 "=&r"))
	      (use (label_ref (match_dup 2)))])]
  "TARGET_THUMB2 && !flag_pic"
  "* return thumb2_output_casesi(operands);"
  [(set_attr "conds" "clob")
   (set_attr "length" "16")]
)

(define_insn "thumb2_casesi_internal_pic"
  [(parallel [(set (pc)
	       (if_then_else
		(leu (match_operand:SI 0 "s_register_operand" "r")
		     (match_operand:SI 1 "arm_rhs_operand" "rI"))
		(mem:SI (plus:SI (mult:SI (match_dup 0) (const_int 4))
				 (label_ref (match_operand 2 "" ""))))
		(label_ref (match_operand 3 "" ""))))
	      (clobber (reg:CC CC_REGNUM))
	      (clobber (match_scratch:SI 4 "=&r"))
	      (clobber (match_scratch:SI 5 "=r"))
	      (use (label_ref (match_dup 2)))])]
  "TARGET_THUMB2 && flag_pic"
  "* return thumb2_output_casesi(operands);"
  [(set_attr "conds" "clob")
   (set_attr "length" "20")]
)

;; Note: this is not predicable, to avoid issues with linker-generated
;; interworking stubs.
(define_insn "*thumb2_return"
  [(return)]
  "TARGET_THUMB2 && USE_RETURN_INSN (FALSE)"
  "*
  {
    return output_return_instruction (const_true_rtx, TRUE, FALSE);
  }"
  [(set_attr "type" "load1")
   (set_attr "length" "12")]
)

(define_insn_and_split "thumb2_eh_return"
  [(unspec_volatile [(match_operand:SI 0 "s_register_operand" "r")]
		    VUNSPEC_EH_RETURN)
   (clobber (match_scratch:SI 1 "=&r"))]
  "TARGET_THUMB2"
  "#"
  "&& reload_completed"
  [(const_int 0)]
  "
  {
    thumb_set_return_address (operands[0], operands[1]);
    DONE;
  }"
)

(define_insn "*thumb2_alusi3_short"
  [(set (match_operand:SI          0 "s_register_operand" "=l")
        (match_operator:SI 3 "thumb_16bit_operator"
	 [(match_operand:SI 1 "s_register_operand" "0")
	  (match_operand:SI 2 "s_register_operand" "l")]))
   (clobber (reg:CC CC_REGNUM))]
  "TARGET_THUMB2 && reload_completed
   && GET_CODE(operands[3]) != PLUS
   && GET_CODE(operands[3]) != MINUS"
  "%I3%!\\t%0, %1, %2"
  [(set_attr "predicable" "yes")
   (set_attr "length" "2")]
)

;; Similarly for 16-bit shift instructions
;; There is no 16-bit rotate by immediate instruction.
(define_peephole2
  [(set (match_operand:SI   0 "low_register_operand" "")
	(match_operator:SI  3 "shift_operator"
	 [(match_operand:SI 1 "low_register_operand" "")
	  (match_operand:SI 2 "low_reg_or_int_operand" "")]))]
  "TARGET_THUMB2
   && peep2_regno_dead_p(0, CC_REGNUM)
   && ((GET_CODE(operands[3]) != ROTATE && GET_CODE(operands[3]) != ROTATERT)
       || REG_P(operands[2]))"
  [(parallel
    [(set (match_dup 0)
	  (match_op_dup 3
	   [(match_dup 1)
	    (match_dup 2)]))
     (clobber (reg:CC CC_REGNUM))])]
  ""
)

(define_insn "*thumb2_shiftsi3_short"
  [(set (match_operand:SI   0 "low_register_operand" "=l")
	(match_operator:SI  3 "shift_operator"
	 [(match_operand:SI 1 "low_register_operand"  "l")
	  (match_operand:SI 2 "low_reg_or_int_operand" "lM")]))
   (clobber (reg:CC CC_REGNUM))]
  "TARGET_THUMB2 && reload_completed
   && ((GET_CODE(operands[3]) != ROTATE && GET_CODE(operands[3]) != ROTATERT)
       || REG_P(operands[2]))"
  "* return arm_output_shift(operands, 2);"
  [(set_attr "predicable" "yes")
   (set_attr "shift" "1")
   (set_attr "length" "2")
   (set (attr "type") (if_then_else (match_operand 2 "const_int_operand" "")
		      (const_string "alu_shift")
		      (const_string "alu_shift_reg")))]
)

;; 16-bit load immediate
(define_peephole2
  [(set (match_operand:QHSI 0 "low_register_operand" "")
	(match_operand:QHSI 1 "const_int_operand" ""))]
  "TARGET_THUMB2
   && peep2_regno_dead_p(0, CC_REGNUM)
   && (unsigned HOST_WIDE_INT) INTVAL(operands[1]) < 256"
  [(parallel
    [(set (match_dup 0)
	  (match_dup 1))
     (clobber (reg:CC CC_REGNUM))])]
  ""
)

(define_insn "*thumb2_mov<mode>_shortim"
  [(set (match_operand:QHSI 0 "low_register_operand" "=l")
	(match_operand:QHSI 1 "const_int_operand" "I"))
   (clobber (reg:CC CC_REGNUM))]
  "TARGET_THUMB2 && reload_completed"
  "mov%!\t%0, %1"
  [(set_attr "predicable" "yes")
   (set_attr "length" "2")]
)

;; 16-bit add/sub immediate
(define_peephole2
  [(set (match_operand:SI 0 "low_register_operand" "")
	(plus:SI (match_operand:SI 1 "low_register_operand" "")
		 (match_operand:SI 2 "const_int_operand" "")))]
  "TARGET_THUMB2
   && peep2_regno_dead_p(0, CC_REGNUM)
   && ((rtx_equal_p(operands[0], operands[1])
	&& INTVAL(operands[2]) > -256 && INTVAL(operands[2]) < 256)
       || (INTVAL(operands[2]) > -8 && INTVAL(operands[2]) < 8))"
  [(parallel
    [(set (match_dup 0)
	  (plus:SI (match_dup 1)
		   (match_dup 2)))
     (clobber (reg:CC CC_REGNUM))])]
  ""
)

(define_insn "*thumb2_addsi_short"
  [(set (match_operand:SI 0 "low_register_operand" "=l,l")
	(plus:SI (match_operand:SI 1 "low_register_operand" "l,0")
		 (match_operand:SI 2 "low_reg_or_int_operand" "lPt,Ps")))
   (clobber (reg:CC CC_REGNUM))]
  "TARGET_THUMB2 && reload_completed"
  "*
    HOST_WIDE_INT val;

    if (GET_CODE (operands[2]) == CONST_INT)
      val = INTVAL(operands[2]);
    else
      val = 0;

    /* We prefer eg. subs rn, rn, #1 over adds rn, rn, #0xffffffff.  */
    if (val < 0 && const_ok_for_arm(ARM_SIGN_EXTEND (-val)))
      return \"sub%!\\t%0, %1, #%n2\";
    else
      return \"add%!\\t%0, %1, %2\";
  "
  [(set_attr "predicable" "yes")
   (set_attr "length" "2")]
)

(define_insn "divsi3"
  [(set (match_operand:SI	  0 "s_register_operand" "=r")
	(div:SI (match_operand:SI 1 "s_register_operand"  "r")
		(match_operand:SI 2 "s_register_operand"  "r")))]
  "TARGET_THUMB2 && arm_arch_hwdiv"
  "sdiv%?\t%0, %1, %2"
  [(set_attr "predicable" "yes")
   (set_attr "insn" "sdiv")]
)

(define_insn "udivsi3"
  [(set (match_operand:SI	   0 "s_register_operand" "=r")
	(udiv:SI (match_operand:SI 1 "s_register_operand"  "r")
		 (match_operand:SI 2 "s_register_operand"  "r")))]
  "TARGET_THUMB2 && arm_arch_hwdiv"
  "udiv%?\t%0, %1, %2"
  [(set_attr "predicable" "yes")
   (set_attr "insn" "udiv")]
)

(define_insn "*thumb2_subsi_short"
  [(set (match_operand:SI 0 "low_register_operand" "=l")
	(minus:SI (match_operand:SI 1 "low_register_operand" "l")
		  (match_operand:SI 2 "low_register_operand" "l")))
   (clobber (reg:CC CC_REGNUM))]
  "TARGET_THUMB2 && reload_completed"
  "sub%!\\t%0, %1, %2"
  [(set_attr "predicable" "yes")
   (set_attr "length" "2")]
)

<<<<<<< HEAD
=======
(define_peephole2
  [(set (match_operand:CC 0 "cc_register" "")
	(compare:CC (match_operand:SI 1 "low_register_operand" "")
		    (match_operand:SI 2 "const_int_operand" "")))]
  "TARGET_THUMB2
   && peep2_reg_dead_p (1, operands[1])
   && satisfies_constraint_Pw (operands[2])"
  [(parallel
    [(set (match_dup 0) (compare:CC (match_dup 1) (match_dup 2)))
     (set (match_dup 1) (plus:SI (match_dup 1) (match_dup 3)))])]
  "operands[3] = GEN_INT (- INTVAL (operands[2]));"
)

(define_peephole2
  [(match_scratch:SI 3 "l")
   (set (match_operand:CC 0 "cc_register" "")
	(compare:CC (match_operand:SI 1 "low_register_operand" "")
		    (match_operand:SI 2 "const_int_operand" "")))]
  "TARGET_THUMB2
   && satisfies_constraint_Px (operands[2])"
  [(parallel
    [(set (match_dup 0) (compare:CC (match_dup 1) (match_dup 2)))
     (set (match_dup 3) (plus:SI (match_dup 1) (match_dup 4)))])]
  "operands[4] = GEN_INT (- INTVAL (operands[2]));"
)

>>>>>>> b56a5220
(define_insn "*thumb2_addsi3_compare0"
  [(set (reg:CC_NOOV CC_REGNUM)
	(compare:CC_NOOV
	  (plus:SI (match_operand:SI 1 "s_register_operand" "l,  0, r")
		   (match_operand:SI 2 "arm_add_operand"    "lPt,Ps,rIL"))
	  (const_int 0)))
   (set (match_operand:SI 0 "s_register_operand" "=l,l,r")
	(plus:SI (match_dup 1) (match_dup 2)))]
  "TARGET_THUMB2"
  "*
    HOST_WIDE_INT val;

    if (GET_CODE (operands[2]) == CONST_INT)
      val = INTVAL (operands[2]);
    else
      val = 0;

    if (val < 0 && const_ok_for_arm (ARM_SIGN_EXTEND (-val)))
      return \"subs\\t%0, %1, #%n2\";
    else
      return \"adds\\t%0, %1, %2\";
  "
  [(set_attr "conds" "set")
   (set_attr "length" "2,2,4")]
)

(define_insn "*thumb2_addsi3_compare0_scratch"
  [(set (reg:CC_NOOV CC_REGNUM)
	(compare:CC_NOOV
	  (plus:SI (match_operand:SI 0 "s_register_operand" "l,  r")
		   (match_operand:SI 1 "arm_add_operand"    "lPv,rIL"))
	  (const_int 0)))]
  "TARGET_THUMB2"
  "*
    HOST_WIDE_INT val;

    if (GET_CODE (operands[1]) == CONST_INT)
      val = INTVAL (operands[1]);
    else
      val = 0;

    if (val < 0 && const_ok_for_arm (ARM_SIGN_EXTEND (-val)))
      return \"cmp\\t%0, #%n1\";
    else
      return \"cmn\\t%0, %1\";
  "
  [(set_attr "conds" "set")
   (set_attr "length" "2,4")]
)

;; 16-bit encodings of "muls" and "mul<c>".  We only use these when
;; optimizing for size since "muls" is slow on all known
;; implementations and since "mul<c>" will be generated by
;; "*arm_mulsi3_v6" anyhow.  The assembler will use a 16-bit encoding
;; for "mul<c>" whenever possible anyhow.
(define_peephole2
  [(set (match_operand:SI 0 "low_register_operand" "")
        (mult:SI (match_operand:SI 1 "low_register_operand" "")
                 (match_dup 0)))]
  "TARGET_THUMB2 && optimize_size && peep2_regno_dead_p (0, CC_REGNUM)"
  [(parallel
    [(set (match_dup 0)
           (mult:SI (match_dup 0) (match_dup 1)))
     (clobber (reg:CC CC_REGNUM))])]
  ""
)

(define_peephole2
  [(set (match_operand:SI 0 "low_register_operand" "")
        (mult:SI (match_dup 0)
	         (match_operand:SI 1 "low_register_operand" "")))]
  "TARGET_THUMB2 && optimize_size && peep2_regno_dead_p (0, CC_REGNUM)"
  [(parallel
    [(set (match_dup 0)
           (mult:SI (match_dup 0) (match_dup 1)))
     (clobber (reg:CC CC_REGNUM))])]
  ""
)

(define_insn "*thumb2_mulsi_short"
  [(set (match_operand:SI 0 "low_register_operand" "=l")
        (mult:SI (match_operand:SI 1 "low_register_operand" "%0")
                 (match_operand:SI 2 "low_register_operand" "l")))
   (clobber (reg:CC CC_REGNUM))]
  "TARGET_THUMB2 && optimize_size && reload_completed"
  "mul%!\\t%0, %2, %0"
  [(set_attr "predicable" "yes")
   (set_attr "length" "2")
   (set_attr "insn" "muls")])

(define_insn "*thumb2_mulsi_short_compare0"
  [(set (reg:CC_NOOV CC_REGNUM)
        (compare:CC_NOOV
         (mult:SI (match_operand:SI 1 "register_operand" "%0")
	          (match_operand:SI 2 "register_operand" "l"))
         (const_int 0)))
   (set (match_operand:SI 0 "register_operand" "=l")
	(mult:SI (match_dup 1) (match_dup 2)))]
  "TARGET_THUMB2 && optimize_size"
  "muls\\t%0, %2, %0"
  [(set_attr "length" "2")
   (set_attr "insn" "muls")])

(define_insn "*thumb2_mulsi_short_compare0_scratch"
  [(set (reg:CC_NOOV CC_REGNUM)
        (compare:CC_NOOV
         (mult:SI (match_operand:SI 1 "register_operand" "%0")
	          (match_operand:SI 2 "register_operand" "l"))
         (const_int 0)))
   (clobber (match_scratch:SI 0 "=l"))]
  "TARGET_THUMB2 && optimize_size"
  "muls\\t%0, %2, %0"
  [(set_attr "length" "2")
   (set_attr "insn" "muls")])

(define_insn "*thumb2_cbz"
  [(set (pc) (if_then_else
	      (eq (match_operand:SI 0 "s_register_operand" "l,?r")
		  (const_int 0))
	      (label_ref (match_operand 1 "" ""))
	      (pc)))
   (clobber (reg:CC CC_REGNUM))]
  "TARGET_THUMB2"
  "*
  if (get_attr_length (insn) == 2)
    return \"cbz\\t%0, %l1\";
  else
    return \"cmp\\t%0, #0\;beq\\t%l1\";
  "
  [(set (attr "length") 
        (if_then_else
	    (and (ge (minus (match_dup 1) (pc)) (const_int 2))
	         (le (minus (match_dup 1) (pc)) (const_int 128))
	         (eq (symbol_ref ("which_alternative")) (const_int 0)))
	    (const_int 2)
	    (const_int 8)))]
)

(define_insn "*thumb2_cbnz"
  [(set (pc) (if_then_else
	      (ne (match_operand:SI 0 "s_register_operand" "l,?r")
		  (const_int 0))
	      (label_ref (match_operand 1 "" ""))
	      (pc)))
   (clobber (reg:CC CC_REGNUM))]
  "TARGET_THUMB2"
  "*
  if (get_attr_length (insn) == 2)
    return \"cbnz\\t%0, %l1\";
  else
    return \"cmp\\t%0, #0\;bne\\t%l1\";
  "
  [(set (attr "length") 
        (if_then_else
	    (and (ge (minus (match_dup 1) (pc)) (const_int 2))
	         (le (minus (match_dup 1) (pc)) (const_int 128))
	         (eq (symbol_ref ("which_alternative")) (const_int 0)))
	    (const_int 2)
	    (const_int 8)))]
)

;; 16-bit complement
(define_peephole2
  [(set (match_operand:SI 0 "low_register_operand" "")
	(not:SI (match_operand:SI 1 "low_register_operand" "")))]
  "TARGET_THUMB2
   && peep2_regno_dead_p(0, CC_REGNUM)"
  [(parallel
    [(set (match_dup 0)
	  (not:SI (match_dup 1)))
     (clobber (reg:CC CC_REGNUM))])]
  ""
)

(define_insn "*thumb2_one_cmplsi2_short"
  [(set (match_operand:SI 0 "low_register_operand" "=l")
	(not:SI (match_operand:SI 1 "low_register_operand" "l")))
   (clobber (reg:CC CC_REGNUM))]
  "TARGET_THUMB2 && reload_completed"
  "mvn%!\t%0, %1"
  [(set_attr "predicable" "yes")
   (set_attr "length" "2")]
)

;; 16-bit negate
(define_peephole2
  [(set (match_operand:SI 0 "low_register_operand" "")
	(neg:SI (match_operand:SI 1 "low_register_operand" "")))]
  "TARGET_THUMB2
   && peep2_regno_dead_p(0, CC_REGNUM)"
  [(parallel
    [(set (match_dup 0)
	  (neg:SI (match_dup 1)))
     (clobber (reg:CC CC_REGNUM))])]
  ""
)

(define_insn "*thumb2_negsi2_short"
  [(set (match_operand:SI 0 "low_register_operand" "=l")
	(neg:SI (match_operand:SI 1 "low_register_operand" "l")))
   (clobber (reg:CC CC_REGNUM))]
  "TARGET_THUMB2 && reload_completed"
  "neg%!\t%0, %1"
  [(set_attr "predicable" "yes")
   (set_attr "length" "2")]
)

<<<<<<< HEAD
(define_insn "orsi_notsi_si"
=======
(define_insn "*orsi_notsi_si"
>>>>>>> b56a5220
  [(set (match_operand:SI 0 "s_register_operand" "=r")
	(ior:SI (not:SI (match_operand:SI 2 "s_register_operand" "r"))
		(match_operand:SI 1 "s_register_operand" "r")))]
  "TARGET_THUMB2"
  "orn%?\\t%0, %1, %2"
  [(set_attr "predicable" "yes")]
)

<<<<<<< HEAD
(define_insn "*thumb_orsi_not_shiftsi_si"
=======
(define_insn "*orsi_not_shiftsi_si"
>>>>>>> b56a5220
  [(set (match_operand:SI 0 "s_register_operand" "=r")
	(ior:SI (not:SI (match_operator:SI 4 "shift_operator"
			 [(match_operand:SI 2 "s_register_operand" "r")
			  (match_operand:SI 3 "const_int_operand" "M")]))
		(match_operand:SI 1 "s_register_operand" "r")))]
  "TARGET_THUMB2"
  "orn%?\\t%0, %1, %2%S4"
  [(set_attr "predicable" "yes")
   (set_attr "shift" "2")
   (set_attr "type" "alu_shift")]
)

<<<<<<< HEAD
(define_insn_and_split "*thumb2_iorsi3"
  [(set (match_operand:SI         0 "s_register_operand" "=r,r,r")
	(ior:SI (match_operand:SI 1 "s_register_operand" "r,r,r")
		(match_operand:SI 2 "reg_or_int_operand" "rI,K,?n")))]
  "TARGET_THUMB2"
  "@
   orr%?\\t%0, %1, %2
   orn%?\\t%0, %1, #%B2
   #"
  "TARGET_THUMB2
   && GET_CODE (operands[2]) == CONST_INT
   && !(const_ok_for_arm (INTVAL (operands[2]))
	|| const_ok_for_arm (~INTVAL (operands[2])))"
  [(clobber (const_int 0))]
  "
  arm_split_constant  (IOR, SImode, curr_insn, 
	               INTVAL (operands[2]), operands[0], operands[1], 0);
  DONE;
  "
  [(set_attr "length" "4,4,16")
   (set_attr "predicable" "yes")]
)

(define_insn "*thumb2_tlobits_cbranch"
  [(set (pc)
	(if_then_else
	 (match_operator 0 "equality_operator"
	  [(zero_extract:SI (match_operand:SI 1 "s_register_operand" "l,h,h")
			    (match_operand:SI 2 "const_int_operand" "i,Pu,i")
			    (const_int 0))
	   (const_int 0)])
	 (label_ref (match_operand 3 "" ""))
	 (pc)))
   (clobber (match_scratch:SI 4 "=l,X,r"))
   (clobber (reg:CC CC_REGNUM))]
  "TARGET_THUMB2"
  "*
  {
  if (which_alternative == 0)
    {
      rtx op[3];
      op[0] = operands[4];
      op[1] = operands[1];
      op[2] = GEN_INT (32 - INTVAL (operands[2]));

      output_asm_insn (\"lsls\\t%0, %1, %2\", op);
      switch (get_attr_length (insn))
	{
	  case 4:  return \"b%d0\\t%l3\";
	  case 6:  return \"b%D0\\t.LCB%=\;b\\t%l3\\t%@long jump\\n.LCB%=:\";
	  default: return \"b%D0\\t.LCB%=\;bl\\t%l3\\t%@far jump\\n.LCB%=:\";
	}
    }
  else
    {
      rtx op[3];

      if (which_alternative == 1)
	{
	  op[0] = operands[1];
	  op[1] = GEN_INT ((1 << INTVAL (operands[2])) - 1);
	  output_asm_insn (\"tst\\t%0, %1\", op);
	}
      else
	{
	  op[0] = operands[4];
	  op[1] = operands[1];
	  op[2] = GEN_INT (32 - INTVAL (operands[2]));
	  output_asm_insn (\"lsls\\t%0, %1, %2\", op);
	}

      switch (get_attr_length (insn))
	{
	  case 6:  return \"b%d0\\t%l3\";
	  case 8:  return \"b%D0\\t.LCB%=\;b\\t%l3\\t%@long jump\\n.LCB%=:\";
	  default: return \"b%D0\\t.LCB%=\;bl\\t%l3\\t%@far jump\\n.LCB%=:\";
	}
    }
  }"
  [(set (attr "far_jump")
	(if_then_else
	    (and (ge (minus (match_dup 3) (pc)) (const_int -2040))
		 (le (minus (match_dup 3) (pc)) (const_int 2048)))
	    (const_string "no")
	    (const_string "yes")))
   (set (attr "length")
	(if_then_else
	  (eq (symbol_ref ("which_alternative"))
			  (const_int 0))
	  (if_then_else
	    (and (ge (minus (match_dup 3) (pc)) (const_int -250))
		 (le (minus (match_dup 3) (pc)) (const_int 256)))
	    (const_int 4)
	    (if_then_else
		(and (ge (minus (match_dup 3) (pc)) (const_int -2040))
		     (le (minus (match_dup 3) (pc)) (const_int 2048)))
		(const_int 6)
		(const_int 8)))
	  (if_then_else
	    (and (ge (minus (match_dup 3) (pc)) (const_int -250))
		 (le (minus (match_dup 3) (pc)) (const_int 256)))
	    (const_int 6)
	    (if_then_else
		(and (ge (minus (match_dup 3) (pc)) (const_int -2040))
		     (le (minus (match_dup 3) (pc)) (const_int 2048)))
		(const_int 8)
		(const_int 10)))))]
)
=======
(define_peephole2
  [(set (match_operand:CC_NOOV 0 "cc_register" "")
	(compare:CC_NOOV (zero_extract:SI
			  (match_operand:SI 1 "low_register_operand" "")
			  (const_int 1)
			  (match_operand:SI 2 "const_int_operand" ""))
			 (const_int 0)))
   (match_scratch:SI 3 "l")
   (set (pc)
	(if_then_else (match_operator:CC_NOOV 4 "equality_operator"
		       [(match_dup 0) (const_int 0)])
		      (match_operand 5 "" "")
		      (match_operand 6 "" "")))]
  "TARGET_THUMB2
   && (INTVAL (operands[2]) >= 0 && INTVAL (operands[2]) < 32)"
  [(parallel [(set (match_dup 0)
		   (compare:CC_NOOV (ashift:SI (match_dup 1) (match_dup 2))
				    (const_int 0)))
	      (clobber (match_dup 3))])
   (set (pc)
	(if_then_else (match_op_dup 4 [(match_dup 0) (const_int 0)])
		      (match_dup 5) (match_dup 6)))]
  "
  operands[2] = GEN_INT (31 - INTVAL (operands[2]));
  operands[4] = gen_rtx_fmt_ee (GET_CODE (operands[4]) == NE ? LT : GE,
				VOIDmode, operands[0], const0_rtx);
  ")

(define_peephole2
  [(set (match_operand:CC_NOOV 0 "cc_register" "")
	(compare:CC_NOOV (zero_extract:SI
			  (match_operand:SI 1 "low_register_operand" "")
			  (match_operand:SI 2 "const_int_operand" "")
			  (const_int 0))
			 (const_int 0)))
   (match_scratch:SI 3 "l")
   (set (pc)
	(if_then_else (match_operator:CC_NOOV 4 "equality_operator"
		       [(match_dup 0) (const_int 0)])
		      (match_operand 5 "" "")
		      (match_operand 6 "" "")))]
  "TARGET_THUMB2
   && (INTVAL (operands[2]) > 0 && INTVAL (operands[2]) < 32)"
  [(parallel [(set (match_dup 0)
		   (compare:CC_NOOV (ashift:SI (match_dup 1) (match_dup 2))
				    (const_int 0)))
	      (clobber (match_dup 3))])
   (set (pc)
	(if_then_else (match_op_dup 4 [(match_dup 0) (const_int 0)])
		      (match_dup 5) (match_dup 6)))]
  "
  operands[2] = GEN_INT (32 - INTVAL (operands[2]));
  ")
>>>>>>> b56a5220
<|MERGE_RESOLUTION|>--- conflicted
+++ resolved
@@ -159,32 +159,6 @@
    (set_attr "length" "10,8")]
 )
 
-<<<<<<< HEAD
-(define_insn "*thumb2_movdi"
-  [(set (match_operand:DI 0 "nonimmediate_di_operand" "=r, r, r, r, m")
-	(match_operand:DI 1 "di_operand"              "rDa,Db,Dc,mi,r"))]
-  "TARGET_THUMB2
-  && !(TARGET_HARD_FLOAT && (TARGET_MAVERICK || TARGET_VFP))
-  && !TARGET_IWMMXT"
-  "*
-  switch (which_alternative)
-    {
-    case 0:
-    case 1:
-    case 2:
-      return \"#\";
-    default:
-      return output_move_double (operands);
-    }
-  "
-  [(set_attr "length" "8,12,16,8,8")
-   (set_attr "type" "*,*,*,load2,store2")
-   (set_attr "pool_range" "*,*,*,4096,*")
-   (set_attr "neg_pool_range" "*,*,*,0,*")]
-)
-
-=======
->>>>>>> b56a5220
 ;; We have two alternatives here for memory loads (and similarly for stores)
 ;; to reflect the fact that the permissible constant pool ranges differ
 ;; between ldr instructions taking low regs and ldr instructions taking high
@@ -245,75 +219,6 @@
    (set_attr "neg_pool_range" "*,*,*,250")]
 )
 
-<<<<<<< HEAD
-(define_insn "*thumb2_movsf_soft_insn"
-  [(set (match_operand:SF 0 "nonimmediate_operand" "=r,r,m")
-	(match_operand:SF 1 "general_operand"  "r,mE,r"))]
-  "TARGET_THUMB2
-   && TARGET_SOFT_FLOAT
-   && (GET_CODE (operands[0]) != MEM
-       || register_operand (operands[1], SFmode))"
-  "@
-   mov%?\\t%0, %1
-   ldr%?\\t%0, %1\\t%@ float
-   str%?\\t%1, %0\\t%@ float"
-  [(set_attr "predicable" "yes")
-   (set_attr "type" "*,load1,store1")
-   (set_attr "pool_range" "*,4096,*")
-   (set_attr "neg_pool_range" "*,0,*")]
-)
-
-(define_insn "*thumb2_movdf_soft_insn"
-  [(set (match_operand:DF 0 "nonimmediate_soft_df_operand" "=r,r,r,r,m")
-	(match_operand:DF 1 "soft_df_operand" "rDa,Db,Dc,mF,r"))]
-  "TARGET_THUMB2 && TARGET_SOFT_FLOAT
-   && (   register_operand (operands[0], DFmode)
-       || register_operand (operands[1], DFmode))"
-  "*
-  switch (which_alternative)
-    {
-    case 0:
-    case 1:
-    case 2:
-      return \"#\";
-    default:
-      return output_move_double (operands);
-    }
-  "
-  [(set_attr "length" "8,12,16,8,8")
-   (set_attr "type" "*,*,*,load2,store2")
-   (set_attr "pool_range" "*,*,*,1020,*")
-   (set_attr "neg_pool_range" "*,*,*,0,*")]
-)
-
-(define_insn "*thumb2_cmpsi_shiftsi"
-  [(set (reg:CC CC_REGNUM)
-	(compare:CC (match_operand:SI   0 "s_register_operand" "r")
-		    (match_operator:SI  3 "shift_operator"
-		     [(match_operand:SI 1 "s_register_operand" "r")
-		      (match_operand:SI 2 "const_int_operand"  "M")])))]
-  "TARGET_THUMB2"
-  "cmp%?\\t%0, %1%S3"
-  [(set_attr "conds" "set")
-   (set_attr "shift" "1")
-   (set_attr "type" "alu_shift")]
-)
-
-(define_insn "*thumb2_cmpsi_shiftsi_swp"
-  [(set (reg:CC_SWP CC_REGNUM)
-	(compare:CC_SWP (match_operator:SI 3 "shift_operator"
-			 [(match_operand:SI 1 "s_register_operand" "r")
-			  (match_operand:SI 2 "const_int_operand" "M")])
-			(match_operand:SI 0 "s_register_operand" "r")))]
-  "TARGET_THUMB2"
-  "cmp%?\\t%0, %1%S3"
-  [(set_attr "conds" "set")
-   (set_attr "shift" "1")
-   (set_attr "type" "alu_shift")]
-)
-
-=======
->>>>>>> b56a5220
 (define_insn "*thumb2_cmpsi_neg_shiftsi"
   [(set (reg:CC CC_REGNUM)
 	(compare:CC (match_operand:SI 0 "s_register_operand" "r")
@@ -652,148 +557,6 @@
 
 ;; Zero and sign extension instructions.
 
-<<<<<<< HEAD
-(define_insn_and_split "*thumb2_zero_extendsidi2"
-  [(set (match_operand:DI 0 "s_register_operand" "=r")
-        (zero_extend:DI (match_operand:SI 1 "s_register_operand" "r")))]
-  "TARGET_THUMB2"
-  "mov%?\\t%Q0, %1\;mov%?\\t%R0, #0"
-  "&& reload_completed"
-  [(set (match_dup 0) (match_dup 1))]
-  "
-  {
-    rtx lo_part = gen_lowpart (SImode, operands[0]);
-    if (!REG_P (lo_part) || REGNO (lo_part) != REGNO (operands[1]))
-      emit_move_insn (lo_part, operands[1]);
-    operands[0] = gen_highpart (SImode, operands[0]);
-    operands[1] = const0_rtx;
-  }
-  "
-  [(set_attr "length" "8")
-   (set_attr "ce_count" "2")
-   (set_attr "predicable" "yes")]
-)
-
-(define_insn_and_split "*thumb2_zero_extendhidi2"
-  [(set (match_operand:DI                 0 "s_register_operand"  "=r,r")
-	(zero_extend:DI (match_operand:HI 1 "nonimmediate_operand" "r,m")))]
-  "TARGET_THUMB2"
-  "@
-   uxth%?\\t%Q0, %1\;mov%?\\t%R0, #0
-   ldr%(h%)\\t%Q0, %1\;mov%?\\t%R0, #0"
-  "&& reload_completed"
-  [(set (match_dup 0) (zero_extend:SI (match_dup 1)))
-   (set (match_dup 2) (match_dup 3))]
-  "
-  {
-    operands[2] = gen_highpart (SImode, operands[0]);
-    operands[0] = gen_lowpart (SImode, operands[0]);
-    operands[3] = const0_rtx;
-  }
-  "
-  [(set_attr "length" "8")
-   (set_attr "ce_count" "2")
-   (set_attr "predicable" "yes")
-   (set_attr "type" "*,load_byte")
-   (set_attr "pool_range" "*,4092")
-   (set_attr "neg_pool_range" "*,250")]
-)
-
-(define_insn_and_split "*thumb2_zero_extendqidi2"
-  [(set (match_operand:DI                 0 "s_register_operand"  "=r,r")
-	(zero_extend:DI (match_operand:QI 1 "nonimmediate_operand" "r,m")))]
-  "TARGET_THUMB2"
-  "@
-   uxtb%?\\t%Q0, %1\;mov%?\\t%R0, #0
-   ldr%(b%)\\t%Q0, %1\;mov%?\\t%R0, #0"
-  "&& reload_completed"
-  [(set (match_dup 0) (zero_extend:SI (match_dup 1)))
-   (set (match_dup 2) (match_dup 3))]
-  "
-  {
-    operands[2] = gen_highpart (SImode, operands[0]);
-    operands[0] = gen_lowpart (SImode, operands[0]);
-    operands[3] = const0_rtx;
-  }
-  "
-  [(set_attr "length" "8")
-   (set_attr "ce_count" "2")
-   (set_attr "predicable" "yes")
-   (set_attr "type" "*,load_byte")
-   (set_attr "pool_range" "*,4092")
-   (set_attr "neg_pool_range" "*,250")]
-)
-
-(define_insn_and_split "*thumb2_extendsidi2"
-  [(set (match_operand:DI 0 "s_register_operand" "=r")
-        (sign_extend:DI (match_operand:SI 1 "s_register_operand" "r")))]
-  "TARGET_THUMB2"
-  "mov%?\\t%Q0, %1\;asr?\\t%R0, %1, #31"
-  "&& reload_completed"
-  [(set (match_dup 0) (ashiftrt:SI (match_dup 1) (const_int 31)))]
-  {
-    rtx lo_part = gen_lowpart (SImode, operands[0]);
-
-    if (!REG_P (lo_part) || REGNO (lo_part) != REGNO (operands[1]))
-      emit_move_insn (lo_part, operands[1]);
-    operands[0] = gen_highpart (SImode, operands[0]);
-  }
-  [(set_attr "length" "8")
-   (set_attr "ce_count" "2")
-   (set_attr "shift" "1")
-   (set_attr "predicable" "yes")]
-)
-
-(define_insn_and_split "*thumb2_extendhidi2"
-  [(set (match_operand:DI                 0 "s_register_operand"  "=r,r")
-	(sign_extend:DI (match_operand:HI 1 "nonimmediate_operand" "r,m")))]
-  "TARGET_THUMB2"
-  "@
-   sxth%?\\t%Q0, %1\;asr%?\\t%R0, %Q0, #31
-   ldrsh%?\\t%Q0, %1\;asr%?\\t%R0, %Q0, #31"
-  "&& reload_completed"
-  [(set (match_dup 0) (sign_extend:SI (match_dup 1)))
-   (set (match_dup 2) (ashiftrt:SI (match_dup 0) (const_int 31)))]
-  "
-  {
-    operands[2] = gen_highpart (SImode, operands[0]);
-    operands[0] = gen_lowpart (SImode, operands[0]);
-  }
-  "
-  [(set_attr "length" "8")
-   (set_attr "ce_count" "2")
-   (set_attr "predicable" "yes")
-   (set_attr "type" "*,load_byte")
-   (set_attr "pool_range" "*,4092")
-   (set_attr "neg_pool_range" "*,250")]
-)
-
-(define_insn_and_split "*thumb2_extendqidi2"
-  [(set (match_operand:DI                 0 "s_register_operand"  "=r,r")
-	(sign_extend:DI (match_operand:QI 1 "nonimmediate_operand" "r,m")))]
-  "TARGET_THUMB2"
-  "@
-   sxtb%?\\t%Q0, %1\;asr%?\\t%R0, %Q0, #31
-   ldrsb%?\\t%Q0, %1\;asr%?\\t%R0, %Q0, #31"
-  "&& reload_completed"
-  [(set (match_dup 0) (sign_extend:SI (match_dup 1)))
-   (set (match_dup 2) (ashiftrt:SI (match_dup 0) (const_int 31)))]
-  "
-  {
-    operands[2] = gen_highpart (SImode, operands[0]);
-    operands[0] = gen_lowpart (SImode, operands[0]);
-  }
-  "
-  [(set_attr "length" "8")
-   (set_attr "ce_count" "2")
-   (set_attr "predicable" "yes")
-   (set_attr "type" "*,load_byte")
-   (set_attr "pool_range" "*,4092")
-   (set_attr "neg_pool_range" "*,250")]
-)
-
-=======
->>>>>>> b56a5220
 ;; All supported Thumb2 implementations are armv6, so only that case is
 ;; provided.
 (define_insn "*thumb2_extendqisi_v6"
@@ -1047,8 +810,6 @@
    (set_attr "length" "2")]
 )
 
-<<<<<<< HEAD
-=======
 (define_peephole2
   [(set (match_operand:CC 0 "cc_register" "")
 	(compare:CC (match_operand:SI 1 "low_register_operand" "")
@@ -1075,7 +836,6 @@
   "operands[4] = GEN_INT (- INTVAL (operands[2]));"
 )
 
->>>>>>> b56a5220
 (define_insn "*thumb2_addsi3_compare0"
   [(set (reg:CC_NOOV CC_REGNUM)
 	(compare:CC_NOOV
@@ -1283,11 +1043,7 @@
    (set_attr "length" "2")]
 )
 
-<<<<<<< HEAD
-(define_insn "orsi_notsi_si"
-=======
 (define_insn "*orsi_notsi_si"
->>>>>>> b56a5220
   [(set (match_operand:SI 0 "s_register_operand" "=r")
 	(ior:SI (not:SI (match_operand:SI 2 "s_register_operand" "r"))
 		(match_operand:SI 1 "s_register_operand" "r")))]
@@ -1296,11 +1052,7 @@
   [(set_attr "predicable" "yes")]
 )
 
-<<<<<<< HEAD
-(define_insn "*thumb_orsi_not_shiftsi_si"
-=======
 (define_insn "*orsi_not_shiftsi_si"
->>>>>>> b56a5220
   [(set (match_operand:SI 0 "s_register_operand" "=r")
 	(ior:SI (not:SI (match_operator:SI 4 "shift_operator"
 			 [(match_operand:SI 2 "s_register_operand" "r")
@@ -1313,116 +1065,6 @@
    (set_attr "type" "alu_shift")]
 )
 
-<<<<<<< HEAD
-(define_insn_and_split "*thumb2_iorsi3"
-  [(set (match_operand:SI         0 "s_register_operand" "=r,r,r")
-	(ior:SI (match_operand:SI 1 "s_register_operand" "r,r,r")
-		(match_operand:SI 2 "reg_or_int_operand" "rI,K,?n")))]
-  "TARGET_THUMB2"
-  "@
-   orr%?\\t%0, %1, %2
-   orn%?\\t%0, %1, #%B2
-   #"
-  "TARGET_THUMB2
-   && GET_CODE (operands[2]) == CONST_INT
-   && !(const_ok_for_arm (INTVAL (operands[2]))
-	|| const_ok_for_arm (~INTVAL (operands[2])))"
-  [(clobber (const_int 0))]
-  "
-  arm_split_constant  (IOR, SImode, curr_insn, 
-	               INTVAL (operands[2]), operands[0], operands[1], 0);
-  DONE;
-  "
-  [(set_attr "length" "4,4,16")
-   (set_attr "predicable" "yes")]
-)
-
-(define_insn "*thumb2_tlobits_cbranch"
-  [(set (pc)
-	(if_then_else
-	 (match_operator 0 "equality_operator"
-	  [(zero_extract:SI (match_operand:SI 1 "s_register_operand" "l,h,h")
-			    (match_operand:SI 2 "const_int_operand" "i,Pu,i")
-			    (const_int 0))
-	   (const_int 0)])
-	 (label_ref (match_operand 3 "" ""))
-	 (pc)))
-   (clobber (match_scratch:SI 4 "=l,X,r"))
-   (clobber (reg:CC CC_REGNUM))]
-  "TARGET_THUMB2"
-  "*
-  {
-  if (which_alternative == 0)
-    {
-      rtx op[3];
-      op[0] = operands[4];
-      op[1] = operands[1];
-      op[2] = GEN_INT (32 - INTVAL (operands[2]));
-
-      output_asm_insn (\"lsls\\t%0, %1, %2\", op);
-      switch (get_attr_length (insn))
-	{
-	  case 4:  return \"b%d0\\t%l3\";
-	  case 6:  return \"b%D0\\t.LCB%=\;b\\t%l3\\t%@long jump\\n.LCB%=:\";
-	  default: return \"b%D0\\t.LCB%=\;bl\\t%l3\\t%@far jump\\n.LCB%=:\";
-	}
-    }
-  else
-    {
-      rtx op[3];
-
-      if (which_alternative == 1)
-	{
-	  op[0] = operands[1];
-	  op[1] = GEN_INT ((1 << INTVAL (operands[2])) - 1);
-	  output_asm_insn (\"tst\\t%0, %1\", op);
-	}
-      else
-	{
-	  op[0] = operands[4];
-	  op[1] = operands[1];
-	  op[2] = GEN_INT (32 - INTVAL (operands[2]));
-	  output_asm_insn (\"lsls\\t%0, %1, %2\", op);
-	}
-
-      switch (get_attr_length (insn))
-	{
-	  case 6:  return \"b%d0\\t%l3\";
-	  case 8:  return \"b%D0\\t.LCB%=\;b\\t%l3\\t%@long jump\\n.LCB%=:\";
-	  default: return \"b%D0\\t.LCB%=\;bl\\t%l3\\t%@far jump\\n.LCB%=:\";
-	}
-    }
-  }"
-  [(set (attr "far_jump")
-	(if_then_else
-	    (and (ge (minus (match_dup 3) (pc)) (const_int -2040))
-		 (le (minus (match_dup 3) (pc)) (const_int 2048)))
-	    (const_string "no")
-	    (const_string "yes")))
-   (set (attr "length")
-	(if_then_else
-	  (eq (symbol_ref ("which_alternative"))
-			  (const_int 0))
-	  (if_then_else
-	    (and (ge (minus (match_dup 3) (pc)) (const_int -250))
-		 (le (minus (match_dup 3) (pc)) (const_int 256)))
-	    (const_int 4)
-	    (if_then_else
-		(and (ge (minus (match_dup 3) (pc)) (const_int -2040))
-		     (le (minus (match_dup 3) (pc)) (const_int 2048)))
-		(const_int 6)
-		(const_int 8)))
-	  (if_then_else
-	    (and (ge (minus (match_dup 3) (pc)) (const_int -250))
-		 (le (minus (match_dup 3) (pc)) (const_int 256)))
-	    (const_int 6)
-	    (if_then_else
-		(and (ge (minus (match_dup 3) (pc)) (const_int -2040))
-		     (le (minus (match_dup 3) (pc)) (const_int 2048)))
-		(const_int 8)
-		(const_int 10)))))]
-)
-=======
 (define_peephole2
   [(set (match_operand:CC_NOOV 0 "cc_register" "")
 	(compare:CC_NOOV (zero_extract:SI
@@ -1475,5 +1117,4 @@
 		      (match_dup 5) (match_dup 6)))]
   "
   operands[2] = GEN_INT (32 - INTVAL (operands[2]));
-  ")
->>>>>>> b56a5220
+  ")