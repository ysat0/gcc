--- conflicted
+++ resolved
@@ -1,11 +1,7 @@
 ;; ??? This file needs auditing for thumb2
 ;; Patterns for the Intel Wireless MMX technology architecture.
-<<<<<<< HEAD
-;; Copyright (C) 2003, 2004, 2005, 2007, 2008 Free Software Foundation, Inc.
-=======
 ;; Copyright (C) 2003, 2004, 2005, 2007, 2008, 2010
 ;; Free Software Foundation, Inc.
->>>>>>> 3082eeb7
 ;; Contributed by Red Hat.
 
 ;; This file is part of GCC.
