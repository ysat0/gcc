;;- Machine description for ARM for GNU compiler
;;  Copyright 1991, 1993, 1994, 1995, 1996, 1996, 1997, 1998, 1999, 2000,
;;  2001, 2002, 2003, 2004, 2005, 2006, 2007, 2008, 2009, 2010
;;  Free Software Foundation, Inc.
;;  Contributed by Pieter `Tiggr' Schoenmakers (rcpieter@win.tue.nl)
;;  and Martin Simmons (@harleqn.co.uk).
;;  More major hacks by Richard Earnshaw (rearnsha@arm.com).

;; This file is part of GCC.

;; GCC is free software; you can redistribute it and/or modify it
;; under the terms of the GNU General Public License as published
;; by the Free Software Foundation; either version 3, or (at your
;; option) any later version.

;; GCC is distributed in the hope that it will be useful, but WITHOUT
;; ANY WARRANTY; without even the implied warranty of MERCHANTABILITY
;; or FITNESS FOR A PARTICULAR PURPOSE.  See the GNU General Public
;; License for more details.

;; You should have received a copy of the GNU General Public License
;; along with GCC; see the file COPYING3.  If not see
;; <http://www.gnu.org/licenses/>.

;;- See file "rtl.def" for documentation on define_insn, match_*, et. al.


;;---------------------------------------------------------------------------
;; Constants

;; Register numbers
(define_constants
  [(R0_REGNUM        0)		; First CORE register
   (R1_REGNUM	     1)		; Second CORE register
   (IP_REGNUM	    12)		; Scratch register
   (SP_REGNUM	    13)		; Stack pointer
   (LR_REGNUM       14)		; Return address register
   (PC_REGNUM	    15)		; Program counter
   (CC_REGNUM       24)		; Condition code pseudo register
   (LAST_ARM_REGNUM 15)		;
   (FPA_F0_REGNUM   16)		; FIRST_FPA_REGNUM
   (FPA_F7_REGNUM   23)		; LAST_FPA_REGNUM
  ]
)
;; 3rd operand to select_dominance_cc_mode
(define_constants
  [(DOM_CC_X_AND_Y  0)
   (DOM_CC_NX_OR_Y  1)
   (DOM_CC_X_OR_Y   2)
  ]
)
;; conditional compare combination
(define_constants
<<<<<<< HEAD
  [(UNSPEC_SIN       0)	; `sin' operation (MODE_FLOAT):
			;   operand 0 is the result,
			;   operand 1 the parameter.
   (UNPSEC_COS	     1)	; `cos' operation (MODE_FLOAT):
			;   operand 0 is the result,
			;   operand 1 the parameter.
   (UNSPEC_PUSH_MULT 2)	; `push multiple' operation:
			;   operand 0 is the first register,
			;   subsequent registers are in parallel (use ...)
			;   expressions.
   (UNSPEC_PIC_SYM   3) ; A symbol that has been treated properly for pic
			;   usage, that is, we will add the pic_register
			;   value to it before trying to dereference it.
   (UNSPEC_PIC_BASE  4)	; Add PC and all but the last operand together,
			;   The last operand is the number of a PIC_LABEL
			;   that points at the containing instruction.
   (UNSPEC_PRLG_STK  5) ; A special barrier that prevents frame accesses 
			;   being scheduled before the stack adjustment insn.
   (UNSPEC_PROLOGUE_USE 6) ; As USE insns are not meaningful after reload,
   			; this unspec is used to prevent the deletion of
   			; instructions setting registers for EH handling
   			; and stack frame generation.  Operand 0 is the
   			; register to "use".
   (UNSPEC_CHECK_ARCH 7); Set CCs to indicate 26-bit or 32-bit mode.
   (UNSPEC_WSHUFH    8) ; Used by the intrinsic form of the iWMMXt WSHUFH instruction.
   (UNSPEC_WACC      9) ; Used by the intrinsic form of the iWMMXt WACC instruction.
   (UNSPEC_TMOVMSK  10) ; Used by the intrinsic form of the iWMMXt TMOVMSK instruction.
   (UNSPEC_WSAD     11) ; Used by the intrinsic form of the iWMMXt WSAD instruction.
   (UNSPEC_WSADZ    12) ; Used by the intrinsic form of the iWMMXt WSADZ instruction.
   (UNSPEC_WMACS    13) ; Used by the intrinsic form of the iWMMXt WMACS instruction.
   (UNSPEC_WMACU    14) ; Used by the intrinsic form of the iWMMXt WMACU instruction.
   (UNSPEC_WMACSZ   15) ; Used by the intrinsic form of the iWMMXt WMACSZ instruction.
   (UNSPEC_WMACUZ   16) ; Used by the intrinsic form of the iWMMXt WMACUZ instruction.
   (UNSPEC_CLRDI    17) ; Used by the intrinsic form of the iWMMXt CLRDI instruction.
   (UNSPEC_WMADDS   18) ; Used by the intrinsic form of the iWMMXt WMADDS instruction.
   (UNSPEC_WMADDU   19) ; Used by the intrinsic form of the iWMMXt WMADDU instruction.
   (UNSPEC_TLS      20) ; A symbol that has been treated properly for TLS usage.
   (UNSPEC_PIC_LABEL 21) ; A label used for PIC access that does not appear in the
                         ; instruction stream.
   (UNSPEC_STACK_ALIGN 22) ; Doubleword aligned stack pointer.  Used to
			   ; generate correct unwind information.
   (UNSPEC_PIC_OFFSET 23) ; A symbolic 12-bit OFFSET that has been treated
			  ; correctly for PIC usage.
   (UNSPEC_GOTSYM_OFF 24) ; The offset of the start of the the GOT from a
			  ; a given symbolic address.
   (UNSPEC_THUMB1_CASESI 25) ; A Thumb1 compressed dispatch-table call.
   (UNSPEC_RBIT 26)       ; rbit operation.
   (UNSPEC_SYMBOL_OFFSET 27) ; The offset of the start of the symbol from
                             ; another symbolic address.
=======
  [(CMP_CMP 0)
   (CMN_CMP 1)
   (CMP_CMN 2)
   (CMN_CMN 3)
   (NUM_OF_COND_CMP 4)
>>>>>>> 3082eeb7
  ]
)

;; UNSPEC Usage:
;; Note: sin and cos are no-longer used.
;; Unspec enumerators for Neon are defined in neon.md.

(define_c_enum "unspec" [
  UNSPEC_SIN            ; `sin' operation (MODE_FLOAT):
                        ;   operand 0 is the result,
                        ;   operand 1 the parameter.
  UNPSEC_COS            ; `cos' operation (MODE_FLOAT):
                        ;   operand 0 is the result,
                        ;   operand 1 the parameter.
  UNSPEC_PUSH_MULT      ; `push multiple' operation:
                        ;   operand 0 is the first register,
                        ;   subsequent registers are in parallel (use ...)
                        ;   expressions.
  UNSPEC_PIC_SYM        ; A symbol that has been treated properly for pic
                        ; usage, that is, we will add the pic_register
                        ; value to it before trying to dereference it.
  UNSPEC_PIC_BASE       ; Add PC and all but the last operand together,
                        ; The last operand is the number of a PIC_LABEL
                        ; that points at the containing instruction.
  UNSPEC_PRLG_STK       ; A special barrier that prevents frame accesses
                        ; being scheduled before the stack adjustment insn.
  UNSPEC_PROLOGUE_USE   ; As USE insns are not meaningful after reload,
                        ; this unspec is used to prevent the deletion of
                        ; instructions setting registers for EH handling
                        ; and stack frame generation.  Operand 0 is the
                        ; register to "use".
  UNSPEC_CHECK_ARCH     ; Set CCs to indicate 26-bit or 32-bit mode.
  UNSPEC_WSHUFH         ; Used by the intrinsic form of the iWMMXt WSHUFH instruction.
  UNSPEC_WACC           ; Used by the intrinsic form of the iWMMXt WACC instruction.
  UNSPEC_TMOVMSK        ; Used by the intrinsic form of the iWMMXt TMOVMSK instruction.
  UNSPEC_WSAD           ; Used by the intrinsic form of the iWMMXt WSAD instruction.
  UNSPEC_WSADZ          ; Used by the intrinsic form of the iWMMXt WSADZ instruction.
  UNSPEC_WMACS          ; Used by the intrinsic form of the iWMMXt WMACS instruction.
  UNSPEC_WMACU          ; Used by the intrinsic form of the iWMMXt WMACU instruction.
  UNSPEC_WMACSZ         ; Used by the intrinsic form of the iWMMXt WMACSZ instruction.
  UNSPEC_WMACUZ         ; Used by the intrinsic form of the iWMMXt WMACUZ instruction.
  UNSPEC_CLRDI          ; Used by the intrinsic form of the iWMMXt CLRDI instruction.
  UNSPEC_WMADDS         ; Used by the intrinsic form of the iWMMXt WMADDS instruction.
  UNSPEC_WMADDU         ; Used by the intrinsic form of the iWMMXt WMADDU instruction.
  UNSPEC_TLS            ; A symbol that has been treated properly for TLS usage.
  UNSPEC_PIC_LABEL      ; A label used for PIC access that does not appear in the
                        ; instruction stream.
  UNSPEC_PIC_OFFSET     ; A symbolic 12-bit OFFSET that has been treated
                        ; correctly for PIC usage.
  UNSPEC_GOTSYM_OFF     ; The offset of the start of the GOT from a
                        ; a given symbolic address.
  UNSPEC_THUMB1_CASESI  ; A Thumb1 compressed dispatch-table call.
  UNSPEC_RBIT           ; rbit operation.
  UNSPEC_SYMBOL_OFFSET  ; The offset of the start of the symbol from
                        ; another symbolic address.
  UNSPEC_MEMORY_BARRIER ; Represent a memory barrier.
])

;; UNSPEC_VOLATILE Usage:

(define_c_enum "unspecv" [
  VUNSPEC_BLOCKAGE      ; `blockage' insn to prevent scheduling across an
                        ;   insn in the code.
  VUNSPEC_EPILOGUE      ; `epilogue' insn, used to represent any part of the
                        ;   instruction epilogue sequence that isn't expanded
                        ;   into normal RTL.  Used for both normal and sibcall
                        ;   epilogues.
  VUNSPEC_THUMB1_INTERWORK ; `prologue_thumb1_interwork' insn, used to swap
			;   modes from arm to thumb.
  VUNSPEC_ALIGN         ; `align' insn.  Used at the head of a minipool table
                        ;   for inlined constants.
  VUNSPEC_POOL_END      ; `end-of-table'.  Used to mark the end of a minipool
                        ;   table.
  VUNSPEC_POOL_1        ; `pool-entry(1)'.  An entry in the constant pool for
                        ;   an 8-bit object.
  VUNSPEC_POOL_2        ; `pool-entry(2)'.  An entry in the constant pool for
                        ;   a 16-bit object.
  VUNSPEC_POOL_4        ; `pool-entry(4)'.  An entry in the constant pool for
                        ;   a 32-bit object.
  VUNSPEC_POOL_8        ; `pool-entry(8)'.  An entry in the constant pool for
                        ;   a 64-bit object.
  VUNSPEC_POOL_16       ; `pool-entry(16)'.  An entry in the constant pool for
                        ;   a 128-bit object.
  VUNSPEC_TMRC          ; Used by the iWMMXt TMRC instruction.
  VUNSPEC_TMCR          ; Used by the iWMMXt TMCR instruction.
  VUNSPEC_ALIGN8        ; 8-byte alignment version of VUNSPEC_ALIGN
  VUNSPEC_WCMP_EQ       ; Used by the iWMMXt WCMPEQ instructions
  VUNSPEC_WCMP_GTU      ; Used by the iWMMXt WCMPGTU instructions
  VUNSPEC_WCMP_GT       ; Used by the iwMMXT WCMPGT instructions
  VUNSPEC_EH_RETURN     ; Use to override the return address for exception
                        ; handling.
  VUNSPEC_SYNC_COMPARE_AND_SWAP    ; Represent an atomic compare swap.
  VUNSPEC_SYNC_LOCK                ; Represent a sync_lock_test_and_set.
  VUNSPEC_SYNC_OP                  ; Represent a sync_<op>
  VUNSPEC_SYNC_NEW_OP              ; Represent a sync_new_<op>
  VUNSPEC_SYNC_OLD_OP              ; Represent a sync_old_<op>
])

;;---------------------------------------------------------------------------
;; Attributes

;; Processor type.  This is created automatically from arm-cores.def.
(include "arm-tune.md")

; IS_THUMB is set to 'yes' when we are generating Thumb code, and 'no' when
; generating ARM code.  This is used to control the length of some insn
; patterns that share the same RTL in both ARM and Thumb code.
(define_attr "is_thumb" "no,yes" (const (symbol_ref "thumb_code")))

; IS_ARCH6 is set to 'yes' when we are generating code form ARMv6.
(define_attr "is_arch6" "no,yes" (const (symbol_ref "arm_arch6")))

; IS_THUMB1 is set to 'yes' iff we are generating Thumb-1 code.
(define_attr "is_thumb1" "no,yes" (const (symbol_ref "thumb1_code")))

;; Operand number of an input operand that is shifted.  Zero if the
;; given instruction does not shift one of its input operands.
(define_attr "shift" "" (const_int 0))

; Floating Point Unit.  If we only have floating point emulation, then there
; is no point in scheduling the floating point insns.  (Well, for best
; performance we should try and group them together).
(define_attr "fpu" "none,fpa,fpe2,fpe3,maverick,vfp"
  (const (symbol_ref "arm_fpu_attr")))

(define_attr "sync_result"          "none,0,1,2,3,4,5" (const_string "none"))
(define_attr "sync_memory"          "none,0,1,2,3,4,5" (const_string "none"))
(define_attr "sync_required_value"  "none,0,1,2,3,4,5" (const_string "none"))
(define_attr "sync_new_value"       "none,0,1,2,3,4,5" (const_string "none"))
(define_attr "sync_t1"              "none,0,1,2,3,4,5" (const_string "none"))
(define_attr "sync_t2"              "none,0,1,2,3,4,5" (const_string "none"))
(define_attr "sync_release_barrier" "yes,no"           (const_string "yes"))
(define_attr "sync_op"              "none,add,sub,ior,xor,and,nand"
                                    (const_string "none"))

; LENGTH of an instruction (in bytes)
(define_attr "length" ""
  (cond [(not (eq_attr "sync_memory" "none"))
 	   (symbol_ref "arm_sync_loop_insns (insn, operands) * 4")
	] (const_int 4)))

; The architecture which supports the instruction (or alternative).
; This can be "a" for ARM, "t" for either of the Thumbs, "32" for
; TARGET_32BIT, "t1" or "t2" to specify a specific Thumb mode.  "v6"
; for ARM or Thumb-2 with arm_arch6, and nov6 for ARM without
; arm_arch6.  This attribute is used to compute attribute "enabled",
; use type "any" to enable an alternative in all cases.
(define_attr "arch" "any,a,t,32,t1,t2,v6,nov6,onlya8,nota8"
  (const_string "any"))

(define_attr "arch_enabled" "no,yes"
  (cond [(eq_attr "arch" "any")
	 (const_string "yes")

	 (and (eq_attr "arch" "a")
	      (ne (symbol_ref "TARGET_ARM") (const_int 0)))
	 (const_string "yes")

	 (and (eq_attr "arch" "t")
	      (ne (symbol_ref "TARGET_THUMB") (const_int 0)))
	 (const_string "yes")

	 (and (eq_attr "arch" "t1")
	      (ne (symbol_ref "TARGET_THUMB1") (const_int 0)))
	 (const_string "yes")

	 (and (eq_attr "arch" "t2")
	      (ne (symbol_ref "TARGET_THUMB2") (const_int 0)))
	 (const_string "yes")

	 (and (eq_attr "arch" "32")
	      (ne (symbol_ref "TARGET_32BIT") (const_int 0)))
	 (const_string "yes")

	 (and (eq_attr "arch" "v6")
	      (ne (symbol_ref "(TARGET_32BIT && arm_arch6)") (const_int 0)))
	 (const_string "yes")

	 (and (eq_attr "arch" "nov6")
	      (ne (symbol_ref "(TARGET_32BIT && !arm_arch6)") (const_int 0)))
	 (const_string "yes")

	 (and (eq_attr "arch" "onlya8")
	      (eq_attr "tune" "cortexa8"))
	 (const_string "yes")

	 (and (eq_attr "arch" "nota8")
	      (not (eq_attr "tune" "cortexa8")))
	 (const_string "yes")]
	(const_string "no")))

; Allows an insn to disable certain alternatives for reasons other than
; arch support.
(define_attr "insn_enabled" "no,yes"
  (const_string "yes"))

; Enable all alternatives that are both arch_enabled and insn_enabled.
 (define_attr "enabled" "no,yes"
   (if_then_else (eq_attr "insn_enabled" "yes")
               (if_then_else (eq_attr "arch_enabled" "yes")
                             (const_string "yes")
                             (const_string "no"))
                (const_string "no")))

; POOL_RANGE is how far away from a constant pool entry that this insn
; can be placed.  If the distance is zero, then this insn will never
; reference the pool.
; NEG_POOL_RANGE is nonzero for insns that can reference a constant pool entry
; before its address.
(define_attr "arm_pool_range" "" (const_int 0))
(define_attr "thumb2_pool_range" "" (const_int 0))
(define_attr "arm_neg_pool_range" "" (const_int 0))
(define_attr "thumb2_neg_pool_range" "" (const_int 0))

(define_attr "pool_range" ""
  (cond [(eq_attr "is_thumb" "yes") (attr "thumb2_pool_range")]
	(attr "arm_pool_range")))
(define_attr "neg_pool_range" ""
  (cond [(eq_attr "is_thumb" "yes") (attr "thumb2_neg_pool_range")]
	(attr "arm_neg_pool_range")))

; An assembler sequence may clobber the condition codes without us knowing.
; If such an insn references the pool, then we have no way of knowing how,
; so use the most conservative value for pool_range.
(define_asm_attributes
 [(set_attr "conds" "clob")
  (set_attr "length" "4")
  (set_attr "pool_range" "250")])

;; The instruction used to implement a particular pattern.  This
;; information is used by pipeline descriptions to provide accurate
;; scheduling information.

(define_attr "insn"
        "mov,mvn,smulxy,smlaxy,smlalxy,smulwy,smlawx,mul,muls,mla,mlas,umull,umulls,umlal,umlals,smull,smulls,smlal,smlals,smlawy,smuad,smuadx,smlad,smladx,smusd,smusdx,smlsd,smlsdx,smmul,smmulr,smmla,umaal,smlald,smlsld,clz,mrs,msr,xtab,sdiv,udiv,other"
        (const_string "other"))

; TYPE attribute is used to detect floating point instructions which, if
; running on a co-processor can run in parallel with other, basic instructions
; If write-buffer scheduling is enabled then it can also be used in the
; scheduling of writes.

; Classification of each insn
; Note: vfp.md has different meanings for some of these, and some further
; types as well.  See that file for details.
; alu		any alu  instruction that doesn't hit memory or fp
;		regs or have a shifted source operand
; alu_shift	any data instruction that doesn't hit memory or fp
;		regs, but has a source operand shifted by a constant
; alu_shift_reg	any data instruction that doesn't hit memory or fp
;		regs, but has a source operand shifted by a register value
; mult		a multiply instruction
; block		blockage insn, this blocks all functional units
; float		a floating point arithmetic operation (subject to expansion)
; fdivd		DFmode floating point division
; fdivs		SFmode floating point division
; fmul		Floating point multiply
; ffmul		Fast floating point multiply
; farith	Floating point arithmetic (4 cycle)
; ffarith	Fast floating point arithmetic (2 cycle)
; float_em	a floating point arithmetic operation that is normally emulated
;		even on a machine with an fpa.
; f_fpa_load	a floating point load from memory. Only for the FPA.
; f_fpa_store	a floating point store to memory. Only for the FPA.
; f_load[sd]	A single/double load from memory. Used for VFP unit.
; f_store[sd]	A single/double store to memory. Used for VFP unit.
; f_flag	a transfer of co-processor flags to the CPSR
; f_mem_r	a transfer of a floating point register to a real reg via mem
; r_mem_f	the reverse of f_mem_r
; f_2_r		fast transfer float to arm (no memory needed)
; r_2_f		fast transfer arm to float
; f_cvt		convert floating<->integral
; branch	a branch
; call		a subroutine call
; load_byte	load byte(s) from memory to arm registers
; load1		load 1 word from memory to arm registers
; load2         load 2 words from memory to arm registers
; load3         load 3 words from memory to arm registers
; load4         load 4 words from memory to arm registers
; store		store 1 word to memory from arm registers
; store2	store 2 words
; store3	store 3 words
; store4	store 4 (or more) words
;  Additions for Cirrus Maverick co-processor:
; mav_farith	Floating point arithmetic (4 cycle)
; mav_dmult	Double multiplies (7 cycle)
;

(define_attr "type"
	"alu,alu_shift,alu_shift_reg,mult,block,float,fdivx,fdivd,fdivs,fmul,fmuls,fmuld,fmacs,fmacd,ffmul,farith,ffarith,f_flag,float_em,f_fpa_load,f_fpa_store,f_loads,f_loadd,f_stores,f_stored,f_mem_r,r_mem_f,f_2_r,r_2_f,f_cvt,branch,call,load_byte,load1,load2,load3,load4,store1,store2,store3,store4,mav_farith,mav_dmult,fconsts,fconstd,fadds,faddd,ffariths,ffarithd,fcmps,fcmpd,fcpys"
	(if_then_else 
	 (eq_attr "insn" "smulxy,smlaxy,smlalxy,smulwy,smlawx,mul,muls,mla,mlas,umull,umulls,umlal,umlals,smull,smulls,smlal,smlals")
	 (const_string "mult")
	 (const_string "alu")))

; Load scheduling, set from the arm_ld_sched variable
; initialized by arm_option_override()
(define_attr "ldsched" "no,yes" (const (symbol_ref "arm_ld_sched")))

;; Classification of NEON instructions for scheduling purposes.
;; Do not set this attribute and the "type" attribute together in
;; any one instruction pattern.
(define_attr "neon_type"
   "neon_int_1,\
   neon_int_2,\
   neon_int_3,\
   neon_int_4,\
   neon_int_5,\
   neon_vqneg_vqabs,\
   neon_vmov,\
   neon_vaba,\
   neon_vsma,\
   neon_vaba_qqq,\
   neon_mul_ddd_8_16_qdd_16_8_long_32_16_long,\
   neon_mul_qqq_8_16_32_ddd_32,\
   neon_mul_qdd_64_32_long_qqd_16_ddd_32_scalar_64_32_long_scalar,\
   neon_mla_ddd_8_16_qdd_16_8_long_32_16_long,\
   neon_mla_qqq_8_16,\
   neon_mla_ddd_32_qqd_16_ddd_32_scalar_qdd_64_32_long_scalar_qdd_64_32_long,\
   neon_mla_qqq_32_qqd_32_scalar,\
   neon_mul_ddd_16_scalar_32_16_long_scalar,\
   neon_mul_qqd_32_scalar,\
   neon_mla_ddd_16_scalar_qdd_32_16_long_scalar,\
   neon_shift_1,\
   neon_shift_2,\
   neon_shift_3,\
   neon_vshl_ddd,\
   neon_vqshl_vrshl_vqrshl_qqq,\
   neon_vsra_vrsra,\
   neon_fp_vadd_ddd_vabs_dd,\
   neon_fp_vadd_qqq_vabs_qq,\
   neon_fp_vsum,\
   neon_fp_vmul_ddd,\
   neon_fp_vmul_qqd,\
   neon_fp_vmla_ddd,\
   neon_fp_vmla_qqq,\
   neon_fp_vmla_ddd_scalar,\
   neon_fp_vmla_qqq_scalar,\
   neon_fp_vrecps_vrsqrts_ddd,\
   neon_fp_vrecps_vrsqrts_qqq,\
   neon_bp_simple,\
   neon_bp_2cycle,\
   neon_bp_3cycle,\
   neon_ldr,\
   neon_str,\
   neon_vld1_1_2_regs,\
   neon_vld1_3_4_regs,\
   neon_vld2_2_regs_vld1_vld2_all_lanes,\
   neon_vld2_4_regs,\
   neon_vld3_vld4,\
   neon_vst1_1_2_regs_vst2_2_regs,\
   neon_vst1_3_4_regs,\
   neon_vst2_4_regs_vst3_vst4,\
   neon_vst3_vst4,\
   neon_vld1_vld2_lane,\
   neon_vld3_vld4_lane,\
   neon_vst1_vst2_lane,\
   neon_vst3_vst4_lane,\
   neon_vld3_vld4_all_lanes,\
   neon_mcr,\
   neon_mcr_2_mcrr,\
   neon_mrc,\
   neon_mrrc,\
   neon_ldm_2,\
   neon_stm_2,\
   none"
 (const_string "none"))

; condition codes: this one is used by final_prescan_insn to speed up
; conditionalizing instructions.  It saves having to scan the rtl to see if
; it uses or alters the condition codes.
; 
; USE means that the condition codes are used by the insn in the process of
;   outputting code, this means (at present) that we can't use the insn in
;   inlined branches
;
; SET means that the purpose of the insn is to set the condition codes in a
;   well defined manner.
;
; CLOB means that the condition codes are altered in an undefined manner, if
;   they are altered at all
;
<<<<<<< HEAD
; UNCONDITIONAL means the instions can not be conditionally executed.
=======
; UNCONDITIONAL means the instruction can not be conditionally executed and
;   that the instruction does not use or alter the condition codes.
>>>>>>> 3082eeb7
;
; NOCOND means that the instruction does not use or alter the condition
;   codes but can be converted into a conditionally exectuted instruction.

(define_attr "conds" "use,set,clob,unconditional,nocond"
<<<<<<< HEAD
	(if_then_else (eq_attr "type" "call")
=======
	(if_then_else
	 (ior (eq_attr "is_thumb1" "yes")
	      (eq_attr "type" "call"))
>>>>>>> 3082eeb7
	 (const_string "clob")
	 (if_then_else (eq_attr "neon_type" "none")
	  (const_string "nocond")
	  (const_string "unconditional"))))

; Predicable means that the insn can be conditionally executed based on
; an automatically added predicate (additional patterns are generated by 
; gen...).  We default to 'no' because no Thumb patterns match this rule
; and not all ARM patterns do.
(define_attr "predicable" "no,yes" (const_string "no"))

; Only model the write buffer for ARM6 and ARM7.  Earlier processors don't
; have one.  Later ones, such as StrongARM, have write-back caches, so don't
; suffer blockages enough to warrant modelling this (and it can adversely
; affect the schedule).
(define_attr "model_wbuf" "no,yes" (const (symbol_ref "arm_tune_wbuf")))

; WRITE_CONFLICT implies that a read following an unrelated write is likely
; to stall the processor.  Used with model_wbuf above.
(define_attr "write_conflict" "no,yes"
  (if_then_else (eq_attr "type"
		 "block,float_em,f_fpa_load,f_fpa_store,f_mem_r,r_mem_f,call,load1")
		(const_string "yes")
		(const_string "no")))

; Classify the insns into those that take one cycle and those that take more
; than one on the main cpu execution unit.
(define_attr "core_cycles" "single,multi"
  (if_then_else (eq_attr "type"
		 "alu,alu_shift,float,fdivx,fdivd,fdivs,fmul,ffmul,farith,ffarith")
		(const_string "single")
	        (const_string "multi")))

;; FAR_JUMP is "yes" if a BL instruction is used to generate a branch to a
;; distant label.  Only applicable to Thumb code.
(define_attr "far_jump" "yes,no" (const_string "no"))


;; The number of machine instructions this pattern expands to.
;; Used for Thumb-2 conditional execution.
(define_attr "ce_count" "" (const_int 1))

;;---------------------------------------------------------------------------
;; Mode iterators

(include "iterators.md")

;; The integer modes up to word size
(define_mode_iterator QHSI [QI HI SI])

;;---------------------------------------------------------------------------
;; Predicates

(include "predicates.md")
(include "constraints.md")

;;---------------------------------------------------------------------------
;; Pipeline descriptions

(define_attr "tune_cortexr4" "yes,no"
  (const (if_then_else
	  (eq_attr "tune" "cortexr4,cortexr4f,cortexr5")
	  (const_string "yes")
	  (const_string "no"))))

;; True if the generic scheduling description should be used.

(define_attr "generic_sched" "yes,no"
  (const (if_then_else
          (ior (eq_attr "tune" "fa526,fa626,fa606te,fa626te,fmp626,fa726te,arm926ejs,arm1020e,arm1026ejs,arm1136js,arm1136jfs,cortexa5,cortexa8,cortexa9,cortexm4")
	       (eq_attr "tune_cortexr4" "yes"))
          (const_string "no")
          (const_string "yes"))))

(define_attr "generic_vfp" "yes,no"
  (const (if_then_else
	  (and (eq_attr "fpu" "vfp")
	       (eq_attr "tune" "!arm1020e,arm1022e,cortexa5,cortexa8,cortexa9,cortexm4")
	       (eq_attr "tune_cortexr4" "no"))
	  (const_string "yes")
	  (const_string "no"))))

(include "arm-generic.md")
(include "arm926ejs.md")
(include "arm1020e.md")
(include "arm1026ejs.md")
(include "arm1136jfs.md")
(include "fa526.md")
(include "fa606te.md")
(include "fa626te.md")
(include "fmp626.md")
(include "fa726te.md")
(include "cortex-a5.md")
(include "cortex-a8.md")
(include "cortex-a9.md")
(include "cortex-r4.md")
(include "cortex-r4f.md")
(include "cortex-m4.md")
(include "cortex-m4-fpu.md")
(include "vfp11.md")


;;---------------------------------------------------------------------------
;; Insn patterns
;;
;; Addition insns.

;; Note: For DImode insns, there is normally no reason why operands should
;; not be in the same register, what we don't want is for something being
;; written to partially overlap something that is an input.
;; Cirrus 64bit additions should not be split because we have a native
;; 64bit addition instructions.

(define_expand "adddi3"
 [(parallel
   [(set (match_operand:DI           0 "s_register_operand" "")
	  (plus:DI (match_operand:DI 1 "s_register_operand" "")
	           (match_operand:DI 2 "s_register_operand" "")))
    (clobber (reg:CC CC_REGNUM))])]
  "TARGET_EITHER"
  "
  if (TARGET_HARD_FLOAT && TARGET_MAVERICK)
    {
      if (!cirrus_fp_register (operands[0], DImode))
        operands[0] = force_reg (DImode, operands[0]);
      if (!cirrus_fp_register (operands[1], DImode))
        operands[1] = force_reg (DImode, operands[1]);
      emit_insn (gen_cirrus_adddi3 (operands[0], operands[1], operands[2]));
      DONE;
    }

  if (TARGET_THUMB1)
    {
      if (GET_CODE (operands[1]) != REG)
        operands[1] = force_reg (DImode, operands[1]);
      if (GET_CODE (operands[2]) != REG)
        operands[2] = force_reg (DImode, operands[2]);
     }
  "
)

(define_insn "*thumb1_adddi3"
  [(set (match_operand:DI          0 "register_operand" "=l")
	(plus:DI (match_operand:DI 1 "register_operand" "%0")
		 (match_operand:DI 2 "register_operand" "l")))
   (clobber (reg:CC CC_REGNUM))
  ]
  "TARGET_THUMB1"
  "add\\t%Q0, %Q0, %Q2\;adc\\t%R0, %R0, %R2"
  [(set_attr "length" "4")]
)

(define_insn_and_split "*arm_adddi3"
  [(set (match_operand:DI          0 "s_register_operand" "=&r,&r")
	(plus:DI (match_operand:DI 1 "s_register_operand" "%0, 0")
		 (match_operand:DI 2 "s_register_operand" "r,  0")))
   (clobber (reg:CC CC_REGNUM))]
  "TARGET_32BIT && !(TARGET_HARD_FLOAT && TARGET_MAVERICK) && !TARGET_NEON"
  "#"
  "TARGET_32BIT && reload_completed
   && ! (TARGET_NEON && IS_VFP_REGNUM (REGNO (operands[0])))"
  [(parallel [(set (reg:CC_C CC_REGNUM)
		   (compare:CC_C (plus:SI (match_dup 1) (match_dup 2))
				 (match_dup 1)))
	      (set (match_dup 0) (plus:SI (match_dup 1) (match_dup 2)))])
   (set (match_dup 3) (plus:SI (plus:SI (match_dup 4) (match_dup 5))
			       (ltu:SI (reg:CC_C CC_REGNUM) (const_int 0))))]
  "
  {
    operands[3] = gen_highpart (SImode, operands[0]);
    operands[0] = gen_lowpart (SImode, operands[0]);
    operands[4] = gen_highpart (SImode, operands[1]);
    operands[1] = gen_lowpart (SImode, operands[1]);
    operands[5] = gen_highpart (SImode, operands[2]);
    operands[2] = gen_lowpart (SImode, operands[2]);
  }"
  [(set_attr "conds" "clob")
   (set_attr "length" "8")]
)

(define_insn_and_split "*adddi_sesidi_di"
  [(set (match_operand:DI 0 "s_register_operand" "=&r,&r")
	(plus:DI (sign_extend:DI
		  (match_operand:SI 2 "s_register_operand" "r,r"))
		 (match_operand:DI 1 "s_register_operand" "0,r")))
   (clobber (reg:CC CC_REGNUM))]
  "TARGET_32BIT && !(TARGET_HARD_FLOAT && TARGET_MAVERICK)"
  "#"
  "TARGET_32BIT && reload_completed"
  [(parallel [(set (reg:CC_C CC_REGNUM)
		   (compare:CC_C (plus:SI (match_dup 1) (match_dup 2))
				 (match_dup 1)))
	      (set (match_dup 0) (plus:SI (match_dup 1) (match_dup 2)))])
   (set (match_dup 3) (plus:SI (plus:SI (ashiftrt:SI (match_dup 2)
						     (const_int 31))
					(match_dup 4))
			       (ltu:SI (reg:CC_C CC_REGNUM) (const_int 0))))]
  "
  {
    operands[3] = gen_highpart (SImode, operands[0]);
    operands[0] = gen_lowpart (SImode, operands[0]);
    operands[4] = gen_highpart (SImode, operands[1]);
    operands[1] = gen_lowpart (SImode, operands[1]);
    operands[2] = gen_lowpart (SImode, operands[2]);
  }"
  [(set_attr "conds" "clob")
   (set_attr "length" "8")]
)

(define_insn_and_split "*adddi_zesidi_di"
  [(set (match_operand:DI 0 "s_register_operand" "=&r,&r")
	(plus:DI (zero_extend:DI
		  (match_operand:SI 2 "s_register_operand" "r,r"))
		 (match_operand:DI 1 "s_register_operand" "0,r")))
   (clobber (reg:CC CC_REGNUM))]
  "TARGET_32BIT && !(TARGET_HARD_FLOAT && TARGET_MAVERICK)"
  "#"
  "TARGET_32BIT && reload_completed"
  [(parallel [(set (reg:CC_C CC_REGNUM)
		   (compare:CC_C (plus:SI (match_dup 1) (match_dup 2))
				 (match_dup 1)))
	      (set (match_dup 0) (plus:SI (match_dup 1) (match_dup 2)))])
   (set (match_dup 3) (plus:SI (plus:SI (match_dup 4) (const_int 0))
			       (ltu:SI (reg:CC_C CC_REGNUM) (const_int 0))))]
  "
  {
    operands[3] = gen_highpart (SImode, operands[0]);
    operands[0] = gen_lowpart (SImode, operands[0]);
    operands[4] = gen_highpart (SImode, operands[1]);
    operands[1] = gen_lowpart (SImode, operands[1]);
    operands[2] = gen_lowpart (SImode, operands[2]);
  }"
  [(set_attr "conds" "clob")
   (set_attr "length" "8")]
)

(define_expand "addsi3"
  [(set (match_operand:SI          0 "s_register_operand" "")
	(plus:SI (match_operand:SI 1 "s_register_operand" "")
		 (match_operand:SI 2 "reg_or_int_operand" "")))]
  "TARGET_EITHER"
  "
  if (TARGET_32BIT && GET_CODE (operands[2]) == CONST_INT)
    {
      arm_split_constant (PLUS, SImode, NULL_RTX,
	                  INTVAL (operands[2]), operands[0], operands[1],
			  optimize && can_create_pseudo_p ());
      DONE;
    }
  "
)

; If there is a scratch available, this will be faster than synthesizing the
; addition.
(define_peephole2
  [(match_scratch:SI 3 "r")
   (set (match_operand:SI          0 "arm_general_register_operand" "")
	(plus:SI (match_operand:SI 1 "arm_general_register_operand" "")
		 (match_operand:SI 2 "const_int_operand"  "")))]
  "TARGET_32BIT &&
   !(const_ok_for_arm (INTVAL (operands[2]))
     || const_ok_for_arm (-INTVAL (operands[2])))
    && const_ok_for_arm (~INTVAL (operands[2]))"
  [(set (match_dup 3) (match_dup 2))
   (set (match_dup 0) (plus:SI (match_dup 1) (match_dup 3)))]
  ""
)

;; The r/r/k alternative is required when reloading the address
;;  (plus (reg rN) (reg sp)) into (reg rN).  In this case reload will
;; put the duplicated register first, and not try the commutative version.
(define_insn_and_split "*arm_addsi3"
<<<<<<< HEAD
  [(set (match_operand:SI          0 "s_register_operand" "=r, !k, r,r, !k,r")
	(plus:SI (match_operand:SI 1 "s_register_operand" "%rk,!k, r,rk,!k,rk")
		 (match_operand:SI 2 "reg_or_int_operand" "rI, rI,!k,L, L,?n")))]
=======
  [(set (match_operand:SI          0 "s_register_operand" "=r, k,r,r, k, r, k,r, k, r")
	(plus:SI (match_operand:SI 1 "s_register_operand" "%rk,k,r,rk,k, rk,k,rk,k, rk")
		 (match_operand:SI 2 "reg_or_int_operand" "rI,rI,k,Pj,Pj,L, L,PJ,PJ,?n")))]
>>>>>>> 3082eeb7
  "TARGET_32BIT"
  "@
   add%?\\t%0, %1, %2
   add%?\\t%0, %1, %2
   add%?\\t%0, %2, %1
<<<<<<< HEAD
=======
   addw%?\\t%0, %1, %2
   addw%?\\t%0, %1, %2
>>>>>>> 3082eeb7
   sub%?\\t%0, %1, #%n2
   sub%?\\t%0, %1, #%n2
   subw%?\\t%0, %1, #%n2
   subw%?\\t%0, %1, #%n2
   #"
  "TARGET_32BIT
   && GET_CODE (operands[2]) == CONST_INT
<<<<<<< HEAD
   && !(const_ok_for_arm (INTVAL (operands[2]))
        || const_ok_for_arm (-INTVAL (operands[2])))
=======
   && !const_ok_for_op (INTVAL (operands[2]), PLUS)
>>>>>>> 3082eeb7
   && (reload_completed || !arm_eliminable_register (operands[1]))"
  [(clobber (const_int 0))]
  "
  arm_split_constant (PLUS, SImode, curr_insn,
	              INTVAL (operands[2]), operands[0],
		      operands[1], 0);
  DONE;
  "
<<<<<<< HEAD
  [(set_attr "length" "4,4,4,4,4,16")
   (set_attr "predicable" "yes")]
)

;; Register group 'k' is a single register group containing only the stack
;; register.  Trying to reload it will always fail catastrophically,
;; so never allow those alternatives to match if reloading is needed.

(define_insn_and_split "*thumb1_addsi3"
  [(set (match_operand:SI          0 "register_operand" "=l,l,l,*rk,*hk,l,!k,l,l")
	(plus:SI (match_operand:SI 1 "register_operand" "%0,0,l,*0,*0,!k,!k,0,l")
		 (match_operand:SI 2 "nonmemory_operand" "I,J,lL,*hk,*rk,!M,!O,Pa,Pb")))]
=======
  [(set_attr "length" "4,4,4,4,4,4,4,4,4,16")
   (set_attr "predicable" "yes")
   (set_attr "arch" "*,*,*,t2,t2,*,*,t2,t2,*")]
)

(define_insn_and_split "*thumb1_addsi3"
  [(set (match_operand:SI          0 "register_operand" "=l,l,l,*rk,*hk,l,k,l,l,l")
	(plus:SI (match_operand:SI 1 "register_operand" "%0,0,l,*0,*0,k,k,0,l,k")
		 (match_operand:SI 2 "nonmemory_operand" "I,J,lL,*hk,*rk,M,O,Pa,Pb,Pc")))]
>>>>>>> 3082eeb7
  "TARGET_THUMB1"
  "*
   static const char * const asms[] = 
   {
     \"add\\t%0, %0, %2\",
     \"sub\\t%0, %0, #%n2\",
     \"add\\t%0, %1, %2\",
     \"add\\t%0, %0, %2\",
     \"add\\t%0, %0, %2\",
     \"add\\t%0, %1, %2\",
     \"add\\t%0, %1, %2\",
     \"#\",
<<<<<<< HEAD
=======
     \"#\",
>>>>>>> 3082eeb7
     \"#\"
   };
   if ((which_alternative == 2 || which_alternative == 6)
       && GET_CODE (operands[2]) == CONST_INT
       && INTVAL (operands[2]) < 0)
     return \"sub\\t%0, %1, #%n2\";
   return asms[which_alternative];
  "
  "&& reload_completed && CONST_INT_P (operands[2])
<<<<<<< HEAD
   && operands[1] != stack_pointer_rtx
   && (INTVAL (operands[2]) > 255 || INTVAL (operands[2]) < -255)"
=======
   && ((operands[1] != stack_pointer_rtx
        && (INTVAL (operands[2]) > 255 || INTVAL (operands[2]) < -255))
       || (operands[1] == stack_pointer_rtx
 	   && INTVAL (operands[2]) > 1020))"
>>>>>>> 3082eeb7
  [(set (match_dup 0) (plus:SI (match_dup 1) (match_dup 2)))
   (set (match_dup 0) (plus:SI (match_dup 0) (match_dup 3)))]
  {
    HOST_WIDE_INT offset = INTVAL (operands[2]);
<<<<<<< HEAD
    if (offset > 255)
      offset = 255;
    else if (offset < -255)
      offset = -255;
    
    operands[3] = GEN_INT (offset);
    operands[2] = GEN_INT (INTVAL (operands[2]) - offset);
  }
  [(set_attr "length" "2,2,2,2,2,2,2,4,4")]
=======
    if (operands[1] == stack_pointer_rtx)
      offset -= 1020;
    else
      {
        if (offset > 255)
	  offset = 255;
	else if (offset < -255)
	  offset = -255;
      }
    operands[3] = GEN_INT (offset);
    operands[2] = GEN_INT (INTVAL (operands[2]) - offset);
  }
  [(set_attr "length" "2,2,2,2,2,2,2,4,4,4")]
>>>>>>> 3082eeb7
)

;; Reloading and elimination of the frame pointer can
;; sometimes cause this optimization to be missed.
(define_peephole2
  [(set (match_operand:SI 0 "arm_general_register_operand" "")
	(match_operand:SI 1 "const_int_operand" ""))
   (set (match_dup 0)
	(plus:SI (match_dup 0) (reg:SI SP_REGNUM)))]
  "TARGET_THUMB1
   && (unsigned HOST_WIDE_INT) (INTVAL (operands[1])) < 1024
   && (INTVAL (operands[1]) & 3) == 0"
  [(set (match_dup 0) (plus:SI (reg:SI SP_REGNUM) (match_dup 1)))]
  ""
)

(define_insn "addsi3_compare0"
  [(set (reg:CC_NOOV CC_REGNUM)
	(compare:CC_NOOV
	 (plus:SI (match_operand:SI 1 "s_register_operand" "r, r")
		  (match_operand:SI 2 "arm_add_operand"    "rI,L"))
	 (const_int 0)))
   (set (match_operand:SI 0 "s_register_operand" "=r,r")
	(plus:SI (match_dup 1) (match_dup 2)))]
  "TARGET_ARM"
  "@
   add%.\\t%0, %1, %2
   sub%.\\t%0, %1, #%n2"
  [(set_attr "conds" "set")]
)

(define_insn "*addsi3_compare0_scratch"
  [(set (reg:CC_NOOV CC_REGNUM)
	(compare:CC_NOOV
	 (plus:SI (match_operand:SI 0 "s_register_operand" "r, r")
		  (match_operand:SI 1 "arm_add_operand"    "rI,L"))
	 (const_int 0)))]
  "TARGET_ARM"
  "@
   cmn%?\\t%0, %1
   cmp%?\\t%0, #%n1"
  [(set_attr "conds" "set")]
)

(define_insn "*compare_negsi_si"
  [(set (reg:CC_Z CC_REGNUM)
	(compare:CC_Z
	 (neg:SI (match_operand:SI 0 "s_register_operand" "r"))
	 (match_operand:SI 1 "s_register_operand" "r")))]
  "TARGET_32BIT"
  "cmn%?\\t%1, %0"
  [(set_attr "conds" "set")]
)

;; This is the canonicalization of addsi3_compare0_for_combiner when the
;; addend is a constant.
(define_insn "*cmpsi2_addneg"
  [(set (reg:CC CC_REGNUM)
	(compare:CC
	 (match_operand:SI 1 "s_register_operand" "r,r")
	 (match_operand:SI 2 "arm_addimm_operand" "L,I")))
   (set (match_operand:SI 0 "s_register_operand" "=r,r")
	(plus:SI (match_dup 1)
		 (match_operand:SI 3 "arm_addimm_operand" "I,L")))]
  "TARGET_32BIT && INTVAL (operands[2]) == -INTVAL (operands[3])"
  "@
   add%.\\t%0, %1, %3
   sub%.\\t%0, %1, #%n3"
  [(set_attr "conds" "set")]
)

;; Convert the sequence
;;  sub  rd, rn, #1
;;  cmn  rd, #1	(equivalent to cmp rd, #-1)
;;  bne  dest
;; into
;;  subs rd, rn, #1
;;  bcs  dest	((unsigned)rn >= 1)
;; similarly for the beq variant using bcc.
;; This is a common looping idiom (while (n--))
(define_peephole2
  [(set (match_operand:SI 0 "arm_general_register_operand" "")
	(plus:SI (match_operand:SI 1 "arm_general_register_operand" "")
		 (const_int -1)))
   (set (match_operand 2 "cc_register" "")
	(compare (match_dup 0) (const_int -1)))
   (set (pc)
	(if_then_else (match_operator 3 "equality_operator"
		       [(match_dup 2) (const_int 0)])
		      (match_operand 4 "" "")
		      (match_operand 5 "" "")))]
  "TARGET_32BIT && peep2_reg_dead_p (3, operands[2])"
  [(parallel[
    (set (match_dup 2)
	 (compare:CC
	  (match_dup 1) (const_int 1)))
    (set (match_dup 0) (plus:SI (match_dup 1) (const_int -1)))])
   (set (pc)
	(if_then_else (match_op_dup 3 [(match_dup 2) (const_int 0)])
		      (match_dup 4)
		      (match_dup 5)))]
  "operands[2] = gen_rtx_REG (CCmode, CC_REGNUM);
   operands[3] = gen_rtx_fmt_ee ((GET_CODE (operands[3]) == NE
				  ? GEU : LTU),
				 VOIDmode, 
				 operands[2], const0_rtx);"
)

;; The next four insns work because they compare the result with one of
;; the operands, and we know that the use of the condition code is
;; either GEU or LTU, so we can use the carry flag from the addition
;; instead of doing the compare a second time.
(define_insn "*addsi3_compare_op1"
  [(set (reg:CC_C CC_REGNUM)
	(compare:CC_C
	 (plus:SI (match_operand:SI 1 "s_register_operand" "r,r")
		  (match_operand:SI 2 "arm_add_operand" "rI,L"))
	 (match_dup 1)))
   (set (match_operand:SI 0 "s_register_operand" "=r,r")
	(plus:SI (match_dup 1) (match_dup 2)))]
  "TARGET_32BIT"
  "@
   add%.\\t%0, %1, %2
   sub%.\\t%0, %1, #%n2"
  [(set_attr "conds" "set")]
)

(define_insn "*addsi3_compare_op2"
  [(set (reg:CC_C CC_REGNUM)
	(compare:CC_C
	 (plus:SI (match_operand:SI 1 "s_register_operand" "r,r")
		  (match_operand:SI 2 "arm_add_operand" "rI,L"))
	 (match_dup 2)))
   (set (match_operand:SI 0 "s_register_operand" "=r,r")
	(plus:SI (match_dup 1) (match_dup 2)))]
  "TARGET_32BIT"
  "@
   add%.\\t%0, %1, %2
   sub%.\\t%0, %1, #%n2"
  [(set_attr "conds" "set")]
)

(define_insn "*compare_addsi2_op0"
  [(set (reg:CC_C CC_REGNUM)
	(compare:CC_C
	 (plus:SI (match_operand:SI 0 "s_register_operand" "r,r")
		  (match_operand:SI 1 "arm_add_operand" "rI,L"))
	 (match_dup 0)))]
  "TARGET_32BIT"
  "@
   cmn%?\\t%0, %1
   cmp%?\\t%0, #%n1"
  [(set_attr "conds" "set")]
)

(define_insn "*compare_addsi2_op1"
  [(set (reg:CC_C CC_REGNUM)
	(compare:CC_C
	 (plus:SI (match_operand:SI 0 "s_register_operand" "r,r")
		  (match_operand:SI 1 "arm_add_operand" "rI,L"))
	 (match_dup 1)))]
  "TARGET_32BIT"
  "@
   cmn%?\\t%0, %1
   cmp%?\\t%0, #%n1"
  [(set_attr "conds" "set")]
)

(define_insn "*addsi3_carryin_<optab>"
  [(set (match_operand:SI 0 "s_register_operand" "=r")
	(plus:SI (plus:SI (match_operand:SI 1 "s_register_operand" "%r")
			  (match_operand:SI 2 "arm_rhs_operand" "rI"))
		 (LTUGEU:SI (reg:<cnb> CC_REGNUM) (const_int 0))))]
  "TARGET_32BIT"
  "adc%?\\t%0, %1, %2"
  [(set_attr "conds" "use")]
)

(define_insn "*addsi3_carryin_alt2_<optab>"
  [(set (match_operand:SI 0 "s_register_operand" "=r")
	(plus:SI (plus:SI (LTUGEU:SI (reg:<cnb> CC_REGNUM) (const_int 0))
			  (match_operand:SI 1 "s_register_operand" "%r"))
		 (match_operand:SI 2 "arm_rhs_operand" "rI")))]
  "TARGET_32BIT"
  "adc%?\\t%0, %1, %2"
  [(set_attr "conds" "use")]
)

(define_insn "*addsi3_carryin_shift_<optab>"
  [(set (match_operand:SI 0 "s_register_operand" "=r")
	(plus:SI (plus:SI
		  (match_operator:SI 2 "shift_operator"
		    [(match_operand:SI 3 "s_register_operand" "r")
		     (match_operand:SI 4 "reg_or_int_operand" "rM")])
		  (match_operand:SI 1 "s_register_operand" "r"))
		 (LTUGEU:SI (reg:<cnb> CC_REGNUM) (const_int 0))))]
  "TARGET_32BIT"
  "adc%?\\t%0, %1, %3%S2"
  [(set_attr "conds" "use")
   (set (attr "type") (if_then_else (match_operand 4 "const_int_operand" "")
		      (const_string "alu_shift")
		      (const_string "alu_shift_reg")))]
)

(define_insn "*addsi3_carryin_clobercc_<optab>"
  [(set (match_operand:SI 0 "s_register_operand" "=r")
	(plus:SI (plus:SI (match_operand:SI 1 "s_register_operand" "%r")
			  (match_operand:SI 2 "arm_rhs_operand" "rI"))
		 (LTUGEU:SI (reg:<cnb> CC_REGNUM) (const_int 0))))
   (clobber (reg:CC CC_REGNUM))]
   "TARGET_32BIT"
   "adc%.\\t%0, %1, %2"
   [(set_attr "conds" "set")]
)

(define_expand "incscc"
  [(set (match_operand:SI 0 "s_register_operand" "=r,r")
        (plus:SI (match_operator:SI 2 "arm_comparison_operator"
                    [(match_operand:CC 3 "cc_register" "") (const_int 0)])
                 (match_operand:SI 1 "s_register_operand" "0,?r")))]
  "TARGET_32BIT"
  ""
)

(define_insn "*arm_incscc"
  [(set (match_operand:SI 0 "s_register_operand" "=r,r")
        (plus:SI (match_operator:SI 2 "arm_comparison_operator"
                    [(match_operand:CC 3 "cc_register" "") (const_int 0)])
                 (match_operand:SI 1 "s_register_operand" "0,?r")))]
  "TARGET_ARM"
  "@
  add%d2\\t%0, %1, #1
  mov%D2\\t%0, %1\;add%d2\\t%0, %1, #1"
  [(set_attr "conds" "use")
   (set_attr "length" "4,8")]
)

; transform ((x << y) - 1) to ~(~(x-1) << y)  Where X is a constant.
(define_split
  [(set (match_operand:SI 0 "s_register_operand" "")
	(plus:SI (ashift:SI (match_operand:SI 1 "const_int_operand" "")
			    (match_operand:SI 2 "s_register_operand" ""))
		 (const_int -1)))
   (clobber (match_operand:SI 3 "s_register_operand" ""))]
  "TARGET_32BIT"
  [(set (match_dup 3) (match_dup 1))
   (set (match_dup 0) (not:SI (ashift:SI (match_dup 3) (match_dup 2))))]
  "
  operands[1] = GEN_INT (~(INTVAL (operands[1]) - 1));
")

(define_expand "addsf3"
  [(set (match_operand:SF          0 "s_register_operand" "")
	(plus:SF (match_operand:SF 1 "s_register_operand" "")
		 (match_operand:SF 2 "arm_float_add_operand" "")))]
  "TARGET_32BIT && TARGET_HARD_FLOAT"
  "
  if (TARGET_MAVERICK
      && !cirrus_fp_register (operands[2], SFmode))
    operands[2] = force_reg (SFmode, operands[2]);
")

(define_expand "adddf3"
  [(set (match_operand:DF          0 "s_register_operand" "")
	(plus:DF (match_operand:DF 1 "s_register_operand" "")
		 (match_operand:DF 2 "arm_float_add_operand" "")))]
  "TARGET_32BIT && TARGET_HARD_FLOAT && !TARGET_VFP_SINGLE"
  "
  if (TARGET_MAVERICK
      && !cirrus_fp_register (operands[2], DFmode))
    operands[2] = force_reg (DFmode, operands[2]);
")

(define_expand "subdi3"
 [(parallel
   [(set (match_operand:DI            0 "s_register_operand" "")
	  (minus:DI (match_operand:DI 1 "s_register_operand" "")
	            (match_operand:DI 2 "s_register_operand" "")))
    (clobber (reg:CC CC_REGNUM))])]
  "TARGET_EITHER"
  "
  if (TARGET_HARD_FLOAT && TARGET_MAVERICK
      && TARGET_32BIT
      && cirrus_fp_register (operands[0], DImode)
      && cirrus_fp_register (operands[1], DImode))
    {
      emit_insn (gen_cirrus_subdi3 (operands[0], operands[1], operands[2]));
      DONE;
    }

  if (TARGET_THUMB1)
    {
      if (GET_CODE (operands[1]) != REG)
        operands[1] = force_reg (DImode, operands[1]);
      if (GET_CODE (operands[2]) != REG)
        operands[2] = force_reg (DImode, operands[2]);
     }	
  "
)

(define_insn "*arm_subdi3"
  [(set (match_operand:DI           0 "s_register_operand" "=&r,&r,&r")
	(minus:DI (match_operand:DI 1 "s_register_operand" "0,r,0")
		  (match_operand:DI 2 "s_register_operand" "r,0,0")))
   (clobber (reg:CC CC_REGNUM))]
  "TARGET_32BIT && !TARGET_NEON"
  "subs\\t%Q0, %Q1, %Q2\;sbc\\t%R0, %R1, %R2"
  [(set_attr "conds" "clob")
   (set_attr "length" "8")]
)

(define_insn "*thumb_subdi3"
  [(set (match_operand:DI           0 "register_operand" "=l")
	(minus:DI (match_operand:DI 1 "register_operand"  "0")
		  (match_operand:DI 2 "register_operand"  "l")))
   (clobber (reg:CC CC_REGNUM))]
  "TARGET_THUMB1"
  "sub\\t%Q0, %Q0, %Q2\;sbc\\t%R0, %R0, %R2"
  [(set_attr "length" "4")]
)

(define_insn "*subdi_di_zesidi"
  [(set (match_operand:DI           0 "s_register_operand" "=&r,&r")
	(minus:DI (match_operand:DI 1 "s_register_operand"  "0,r")
		  (zero_extend:DI
		   (match_operand:SI 2 "s_register_operand"  "r,r"))))
   (clobber (reg:CC CC_REGNUM))]
  "TARGET_32BIT"
  "subs\\t%Q0, %Q1, %2\;sbc\\t%R0, %R1, #0"
  [(set_attr "conds" "clob")
   (set_attr "length" "8")]
)

(define_insn "*subdi_di_sesidi"
  [(set (match_operand:DI            0 "s_register_operand" "=&r,&r")
	(minus:DI (match_operand:DI  1 "s_register_operand"  "0,r")
		  (sign_extend:DI
		   (match_operand:SI 2 "s_register_operand"  "r,r"))))
   (clobber (reg:CC CC_REGNUM))]
  "TARGET_32BIT"
  "subs\\t%Q0, %Q1, %2\;sbc\\t%R0, %R1, %2, asr #31"
  [(set_attr "conds" "clob")
   (set_attr "length" "8")]
)

(define_insn "*subdi_zesidi_di"
  [(set (match_operand:DI            0 "s_register_operand" "=&r,&r")
	(minus:DI (zero_extend:DI
		   (match_operand:SI 2 "s_register_operand"  "r,r"))
		  (match_operand:DI  1 "s_register_operand" "0,r")))
   (clobber (reg:CC CC_REGNUM))]
  "TARGET_ARM"
  "rsbs\\t%Q0, %Q1, %2\;rsc\\t%R0, %R1, #0"
  [(set_attr "conds" "clob")
   (set_attr "length" "8")]
)

(define_insn "*subdi_sesidi_di"
  [(set (match_operand:DI            0 "s_register_operand" "=&r,&r")
	(minus:DI (sign_extend:DI
		   (match_operand:SI 2 "s_register_operand"   "r,r"))
		  (match_operand:DI  1 "s_register_operand"  "0,r")))
   (clobber (reg:CC CC_REGNUM))]
  "TARGET_ARM"
  "rsbs\\t%Q0, %Q1, %2\;rsc\\t%R0, %R1, %2, asr #31"
  [(set_attr "conds" "clob")
   (set_attr "length" "8")]
)

(define_insn "*subdi_zesidi_zesidi"
  [(set (match_operand:DI            0 "s_register_operand" "=r")
	(minus:DI (zero_extend:DI
		   (match_operand:SI 1 "s_register_operand"  "r"))
		  (zero_extend:DI
		   (match_operand:SI 2 "s_register_operand"  "r"))))
   (clobber (reg:CC CC_REGNUM))]
  "TARGET_32BIT"
  "subs\\t%Q0, %1, %2\;sbc\\t%R0, %1, %1"
  [(set_attr "conds" "clob")
   (set_attr "length" "8")]
)

(define_expand "subsi3"
  [(set (match_operand:SI           0 "s_register_operand" "")
	(minus:SI (match_operand:SI 1 "reg_or_int_operand" "")
		  (match_operand:SI 2 "s_register_operand" "")))]
  "TARGET_EITHER"
  "
  if (GET_CODE (operands[1]) == CONST_INT)
    {
      if (TARGET_32BIT)
        {
          arm_split_constant (MINUS, SImode, NULL_RTX,
	                      INTVAL (operands[1]), operands[0],
	  		      operands[2], optimize && can_create_pseudo_p ());
          DONE;
	}
      else /* TARGET_THUMB1 */
        operands[1] = force_reg (SImode, operands[1]);
    }
  "
)

(define_insn "thumb1_subsi3_insn"
  [(set (match_operand:SI           0 "register_operand" "=l")
	(minus:SI (match_operand:SI 1 "register_operand" "l")
		  (match_operand:SI 2 "reg_or_int_operand" "lPd")))]
  "TARGET_THUMB1"
  "sub\\t%0, %1, %2"
  [(set_attr "length" "2")
   (set_attr "conds" "set")])

; ??? Check Thumb-2 split length
(define_insn_and_split "*arm_subsi3_insn"
  [(set (match_operand:SI           0 "s_register_operand" "=r,r,rk,r,r")
	(minus:SI (match_operand:SI 1 "reg_or_int_operand" "rI,r,k,?n,r")
		  (match_operand:SI 2 "reg_or_int_operand" "r,rI,r, r,?n")))]
  "TARGET_32BIT"
  "@
   rsb%?\\t%0, %2, %1
   sub%?\\t%0, %1, %2
   sub%?\\t%0, %1, %2
   #
   #"
  "&& ((GET_CODE (operands[1]) == CONST_INT
       	&& !const_ok_for_arm (INTVAL (operands[1])))
       || (GET_CODE (operands[2]) == CONST_INT
	   && !const_ok_for_arm (INTVAL (operands[2]))))"
  [(clobber (const_int 0))]
  "
  arm_split_constant (MINUS, SImode, curr_insn,
                      INTVAL (operands[1]), operands[0], operands[2], 0);
  DONE;
  "
  [(set_attr "length" "4,4,4,16,16")
   (set_attr "predicable" "yes")]
)

(define_peephole2
  [(match_scratch:SI 3 "r")
   (set (match_operand:SI 0 "arm_general_register_operand" "")
	(minus:SI (match_operand:SI 1 "const_int_operand" "")
		  (match_operand:SI 2 "arm_general_register_operand" "")))]
  "TARGET_32BIT
   && !const_ok_for_arm (INTVAL (operands[1]))
   && const_ok_for_arm (~INTVAL (operands[1]))"
  [(set (match_dup 3) (match_dup 1))
   (set (match_dup 0) (minus:SI (match_dup 3) (match_dup 2)))]
  ""
)

(define_insn "*subsi3_compare0"
  [(set (reg:CC_NOOV CC_REGNUM)
	(compare:CC_NOOV
	 (minus:SI (match_operand:SI 1 "arm_rhs_operand" "r,I")
		   (match_operand:SI 2 "arm_rhs_operand" "rI,r"))
	 (const_int 0)))
   (set (match_operand:SI 0 "s_register_operand" "=r,r")
	(minus:SI (match_dup 1) (match_dup 2)))]
  "TARGET_32BIT"
  "@
   sub%.\\t%0, %1, %2
   rsb%.\\t%0, %2, %1"
  [(set_attr "conds" "set")]
)

(define_insn "*subsi3_compare"
  [(set (reg:CC CC_REGNUM)
	(compare:CC (match_operand:SI 1 "arm_rhs_operand" "r,I")
		    (match_operand:SI 2 "arm_rhs_operand" "rI,r")))
   (set (match_operand:SI 0 "s_register_operand" "=r,r")
	(minus:SI (match_dup 1) (match_dup 2)))]
  "TARGET_32BIT"
  "@
   sub%.\\t%0, %1, %2
   rsb%.\\t%0, %2, %1"
  [(set_attr "conds" "set")]
)

(define_expand "decscc"
  [(set (match_operand:SI            0 "s_register_operand" "=r,r")
        (minus:SI (match_operand:SI  1 "s_register_operand" "0,?r")
		  (match_operator:SI 2 "arm_comparison_operator"
                   [(match_operand   3 "cc_register" "") (const_int 0)])))]
  "TARGET_32BIT"
  ""
)

(define_insn "*arm_decscc"
  [(set (match_operand:SI            0 "s_register_operand" "=r,r")
        (minus:SI (match_operand:SI  1 "s_register_operand" "0,?r")
		  (match_operator:SI 2 "arm_comparison_operator"
                   [(match_operand   3 "cc_register" "") (const_int 0)])))]
  "TARGET_ARM"
  "@
   sub%d2\\t%0, %1, #1
   mov%D2\\t%0, %1\;sub%d2\\t%0, %1, #1"
  [(set_attr "conds" "use")
   (set_attr "length" "*,8")]
)

(define_expand "subsf3"
  [(set (match_operand:SF           0 "s_register_operand" "")
	(minus:SF (match_operand:SF 1 "arm_float_rhs_operand" "")
		  (match_operand:SF 2 "arm_float_rhs_operand" "")))]
  "TARGET_32BIT && TARGET_HARD_FLOAT"
  "
  if (TARGET_MAVERICK)
    {
      if (!cirrus_fp_register (operands[1], SFmode))
        operands[1] = force_reg (SFmode, operands[1]);
      if (!cirrus_fp_register (operands[2], SFmode))
        operands[2] = force_reg (SFmode, operands[2]);
    }
")

(define_expand "subdf3"
  [(set (match_operand:DF           0 "s_register_operand" "")
	(minus:DF (match_operand:DF 1 "arm_float_rhs_operand" "")
		  (match_operand:DF 2 "arm_float_rhs_operand" "")))]
  "TARGET_32BIT && TARGET_HARD_FLOAT && !TARGET_VFP_SINGLE"
  "
  if (TARGET_MAVERICK)
    {
       if (!cirrus_fp_register (operands[1], DFmode))
         operands[1] = force_reg (DFmode, operands[1]);
       if (!cirrus_fp_register (operands[2], DFmode))
         operands[2] = force_reg (DFmode, operands[2]);
    }
")


;; Multiplication insns

(define_expand "mulsi3"
  [(set (match_operand:SI          0 "s_register_operand" "")
	(mult:SI (match_operand:SI 2 "s_register_operand" "")
		 (match_operand:SI 1 "s_register_operand" "")))]
  "TARGET_EITHER"
  ""
)

;; Use `&' and then `0' to prevent the operands 0 and 1 being the same
(define_insn "*arm_mulsi3"
  [(set (match_operand:SI          0 "s_register_operand" "=&r,&r")
	(mult:SI (match_operand:SI 2 "s_register_operand" "r,r")
		 (match_operand:SI 1 "s_register_operand" "%0,r")))]
  "TARGET_32BIT && !arm_arch6"
  "mul%?\\t%0, %2, %1"
  [(set_attr "insn" "mul")
   (set_attr "predicable" "yes")]
)

(define_insn "*arm_mulsi3_v6"
  [(set (match_operand:SI          0 "s_register_operand" "=r")
	(mult:SI (match_operand:SI 1 "s_register_operand" "r")
		 (match_operand:SI 2 "s_register_operand" "r")))]
  "TARGET_32BIT && arm_arch6"
  "mul%?\\t%0, %1, %2"
  [(set_attr "insn" "mul")
   (set_attr "predicable" "yes")]
)

; Unfortunately with the Thumb the '&'/'0' trick can fails when operands 
; 1 and 2; are the same, because reload will make operand 0 match 
; operand 1 without realizing that this conflicts with operand 2.  We fix 
; this by adding another alternative to match this case, and then `reload' 
; it ourselves.  This alternative must come first.
(define_insn "*thumb_mulsi3"
  [(set (match_operand:SI          0 "register_operand" "=&l,&l,&l")
	(mult:SI (match_operand:SI 1 "register_operand" "%l,*h,0")
		 (match_operand:SI 2 "register_operand" "l,l,l")))]
  "TARGET_THUMB1 && !arm_arch6"
  "*
  if (which_alternative < 2)
    return \"mov\\t%0, %1\;mul\\t%0, %2\";
  else
    return \"mul\\t%0, %2\";
  "
  [(set_attr "length" "4,4,2")
   (set_attr "insn" "mul")]
)

(define_insn "*thumb_mulsi3_v6"
  [(set (match_operand:SI          0 "register_operand" "=l,l,l")
	(mult:SI (match_operand:SI 1 "register_operand" "0,l,0")
		 (match_operand:SI 2 "register_operand" "l,0,0")))]
  "TARGET_THUMB1 && arm_arch6"
  "@
   mul\\t%0, %2
   mul\\t%0, %1
   mul\\t%0, %1"
  [(set_attr "length" "2")
   (set_attr "insn" "mul")]
)

(define_insn "*mulsi3_compare0"
  [(set (reg:CC_NOOV CC_REGNUM)
	(compare:CC_NOOV (mult:SI
			  (match_operand:SI 2 "s_register_operand" "r,r")
			  (match_operand:SI 1 "s_register_operand" "%0,r"))
			 (const_int 0)))
   (set (match_operand:SI 0 "s_register_operand" "=&r,&r")
	(mult:SI (match_dup 2) (match_dup 1)))]
  "TARGET_ARM && !arm_arch6"
  "mul%.\\t%0, %2, %1"
  [(set_attr "conds" "set")
   (set_attr "insn" "muls")]
)

(define_insn "*mulsi3_compare0_v6"
  [(set (reg:CC_NOOV CC_REGNUM)
	(compare:CC_NOOV (mult:SI
			  (match_operand:SI 2 "s_register_operand" "r")
			  (match_operand:SI 1 "s_register_operand" "r"))
			 (const_int 0)))
   (set (match_operand:SI 0 "s_register_operand" "=r")
	(mult:SI (match_dup 2) (match_dup 1)))]
  "TARGET_ARM && arm_arch6 && optimize_size"
  "mul%.\\t%0, %2, %1"
  [(set_attr "conds" "set")
   (set_attr "insn" "muls")]
)

(define_insn "*mulsi_compare0_scratch"
  [(set (reg:CC_NOOV CC_REGNUM)
	(compare:CC_NOOV (mult:SI
			  (match_operand:SI 2 "s_register_operand" "r,r")
			  (match_operand:SI 1 "s_register_operand" "%0,r"))
			 (const_int 0)))
   (clobber (match_scratch:SI 0 "=&r,&r"))]
  "TARGET_ARM && !arm_arch6"
  "mul%.\\t%0, %2, %1"
  [(set_attr "conds" "set")
   (set_attr "insn" "muls")]
)

(define_insn "*mulsi_compare0_scratch_v6"
  [(set (reg:CC_NOOV CC_REGNUM)
	(compare:CC_NOOV (mult:SI
			  (match_operand:SI 2 "s_register_operand" "r")
			  (match_operand:SI 1 "s_register_operand" "r"))
			 (const_int 0)))
   (clobber (match_scratch:SI 0 "=r"))]
  "TARGET_ARM && arm_arch6 && optimize_size"
  "mul%.\\t%0, %2, %1"
  [(set_attr "conds" "set")
   (set_attr "insn" "muls")]
)

;; Unnamed templates to match MLA instruction.

(define_insn "*mulsi3addsi"
  [(set (match_operand:SI 0 "s_register_operand" "=&r,&r,&r,&r")
	(plus:SI
	  (mult:SI (match_operand:SI 2 "s_register_operand" "r,r,r,r")
		   (match_operand:SI 1 "s_register_operand" "%0,r,0,r"))
	  (match_operand:SI 3 "s_register_operand" "r,r,0,0")))]
  "TARGET_32BIT && !arm_arch6"
  "mla%?\\t%0, %2, %1, %3"
  [(set_attr "insn" "mla")
   (set_attr "predicable" "yes")]
)

(define_insn "*mulsi3addsi_v6"
  [(set (match_operand:SI 0 "s_register_operand" "=r")
	(plus:SI
	  (mult:SI (match_operand:SI 2 "s_register_operand" "r")
		   (match_operand:SI 1 "s_register_operand" "r"))
	  (match_operand:SI 3 "s_register_operand" "r")))]
  "TARGET_32BIT && arm_arch6"
  "mla%?\\t%0, %2, %1, %3"
  [(set_attr "insn" "mla")
   (set_attr "predicable" "yes")]
)

(define_insn "*mulsi3addsi_compare0"
  [(set (reg:CC_NOOV CC_REGNUM)
	(compare:CC_NOOV
	 (plus:SI (mult:SI
		   (match_operand:SI 2 "s_register_operand" "r,r,r,r")
		   (match_operand:SI 1 "s_register_operand" "%0,r,0,r"))
		  (match_operand:SI 3 "s_register_operand" "r,r,0,0"))
	 (const_int 0)))
   (set (match_operand:SI 0 "s_register_operand" "=&r,&r,&r,&r")
	(plus:SI (mult:SI (match_dup 2) (match_dup 1))
		 (match_dup 3)))]
  "TARGET_ARM && arm_arch6"
  "mla%.\\t%0, %2, %1, %3"
  [(set_attr "conds" "set")
   (set_attr "insn" "mlas")]
)

(define_insn "*mulsi3addsi_compare0_v6"
  [(set (reg:CC_NOOV CC_REGNUM)
	(compare:CC_NOOV
	 (plus:SI (mult:SI
		   (match_operand:SI 2 "s_register_operand" "r")
		   (match_operand:SI 1 "s_register_operand" "r"))
		  (match_operand:SI 3 "s_register_operand" "r"))
	 (const_int 0)))
   (set (match_operand:SI 0 "s_register_operand" "=r")
	(plus:SI (mult:SI (match_dup 2) (match_dup 1))
		 (match_dup 3)))]
  "TARGET_ARM && arm_arch6 && optimize_size"
  "mla%.\\t%0, %2, %1, %3"
  [(set_attr "conds" "set")
   (set_attr "insn" "mlas")]
)

(define_insn "*mulsi3addsi_compare0_scratch"
  [(set (reg:CC_NOOV CC_REGNUM)
	(compare:CC_NOOV
	 (plus:SI (mult:SI
		   (match_operand:SI 2 "s_register_operand" "r,r,r,r")
		   (match_operand:SI 1 "s_register_operand" "%0,r,0,r"))
		  (match_operand:SI 3 "s_register_operand" "?r,r,0,0"))
	 (const_int 0)))
   (clobber (match_scratch:SI 0 "=&r,&r,&r,&r"))]
  "TARGET_ARM && !arm_arch6"
  "mla%.\\t%0, %2, %1, %3"
  [(set_attr "conds" "set")
   (set_attr "insn" "mlas")]
)

(define_insn "*mulsi3addsi_compare0_scratch_v6"
  [(set (reg:CC_NOOV CC_REGNUM)
	(compare:CC_NOOV
	 (plus:SI (mult:SI
		   (match_operand:SI 2 "s_register_operand" "r")
		   (match_operand:SI 1 "s_register_operand" "r"))
		  (match_operand:SI 3 "s_register_operand" "r"))
	 (const_int 0)))
   (clobber (match_scratch:SI 0 "=r"))]
  "TARGET_ARM && arm_arch6 && optimize_size"
  "mla%.\\t%0, %2, %1, %3"
  [(set_attr "conds" "set")
   (set_attr "insn" "mlas")]
)

(define_insn "*mulsi3subsi"
  [(set (match_operand:SI 0 "s_register_operand" "=r")
	(minus:SI
	  (match_operand:SI 3 "s_register_operand" "r")
	  (mult:SI (match_operand:SI 2 "s_register_operand" "r")
		   (match_operand:SI 1 "s_register_operand" "r"))))]
  "TARGET_32BIT && arm_arch_thumb2"
  "mls%?\\t%0, %2, %1, %3"
  [(set_attr "insn" "mla")
   (set_attr "predicable" "yes")]
)

(define_expand "maddsidi4"
  [(set (match_operand:DI 0 "s_register_operand" "")
	(plus:DI
	 (mult:DI
	  (sign_extend:DI (match_operand:SI 1 "s_register_operand" ""))
	  (sign_extend:DI (match_operand:SI 2 "s_register_operand" "")))
	 (match_operand:DI 3 "s_register_operand" "")))]
  "TARGET_32BIT && arm_arch3m"
  "")

(define_insn "*mulsidi3adddi"
  [(set (match_operand:DI 0 "s_register_operand" "=&r")
	(plus:DI
	 (mult:DI
	  (sign_extend:DI (match_operand:SI 2 "s_register_operand" "%r"))
	  (sign_extend:DI (match_operand:SI 3 "s_register_operand" "r")))
	 (match_operand:DI 1 "s_register_operand" "0")))]
  "TARGET_32BIT && arm_arch3m && !arm_arch6"
  "smlal%?\\t%Q0, %R0, %3, %2"
  [(set_attr "insn" "smlal")
   (set_attr "predicable" "yes")]
)

(define_insn "*mulsidi3adddi_v6"
  [(set (match_operand:DI 0 "s_register_operand" "=r")
	(plus:DI
	 (mult:DI
	  (sign_extend:DI (match_operand:SI 2 "s_register_operand" "r"))
	  (sign_extend:DI (match_operand:SI 3 "s_register_operand" "r")))
	 (match_operand:DI 1 "s_register_operand" "0")))]
  "TARGET_32BIT && arm_arch6"
  "smlal%?\\t%Q0, %R0, %3, %2"
  [(set_attr "insn" "smlal")
   (set_attr "predicable" "yes")]
)

;; 32x32->64 widening multiply.
;; As with mulsi3, the only difference between the v3-5 and v6+
;; versions of these patterns is the requirement that the output not
;; overlap the inputs, but that still means we have to have a named
;; expander and two different starred insns.

(define_expand "mulsidi3"
  [(set (match_operand:DI 0 "s_register_operand" "")
	(mult:DI
	 (sign_extend:DI (match_operand:SI 1 "s_register_operand" ""))
	 (sign_extend:DI (match_operand:SI 2 "s_register_operand" ""))))]
  "TARGET_32BIT && arm_arch3m"
  ""
)

(define_insn "*mulsidi3_nov6"
  [(set (match_operand:DI 0 "s_register_operand" "=&r")
	(mult:DI
	 (sign_extend:DI (match_operand:SI 1 "s_register_operand" "%r"))
	 (sign_extend:DI (match_operand:SI 2 "s_register_operand" "r"))))]
  "TARGET_32BIT && arm_arch3m && !arm_arch6"
  "smull%?\\t%Q0, %R0, %1, %2"
  [(set_attr "insn" "smull")
   (set_attr "predicable" "yes")]
)

(define_insn "*mulsidi3_v6"
  [(set (match_operand:DI 0 "s_register_operand" "=r")
	(mult:DI
	 (sign_extend:DI (match_operand:SI 1 "s_register_operand" "r"))
	 (sign_extend:DI (match_operand:SI 2 "s_register_operand" "r"))))]
  "TARGET_32BIT && arm_arch6"
  "smull%?\\t%Q0, %R0, %1, %2"
  [(set_attr "insn" "smull")
   (set_attr "predicable" "yes")]
)

(define_expand "umulsidi3"
  [(set (match_operand:DI 0 "s_register_operand" "")
	(mult:DI
	 (zero_extend:DI (match_operand:SI 1 "s_register_operand" ""))
	 (zero_extend:DI (match_operand:SI 2 "s_register_operand" ""))))]
  "TARGET_32BIT && arm_arch3m"
  ""
)

(define_insn "*umulsidi3_nov6"
  [(set (match_operand:DI 0 "s_register_operand" "=&r")
	(mult:DI
	 (zero_extend:DI (match_operand:SI 1 "s_register_operand" "%r"))
	 (zero_extend:DI (match_operand:SI 2 "s_register_operand" "r"))))]
  "TARGET_32BIT && arm_arch3m && !arm_arch6"
  "umull%?\\t%Q0, %R0, %1, %2"
  [(set_attr "insn" "umull")
   (set_attr "predicable" "yes")]
)

(define_insn "*umulsidi3_v6"
  [(set (match_operand:DI 0 "s_register_operand" "=r")
	(mult:DI
	 (zero_extend:DI (match_operand:SI 1 "s_register_operand" "r"))
	 (zero_extend:DI (match_operand:SI 2 "s_register_operand" "r"))))]
  "TARGET_32BIT && arm_arch6"
  "umull%?\\t%Q0, %R0, %1, %2"
  [(set_attr "insn" "umull")
   (set_attr "predicable" "yes")]
)

(define_expand "umaddsidi4"
  [(set (match_operand:DI 0 "s_register_operand" "")
	(plus:DI
	 (mult:DI
	  (zero_extend:DI (match_operand:SI 1 "s_register_operand" ""))
	  (zero_extend:DI (match_operand:SI 2 "s_register_operand" "")))
	 (match_operand:DI 3 "s_register_operand" "")))]
  "TARGET_32BIT && arm_arch3m"
  "")

(define_insn "*umulsidi3adddi"
  [(set (match_operand:DI 0 "s_register_operand" "=&r")
	(plus:DI
	 (mult:DI
	  (zero_extend:DI (match_operand:SI 2 "s_register_operand" "%r"))
	  (zero_extend:DI (match_operand:SI 3 "s_register_operand" "r")))
	 (match_operand:DI 1 "s_register_operand" "0")))]
  "TARGET_32BIT && arm_arch3m && !arm_arch6"
  "umlal%?\\t%Q0, %R0, %3, %2"
  [(set_attr "insn" "umlal")
   (set_attr "predicable" "yes")]
)

(define_insn "*umulsidi3adddi_v6"
  [(set (match_operand:DI 0 "s_register_operand" "=r")
	(plus:DI
	 (mult:DI
	  (zero_extend:DI (match_operand:SI 2 "s_register_operand" "r"))
	  (zero_extend:DI (match_operand:SI 3 "s_register_operand" "r")))
	 (match_operand:DI 1 "s_register_operand" "0")))]
  "TARGET_32BIT && arm_arch6"
  "umlal%?\\t%Q0, %R0, %3, %2"
  [(set_attr "insn" "umlal")
   (set_attr "predicable" "yes")]
)

(define_expand "smulsi3_highpart"
  [(parallel
    [(set (match_operand:SI 0 "s_register_operand" "")
	  (truncate:SI
	   (lshiftrt:DI
	    (mult:DI
	     (sign_extend:DI (match_operand:SI 1 "s_register_operand" ""))
	     (sign_extend:DI (match_operand:SI 2 "s_register_operand" "")))
	    (const_int 32))))
     (clobber (match_scratch:SI 3 ""))])]
  "TARGET_32BIT && arm_arch3m"
  ""
)

(define_insn "*smulsi3_highpart_nov6"
  [(set (match_operand:SI 0 "s_register_operand" "=&r,&r")
	(truncate:SI
	 (lshiftrt:DI
	  (mult:DI
	   (sign_extend:DI (match_operand:SI 1 "s_register_operand" "%0,r"))
	   (sign_extend:DI (match_operand:SI 2 "s_register_operand" "r,r")))
	  (const_int 32))))
   (clobber (match_scratch:SI 3 "=&r,&r"))]
  "TARGET_32BIT && arm_arch3m && !arm_arch6"
  "smull%?\\t%3, %0, %2, %1"
  [(set_attr "insn" "smull")
   (set_attr "predicable" "yes")]
)

(define_insn "*smulsi3_highpart_v6"
  [(set (match_operand:SI 0 "s_register_operand" "=r")
	(truncate:SI
	 (lshiftrt:DI
	  (mult:DI
	   (sign_extend:DI (match_operand:SI 1 "s_register_operand" "r"))
	   (sign_extend:DI (match_operand:SI 2 "s_register_operand" "r")))
	  (const_int 32))))
   (clobber (match_scratch:SI 3 "=r"))]
  "TARGET_32BIT && arm_arch6"
  "smull%?\\t%3, %0, %2, %1"
  [(set_attr "insn" "smull")
   (set_attr "predicable" "yes")]
)

(define_expand "umulsi3_highpart"
  [(parallel
    [(set (match_operand:SI 0 "s_register_operand" "")
	  (truncate:SI
	   (lshiftrt:DI
	    (mult:DI
	     (zero_extend:DI (match_operand:SI 1 "s_register_operand" ""))
	      (zero_extend:DI (match_operand:SI 2 "s_register_operand" "")))
	    (const_int 32))))
     (clobber (match_scratch:SI 3 ""))])]
  "TARGET_32BIT && arm_arch3m"
  ""
)

(define_insn "*umulsi3_highpart_nov6"
  [(set (match_operand:SI 0 "s_register_operand" "=&r,&r")
	(truncate:SI
	 (lshiftrt:DI
	  (mult:DI
	   (zero_extend:DI (match_operand:SI 1 "s_register_operand" "%0,r"))
	   (zero_extend:DI (match_operand:SI 2 "s_register_operand" "r,r")))
	  (const_int 32))))
   (clobber (match_scratch:SI 3 "=&r,&r"))]
  "TARGET_32BIT && arm_arch3m && !arm_arch6"
  "umull%?\\t%3, %0, %2, %1"
  [(set_attr "insn" "umull")
   (set_attr "predicable" "yes")]
)

(define_insn "*umulsi3_highpart_v6"
  [(set (match_operand:SI 0 "s_register_operand" "=r")
	(truncate:SI
	 (lshiftrt:DI
	  (mult:DI
	   (zero_extend:DI (match_operand:SI 1 "s_register_operand" "r"))
	   (zero_extend:DI (match_operand:SI 2 "s_register_operand" "r")))
	  (const_int 32))))
   (clobber (match_scratch:SI 3 "=r"))]
  "TARGET_32BIT && arm_arch6"
  "umull%?\\t%3, %0, %2, %1"
  [(set_attr "insn" "umull")
   (set_attr "predicable" "yes")]
)

(define_insn "mulhisi3"
  [(set (match_operand:SI 0 "s_register_operand" "=r")
	(mult:SI (sign_extend:SI
		  (match_operand:HI 1 "s_register_operand" "%r"))
		 (sign_extend:SI
		  (match_operand:HI 2 "s_register_operand" "r"))))]
  "TARGET_DSP_MULTIPLY"
  "smulbb%?\\t%0, %1, %2"
  [(set_attr "insn" "smulxy")
   (set_attr "predicable" "yes")]
)

(define_insn "*mulhisi3tb"
  [(set (match_operand:SI 0 "s_register_operand" "=r")
	(mult:SI (ashiftrt:SI
		  (match_operand:SI 1 "s_register_operand" "r")
		  (const_int 16))
		 (sign_extend:SI
		  (match_operand:HI 2 "s_register_operand" "r"))))]
  "TARGET_DSP_MULTIPLY"
  "smultb%?\\t%0, %1, %2"
  [(set_attr "insn" "smulxy")
   (set_attr "predicable" "yes")]
)

(define_insn "*mulhisi3bt"
  [(set (match_operand:SI 0 "s_register_operand" "=r")
	(mult:SI (sign_extend:SI
		  (match_operand:HI 1 "s_register_operand" "r"))
		 (ashiftrt:SI
		  (match_operand:SI 2 "s_register_operand" "r")
		  (const_int 16))))]
  "TARGET_DSP_MULTIPLY"
  "smulbt%?\\t%0, %1, %2"
  [(set_attr "insn" "smulxy")
   (set_attr "predicable" "yes")]
)

(define_insn "*mulhisi3tt"
  [(set (match_operand:SI 0 "s_register_operand" "=r")
	(mult:SI (ashiftrt:SI
		  (match_operand:SI 1 "s_register_operand" "r")
		  (const_int 16))
		 (ashiftrt:SI
		  (match_operand:SI 2 "s_register_operand" "r")
		  (const_int 16))))]
  "TARGET_DSP_MULTIPLY"
  "smultt%?\\t%0, %1, %2"
  [(set_attr "insn" "smulxy")
   (set_attr "predicable" "yes")]
)

(define_insn "maddhisi4"
  [(set (match_operand:SI 0 "s_register_operand" "=r")
	(plus:SI (mult:SI (sign_extend:SI
			   (match_operand:HI 1 "s_register_operand" "r"))
			  (sign_extend:SI
			   (match_operand:HI 2 "s_register_operand" "r")))
		 (match_operand:SI 3 "s_register_operand" "r")))]
  "TARGET_DSP_MULTIPLY"
  "smlabb%?\\t%0, %1, %2, %3"
  [(set_attr "insn" "smlaxy")
   (set_attr "predicable" "yes")]
)

;; Note: there is no maddhisi4ibt because this one is canonical form
(define_insn "*maddhisi4tb"
  [(set (match_operand:SI 0 "s_register_operand" "=r")
	(plus:SI (mult:SI (ashiftrt:SI
			   (match_operand:SI 1 "s_register_operand" "r")
			   (const_int 16))
			  (sign_extend:SI
			   (match_operand:HI 2 "s_register_operand" "r")))
		 (match_operand:SI 3 "s_register_operand" "r")))]
  "TARGET_DSP_MULTIPLY"
  "smlatb%?\\t%0, %1, %2, %3"
  [(set_attr "insn" "smlaxy")
   (set_attr "predicable" "yes")]
)

(define_insn "*maddhisi4tt"
  [(set (match_operand:SI 0 "s_register_operand" "=r")
	(plus:SI (mult:SI (ashiftrt:SI
			   (match_operand:SI 1 "s_register_operand" "r")
			   (const_int 16))
			  (ashiftrt:SI
			   (match_operand:SI 2 "s_register_operand" "r")
			   (const_int 16)))
		 (match_operand:SI 3 "s_register_operand" "r")))]
  "TARGET_DSP_MULTIPLY"
  "smlatt%?\\t%0, %1, %2, %3"
  [(set_attr "insn" "smlaxy")
   (set_attr "predicable" "yes")]
)

(define_insn "maddhidi4"
  [(set (match_operand:DI 0 "s_register_operand" "=r")
	(plus:DI
	  (mult:DI (sign_extend:DI
	 	    (match_operand:HI 1 "s_register_operand" "r"))
		   (sign_extend:DI
		    (match_operand:HI 2 "s_register_operand" "r")))
	  (match_operand:DI 3 "s_register_operand" "0")))]
  "TARGET_DSP_MULTIPLY"
  "smlalbb%?\\t%Q0, %R0, %1, %2"
  [(set_attr "insn" "smlalxy")
   (set_attr "predicable" "yes")])

;; Note: there is no maddhidi4ibt because this one is canonical form
(define_insn "*maddhidi4tb"
  [(set (match_operand:DI 0 "s_register_operand" "=r")
	(plus:DI
	  (mult:DI (sign_extend:DI
		    (ashiftrt:SI
		     (match_operand:SI 1 "s_register_operand" "r")
		     (const_int 16)))
		   (sign_extend:DI
		    (match_operand:HI 2 "s_register_operand" "r")))
	  (match_operand:DI 3 "s_register_operand" "0")))]
  "TARGET_DSP_MULTIPLY"
  "smlaltb%?\\t%Q0, %R0, %1, %2"
  [(set_attr "insn" "smlalxy")
   (set_attr "predicable" "yes")])

(define_insn "*maddhidi4tt"
  [(set (match_operand:DI 0 "s_register_operand" "=r")
	(plus:DI
	  (mult:DI (sign_extend:DI
		    (ashiftrt:SI
		     (match_operand:SI 1 "s_register_operand" "r")
		     (const_int 16)))
		   (sign_extend:DI
		    (ashiftrt:SI
		     (match_operand:SI 2 "s_register_operand" "r")
		     (const_int 16))))
	  (match_operand:DI 3 "s_register_operand" "0")))]
  "TARGET_DSP_MULTIPLY"
  "smlaltt%?\\t%Q0, %R0, %1, %2"
  [(set_attr "insn" "smlalxy")
   (set_attr "predicable" "yes")])

(define_expand "mulsf3"
  [(set (match_operand:SF          0 "s_register_operand" "")
	(mult:SF (match_operand:SF 1 "s_register_operand" "")
		 (match_operand:SF 2 "arm_float_rhs_operand" "")))]
  "TARGET_32BIT && TARGET_HARD_FLOAT"
  "
  if (TARGET_MAVERICK
      && !cirrus_fp_register (operands[2], SFmode))
    operands[2] = force_reg (SFmode, operands[2]);
")

(define_expand "muldf3"
  [(set (match_operand:DF          0 "s_register_operand" "")
	(mult:DF (match_operand:DF 1 "s_register_operand" "")
		 (match_operand:DF 2 "arm_float_rhs_operand" "")))]
  "TARGET_32BIT && TARGET_HARD_FLOAT && !TARGET_VFP_SINGLE"
  "
  if (TARGET_MAVERICK
      && !cirrus_fp_register (operands[2], DFmode))
    operands[2] = force_reg (DFmode, operands[2]);
")

;; Division insns

(define_expand "divsf3"
  [(set (match_operand:SF 0 "s_register_operand" "")
	(div:SF (match_operand:SF 1 "arm_float_rhs_operand" "")
		(match_operand:SF 2 "arm_float_rhs_operand" "")))]
  "TARGET_32BIT && TARGET_HARD_FLOAT && (TARGET_FPA || TARGET_VFP)"
  "")

(define_expand "divdf3"
  [(set (match_operand:DF 0 "s_register_operand" "")
	(div:DF (match_operand:DF 1 "arm_float_rhs_operand" "")
		(match_operand:DF 2 "arm_float_rhs_operand" "")))]
  "TARGET_32BIT && TARGET_HARD_FLOAT && (TARGET_FPA || TARGET_VFP_DOUBLE)"
  "")

;; Modulo insns

(define_expand "modsf3"
  [(set (match_operand:SF 0 "s_register_operand" "")
	(mod:SF (match_operand:SF 1 "s_register_operand" "")
		(match_operand:SF 2 "arm_float_rhs_operand" "")))]
  "TARGET_32BIT && TARGET_HARD_FLOAT && TARGET_FPA"
  "")

(define_expand "moddf3"
  [(set (match_operand:DF 0 "s_register_operand" "")
	(mod:DF (match_operand:DF 1 "s_register_operand" "")
		(match_operand:DF 2 "arm_float_rhs_operand" "")))]
  "TARGET_32BIT && TARGET_HARD_FLOAT && TARGET_FPA"
  "")

;; Boolean and,ior,xor insns

;; Split up double word logical operations

;; Split up simple DImode logical operations.  Simply perform the logical
;; operation on the upper and lower halves of the registers.
(define_split
  [(set (match_operand:DI 0 "s_register_operand" "")
	(match_operator:DI 6 "logical_binary_operator"
	  [(match_operand:DI 1 "s_register_operand" "")
	   (match_operand:DI 2 "s_register_operand" "")]))]
  "TARGET_32BIT && reload_completed
   && ! (TARGET_NEON && IS_VFP_REGNUM (REGNO (operands[0])))
   && ! IS_IWMMXT_REGNUM (REGNO (operands[0]))"
  [(set (match_dup 0) (match_op_dup:SI 6 [(match_dup 1) (match_dup 2)]))
   (set (match_dup 3) (match_op_dup:SI 6 [(match_dup 4) (match_dup 5)]))]
  "
  {
    operands[3] = gen_highpart (SImode, operands[0]);
    operands[0] = gen_lowpart (SImode, operands[0]);
    operands[4] = gen_highpart (SImode, operands[1]);
    operands[1] = gen_lowpart (SImode, operands[1]);
    operands[5] = gen_highpart (SImode, operands[2]);
    operands[2] = gen_lowpart (SImode, operands[2]);
  }"
)

(define_split
  [(set (match_operand:DI 0 "s_register_operand" "")
	(match_operator:DI 6 "logical_binary_operator"
	  [(sign_extend:DI (match_operand:SI 2 "s_register_operand" ""))
	   (match_operand:DI 1 "s_register_operand" "")]))]
  "TARGET_32BIT && reload_completed"
  [(set (match_dup 0) (match_op_dup:SI 6 [(match_dup 1) (match_dup 2)]))
   (set (match_dup 3) (match_op_dup:SI 6
			[(ashiftrt:SI (match_dup 2) (const_int 31))
			 (match_dup 4)]))]
  "
  {
    operands[3] = gen_highpart (SImode, operands[0]);
    operands[0] = gen_lowpart (SImode, operands[0]);
    operands[4] = gen_highpart (SImode, operands[1]);
    operands[1] = gen_lowpart (SImode, operands[1]);
    operands[5] = gen_highpart (SImode, operands[2]);
    operands[2] = gen_lowpart (SImode, operands[2]);
  }"
)

;; The zero extend of operand 2 means we can just copy the high part of
;; operand1 into operand0.
(define_split
  [(set (match_operand:DI 0 "s_register_operand" "")
	(ior:DI
	  (zero_extend:DI (match_operand:SI 2 "s_register_operand" ""))
	  (match_operand:DI 1 "s_register_operand" "")))]
  "TARGET_32BIT && operands[0] != operands[1] && reload_completed"
  [(set (match_dup 0) (ior:SI (match_dup 1) (match_dup 2)))
   (set (match_dup 3) (match_dup 4))]
  "
  {
    operands[4] = gen_highpart (SImode, operands[1]);
    operands[3] = gen_highpart (SImode, operands[0]);
    operands[0] = gen_lowpart (SImode, operands[0]);
    operands[1] = gen_lowpart (SImode, operands[1]);
  }"
)

;; The zero extend of operand 2 means we can just copy the high part of
;; operand1 into operand0.
(define_split
  [(set (match_operand:DI 0 "s_register_operand" "")
	(xor:DI
	  (zero_extend:DI (match_operand:SI 2 "s_register_operand" ""))
	  (match_operand:DI 1 "s_register_operand" "")))]
  "TARGET_32BIT && operands[0] != operands[1] && reload_completed"
  [(set (match_dup 0) (xor:SI (match_dup 1) (match_dup 2)))
   (set (match_dup 3) (match_dup 4))]
  "
  {
    operands[4] = gen_highpart (SImode, operands[1]);
    operands[3] = gen_highpart (SImode, operands[0]);
    operands[0] = gen_lowpart (SImode, operands[0]);
    operands[1] = gen_lowpart (SImode, operands[1]);
  }"
)

(define_expand "anddi3"
  [(set (match_operand:DI         0 "s_register_operand" "")
	(and:DI (match_operand:DI 1 "s_register_operand" "")
		(match_operand:DI 2 "neon_inv_logic_op2" "")))]
  "TARGET_32BIT"
  ""
)

(define_insn "*anddi3_insn"
  [(set (match_operand:DI         0 "s_register_operand" "=&r,&r")
	(and:DI (match_operand:DI 1 "s_register_operand"  "%0,r")
		(match_operand:DI 2 "s_register_operand"   "r,r")))]
  "TARGET_32BIT && !TARGET_IWMMXT && !TARGET_NEON"
  "#"
  [(set_attr "length" "8")]
)

(define_insn_and_split "*anddi_zesidi_di"
  [(set (match_operand:DI 0 "s_register_operand" "=&r,&r")
	(and:DI (zero_extend:DI
		 (match_operand:SI 2 "s_register_operand" "r,r"))
		(match_operand:DI 1 "s_register_operand" "0,r")))]
  "TARGET_32BIT"
  "#"
  "TARGET_32BIT && reload_completed"
  ; The zero extend of operand 2 clears the high word of the output
  ; operand.
  [(set (match_dup 0) (and:SI (match_dup 1) (match_dup 2)))
   (set (match_dup 3) (const_int 0))]
  "
  {
    operands[3] = gen_highpart (SImode, operands[0]);
    operands[0] = gen_lowpart (SImode, operands[0]);
    operands[1] = gen_lowpart (SImode, operands[1]);
  }"
  [(set_attr "length" "8")]
)

(define_insn "*anddi_sesdi_di"
  [(set (match_operand:DI          0 "s_register_operand" "=&r,&r")
	(and:DI (sign_extend:DI
		 (match_operand:SI 2 "s_register_operand" "r,r"))
		(match_operand:DI  1 "s_register_operand" "0,r")))]
  "TARGET_32BIT"
  "#"
  [(set_attr "length" "8")]
)

(define_expand "andsi3"
  [(set (match_operand:SI         0 "s_register_operand" "")
	(and:SI (match_operand:SI 1 "s_register_operand" "")
		(match_operand:SI 2 "reg_or_int_operand" "")))]
  "TARGET_EITHER"
  "
  if (TARGET_32BIT)
    {
      if (GET_CODE (operands[2]) == CONST_INT)
        {
	  if (INTVAL (operands[2]) == 255 && arm_arch6)
	    {
	      operands[1] = convert_to_mode (QImode, operands[1], 1);
	      emit_insn (gen_thumb2_zero_extendqisi2_v6 (operands[0],
							 operands[1]));
	    }
	  else
	    arm_split_constant (AND, SImode, NULL_RTX,
				INTVAL (operands[2]), operands[0],
				operands[1],
				optimize && can_create_pseudo_p ());

          DONE;
        }
    }
  else /* TARGET_THUMB1 */
    {
      if (GET_CODE (operands[2]) != CONST_INT)
        {
          rtx tmp = force_reg (SImode, operands[2]);
	  if (rtx_equal_p (operands[0], operands[1]))
	    operands[2] = tmp;
	  else
	    {
              operands[2] = operands[1];
              operands[1] = tmp;
	    }
        }
      else
        {
          int i;
	  
          if (((unsigned HOST_WIDE_INT) ~INTVAL (operands[2])) < 256)
  	    {
	      operands[2] = force_reg (SImode,
				       GEN_INT (~INTVAL (operands[2])));
	      
	      emit_insn (gen_thumb1_bicsi3 (operands[0], operands[2], operands[1]));
	      
	      DONE;
	    }

          for (i = 9; i <= 31; i++)
	    {
	      if ((((HOST_WIDE_INT) 1) << i) - 1 == INTVAL (operands[2]))
	        {
	          emit_insn (gen_extzv (operands[0], operands[1], GEN_INT (i),
			 	        const0_rtx));
	          DONE;
	        }
	      else if ((((HOST_WIDE_INT) 1) << i) - 1
		       == ~INTVAL (operands[2]))
	        {
	          rtx shift = GEN_INT (i);
	          rtx reg = gen_reg_rtx (SImode);
		
	          emit_insn (gen_lshrsi3 (reg, operands[1], shift));
	          emit_insn (gen_ashlsi3 (operands[0], reg, shift));
		  
	          DONE;
	        }
	    }

          operands[2] = force_reg (SImode, operands[2]);
        }
    }
  "
)

; ??? Check split length for Thumb-2
(define_insn_and_split "*arm_andsi3_insn"
  [(set (match_operand:SI         0 "s_register_operand" "=r,r,r")
	(and:SI (match_operand:SI 1 "s_register_operand" "r,r,r")
		(match_operand:SI 2 "reg_or_int_operand" "rI,K,?n")))]
  "TARGET_32BIT"
  "@
   and%?\\t%0, %1, %2
   bic%?\\t%0, %1, #%B2
   #"
  "TARGET_32BIT
   && GET_CODE (operands[2]) == CONST_INT
   && !(const_ok_for_arm (INTVAL (operands[2]))
	|| const_ok_for_arm (~INTVAL (operands[2])))"
  [(clobber (const_int 0))]
  "
  arm_split_constant  (AND, SImode, curr_insn, 
	               INTVAL (operands[2]), operands[0], operands[1], 0);
  DONE;
  "
  [(set_attr "length" "4,4,16")
   (set_attr "predicable" "yes")]
)

(define_insn "*thumb1_andsi3_insn"
  [(set (match_operand:SI         0 "register_operand" "=l")
	(and:SI (match_operand:SI 1 "register_operand" "%0")
		(match_operand:SI 2 "register_operand" "l")))]
  "TARGET_THUMB1"
  "and\\t%0, %2"
  [(set_attr "length" "2")
   (set_attr "conds" "set")])

(define_insn "*andsi3_compare0"
  [(set (reg:CC_NOOV CC_REGNUM)
	(compare:CC_NOOV
	 (and:SI (match_operand:SI 1 "s_register_operand" "r,r")
		 (match_operand:SI 2 "arm_not_operand" "rI,K"))
	 (const_int 0)))
   (set (match_operand:SI          0 "s_register_operand" "=r,r")
	(and:SI (match_dup 1) (match_dup 2)))]
  "TARGET_32BIT"
  "@
   and%.\\t%0, %1, %2
   bic%.\\t%0, %1, #%B2"
  [(set_attr "conds" "set")]
)

(define_insn "*andsi3_compare0_scratch"
  [(set (reg:CC_NOOV CC_REGNUM)
	(compare:CC_NOOV
	 (and:SI (match_operand:SI 0 "s_register_operand" "r,r")
		 (match_operand:SI 1 "arm_not_operand" "rI,K"))
	 (const_int 0)))
   (clobber (match_scratch:SI 2 "=X,r"))]
  "TARGET_32BIT"
  "@
   tst%?\\t%0, %1
   bic%.\\t%2, %0, #%B1"
  [(set_attr "conds" "set")]
)

(define_insn "*zeroextractsi_compare0_scratch"
  [(set (reg:CC_NOOV CC_REGNUM)
	(compare:CC_NOOV (zero_extract:SI
			  (match_operand:SI 0 "s_register_operand" "r")
		 	  (match_operand 1 "const_int_operand" "n")
			  (match_operand 2 "const_int_operand" "n"))
			 (const_int 0)))]
  "TARGET_32BIT
  && (INTVAL (operands[2]) >= 0 && INTVAL (operands[2]) < 32
      && INTVAL (operands[1]) > 0 
      && INTVAL (operands[1]) + (INTVAL (operands[2]) & 1) <= 8
      && INTVAL (operands[1]) + INTVAL (operands[2]) <= 32)"
  "*
  operands[1] = GEN_INT (((1 << INTVAL (operands[1])) - 1)
			 << INTVAL (operands[2]));
  output_asm_insn (\"tst%?\\t%0, %1\", operands);
  return \"\";
  "
  [(set_attr "conds" "set")]
)

(define_insn_and_split "*ne_zeroextractsi"
  [(set (match_operand:SI 0 "s_register_operand" "=r")
	(ne:SI (zero_extract:SI
		(match_operand:SI 1 "s_register_operand" "r")
		(match_operand:SI 2 "const_int_operand" "n")
		(match_operand:SI 3 "const_int_operand" "n"))
	       (const_int 0)))
   (clobber (reg:CC CC_REGNUM))]
  "TARGET_32BIT
   && (INTVAL (operands[3]) >= 0 && INTVAL (operands[3]) < 32
       && INTVAL (operands[2]) > 0 
       && INTVAL (operands[2]) + (INTVAL (operands[3]) & 1) <= 8
       && INTVAL (operands[2]) + INTVAL (operands[3]) <= 32)"
  "#"
  "TARGET_32BIT
   && (INTVAL (operands[3]) >= 0 && INTVAL (operands[3]) < 32
       && INTVAL (operands[2]) > 0 
       && INTVAL (operands[2]) + (INTVAL (operands[3]) & 1) <= 8
       && INTVAL (operands[2]) + INTVAL (operands[3]) <= 32)"
  [(parallel [(set (reg:CC_NOOV CC_REGNUM)
		   (compare:CC_NOOV (and:SI (match_dup 1) (match_dup 2))
				    (const_int 0)))
	      (set (match_dup 0) (and:SI (match_dup 1) (match_dup 2)))])
   (set (match_dup 0)
	(if_then_else:SI (eq (reg:CC_NOOV CC_REGNUM) (const_int 0))
			 (match_dup 0) (const_int 1)))]
  "
  operands[2] = GEN_INT (((1 << INTVAL (operands[2])) - 1)
			 << INTVAL (operands[3])); 
  "
  [(set_attr "conds" "clob")
   (set (attr "length")
	(if_then_else (eq_attr "is_thumb" "yes")
		      (const_int 12)
		      (const_int 8)))]
)

(define_insn_and_split "*ne_zeroextractsi_shifted"
  [(set (match_operand:SI 0 "s_register_operand" "=r")
	(ne:SI (zero_extract:SI
		(match_operand:SI 1 "s_register_operand" "r")
		(match_operand:SI 2 "const_int_operand" "n")
		(const_int 0))
	       (const_int 0)))
   (clobber (reg:CC CC_REGNUM))]
  "TARGET_ARM"
  "#"
  "TARGET_ARM"
  [(parallel [(set (reg:CC_NOOV CC_REGNUM)
		   (compare:CC_NOOV (ashift:SI (match_dup 1) (match_dup 2))
				    (const_int 0)))
	      (set (match_dup 0) (ashift:SI (match_dup 1) (match_dup 2)))])
   (set (match_dup 0)
	(if_then_else:SI (eq (reg:CC_NOOV CC_REGNUM) (const_int 0))
			 (match_dup 0) (const_int 1)))]
  "
  operands[2] = GEN_INT (32 - INTVAL (operands[2]));
  "
  [(set_attr "conds" "clob")
   (set_attr "length" "8")]
)

(define_insn_and_split "*ite_ne_zeroextractsi"
  [(set (match_operand:SI 0 "s_register_operand" "=r")
	(if_then_else:SI (ne (zero_extract:SI
			      (match_operand:SI 1 "s_register_operand" "r")
			      (match_operand:SI 2 "const_int_operand" "n")
			      (match_operand:SI 3 "const_int_operand" "n"))
			     (const_int 0))
			 (match_operand:SI 4 "arm_not_operand" "rIK")
			 (const_int 0)))
   (clobber (reg:CC CC_REGNUM))]
  "TARGET_ARM
   && (INTVAL (operands[3]) >= 0 && INTVAL (operands[3]) < 32
       && INTVAL (operands[2]) > 0 
       && INTVAL (operands[2]) + (INTVAL (operands[3]) & 1) <= 8
       && INTVAL (operands[2]) + INTVAL (operands[3]) <= 32)
   && !reg_overlap_mentioned_p (operands[0], operands[4])"
  "#"
  "TARGET_ARM
   && (INTVAL (operands[3]) >= 0 && INTVAL (operands[3]) < 32
       && INTVAL (operands[2]) > 0 
       && INTVAL (operands[2]) + (INTVAL (operands[3]) & 1) <= 8
       && INTVAL (operands[2]) + INTVAL (operands[3]) <= 32)
   && !reg_overlap_mentioned_p (operands[0], operands[4])"
  [(parallel [(set (reg:CC_NOOV CC_REGNUM)
		   (compare:CC_NOOV (and:SI (match_dup 1) (match_dup 2))
				    (const_int 0)))
	      (set (match_dup 0) (and:SI (match_dup 1) (match_dup 2)))])
   (set (match_dup 0)
	(if_then_else:SI (eq (reg:CC_NOOV CC_REGNUM) (const_int 0))
			 (match_dup 0) (match_dup 4)))]
  "
  operands[2] = GEN_INT (((1 << INTVAL (operands[2])) - 1)
			 << INTVAL (operands[3])); 
  "
  [(set_attr "conds" "clob")
   (set_attr "length" "8")]
)

(define_insn_and_split "*ite_ne_zeroextractsi_shifted"
  [(set (match_operand:SI 0 "s_register_operand" "=r")
	(if_then_else:SI (ne (zero_extract:SI
			      (match_operand:SI 1 "s_register_operand" "r")
			      (match_operand:SI 2 "const_int_operand" "n")
			      (const_int 0))
			     (const_int 0))
			 (match_operand:SI 3 "arm_not_operand" "rIK")
			 (const_int 0)))
   (clobber (reg:CC CC_REGNUM))]
  "TARGET_ARM && !reg_overlap_mentioned_p (operands[0], operands[3])"
  "#"
  "TARGET_ARM && !reg_overlap_mentioned_p (operands[0], operands[3])"
  [(parallel [(set (reg:CC_NOOV CC_REGNUM)
		   (compare:CC_NOOV (ashift:SI (match_dup 1) (match_dup 2))
				    (const_int 0)))
	      (set (match_dup 0) (ashift:SI (match_dup 1) (match_dup 2)))])
   (set (match_dup 0)
	(if_then_else:SI (eq (reg:CC_NOOV CC_REGNUM) (const_int 0))
			 (match_dup 0) (match_dup 3)))]
  "
  operands[2] = GEN_INT (32 - INTVAL (operands[2]));
  "
  [(set_attr "conds" "clob")
   (set_attr "length" "8")]
)

(define_split
  [(set (match_operand:SI 0 "s_register_operand" "")
	(zero_extract:SI (match_operand:SI 1 "s_register_operand" "")
			 (match_operand:SI 2 "const_int_operand" "")
			 (match_operand:SI 3 "const_int_operand" "")))
   (clobber (match_operand:SI 4 "s_register_operand" ""))]
  "TARGET_THUMB1"
  [(set (match_dup 4) (ashift:SI (match_dup 1) (match_dup 2)))
   (set (match_dup 0) (lshiftrt:SI (match_dup 4) (match_dup 3)))]
  "{
     HOST_WIDE_INT temp = INTVAL (operands[2]);

     operands[2] = GEN_INT (32 - temp - INTVAL (operands[3]));
     operands[3] = GEN_INT (32 - temp);
   }"
)

;; ??? Use Thumb-2 has bitfield insert/extract instructions.
(define_split
  [(set (match_operand:SI 0 "s_register_operand" "")
	(match_operator:SI 1 "shiftable_operator"
	 [(zero_extract:SI (match_operand:SI 2 "s_register_operand" "")
			   (match_operand:SI 3 "const_int_operand" "")
			   (match_operand:SI 4 "const_int_operand" ""))
	  (match_operand:SI 5 "s_register_operand" "")]))
   (clobber (match_operand:SI 6 "s_register_operand" ""))]
  "TARGET_ARM"
  [(set (match_dup 6) (ashift:SI (match_dup 2) (match_dup 3)))
   (set (match_dup 0)
	(match_op_dup 1
	 [(lshiftrt:SI (match_dup 6) (match_dup 4))
	  (match_dup 5)]))]
  "{
     HOST_WIDE_INT temp = INTVAL (operands[3]);

     operands[3] = GEN_INT (32 - temp - INTVAL (operands[4]));
     operands[4] = GEN_INT (32 - temp);
   }"
)
  
(define_split
  [(set (match_operand:SI 0 "s_register_operand" "")
	(sign_extract:SI (match_operand:SI 1 "s_register_operand" "")
			 (match_operand:SI 2 "const_int_operand" "")
			 (match_operand:SI 3 "const_int_operand" "")))]
  "TARGET_THUMB1"
  [(set (match_dup 0) (ashift:SI (match_dup 1) (match_dup 2)))
   (set (match_dup 0) (ashiftrt:SI (match_dup 0) (match_dup 3)))]
  "{
     HOST_WIDE_INT temp = INTVAL (operands[2]);

     operands[2] = GEN_INT (32 - temp - INTVAL (operands[3]));
     operands[3] = GEN_INT (32 - temp);
   }"
)

(define_split
  [(set (match_operand:SI 0 "s_register_operand" "")
	(match_operator:SI 1 "shiftable_operator"
	 [(sign_extract:SI (match_operand:SI 2 "s_register_operand" "")
			   (match_operand:SI 3 "const_int_operand" "")
			   (match_operand:SI 4 "const_int_operand" ""))
	  (match_operand:SI 5 "s_register_operand" "")]))
   (clobber (match_operand:SI 6 "s_register_operand" ""))]
  "TARGET_ARM"
  [(set (match_dup 6) (ashift:SI (match_dup 2) (match_dup 3)))
   (set (match_dup 0)
	(match_op_dup 1
	 [(ashiftrt:SI (match_dup 6) (match_dup 4))
	  (match_dup 5)]))]
  "{
     HOST_WIDE_INT temp = INTVAL (operands[3]);

     operands[3] = GEN_INT (32 - temp - INTVAL (operands[4]));
     operands[4] = GEN_INT (32 - temp);
   }"
)
  
;;; ??? This pattern is bogus.  If operand3 has bits outside the range
;;; represented by the bitfield, then this will produce incorrect results.
;;; Somewhere, the value needs to be truncated.  On targets like the m68k,
;;; which have a real bit-field insert instruction, the truncation happens
;;; in the bit-field insert instruction itself.  Since arm does not have a
;;; bit-field insert instruction, we would have to emit code here to truncate
;;; the value before we insert.  This loses some of the advantage of having
;;; this insv pattern, so this pattern needs to be reevalutated.

(define_expand "insv"
  [(set (zero_extract:SI (match_operand:SI 0 "s_register_operand" "")
                         (match_operand:SI 1 "general_operand" "")
                         (match_operand:SI 2 "general_operand" ""))
        (match_operand:SI 3 "reg_or_int_operand" ""))]
  "TARGET_ARM || arm_arch_thumb2"
  "
  {
    int start_bit = INTVAL (operands[2]);
    int width = INTVAL (operands[1]);
    HOST_WIDE_INT mask = (((HOST_WIDE_INT)1) << width) - 1;
    rtx target, subtarget;

    if (arm_arch_thumb2)
      {
	bool use_bfi = TRUE;

	if (GET_CODE (operands[3]) == CONST_INT)
	  {
	    HOST_WIDE_INT val = INTVAL (operands[3]) & mask;

	    if (val == 0)
	      {
		emit_insn (gen_insv_zero (operands[0], operands[1],
					  operands[2]));
		DONE;
	      }

	    /* See if the set can be done with a single orr instruction.  */
	    if (val == mask && const_ok_for_arm (val << start_bit))
	      use_bfi = FALSE;
	  }
	  
	if (use_bfi)
	  {
	    if (GET_CODE (operands[3]) != REG)
	      operands[3] = force_reg (SImode, operands[3]);

	    emit_insn (gen_insv_t2 (operands[0], operands[1], operands[2],
				    operands[3]));
	    DONE;
	  }
      }

    target = copy_rtx (operands[0]);
    /* Avoid using a subreg as a subtarget, and avoid writing a paradoxical 
       subreg as the final target.  */
    if (GET_CODE (target) == SUBREG)
      {
	subtarget = gen_reg_rtx (SImode);
	if (GET_MODE_SIZE (GET_MODE (SUBREG_REG (target)))
	    < GET_MODE_SIZE (SImode))
	  target = SUBREG_REG (target);
      }
    else
      subtarget = target;    

    if (GET_CODE (operands[3]) == CONST_INT)
      {
	/* Since we are inserting a known constant, we may be able to
	   reduce the number of bits that we have to clear so that
	   the mask becomes simple.  */
	/* ??? This code does not check to see if the new mask is actually
	   simpler.  It may not be.  */
	rtx op1 = gen_reg_rtx (SImode);
	/* ??? Truncate operand3 to fit in the bitfield.  See comment before
	   start of this pattern.  */
	HOST_WIDE_INT op3_value = mask & INTVAL (operands[3]);
	HOST_WIDE_INT mask2 = ((mask & ~op3_value) << start_bit);

	emit_insn (gen_andsi3 (op1, operands[0],
			       gen_int_mode (~mask2, SImode)));
	emit_insn (gen_iorsi3 (subtarget, op1,
			       gen_int_mode (op3_value << start_bit, SImode)));
      }
    else if (start_bit == 0
	     && !(const_ok_for_arm (mask)
		  || const_ok_for_arm (~mask)))
      {
	/* A Trick, since we are setting the bottom bits in the word,
	   we can shift operand[3] up, operand[0] down, OR them together
	   and rotate the result back again.  This takes 3 insns, and
	   the third might be mergeable into another op.  */
	/* The shift up copes with the possibility that operand[3] is
           wider than the bitfield.  */
	rtx op0 = gen_reg_rtx (SImode);
	rtx op1 = gen_reg_rtx (SImode);

	emit_insn (gen_ashlsi3 (op0, operands[3], GEN_INT (32 - width)));
	emit_insn (gen_lshrsi3 (op1, operands[0], operands[1]));
	emit_insn (gen_iorsi3  (op1, op1, op0));
	emit_insn (gen_rotlsi3 (subtarget, op1, operands[1]));
      }
    else if ((width + start_bit == 32)
	     && !(const_ok_for_arm (mask)
		  || const_ok_for_arm (~mask)))
      {
	/* Similar trick, but slightly less efficient.  */

	rtx op0 = gen_reg_rtx (SImode);
	rtx op1 = gen_reg_rtx (SImode);

	emit_insn (gen_ashlsi3 (op0, operands[3], GEN_INT (32 - width)));
	emit_insn (gen_ashlsi3 (op1, operands[0], operands[1]));
	emit_insn (gen_lshrsi3 (op1, op1, operands[1]));
	emit_insn (gen_iorsi3 (subtarget, op1, op0));
      }
    else
      {
	rtx op0 = gen_int_mode (mask, SImode);
	rtx op1 = gen_reg_rtx (SImode);
	rtx op2 = gen_reg_rtx (SImode);

	if (!(const_ok_for_arm (mask) || const_ok_for_arm (~mask)))
	  {
	    rtx tmp = gen_reg_rtx (SImode);

	    emit_insn (gen_movsi (tmp, op0));
	    op0 = tmp;
	  }

	/* Mask out any bits in operand[3] that are not needed.  */
	   emit_insn (gen_andsi3 (op1, operands[3], op0));

	if (GET_CODE (op0) == CONST_INT
	    && (const_ok_for_arm (mask << start_bit)
		|| const_ok_for_arm (~(mask << start_bit))))
	  {
	    op0 = gen_int_mode (~(mask << start_bit), SImode);
	    emit_insn (gen_andsi3 (op2, operands[0], op0));
	  }
	else
	  {
	    if (GET_CODE (op0) == CONST_INT)
	      {
		rtx tmp = gen_reg_rtx (SImode);

		emit_insn (gen_movsi (tmp, op0));
		op0 = tmp;
	      }

	    if (start_bit != 0)
	      emit_insn (gen_ashlsi3 (op0, op0, operands[2]));
	    
	    emit_insn (gen_andsi_notsi_si (op2, operands[0], op0));
	  }

	if (start_bit != 0)
          emit_insn (gen_ashlsi3 (op1, op1, operands[2]));

	emit_insn (gen_iorsi3 (subtarget, op1, op2));
      }

    if (subtarget != target)
      {
	/* If TARGET is still a SUBREG, then it must be wider than a word,
	   so we must be careful only to set the subword we were asked to.  */
	if (GET_CODE (target) == SUBREG)
	  emit_move_insn (target, subtarget);
	else
	  emit_move_insn (target, gen_lowpart (GET_MODE (target), subtarget));
      }

    DONE;
  }"
)

(define_insn "insv_zero"
  [(set (zero_extract:SI (match_operand:SI 0 "s_register_operand" "+r")
                         (match_operand:SI 1 "const_int_operand" "M")
                         (match_operand:SI 2 "const_int_operand" "M"))
        (const_int 0))]
  "arm_arch_thumb2"
  "bfc%?\t%0, %2, %1"
  [(set_attr "length" "4")
   (set_attr "predicable" "yes")]
)

(define_insn "insv_t2"
  [(set (zero_extract:SI (match_operand:SI 0 "s_register_operand" "+r")
                         (match_operand:SI 1 "const_int_operand" "M")
                         (match_operand:SI 2 "const_int_operand" "M"))
        (match_operand:SI 3 "s_register_operand" "r"))]
  "arm_arch_thumb2"
  "bfi%?\t%0, %3, %2, %1"
  [(set_attr "length" "4")
   (set_attr "predicable" "yes")]
)

; constants for op 2 will never be given to these patterns.
(define_insn_and_split "*anddi_notdi_di"
  [(set (match_operand:DI 0 "s_register_operand" "=&r,&r")
	(and:DI (not:DI (match_operand:DI 1 "s_register_operand" "0,r"))
		(match_operand:DI 2 "s_register_operand" "r,0")))]
  "TARGET_32BIT"
  "#"
  "TARGET_32BIT && reload_completed
   && ! (TARGET_NEON && IS_VFP_REGNUM (REGNO (operands[0])))
   && ! IS_IWMMXT_REGNUM (REGNO (operands[0]))"
  [(set (match_dup 0) (and:SI (not:SI (match_dup 1)) (match_dup 2)))
   (set (match_dup 3) (and:SI (not:SI (match_dup 4)) (match_dup 5)))]
  "
  {
    operands[3] = gen_highpart (SImode, operands[0]);
    operands[0] = gen_lowpart (SImode, operands[0]);
    operands[4] = gen_highpart (SImode, operands[1]);
    operands[1] = gen_lowpart (SImode, operands[1]);
    operands[5] = gen_highpart (SImode, operands[2]);
    operands[2] = gen_lowpart (SImode, operands[2]);
  }"
  [(set_attr "length" "8")
   (set_attr "predicable" "yes")]
)
  
(define_insn_and_split "*anddi_notzesidi_di"
  [(set (match_operand:DI 0 "s_register_operand" "=&r,&r")
	(and:DI (not:DI (zero_extend:DI
			 (match_operand:SI 2 "s_register_operand" "r,r")))
		(match_operand:DI 1 "s_register_operand" "0,?r")))]
  "TARGET_32BIT"
  "@
   bic%?\\t%Q0, %Q1, %2
   #"
  ; (not (zero_extend ...)) allows us to just copy the high word from
  ; operand1 to operand0.
  "TARGET_32BIT
   && reload_completed
   && operands[0] != operands[1]"
  [(set (match_dup 0) (and:SI (not:SI (match_dup 2)) (match_dup 1)))
   (set (match_dup 3) (match_dup 4))]
  "
  {
    operands[3] = gen_highpart (SImode, operands[0]);
    operands[0] = gen_lowpart (SImode, operands[0]);
    operands[4] = gen_highpart (SImode, operands[1]);
    operands[1] = gen_lowpart (SImode, operands[1]);
  }"
  [(set_attr "length" "4,8")
   (set_attr "predicable" "yes")]
)
  
(define_insn_and_split "*anddi_notsesidi_di"
  [(set (match_operand:DI 0 "s_register_operand" "=&r,&r")
	(and:DI (not:DI (sign_extend:DI
			 (match_operand:SI 2 "s_register_operand" "r,r")))
		(match_operand:DI 1 "s_register_operand" "0,r")))]
  "TARGET_32BIT"
  "#"
  "TARGET_32BIT && reload_completed"
  [(set (match_dup 0) (and:SI (not:SI (match_dup 2)) (match_dup 1)))
   (set (match_dup 3) (and:SI (not:SI
				(ashiftrt:SI (match_dup 2) (const_int 31)))
			       (match_dup 4)))]
  "
  {
    operands[3] = gen_highpart (SImode, operands[0]);
    operands[0] = gen_lowpart (SImode, operands[0]);
    operands[4] = gen_highpart (SImode, operands[1]);
    operands[1] = gen_lowpart (SImode, operands[1]);
  }"
  [(set_attr "length" "8")
   (set_attr "predicable" "yes")]
)
  
(define_insn "andsi_notsi_si"
  [(set (match_operand:SI 0 "s_register_operand" "=r")
	(and:SI (not:SI (match_operand:SI 2 "s_register_operand" "r"))
		(match_operand:SI 1 "s_register_operand" "r")))]
  "TARGET_32BIT"
  "bic%?\\t%0, %1, %2"
  [(set_attr "predicable" "yes")]
)

(define_insn "thumb1_bicsi3"
  [(set (match_operand:SI                 0 "register_operand" "=l")
	(and:SI (not:SI (match_operand:SI 1 "register_operand" "l"))
		(match_operand:SI         2 "register_operand" "0")))]
  "TARGET_THUMB1"
  "bic\\t%0, %1"
  [(set_attr "length" "2")
   (set_attr "conds" "set")])

(define_insn "andsi_not_shiftsi_si"
  [(set (match_operand:SI 0 "s_register_operand" "=r")
	(and:SI (not:SI (match_operator:SI 4 "shift_operator"
			 [(match_operand:SI 2 "s_register_operand" "r")
			  (match_operand:SI 3 "arm_rhs_operand" "rM")]))
		(match_operand:SI 1 "s_register_operand" "r")))]
  "TARGET_ARM"
  "bic%?\\t%0, %1, %2%S4"
  [(set_attr "predicable" "yes")
   (set_attr "shift" "2")
   (set (attr "type") (if_then_else (match_operand 3 "const_int_operand" "")
		      (const_string "alu_shift")
		      (const_string "alu_shift_reg")))]
)

(define_insn "*andsi_notsi_si_compare0"
  [(set (reg:CC_NOOV CC_REGNUM)
	(compare:CC_NOOV
	 (and:SI (not:SI (match_operand:SI 2 "s_register_operand" "r"))
		 (match_operand:SI 1 "s_register_operand" "r"))
	 (const_int 0)))
   (set (match_operand:SI 0 "s_register_operand" "=r")
	(and:SI (not:SI (match_dup 2)) (match_dup 1)))]
  "TARGET_32BIT"
  "bic%.\\t%0, %1, %2"
  [(set_attr "conds" "set")]
)

(define_insn "*andsi_notsi_si_compare0_scratch"
  [(set (reg:CC_NOOV CC_REGNUM)
	(compare:CC_NOOV
	 (and:SI (not:SI (match_operand:SI 2 "s_register_operand" "r"))
		 (match_operand:SI 1 "s_register_operand" "r"))
	 (const_int 0)))
   (clobber (match_scratch:SI 0 "=r"))]
  "TARGET_32BIT"
  "bic%.\\t%0, %1, %2"
  [(set_attr "conds" "set")]
)

(define_expand "iordi3"
  [(set (match_operand:DI         0 "s_register_operand" "")
	(ior:DI (match_operand:DI 1 "s_register_operand" "")
		(match_operand:DI 2 "neon_logic_op2" "")))]
  "TARGET_32BIT"
  ""
)

(define_insn "*iordi3_insn"
  [(set (match_operand:DI         0 "s_register_operand" "=&r,&r")
	(ior:DI (match_operand:DI 1 "s_register_operand"  "%0,r")
		(match_operand:DI 2 "s_register_operand"   "r,r")))]
  "TARGET_32BIT && !TARGET_IWMMXT && !TARGET_NEON"
  "#"
  [(set_attr "length" "8")
   (set_attr "predicable" "yes")]
)

(define_insn "*iordi_zesidi_di"
  [(set (match_operand:DI 0 "s_register_operand" "=&r,&r")
	(ior:DI (zero_extend:DI
		 (match_operand:SI 2 "s_register_operand" "r,r"))
		(match_operand:DI 1 "s_register_operand" "0,?r")))]
  "TARGET_32BIT"
  "@
   orr%?\\t%Q0, %Q1, %2
   #"
  [(set_attr "length" "4,8")
   (set_attr "predicable" "yes")]
)

(define_insn "*iordi_sesidi_di"
  [(set (match_operand:DI 0 "s_register_operand" "=&r,&r")
	(ior:DI (sign_extend:DI
		 (match_operand:SI 2 "s_register_operand" "r,r"))
		(match_operand:DI 1 "s_register_operand" "0,r")))]
  "TARGET_32BIT"
  "#"
  [(set_attr "length" "8")
   (set_attr "predicable" "yes")]
)

(define_expand "iorsi3"
  [(set (match_operand:SI         0 "s_register_operand" "")
	(ior:SI (match_operand:SI 1 "s_register_operand" "")
		(match_operand:SI 2 "reg_or_int_operand" "")))]
  "TARGET_EITHER"
  "
  if (GET_CODE (operands[2]) == CONST_INT)
    {
      if (TARGET_32BIT)
        {
          arm_split_constant (IOR, SImode, NULL_RTX,
	                      INTVAL (operands[2]), operands[0], operands[1],
			      optimize && can_create_pseudo_p ());
          DONE;
	}
      else /* TARGET_THUMB1 */
        {
          rtx tmp = force_reg (SImode, operands[2]);
	  if (rtx_equal_p (operands[0], operands[1]))
	    operands[2] = tmp;
	  else
	    {
              operands[2] = operands[1];
              operands[1] = tmp;
	    }
        }
    }
  "
)

<<<<<<< HEAD
(define_insn_and_split "*arm_iorsi3"
  [(set (match_operand:SI         0 "s_register_operand" "=r,r")
	(ior:SI (match_operand:SI 1 "s_register_operand" "r,r")
		(match_operand:SI 2 "reg_or_int_operand" "rI,?n")))]
  "TARGET_ARM"
=======
(define_insn_and_split "*iorsi3_insn"
  [(set (match_operand:SI 0 "s_register_operand" "=r,r,r")
	(ior:SI (match_operand:SI 1 "s_register_operand" "%r,r,r")
		(match_operand:SI 2 "reg_or_int_operand" "rI,K,?n")))]
  "TARGET_32BIT"
>>>>>>> 3082eeb7
  "@
   orr%?\\t%0, %1, %2
   orn%?\\t%0, %1, #%B2
   #"
  "TARGET_ARM
   && GET_CODE (operands[2]) == CONST_INT
   && !(const_ok_for_arm (INTVAL (operands[2]))
        || (TARGET_THUMB2 && const_ok_for_arm (~INTVAL (operands[2]))))"
  [(clobber (const_int 0))]
{
  arm_split_constant (IOR, SImode, curr_insn, 
                      INTVAL (operands[2]), operands[0], operands[1], 0);
  DONE;
}
  [(set_attr "length" "4,4,16")
   (set_attr "arch" "32,t2,32")
   (set_attr "predicable" "yes")])

(define_insn "*thumb1_iorsi3_insn"
  [(set (match_operand:SI         0 "register_operand" "=l")
	(ior:SI (match_operand:SI 1 "register_operand" "%0")
		(match_operand:SI 2 "register_operand" "l")))]
  "TARGET_THUMB1"
  "orr\\t%0, %2"
  [(set_attr "length" "2")
   (set_attr "conds" "set")])

(define_peephole2
  [(match_scratch:SI 3 "r")
   (set (match_operand:SI 0 "arm_general_register_operand" "")
	(ior:SI (match_operand:SI 1 "arm_general_register_operand" "")
		(match_operand:SI 2 "const_int_operand" "")))]
  "TARGET_ARM
   && !const_ok_for_arm (INTVAL (operands[2]))
   && const_ok_for_arm (~INTVAL (operands[2]))"
  [(set (match_dup 3) (match_dup 2))
   (set (match_dup 0) (ior:SI (match_dup 1) (match_dup 3)))]
  ""
)

(define_insn "*iorsi3_compare0"
  [(set (reg:CC_NOOV CC_REGNUM)
	(compare:CC_NOOV (ior:SI (match_operand:SI 1 "s_register_operand" "%r")
				 (match_operand:SI 2 "arm_rhs_operand" "rI"))
			 (const_int 0)))
   (set (match_operand:SI 0 "s_register_operand" "=r")
	(ior:SI (match_dup 1) (match_dup 2)))]
  "TARGET_32BIT"
  "orr%.\\t%0, %1, %2"
  [(set_attr "conds" "set")]
)

(define_insn "*iorsi3_compare0_scratch"
  [(set (reg:CC_NOOV CC_REGNUM)
	(compare:CC_NOOV (ior:SI (match_operand:SI 1 "s_register_operand" "%r")
				 (match_operand:SI 2 "arm_rhs_operand" "rI"))
			 (const_int 0)))
   (clobber (match_scratch:SI 0 "=r"))]
  "TARGET_32BIT"
  "orr%.\\t%0, %1, %2"
  [(set_attr "conds" "set")]
)

(define_expand "xordi3"
  [(set (match_operand:DI         0 "s_register_operand" "")
	(xor:DI (match_operand:DI 1 "s_register_operand" "")
		(match_operand:DI 2 "s_register_operand" "")))]
  "TARGET_32BIT"
  ""
)

(define_insn "*xordi3_insn"
  [(set (match_operand:DI         0 "s_register_operand" "=&r,&r")
	(xor:DI (match_operand:DI 1 "s_register_operand"  "%0,r")
		(match_operand:DI 2 "s_register_operand"   "r,r")))]
  "TARGET_32BIT && !TARGET_IWMMXT && !TARGET_NEON"
  "#"
  [(set_attr "length" "8")
   (set_attr "predicable" "yes")]
)

(define_insn "*xordi_zesidi_di"
  [(set (match_operand:DI 0 "s_register_operand" "=&r,&r")
	(xor:DI (zero_extend:DI
		 (match_operand:SI 2 "s_register_operand" "r,r"))
		(match_operand:DI 1 "s_register_operand" "0,?r")))]
  "TARGET_32BIT"
  "@
   eor%?\\t%Q0, %Q1, %2
   #"
  [(set_attr "length" "4,8")
   (set_attr "predicable" "yes")]
)

(define_insn "*xordi_sesidi_di"
  [(set (match_operand:DI 0 "s_register_operand" "=&r,&r")
	(xor:DI (sign_extend:DI
		 (match_operand:SI 2 "s_register_operand" "r,r"))
		(match_operand:DI 1 "s_register_operand" "0,r")))]
  "TARGET_32BIT"
  "#"
  [(set_attr "length" "8")
   (set_attr "predicable" "yes")]
)

(define_expand "xorsi3"
  [(set (match_operand:SI         0 "s_register_operand" "")
	(xor:SI (match_operand:SI 1 "s_register_operand" "")
		(match_operand:SI 2 "reg_or_int_operand" "")))]
  "TARGET_EITHER"
  "if (GET_CODE (operands[2]) == CONST_INT)
    {
      if (TARGET_32BIT)
        {
          arm_split_constant (XOR, SImode, NULL_RTX,
	                      INTVAL (operands[2]), operands[0], operands[1],
			      optimize && can_create_pseudo_p ());
          DONE;
	}
      else /* TARGET_THUMB1 */
        {
          rtx tmp = force_reg (SImode, operands[2]);
	  if (rtx_equal_p (operands[0], operands[1]))
	    operands[2] = tmp;
	  else
	    {
              operands[2] = operands[1];
              operands[1] = tmp;
	    }
        }
    }"
)

(define_insn "*arm_xorsi3"
  [(set (match_operand:SI         0 "s_register_operand" "=r")
	(xor:SI (match_operand:SI 1 "s_register_operand" "r")
		(match_operand:SI 2 "arm_rhs_operand" "rI")))]
  "TARGET_32BIT"
  "eor%?\\t%0, %1, %2"
  [(set_attr "predicable" "yes")]
)

(define_insn "*thumb1_xorsi3_insn"
  [(set (match_operand:SI         0 "register_operand" "=l")
	(xor:SI (match_operand:SI 1 "register_operand" "%0")
		(match_operand:SI 2 "register_operand" "l")))]
  "TARGET_THUMB1"
  "eor\\t%0, %2"
  [(set_attr "length" "2")
   (set_attr "conds" "set")])

(define_insn "*xorsi3_compare0"
  [(set (reg:CC_NOOV CC_REGNUM)
	(compare:CC_NOOV (xor:SI (match_operand:SI 1 "s_register_operand" "r")
				 (match_operand:SI 2 "arm_rhs_operand" "rI"))
			 (const_int 0)))
   (set (match_operand:SI 0 "s_register_operand" "=r")
	(xor:SI (match_dup 1) (match_dup 2)))]
  "TARGET_32BIT"
  "eor%.\\t%0, %1, %2"
  [(set_attr "conds" "set")]
)

(define_insn "*xorsi3_compare0_scratch"
  [(set (reg:CC_NOOV CC_REGNUM)
	(compare:CC_NOOV (xor:SI (match_operand:SI 0 "s_register_operand" "r")
				 (match_operand:SI 1 "arm_rhs_operand" "rI"))
			 (const_int 0)))]
  "TARGET_32BIT"
  "teq%?\\t%0, %1"
  [(set_attr "conds" "set")]
)

; By splitting (IOR (AND (NOT A) (NOT B)) C) as D = AND (IOR A B) (NOT C), 
; (NOT D) we can sometimes merge the final NOT into one of the following
; insns.

(define_split
  [(set (match_operand:SI 0 "s_register_operand" "")
	(ior:SI (and:SI (not:SI (match_operand:SI 1 "s_register_operand" ""))
			(not:SI (match_operand:SI 2 "arm_rhs_operand" "")))
		(match_operand:SI 3 "arm_rhs_operand" "")))
   (clobber (match_operand:SI 4 "s_register_operand" ""))]
  "TARGET_32BIT"
  [(set (match_dup 4) (and:SI (ior:SI (match_dup 1) (match_dup 2))
			      (not:SI (match_dup 3))))
   (set (match_dup 0) (not:SI (match_dup 4)))]
  ""
)

(define_insn "*andsi_iorsi3_notsi"
  [(set (match_operand:SI 0 "s_register_operand" "=&r,&r,&r")
	(and:SI (ior:SI (match_operand:SI 1 "s_register_operand" "%0,r,r")
			(match_operand:SI 2 "arm_rhs_operand" "rI,0,rI"))
		(not:SI (match_operand:SI 3 "arm_rhs_operand" "rI,rI,rI"))))]
  "TARGET_32BIT"
  "orr%?\\t%0, %1, %2\;bic%?\\t%0, %0, %3"
  [(set_attr "length" "8")
   (set_attr "ce_count" "2")
   (set_attr "predicable" "yes")]
)

; ??? Are these four splitters still beneficial when the Thumb-2 bitfield
; insns are available?
(define_split
  [(set (match_operand:SI 0 "s_register_operand" "")
	(match_operator:SI 1 "logical_binary_operator"
	 [(zero_extract:SI (match_operand:SI 2 "s_register_operand" "")
			   (match_operand:SI 3 "const_int_operand" "")
			   (match_operand:SI 4 "const_int_operand" ""))
	  (match_operator:SI 9 "logical_binary_operator"
	   [(lshiftrt:SI (match_operand:SI 5 "s_register_operand" "")
			 (match_operand:SI 6 "const_int_operand" ""))
	    (match_operand:SI 7 "s_register_operand" "")])]))
   (clobber (match_operand:SI 8 "s_register_operand" ""))]
  "TARGET_32BIT
   && GET_CODE (operands[1]) == GET_CODE (operands[9])
   && INTVAL (operands[3]) == 32 - INTVAL (operands[6])"
  [(set (match_dup 8)
	(match_op_dup 1
	 [(ashift:SI (match_dup 2) (match_dup 4))
	  (match_dup 5)]))
   (set (match_dup 0)
	(match_op_dup 1
	 [(lshiftrt:SI (match_dup 8) (match_dup 6))
	  (match_dup 7)]))]
  "
  operands[4] = GEN_INT (32 - (INTVAL (operands[3]) + INTVAL (operands[4])));
")

(define_split
  [(set (match_operand:SI 0 "s_register_operand" "")
	(match_operator:SI 1 "logical_binary_operator"
	 [(match_operator:SI 9 "logical_binary_operator"
	   [(lshiftrt:SI (match_operand:SI 5 "s_register_operand" "")
			 (match_operand:SI 6 "const_int_operand" ""))
	    (match_operand:SI 7 "s_register_operand" "")])
	  (zero_extract:SI (match_operand:SI 2 "s_register_operand" "")
			   (match_operand:SI 3 "const_int_operand" "")
			   (match_operand:SI 4 "const_int_operand" ""))]))
   (clobber (match_operand:SI 8 "s_register_operand" ""))]
  "TARGET_32BIT
   && GET_CODE (operands[1]) == GET_CODE (operands[9])
   && INTVAL (operands[3]) == 32 - INTVAL (operands[6])"
  [(set (match_dup 8)
	(match_op_dup 1
	 [(ashift:SI (match_dup 2) (match_dup 4))
	  (match_dup 5)]))
   (set (match_dup 0)
	(match_op_dup 1
	 [(lshiftrt:SI (match_dup 8) (match_dup 6))
	  (match_dup 7)]))]
  "
  operands[4] = GEN_INT (32 - (INTVAL (operands[3]) + INTVAL (operands[4])));
")

(define_split
  [(set (match_operand:SI 0 "s_register_operand" "")
	(match_operator:SI 1 "logical_binary_operator"
	 [(sign_extract:SI (match_operand:SI 2 "s_register_operand" "")
			   (match_operand:SI 3 "const_int_operand" "")
			   (match_operand:SI 4 "const_int_operand" ""))
	  (match_operator:SI 9 "logical_binary_operator"
	   [(ashiftrt:SI (match_operand:SI 5 "s_register_operand" "")
			 (match_operand:SI 6 "const_int_operand" ""))
	    (match_operand:SI 7 "s_register_operand" "")])]))
   (clobber (match_operand:SI 8 "s_register_operand" ""))]
  "TARGET_32BIT
   && GET_CODE (operands[1]) == GET_CODE (operands[9])
   && INTVAL (operands[3]) == 32 - INTVAL (operands[6])"
  [(set (match_dup 8)
	(match_op_dup 1
	 [(ashift:SI (match_dup 2) (match_dup 4))
	  (match_dup 5)]))
   (set (match_dup 0)
	(match_op_dup 1
	 [(ashiftrt:SI (match_dup 8) (match_dup 6))
	  (match_dup 7)]))]
  "
  operands[4] = GEN_INT (32 - (INTVAL (operands[3]) + INTVAL (operands[4])));
")

(define_split
  [(set (match_operand:SI 0 "s_register_operand" "")
	(match_operator:SI 1 "logical_binary_operator"
	 [(match_operator:SI 9 "logical_binary_operator"
	   [(ashiftrt:SI (match_operand:SI 5 "s_register_operand" "")
			 (match_operand:SI 6 "const_int_operand" ""))
	    (match_operand:SI 7 "s_register_operand" "")])
	  (sign_extract:SI (match_operand:SI 2 "s_register_operand" "")
			   (match_operand:SI 3 "const_int_operand" "")
			   (match_operand:SI 4 "const_int_operand" ""))]))
   (clobber (match_operand:SI 8 "s_register_operand" ""))]
  "TARGET_32BIT
   && GET_CODE (operands[1]) == GET_CODE (operands[9])
   && INTVAL (operands[3]) == 32 - INTVAL (operands[6])"
  [(set (match_dup 8)
	(match_op_dup 1
	 [(ashift:SI (match_dup 2) (match_dup 4))
	  (match_dup 5)]))
   (set (match_dup 0)
	(match_op_dup 1
	 [(ashiftrt:SI (match_dup 8) (match_dup 6))
	  (match_dup 7)]))]
  "
  operands[4] = GEN_INT (32 - (INTVAL (operands[3]) + INTVAL (operands[4])));
")


;; Minimum and maximum insns

(define_expand "smaxsi3"
  [(parallel [
    (set (match_operand:SI 0 "s_register_operand" "")
	 (smax:SI (match_operand:SI 1 "s_register_operand" "")
		  (match_operand:SI 2 "arm_rhs_operand" "")))
    (clobber (reg:CC CC_REGNUM))])]
  "TARGET_32BIT"
  "
  if (operands[2] == const0_rtx || operands[2] == constm1_rtx)
    {
      /* No need for a clobber of the condition code register here.  */
      emit_insn (gen_rtx_SET (VOIDmode, operands[0],
			      gen_rtx_SMAX (SImode, operands[1],
					    operands[2])));
      DONE;
    }
")

(define_insn "*smax_0"
  [(set (match_operand:SI 0 "s_register_operand" "=r")
	(smax:SI (match_operand:SI 1 "s_register_operand" "r")
		 (const_int 0)))]
  "TARGET_32BIT"
  "bic%?\\t%0, %1, %1, asr #31"
  [(set_attr "predicable" "yes")]
)

(define_insn "*smax_m1"
  [(set (match_operand:SI 0 "s_register_operand" "=r")
	(smax:SI (match_operand:SI 1 "s_register_operand" "r")
		 (const_int -1)))]
  "TARGET_32BIT"
  "orr%?\\t%0, %1, %1, asr #31"
  [(set_attr "predicable" "yes")]
)

(define_insn "*arm_smax_insn"
  [(set (match_operand:SI          0 "s_register_operand" "=r,r")
	(smax:SI (match_operand:SI 1 "s_register_operand"  "%0,?r")
		 (match_operand:SI 2 "arm_rhs_operand"    "rI,rI")))
   (clobber (reg:CC CC_REGNUM))]
  "TARGET_ARM"
  "@
   cmp\\t%1, %2\;movlt\\t%0, %2
   cmp\\t%1, %2\;movge\\t%0, %1\;movlt\\t%0, %2"
  [(set_attr "conds" "clob")
   (set_attr "length" "8,12")]
)

(define_expand "sminsi3"
  [(parallel [
    (set (match_operand:SI 0 "s_register_operand" "")
	 (smin:SI (match_operand:SI 1 "s_register_operand" "")
		  (match_operand:SI 2 "arm_rhs_operand" "")))
    (clobber (reg:CC CC_REGNUM))])]
  "TARGET_32BIT"
  "
  if (operands[2] == const0_rtx)
    {
      /* No need for a clobber of the condition code register here.  */
      emit_insn (gen_rtx_SET (VOIDmode, operands[0],
			      gen_rtx_SMIN (SImode, operands[1],
					    operands[2])));
      DONE;
    }
")

(define_insn "*smin_0"
  [(set (match_operand:SI 0 "s_register_operand" "=r")
	(smin:SI (match_operand:SI 1 "s_register_operand" "r")
		 (const_int 0)))]
  "TARGET_32BIT"
  "and%?\\t%0, %1, %1, asr #31"
  [(set_attr "predicable" "yes")]
)

(define_insn "*arm_smin_insn"
  [(set (match_operand:SI 0 "s_register_operand" "=r,r")
	(smin:SI (match_operand:SI 1 "s_register_operand" "%0,?r")
		 (match_operand:SI 2 "arm_rhs_operand" "rI,rI")))
   (clobber (reg:CC CC_REGNUM))]
  "TARGET_ARM"
  "@
   cmp\\t%1, %2\;movge\\t%0, %2
   cmp\\t%1, %2\;movlt\\t%0, %1\;movge\\t%0, %2"
  [(set_attr "conds" "clob")
   (set_attr "length" "8,12")]
)

(define_expand "umaxsi3"
  [(parallel [
    (set (match_operand:SI 0 "s_register_operand" "")
	 (umax:SI (match_operand:SI 1 "s_register_operand" "")
		  (match_operand:SI 2 "arm_rhs_operand" "")))
    (clobber (reg:CC CC_REGNUM))])]
  "TARGET_32BIT"
  ""
)

(define_insn "*arm_umaxsi3"
  [(set (match_operand:SI 0 "s_register_operand" "=r,r,r")
	(umax:SI (match_operand:SI 1 "s_register_operand" "0,r,?r")
		 (match_operand:SI 2 "arm_rhs_operand" "rI,0,rI")))
   (clobber (reg:CC CC_REGNUM))]
  "TARGET_ARM"
  "@
   cmp\\t%1, %2\;movcc\\t%0, %2
   cmp\\t%1, %2\;movcs\\t%0, %1
   cmp\\t%1, %2\;movcs\\t%0, %1\;movcc\\t%0, %2"
  [(set_attr "conds" "clob")
   (set_attr "length" "8,8,12")]
)

(define_expand "uminsi3"
  [(parallel [
    (set (match_operand:SI 0 "s_register_operand" "")
	 (umin:SI (match_operand:SI 1 "s_register_operand" "")
		  (match_operand:SI 2 "arm_rhs_operand" "")))
    (clobber (reg:CC CC_REGNUM))])]
  "TARGET_32BIT"
  ""
)

(define_insn "*arm_uminsi3"
  [(set (match_operand:SI 0 "s_register_operand" "=r,r,r")
	(umin:SI (match_operand:SI 1 "s_register_operand" "0,r,?r")
		 (match_operand:SI 2 "arm_rhs_operand" "rI,0,rI")))
   (clobber (reg:CC CC_REGNUM))]
  "TARGET_ARM"
  "@
   cmp\\t%1, %2\;movcs\\t%0, %2
   cmp\\t%1, %2\;movcc\\t%0, %1
   cmp\\t%1, %2\;movcc\\t%0, %1\;movcs\\t%0, %2"
  [(set_attr "conds" "clob")
   (set_attr "length" "8,8,12")]
)

(define_insn "*store_minmaxsi"
  [(set (match_operand:SI 0 "memory_operand" "=m")
	(match_operator:SI 3 "minmax_operator"
	 [(match_operand:SI 1 "s_register_operand" "r")
	  (match_operand:SI 2 "s_register_operand" "r")]))
   (clobber (reg:CC CC_REGNUM))]
  "TARGET_32BIT"
  "*
  operands[3] = gen_rtx_fmt_ee (minmax_code (operands[3]), SImode,
				operands[1], operands[2]);
  output_asm_insn (\"cmp\\t%1, %2\", operands);
  if (TARGET_THUMB2)
    output_asm_insn (\"ite\t%d3\", operands);
  output_asm_insn (\"str%d3\\t%1, %0\", operands);
  output_asm_insn (\"str%D3\\t%2, %0\", operands);
  return \"\";
  "
  [(set_attr "conds" "clob")
   (set (attr "length")
	(if_then_else (eq_attr "is_thumb" "yes")
		      (const_int 14)
		      (const_int 12)))
   (set_attr "type" "store1")]
)

; Reject the frame pointer in operand[1], since reloading this after
; it has been eliminated can cause carnage.
(define_insn "*minmax_arithsi"
  [(set (match_operand:SI 0 "s_register_operand" "=r,r")
	(match_operator:SI 4 "shiftable_operator"
	 [(match_operator:SI 5 "minmax_operator"
	   [(match_operand:SI 2 "s_register_operand" "r,r")
	    (match_operand:SI 3 "arm_rhs_operand" "rI,rI")])
	  (match_operand:SI 1 "s_register_operand" "0,?r")]))
   (clobber (reg:CC CC_REGNUM))]
  "TARGET_32BIT && !arm_eliminable_register (operands[1])"
  "*
  {
    enum rtx_code code = GET_CODE (operands[4]);
    bool need_else;

    if (which_alternative != 0 || operands[3] != const0_rtx
        || (code != PLUS && code != MINUS && code != IOR && code != XOR))
      need_else = true;
    else
      need_else = false;

    operands[5] = gen_rtx_fmt_ee (minmax_code (operands[5]), SImode,
				  operands[2], operands[3]);
    output_asm_insn (\"cmp\\t%2, %3\", operands);
    if (TARGET_THUMB2)
      {
	if (need_else)
	  output_asm_insn (\"ite\\t%d5\", operands);
	else
	  output_asm_insn (\"it\\t%d5\", operands);
      }
    output_asm_insn (\"%i4%d5\\t%0, %1, %2\", operands);
    if (need_else)
      output_asm_insn (\"%i4%D5\\t%0, %1, %3\", operands);
    return \"\";
  }"
  [(set_attr "conds" "clob")
   (set (attr "length")
	(if_then_else (eq_attr "is_thumb" "yes")
		      (const_int 14)
		      (const_int 12)))]
)


;; Shift and rotation insns

(define_expand "ashldi3"
  [(set (match_operand:DI            0 "s_register_operand" "")
        (ashift:DI (match_operand:DI 1 "s_register_operand" "")
                   (match_operand:SI 2 "reg_or_int_operand" "")))]
  "TARGET_32BIT"
  "
  if (GET_CODE (operands[2]) == CONST_INT)
    {
      if ((HOST_WIDE_INT) INTVAL (operands[2]) == 1)
        {
          emit_insn (gen_arm_ashldi3_1bit (operands[0], operands[1]));
          DONE;
        }
        /* Ideally we shouldn't fail here if we could know that operands[1] 
           ends up already living in an iwmmxt register. Otherwise it's
           cheaper to have the alternate code being generated than moving
           values to iwmmxt regs and back.  */
        FAIL;
    }
  else if (!TARGET_REALLY_IWMMXT && !(TARGET_HARD_FLOAT && TARGET_MAVERICK))
    FAIL;
  "
)

(define_insn "arm_ashldi3_1bit"
<<<<<<< HEAD
  [(set (match_operand:DI            0 "s_register_operand" "=&r,r")
=======
  [(set (match_operand:DI            0 "s_register_operand" "=r,&r")
>>>>>>> 3082eeb7
        (ashift:DI (match_operand:DI 1 "s_register_operand" "0,r")
                   (const_int 1)))
   (clobber (reg:CC CC_REGNUM))]
  "TARGET_32BIT"
  "movs\\t%Q0, %Q1, asl #1\;adc\\t%R0, %R1, %R1"
  [(set_attr "conds" "clob")
   (set_attr "length" "8")]
)

(define_expand "ashlsi3"
  [(set (match_operand:SI            0 "s_register_operand" "")
	(ashift:SI (match_operand:SI 1 "s_register_operand" "")
		   (match_operand:SI 2 "arm_rhs_operand" "")))]
  "TARGET_EITHER"
  "
  if (GET_CODE (operands[2]) == CONST_INT
      && ((unsigned HOST_WIDE_INT) INTVAL (operands[2])) > 31)
    {
      emit_insn (gen_movsi (operands[0], const0_rtx));
      DONE;
    }
  "
)

(define_insn "*thumb1_ashlsi3"
  [(set (match_operand:SI            0 "register_operand" "=l,l")
	(ashift:SI (match_operand:SI 1 "register_operand" "l,0")
		   (match_operand:SI 2 "nonmemory_operand" "N,l")))]
  "TARGET_THUMB1"
  "lsl\\t%0, %1, %2"
  [(set_attr "length" "2")
   (set_attr "conds" "set")])

(define_expand "ashrdi3"
  [(set (match_operand:DI              0 "s_register_operand" "")
        (ashiftrt:DI (match_operand:DI 1 "s_register_operand" "")
                     (match_operand:SI 2 "reg_or_int_operand" "")))]
  "TARGET_32BIT"
  "
  if (GET_CODE (operands[2]) == CONST_INT)
    {
      if ((HOST_WIDE_INT) INTVAL (operands[2]) == 1)
        {
          emit_insn (gen_arm_ashrdi3_1bit (operands[0], operands[1]));
          DONE;
        }
        /* Ideally we shouldn't fail here if we could know that operands[1] 
           ends up already living in an iwmmxt register. Otherwise it's
           cheaper to have the alternate code being generated than moving
           values to iwmmxt regs and back.  */
        FAIL;
    }
  else if (!TARGET_REALLY_IWMMXT)
    FAIL;
  "
)

(define_insn "arm_ashrdi3_1bit"
<<<<<<< HEAD
  [(set (match_operand:DI              0 "s_register_operand" "=&r,r")
=======
  [(set (match_operand:DI              0 "s_register_operand" "=r,&r")
>>>>>>> 3082eeb7
        (ashiftrt:DI (match_operand:DI 1 "s_register_operand" "0,r")
                     (const_int 1)))
   (clobber (reg:CC CC_REGNUM))]
  "TARGET_32BIT"
  "movs\\t%R0, %R1, asr #1\;mov\\t%Q0, %Q1, rrx"
  [(set_attr "conds" "clob")
   (set_attr "insn" "mov")
   (set_attr "length" "8")]
)

(define_expand "ashrsi3"
  [(set (match_operand:SI              0 "s_register_operand" "")
	(ashiftrt:SI (match_operand:SI 1 "s_register_operand" "")
		     (match_operand:SI 2 "arm_rhs_operand" "")))]
  "TARGET_EITHER"
  "
  if (GET_CODE (operands[2]) == CONST_INT
      && ((unsigned HOST_WIDE_INT) INTVAL (operands[2])) > 31)
    operands[2] = GEN_INT (31);
  "
)

(define_insn "*thumb1_ashrsi3"
  [(set (match_operand:SI              0 "register_operand" "=l,l")
	(ashiftrt:SI (match_operand:SI 1 "register_operand" "l,0")
		     (match_operand:SI 2 "nonmemory_operand" "N,l")))]
  "TARGET_THUMB1"
  "asr\\t%0, %1, %2"
  [(set_attr "length" "2")
   (set_attr "conds" "set")])

(define_expand "lshrdi3"
  [(set (match_operand:DI              0 "s_register_operand" "")
        (lshiftrt:DI (match_operand:DI 1 "s_register_operand" "")
                     (match_operand:SI 2 "reg_or_int_operand" "")))]
  "TARGET_32BIT"
  "
  if (GET_CODE (operands[2]) == CONST_INT)
    {
      if ((HOST_WIDE_INT) INTVAL (operands[2]) == 1)
        {
          emit_insn (gen_arm_lshrdi3_1bit (operands[0], operands[1]));
          DONE;
        }
        /* Ideally we shouldn't fail here if we could know that operands[1] 
           ends up already living in an iwmmxt register. Otherwise it's
           cheaper to have the alternate code being generated than moving
           values to iwmmxt regs and back.  */
        FAIL;
    }
  else if (!TARGET_REALLY_IWMMXT)
    FAIL;
  "
)

(define_insn "arm_lshrdi3_1bit"
<<<<<<< HEAD
  [(set (match_operand:DI              0 "s_register_operand" "=&r,r")
=======
  [(set (match_operand:DI              0 "s_register_operand" "=r,&r")
>>>>>>> 3082eeb7
        (lshiftrt:DI (match_operand:DI 1 "s_register_operand" "0,r")
                     (const_int 1)))
   (clobber (reg:CC CC_REGNUM))]
  "TARGET_32BIT"
  "movs\\t%R0, %R1, lsr #1\;mov\\t%Q0, %Q1, rrx"
  [(set_attr "conds" "clob")
   (set_attr "insn" "mov")
   (set_attr "length" "8")]
)

(define_expand "lshrsi3"
  [(set (match_operand:SI              0 "s_register_operand" "")
	(lshiftrt:SI (match_operand:SI 1 "s_register_operand" "")
		     (match_operand:SI 2 "arm_rhs_operand" "")))]
  "TARGET_EITHER"
  "
  if (GET_CODE (operands[2]) == CONST_INT
      && ((unsigned HOST_WIDE_INT) INTVAL (operands[2])) > 31)
    {
      emit_insn (gen_movsi (operands[0], const0_rtx));
      DONE;
    }
  "
)

(define_insn "*thumb1_lshrsi3"
  [(set (match_operand:SI              0 "register_operand" "=l,l")
	(lshiftrt:SI (match_operand:SI 1 "register_operand" "l,0")
		     (match_operand:SI 2 "nonmemory_operand" "N,l")))]
  "TARGET_THUMB1"
  "lsr\\t%0, %1, %2"
  [(set_attr "length" "2")
   (set_attr "conds" "set")])

(define_expand "rotlsi3"
  [(set (match_operand:SI              0 "s_register_operand" "")
	(rotatert:SI (match_operand:SI 1 "s_register_operand" "")
		     (match_operand:SI 2 "reg_or_int_operand" "")))]
  "TARGET_32BIT"
  "
  if (GET_CODE (operands[2]) == CONST_INT)
    operands[2] = GEN_INT ((32 - INTVAL (operands[2])) % 32);
  else
    {
      rtx reg = gen_reg_rtx (SImode);
      emit_insn (gen_subsi3 (reg, GEN_INT (32), operands[2]));
      operands[2] = reg;
    }
  "
)

(define_expand "rotrsi3"
  [(set (match_operand:SI              0 "s_register_operand" "")
	(rotatert:SI (match_operand:SI 1 "s_register_operand" "")
		     (match_operand:SI 2 "arm_rhs_operand" "")))]
  "TARGET_EITHER"
  "
  if (TARGET_32BIT)
    {
      if (GET_CODE (operands[2]) == CONST_INT
          && ((unsigned HOST_WIDE_INT) INTVAL (operands[2])) > 31)
        operands[2] = GEN_INT (INTVAL (operands[2]) % 32);
    }
  else /* TARGET_THUMB1 */
    {
      if (GET_CODE (operands [2]) == CONST_INT)
        operands [2] = force_reg (SImode, operands[2]);
    }
  "
)

(define_insn "*thumb1_rotrsi3"
  [(set (match_operand:SI              0 "register_operand" "=l")
	(rotatert:SI (match_operand:SI 1 "register_operand" "0")
		     (match_operand:SI 2 "register_operand" "l")))]
  "TARGET_THUMB1"
  "ror\\t%0, %0, %2"
  [(set_attr "length" "2")]
)

(define_insn "*arm_shiftsi3"
  [(set (match_operand:SI   0 "s_register_operand" "=r")
	(match_operator:SI  3 "shift_operator"
	 [(match_operand:SI 1 "s_register_operand"  "r")
	  (match_operand:SI 2 "reg_or_int_operand" "rM")]))]
  "TARGET_32BIT"
  "* return arm_output_shift(operands, 0);"
  [(set_attr "predicable" "yes")
   (set_attr "shift" "1")
   (set (attr "type") (if_then_else (match_operand 2 "const_int_operand" "")
		      (const_string "alu_shift")
		      (const_string "alu_shift_reg")))]
)

(define_insn "*shiftsi3_compare0"
  [(set (reg:CC_NOOV CC_REGNUM)
	(compare:CC_NOOV (match_operator:SI 3 "shift_operator"
			  [(match_operand:SI 1 "s_register_operand" "r")
			   (match_operand:SI 2 "arm_rhs_operand" "rM")])
			 (const_int 0)))
   (set (match_operand:SI 0 "s_register_operand" "=r")
	(match_op_dup 3 [(match_dup 1) (match_dup 2)]))]
  "TARGET_32BIT"
  "* return arm_output_shift(operands, 1);"
  [(set_attr "conds" "set")
   (set_attr "shift" "1")
   (set (attr "type") (if_then_else (match_operand 2 "const_int_operand" "")
		      (const_string "alu_shift")
		      (const_string "alu_shift_reg")))]
)

(define_insn "*shiftsi3_compare0_scratch"
  [(set (reg:CC_NOOV CC_REGNUM)
	(compare:CC_NOOV (match_operator:SI 3 "shift_operator"
			  [(match_operand:SI 1 "s_register_operand" "r")
			   (match_operand:SI 2 "arm_rhs_operand" "rM")])
			 (const_int 0)))
   (clobber (match_scratch:SI 0 "=r"))]
  "TARGET_32BIT"
  "* return arm_output_shift(operands, 1);"
  [(set_attr "conds" "set")
   (set_attr "shift" "1")]
)

(define_insn "*not_shiftsi"
  [(set (match_operand:SI 0 "s_register_operand" "=r,r")
	(not:SI (match_operator:SI 3 "shift_operator"
		 [(match_operand:SI 1 "s_register_operand" "r,r")
		  (match_operand:SI 2 "shift_amount_operand" "M,rM")])))]
  "TARGET_32BIT"
  "mvn%?\\t%0, %1%S3"
  [(set_attr "predicable" "yes")
   (set_attr "shift" "1")
   (set_attr "insn" "mvn")
   (set_attr "arch" "32,a")
   (set_attr "type" "alu_shift,alu_shift_reg")])

(define_insn "*not_shiftsi_compare0"
  [(set (reg:CC_NOOV CC_REGNUM)
	(compare:CC_NOOV
	 (not:SI (match_operator:SI 3 "shift_operator"
		  [(match_operand:SI 1 "s_register_operand" "r,r")
		   (match_operand:SI 2 "shift_amount_operand" "M,rM")]))
	 (const_int 0)))
   (set (match_operand:SI 0 "s_register_operand" "=r,r")
	(not:SI (match_op_dup 3 [(match_dup 1) (match_dup 2)])))]
  "TARGET_32BIT"
  "mvn%.\\t%0, %1%S3"
  [(set_attr "conds" "set")
   (set_attr "shift" "1")
   (set_attr "insn" "mvn")
   (set_attr "arch" "32,a")
   (set_attr "type" "alu_shift,alu_shift_reg")])

(define_insn "*not_shiftsi_compare0_scratch"
  [(set (reg:CC_NOOV CC_REGNUM)
	(compare:CC_NOOV
	 (not:SI (match_operator:SI 3 "shift_operator"
		  [(match_operand:SI 1 "s_register_operand" "r,r")
		   (match_operand:SI 2 "shift_amount_operand" "M,rM")]))
	 (const_int 0)))
   (clobber (match_scratch:SI 0 "=r,r"))]
  "TARGET_32BIT"
  "mvn%.\\t%0, %1%S3"
  [(set_attr "conds" "set")
   (set_attr "shift" "1")
   (set_attr "insn" "mvn")
   (set_attr "arch" "32,a")
   (set_attr "type" "alu_shift,alu_shift_reg")])

;; We don't really have extzv, but defining this using shifts helps
;; to reduce register pressure later on.

(define_expand "extzv"
  [(set (match_dup 4)
	(ashift:SI (match_operand:SI   1 "register_operand" "")
		   (match_operand:SI   2 "const_int_operand" "")))
   (set (match_operand:SI              0 "register_operand" "")
	(lshiftrt:SI (match_dup 4)
		     (match_operand:SI 3 "const_int_operand" "")))]
  "TARGET_THUMB1 || arm_arch_thumb2"
  "
  {
    HOST_WIDE_INT lshift = 32 - INTVAL (operands[2]) - INTVAL (operands[3]);
    HOST_WIDE_INT rshift = 32 - INTVAL (operands[2]);
    
    if (arm_arch_thumb2)
      {
	emit_insn (gen_extzv_t2 (operands[0], operands[1], operands[2],
				 operands[3]));
	DONE;
      }

    operands[3] = GEN_INT (rshift);
    
    if (lshift == 0)
      {
        emit_insn (gen_lshrsi3 (operands[0], operands[1], operands[3]));
        DONE;
      }
      
    operands[2] = GEN_INT (lshift);
    operands[4] = gen_reg_rtx (SImode);
  }"
)

(define_insn "extv"
  [(set (match_operand:SI 0 "s_register_operand" "=r")
	(sign_extract:SI (match_operand:SI 1 "s_register_operand" "r")
                         (match_operand:SI 2 "const_int_operand" "M")
                         (match_operand:SI 3 "const_int_operand" "M")))]
  "arm_arch_thumb2"
  "sbfx%?\t%0, %1, %3, %2"
  [(set_attr "length" "4")
   (set_attr "predicable" "yes")]
)

(define_insn "extzv_t2"
  [(set (match_operand:SI 0 "s_register_operand" "=r")
	(zero_extract:SI (match_operand:SI 1 "s_register_operand" "r")
                         (match_operand:SI 2 "const_int_operand" "M")
                         (match_operand:SI 3 "const_int_operand" "M")))]
  "arm_arch_thumb2"
  "ubfx%?\t%0, %1, %3, %2"
  [(set_attr "length" "4")
   (set_attr "predicable" "yes")]
)


;; Division instructions
(define_insn "divsi3"
  [(set (match_operand:SI	  0 "s_register_operand" "=r")
	(div:SI (match_operand:SI 1 "s_register_operand"  "r")
		(match_operand:SI 2 "s_register_operand"  "r")))]
  "TARGET_IDIV"
  "sdiv%?\t%0, %1, %2"
  [(set_attr "predicable" "yes")
   (set_attr "insn" "sdiv")]
)

(define_insn "udivsi3"
  [(set (match_operand:SI	   0 "s_register_operand" "=r")
	(udiv:SI (match_operand:SI 1 "s_register_operand"  "r")
		 (match_operand:SI 2 "s_register_operand"  "r")))]
  "TARGET_IDIV"
  "udiv%?\t%0, %1, %2"
  [(set_attr "predicable" "yes")
   (set_attr "insn" "udiv")]
)


;; Unary arithmetic insns

(define_expand "negdi2"
 [(parallel
   [(set (match_operand:DI 0 "s_register_operand" "")
	 (neg:DI (match_operand:DI 1 "s_register_operand" "")))
    (clobber (reg:CC CC_REGNUM))])]
  "TARGET_EITHER"
<<<<<<< HEAD
  "
  if (TARGET_THUMB1)
    {
      if (GET_CODE (operands[1]) != REG)
        operands[1] = force_reg (DImode, operands[1]);
     }
  "
=======
  ""
>>>>>>> 3082eeb7
)

;; The constraints here are to prevent a *partial* overlap (where %Q0 == %R1).
;; The first alternative allows the common case of a *full* overlap.
(define_insn "*arm_negdi2"
<<<<<<< HEAD
  [(set (match_operand:DI         0 "s_register_operand" "=&r,r")
=======
  [(set (match_operand:DI         0 "s_register_operand" "=r,&r")
>>>>>>> 3082eeb7
	(neg:DI (match_operand:DI 1 "s_register_operand"  "0,r")))
   (clobber (reg:CC CC_REGNUM))]
  "TARGET_ARM"
  "rsbs\\t%Q0, %Q1, #0\;rsc\\t%R0, %R1, #0"
  [(set_attr "conds" "clob")
   (set_attr "length" "8")]
)

(define_insn "*thumb1_negdi2"
  [(set (match_operand:DI 0 "register_operand" "=&l")
	(neg:DI (match_operand:DI 1 "register_operand" "l")))
   (clobber (reg:CC CC_REGNUM))]
  "TARGET_THUMB1"
  "mov\\t%R0, #0\;neg\\t%Q0, %Q1\;sbc\\t%R0, %R1"
  [(set_attr "length" "6")]
)

(define_expand "negsi2"
  [(set (match_operand:SI         0 "s_register_operand" "")
	(neg:SI (match_operand:SI 1 "s_register_operand" "")))]
  "TARGET_EITHER"
  ""
)

(define_insn "*arm_negsi2"
  [(set (match_operand:SI         0 "s_register_operand" "=r")
	(neg:SI (match_operand:SI 1 "s_register_operand" "r")))]
  "TARGET_32BIT"
  "rsb%?\\t%0, %1, #0"
  [(set_attr "predicable" "yes")]
)

(define_insn "*thumb1_negsi2"
  [(set (match_operand:SI         0 "register_operand" "=l")
	(neg:SI (match_operand:SI 1 "register_operand" "l")))]
  "TARGET_THUMB1"
  "neg\\t%0, %1"
  [(set_attr "length" "2")]
)

(define_expand "negsf2"
  [(set (match_operand:SF         0 "s_register_operand" "")
	(neg:SF (match_operand:SF 1 "s_register_operand" "")))]
  "TARGET_32BIT && TARGET_HARD_FLOAT && (TARGET_FPA || TARGET_VFP)"
  ""
)

(define_expand "negdf2"
  [(set (match_operand:DF         0 "s_register_operand" "")
	(neg:DF (match_operand:DF 1 "s_register_operand" "")))]
  "TARGET_32BIT && TARGET_HARD_FLOAT && (TARGET_FPA || TARGET_VFP_DOUBLE)"
  "")

;; abssi2 doesn't really clobber the condition codes if a different register
;; is being set.  To keep things simple, assume during rtl manipulations that
;; it does, but tell the final scan operator the truth.  Similarly for
;; (neg (abs...))

(define_expand "abssi2"
  [(parallel
    [(set (match_operand:SI         0 "s_register_operand" "")
	  (abs:SI (match_operand:SI 1 "s_register_operand" "")))
     (clobber (match_dup 2))])]
  "TARGET_EITHER"
  "
  if (TARGET_THUMB1)
    operands[2] = gen_rtx_SCRATCH (SImode);
  else
    operands[2] = gen_rtx_REG (CCmode, CC_REGNUM);
")

(define_insn "*arm_abssi2"
  [(set (match_operand:SI 0 "s_register_operand" "=r,&r")
	(abs:SI (match_operand:SI 1 "s_register_operand" "0,r")))
   (clobber (reg:CC CC_REGNUM))]
  "TARGET_ARM"
  "@
   cmp\\t%0, #0\;rsblt\\t%0, %0, #0
   eor%?\\t%0, %1, %1, asr #31\;sub%?\\t%0, %0, %1, asr #31"
  [(set_attr "conds" "clob,*")
   (set_attr "shift" "1")
   ;; predicable can't be set based on the variant, so left as no
   (set_attr "length" "8")]
)

(define_insn_and_split "*thumb1_abssi2"
  [(set (match_operand:SI 0 "s_register_operand" "=l")
	(abs:SI (match_operand:SI 1 "s_register_operand" "l")))
   (clobber (match_scratch:SI 2 "=&l"))]
  "TARGET_THUMB1"
  "#"
  "TARGET_THUMB1 && reload_completed"
  [(set (match_dup 2) (ashiftrt:SI (match_dup 1) (const_int 31)))
   (set (match_dup 0) (plus:SI (match_dup 1) (match_dup 2)))
   (set (match_dup 0) (xor:SI (match_dup 0) (match_dup 2)))]
  ""
  [(set_attr "length" "6")]
)

(define_insn "*arm_neg_abssi2"
  [(set (match_operand:SI 0 "s_register_operand" "=r,&r")
	(neg:SI (abs:SI (match_operand:SI 1 "s_register_operand" "0,r"))))
   (clobber (reg:CC CC_REGNUM))]
  "TARGET_ARM"
  "@
   cmp\\t%0, #0\;rsbgt\\t%0, %0, #0
   eor%?\\t%0, %1, %1, asr #31\;rsb%?\\t%0, %0, %1, asr #31"
  [(set_attr "conds" "clob,*")
   (set_attr "shift" "1")
   ;; predicable can't be set based on the variant, so left as no
   (set_attr "length" "8")]
)

(define_insn_and_split "*thumb1_neg_abssi2"
  [(set (match_operand:SI 0 "s_register_operand" "=l")
	(neg:SI (abs:SI (match_operand:SI 1 "s_register_operand" "l"))))
   (clobber (match_scratch:SI 2 "=&l"))]
  "TARGET_THUMB1"
  "#"
  "TARGET_THUMB1 && reload_completed"
  [(set (match_dup 2) (ashiftrt:SI (match_dup 1) (const_int 31)))
   (set (match_dup 0) (minus:SI (match_dup 2) (match_dup 1)))
   (set (match_dup 0) (xor:SI (match_dup 0) (match_dup 2)))]
  ""
  [(set_attr "length" "6")]
)

(define_expand "abssf2"
  [(set (match_operand:SF         0 "s_register_operand" "")
	(abs:SF (match_operand:SF 1 "s_register_operand" "")))]
  "TARGET_32BIT && TARGET_HARD_FLOAT"
  "")

(define_expand "absdf2"
  [(set (match_operand:DF         0 "s_register_operand" "")
	(abs:DF (match_operand:DF 1 "s_register_operand" "")))]
  "TARGET_32BIT && TARGET_HARD_FLOAT && !TARGET_VFP_SINGLE"
  "")

(define_expand "sqrtsf2"
  [(set (match_operand:SF 0 "s_register_operand" "")
	(sqrt:SF (match_operand:SF 1 "s_register_operand" "")))]
  "TARGET_32BIT && TARGET_HARD_FLOAT && (TARGET_FPA || TARGET_VFP)"
  "")

(define_expand "sqrtdf2"
  [(set (match_operand:DF 0 "s_register_operand" "")
	(sqrt:DF (match_operand:DF 1 "s_register_operand" "")))]
  "TARGET_32BIT && TARGET_HARD_FLOAT && (TARGET_FPA || TARGET_VFP_DOUBLE)"
  "")

(define_insn_and_split "one_cmpldi2"
  [(set (match_operand:DI 0 "s_register_operand" "=&r,&r")
	(not:DI (match_operand:DI 1 "s_register_operand" "0,r")))]
  "TARGET_32BIT"
  "#"
  "TARGET_32BIT && reload_completed"
  [(set (match_dup 0) (not:SI (match_dup 1)))
   (set (match_dup 2) (not:SI (match_dup 3)))]
  "
  {
    operands[2] = gen_highpart (SImode, operands[0]);
    operands[0] = gen_lowpart (SImode, operands[0]);
    operands[3] = gen_highpart (SImode, operands[1]);
    operands[1] = gen_lowpart (SImode, operands[1]);
  }"
  [(set_attr "length" "8")
   (set_attr "predicable" "yes")]
)

(define_expand "one_cmplsi2"
  [(set (match_operand:SI         0 "s_register_operand" "")
	(not:SI (match_operand:SI 1 "s_register_operand" "")))]
  "TARGET_EITHER"
  ""
)

(define_insn "*arm_one_cmplsi2"
  [(set (match_operand:SI         0 "s_register_operand" "=r")
	(not:SI (match_operand:SI 1 "s_register_operand"  "r")))]
  "TARGET_32BIT"
  "mvn%?\\t%0, %1"
  [(set_attr "predicable" "yes")
   (set_attr "insn" "mvn")]
)

(define_insn "*thumb1_one_cmplsi2"
  [(set (match_operand:SI         0 "register_operand" "=l")
	(not:SI (match_operand:SI 1 "register_operand"  "l")))]
  "TARGET_THUMB1"
  "mvn\\t%0, %1"
  [(set_attr "length" "2")
   (set_attr "insn" "mvn")]
)

(define_insn "*notsi_compare0"
  [(set (reg:CC_NOOV CC_REGNUM)
	(compare:CC_NOOV (not:SI (match_operand:SI 1 "s_register_operand" "r"))
			 (const_int 0)))
   (set (match_operand:SI 0 "s_register_operand" "=r")
	(not:SI (match_dup 1)))]
  "TARGET_32BIT"
  "mvn%.\\t%0, %1"
  [(set_attr "conds" "set")
   (set_attr "insn" "mvn")]
)

(define_insn "*notsi_compare0_scratch"
  [(set (reg:CC_NOOV CC_REGNUM)
	(compare:CC_NOOV (not:SI (match_operand:SI 1 "s_register_operand" "r"))
			 (const_int 0)))
   (clobber (match_scratch:SI 0 "=r"))]
  "TARGET_32BIT"
  "mvn%.\\t%0, %1"
  [(set_attr "conds" "set")
   (set_attr "insn" "mvn")]
)

;; Fixed <--> Floating conversion insns

(define_expand "floatsihf2"
  [(set (match_operand:HF           0 "general_operand" "")
	(float:HF (match_operand:SI 1 "general_operand" "")))]
  "TARGET_EITHER"
  "
  {
    rtx op1 = gen_reg_rtx (SFmode);
    expand_float (op1, operands[1], 0);
    op1 = convert_to_mode (HFmode, op1, 0);
    emit_move_insn (operands[0], op1);
    DONE;
  }"
)

(define_expand "floatdihf2"
  [(set (match_operand:HF           0 "general_operand" "")
	(float:HF (match_operand:DI 1 "general_operand" "")))]
  "TARGET_EITHER"
  "
  {
    rtx op1 = gen_reg_rtx (SFmode);
    expand_float (op1, operands[1], 0);
    op1 = convert_to_mode (HFmode, op1, 0);
    emit_move_insn (operands[0], op1);
    DONE;
  }"
)

(define_expand "floatsisf2"
  [(set (match_operand:SF           0 "s_register_operand" "")
	(float:SF (match_operand:SI 1 "s_register_operand" "")))]
  "TARGET_32BIT && TARGET_HARD_FLOAT"
  "
  if (TARGET_MAVERICK)
    {
      emit_insn (gen_cirrus_floatsisf2 (operands[0], operands[1]));
      DONE;
    }
")

(define_expand "floatsidf2"
  [(set (match_operand:DF           0 "s_register_operand" "")
	(float:DF (match_operand:SI 1 "s_register_operand" "")))]
  "TARGET_32BIT && TARGET_HARD_FLOAT && !TARGET_VFP_SINGLE"
  "
  if (TARGET_MAVERICK)
    {
      emit_insn (gen_cirrus_floatsidf2 (operands[0], operands[1]));
      DONE;
    }
")

(define_expand "fix_trunchfsi2"
  [(set (match_operand:SI         0 "general_operand" "")
	(fix:SI (fix:HF (match_operand:HF 1 "general_operand"  ""))))]
  "TARGET_EITHER"
  "
  {
    rtx op1 = convert_to_mode (SFmode, operands[1], 0);
    expand_fix (operands[0], op1, 0);
    DONE;
  }"
)

(define_expand "fix_trunchfdi2"
  [(set (match_operand:DI         0 "general_operand" "")
	(fix:DI (fix:HF (match_operand:HF 1 "general_operand"  ""))))]
  "TARGET_EITHER"
  "
  {
    rtx op1 = convert_to_mode (SFmode, operands[1], 0);
    expand_fix (operands[0], op1, 0);
    DONE;
  }"
)

(define_expand "fix_truncsfsi2"
  [(set (match_operand:SI         0 "s_register_operand" "")
	(fix:SI (fix:SF (match_operand:SF 1 "s_register_operand"  ""))))]
  "TARGET_32BIT && TARGET_HARD_FLOAT"
  "
  if (TARGET_MAVERICK)
    {
      if (!cirrus_fp_register (operands[0], SImode))
        operands[0] = force_reg (SImode, operands[0]);
      if (!cirrus_fp_register (operands[1], SFmode))
        operands[1] = force_reg (SFmode, operands[0]);
      emit_insn (gen_cirrus_truncsfsi2 (operands[0], operands[1]));
      DONE;
    }
")

(define_expand "fix_truncdfsi2"
  [(set (match_operand:SI         0 "s_register_operand" "")
	(fix:SI (fix:DF (match_operand:DF 1 "s_register_operand"  ""))))]
  "TARGET_32BIT && TARGET_HARD_FLOAT && !TARGET_VFP_SINGLE"
  "
  if (TARGET_MAVERICK)
    {
      if (!cirrus_fp_register (operands[1], DFmode))
        operands[1] = force_reg (DFmode, operands[0]);
      emit_insn (gen_cirrus_truncdfsi2 (operands[0], operands[1]));
      DONE;
    }
")

;; Truncation insns

(define_expand "truncdfsf2"
  [(set (match_operand:SF  0 "s_register_operand" "")
	(float_truncate:SF
 	 (match_operand:DF 1 "s_register_operand" "")))]
  "TARGET_32BIT && TARGET_HARD_FLOAT && !TARGET_VFP_SINGLE"
  ""
)
<<<<<<< HEAD

/* DFmode -> HFmode conversions have to go through SFmode.  */
(define_expand "truncdfhf2"
  [(set (match_operand:HF  0 "general_operand" "")
	(float_truncate:HF
 	 (match_operand:DF 1 "general_operand" "")))]
  "TARGET_EITHER"
  "
  {
    rtx op1;
    op1 = convert_to_mode (SFmode, operands[1], 0);
    op1 = convert_to_mode (HFmode, op1, 0);
    emit_move_insn (operands[0], op1);
    DONE;
  }"
)

;; Zero and sign extension instructions.
=======
>>>>>>> 3082eeb7

/* DFmode -> HFmode conversions have to go through SFmode.  */
(define_expand "truncdfhf2"
  [(set (match_operand:HF  0 "general_operand" "")
	(float_truncate:HF
 	 (match_operand:DF 1 "general_operand" "")))]
  "TARGET_EITHER"
  "
  {
    rtx op1;
    op1 = convert_to_mode (SFmode, operands[1], 0);
    op1 = convert_to_mode (HFmode, op1, 0);
    emit_move_insn (operands[0], op1);
    DONE;
  }"
)

;; Zero and sign extension instructions.

(define_insn "zero_extend<mode>di2"
  [(set (match_operand:DI 0 "s_register_operand" "=r")
        (zero_extend:DI (match_operand:QHSI 1 "<qhs_extenddi_op>"
					    "<qhs_extenddi_cstr>")))]
  "TARGET_32BIT <qhs_zextenddi_cond>"
  "#"
  [(set_attr "length" "8")
   (set_attr "ce_count" "2")
   (set_attr "predicable" "yes")]
)

(define_insn "extend<mode>di2"
  [(set (match_operand:DI 0 "s_register_operand" "=r")
        (sign_extend:DI (match_operand:QHSI 1 "<qhs_extenddi_op>"
					    "<qhs_extenddi_cstr>")))]
  "TARGET_32BIT <qhs_sextenddi_cond>"
  "#"
  [(set_attr "length" "8")
   (set_attr "ce_count" "2")
   (set_attr "shift" "1")
   (set_attr "predicable" "yes")]
)

;; Splits for all extensions to DImode
(define_split
  [(set (match_operand:DI 0 "s_register_operand" "")
        (zero_extend:DI (match_operand 1 "nonimmediate_operand" "")))]
  "TARGET_32BIT"
  [(set (match_dup 0) (match_dup 1))]
{
  rtx lo_part = gen_lowpart (SImode, operands[0]);
  enum machine_mode src_mode = GET_MODE (operands[1]);

  if (REG_P (operands[0])
      && !reg_overlap_mentioned_p (operands[0], operands[1]))
    emit_clobber (operands[0]);
  if (!REG_P (lo_part) || src_mode != SImode
      || !rtx_equal_p (lo_part, operands[1]))
    {
      if (src_mode == SImode)
        emit_move_insn (lo_part, operands[1]);
      else
        emit_insn (gen_rtx_SET (VOIDmode, lo_part,
				gen_rtx_ZERO_EXTEND (SImode, operands[1])));
      operands[1] = lo_part;
    }
  operands[0] = gen_highpart (SImode, operands[0]);
  operands[1] = const0_rtx;
})

(define_split
  [(set (match_operand:DI 0 "s_register_operand" "")
        (sign_extend:DI (match_operand 1 "nonimmediate_operand" "")))]
  "TARGET_32BIT"
  [(set (match_dup 0) (ashiftrt:SI (match_dup 1) (const_int 31)))]
{
  rtx lo_part = gen_lowpart (SImode, operands[0]);
  enum machine_mode src_mode = GET_MODE (operands[1]);

  if (REG_P (operands[0])
      && !reg_overlap_mentioned_p (operands[0], operands[1]))
    emit_clobber (operands[0]);

  if (!REG_P (lo_part) || src_mode != SImode
      || !rtx_equal_p (lo_part, operands[1]))
    {
      if (src_mode == SImode)
        emit_move_insn (lo_part, operands[1]);
      else
        emit_insn (gen_rtx_SET (VOIDmode, lo_part,
				gen_rtx_SIGN_EXTEND (SImode, operands[1])));
      operands[1] = lo_part;
    }
  operands[0] = gen_highpart (SImode, operands[0]);
})

(define_expand "zero_extendhisi2"
  [(set (match_operand:SI 0 "s_register_operand" "")
	(zero_extend:SI (match_operand:HI 1 "nonimmediate_operand" "")))]
  "TARGET_EITHER"
{
  if (TARGET_ARM && !arm_arch4 && MEM_P (operands[1]))
    {
      emit_insn (gen_movhi_bytes (operands[0], operands[1]));
      DONE;
    }
  if (!arm_arch6 && !MEM_P (operands[1]))
    {
      rtx t = gen_lowpart (SImode, operands[1]);
      rtx tmp = gen_reg_rtx (SImode);
      emit_insn (gen_ashlsi3 (tmp, t, GEN_INT (16)));
      emit_insn (gen_lshrsi3 (operands[0], tmp, GEN_INT (16)));
      DONE;
    }
})

(define_split
  [(set (match_operand:SI 0 "s_register_operand" "")
	(zero_extend:SI (match_operand:HI 1 "s_register_operand" "")))]
  "!TARGET_THUMB2 && !arm_arch6"
  [(set (match_dup 0) (ashift:SI (match_dup 2) (const_int 16)))
   (set (match_dup 0) (lshiftrt:SI (match_dup 0) (const_int 16)))]
{
  operands[2] = gen_lowpart (SImode, operands[1]);
})

(define_insn "*thumb1_zero_extendhisi2"
  [(set (match_operand:SI 0 "register_operand" "=l,l")
	(zero_extend:SI (match_operand:HI 1 "nonimmediate_operand" "l,m")))]
  "TARGET_THUMB1"
{
  rtx mem;

  if (which_alternative == 0 && arm_arch6)
    return "uxth\t%0, %1";
  if (which_alternative == 0)
    return "#";

  mem = XEXP (operands[1], 0);

  if (GET_CODE (mem) == CONST)
    mem = XEXP (mem, 0);
    
  if (GET_CODE (mem) == PLUS)
    {
      rtx a = XEXP (mem, 0);

      /* This can happen due to bugs in reload.  */
      if (GET_CODE (a) == REG && REGNO (a) == SP_REGNUM)
        {
          rtx ops[2];
          ops[0] = operands[0];
          ops[1] = a;
      
          output_asm_insn ("mov\t%0, %1", ops);

          XEXP (mem, 0) = operands[0];
       }
    }
    
  return "ldrh\t%0, %1";
}
  [(set_attr_alternative "length"
			 [(if_then_else (eq_attr "is_arch6" "yes")
				       (const_int 2) (const_int 4))
			 (const_int 4)])
   (set_attr "type" "alu_shift,load_byte")]
)

(define_insn "*arm_zero_extendhisi2"
  [(set (match_operand:SI 0 "s_register_operand" "=r,r")
	(zero_extend:SI (match_operand:HI 1 "nonimmediate_operand" "r,m")))]
  "TARGET_ARM && arm_arch4 && !arm_arch6"
  "@
   #
   ldr%(h%)\\t%0, %1"
  [(set_attr "type" "alu_shift,load_byte")
   (set_attr "predicable" "yes")]
)

(define_insn "*arm_zero_extendhisi2_v6"
  [(set (match_operand:SI 0 "s_register_operand" "=r,r")
	(zero_extend:SI (match_operand:HI 1 "nonimmediate_operand" "r,m")))]
  "TARGET_ARM && arm_arch6"
  "@
   uxth%?\\t%0, %1
   ldr%(h%)\\t%0, %1"
  [(set_attr "type" "alu_shift,load_byte")
   (set_attr "predicable" "yes")]
)

(define_insn "*arm_zero_extendhisi2addsi"
  [(set (match_operand:SI 0 "s_register_operand" "=r")
	(plus:SI (zero_extend:SI (match_operand:HI 1 "s_register_operand" "r"))
		 (match_operand:SI 2 "s_register_operand" "r")))]
  "TARGET_INT_SIMD"
  "uxtah%?\\t%0, %2, %1"
  [(set_attr "type" "alu_shift")
   (set_attr "predicable" "yes")]
)

(define_expand "zero_extendqisi2"
  [(set (match_operand:SI 0 "s_register_operand" "")
	(zero_extend:SI (match_operand:QI 1 "nonimmediate_operand" "")))]
  "TARGET_EITHER"
{
  if (TARGET_ARM && !arm_arch6 && GET_CODE (operands[1]) != MEM)
    {
      emit_insn (gen_andsi3 (operands[0],
			     gen_lowpart (SImode, operands[1]),
					  GEN_INT (255)));
      DONE;
    }
  if (!arm_arch6 && !MEM_P (operands[1]))
    {
      rtx t = gen_lowpart (SImode, operands[1]);
      rtx tmp = gen_reg_rtx (SImode);
      emit_insn (gen_ashlsi3 (tmp, t, GEN_INT (24)));
      emit_insn (gen_lshrsi3 (operands[0], tmp, GEN_INT (24)));
      DONE;
    }
})

(define_split
  [(set (match_operand:SI 0 "s_register_operand" "")
	(zero_extend:SI (match_operand:QI 1 "s_register_operand" "")))]
  "!arm_arch6"
  [(set (match_dup 0) (ashift:SI (match_dup 2) (const_int 24)))
   (set (match_dup 0) (lshiftrt:SI (match_dup 0) (const_int 24)))]
{
  operands[2] = simplify_gen_subreg (SImode, operands[1], QImode, 0);
  if (TARGET_ARM)
    {
      emit_insn (gen_andsi3 (operands[0], operands[2], GEN_INT (255)));
      DONE;
    }
})

(define_insn "*thumb1_zero_extendqisi2"
  [(set (match_operand:SI 0 "register_operand" "=l,l")
	(zero_extend:SI (match_operand:QI 1 "nonimmediate_operand" "l,m")))]
  "TARGET_THUMB1 && !arm_arch6"
  "@
   #
   ldrb\\t%0, %1"
  [(set_attr "length" "4,2")
   (set_attr "type" "alu_shift,load_byte")
   (set_attr "pool_range" "*,32")]
)

(define_insn "*thumb1_zero_extendqisi2_v6"
  [(set (match_operand:SI 0 "register_operand" "=l,l")
	(zero_extend:SI (match_operand:QI 1 "nonimmediate_operand" "l,m")))]
  "TARGET_THUMB1 && arm_arch6"
  "@
   uxtb\\t%0, %1
   ldrb\\t%0, %1"
  [(set_attr "length" "2")
   (set_attr "type" "alu_shift,load_byte")]
)

(define_insn "*arm_zero_extendqisi2"
  [(set (match_operand:SI 0 "s_register_operand" "=r,r")
	(zero_extend:SI (match_operand:QI 1 "nonimmediate_operand" "r,m")))]
  "TARGET_ARM && !arm_arch6"
  "@
   #
   ldr%(b%)\\t%0, %1\\t%@ zero_extendqisi2"
  [(set_attr "length" "8,4")
   (set_attr "type" "alu_shift,load_byte")
   (set_attr "predicable" "yes")]
)

(define_insn "*arm_zero_extendqisi2_v6"
  [(set (match_operand:SI 0 "s_register_operand" "=r,r")
	(zero_extend:SI (match_operand:QI 1 "nonimmediate_operand" "r,m")))]
  "TARGET_ARM && arm_arch6"
  "@
   uxtb%(%)\\t%0, %1
   ldr%(b%)\\t%0, %1\\t%@ zero_extendqisi2"
  [(set_attr "type" "alu_shift,load_byte")
   (set_attr "predicable" "yes")]
)

(define_insn "*arm_zero_extendqisi2addsi"
  [(set (match_operand:SI 0 "s_register_operand" "=r")
	(plus:SI (zero_extend:SI (match_operand:QI 1 "s_register_operand" "r"))
		 (match_operand:SI 2 "s_register_operand" "r")))]
  "TARGET_INT_SIMD"
  "uxtab%?\\t%0, %2, %1"
  [(set_attr "predicable" "yes")
   (set_attr "insn" "xtab")
   (set_attr "type" "alu_shift")]
)

(define_split
  [(set (match_operand:SI 0 "s_register_operand" "")
	(zero_extend:SI (subreg:QI (match_operand:SI 1 "" "") 0)))
   (clobber (match_operand:SI 2 "s_register_operand" ""))]
  "TARGET_32BIT && (GET_CODE (operands[1]) != MEM) && ! BYTES_BIG_ENDIAN"
  [(set (match_dup 2) (match_dup 1))
   (set (match_dup 0) (and:SI (match_dup 2) (const_int 255)))]
  ""
)

(define_split
  [(set (match_operand:SI 0 "s_register_operand" "")
	(zero_extend:SI (subreg:QI (match_operand:SI 1 "" "") 3)))
   (clobber (match_operand:SI 2 "s_register_operand" ""))]
  "TARGET_32BIT && (GET_CODE (operands[1]) != MEM) && BYTES_BIG_ENDIAN"
  [(set (match_dup 2) (match_dup 1))
   (set (match_dup 0) (and:SI (match_dup 2) (const_int 255)))]
  ""
)

<<<<<<< HEAD
(define_code_iterator ior_xor [ior xor])
=======
>>>>>>> 3082eeb7

(define_split
  [(set (match_operand:SI 0 "s_register_operand" "")
	(ior_xor:SI (and:SI (ashift:SI
			     (match_operand:SI 1 "s_register_operand" "")
			     (match_operand:SI 2 "const_int_operand" ""))
			    (match_operand:SI 3 "const_int_operand" ""))
		    (zero_extend:SI
		     (match_operator 5 "subreg_lowpart_operator"
		      [(match_operand:SI 4 "s_register_operand" "")]))))]
  "TARGET_32BIT
   && ((unsigned HOST_WIDE_INT) INTVAL (operands[3])
       == (GET_MODE_MASK (GET_MODE (operands[5]))
           & (GET_MODE_MASK (GET_MODE (operands[5]))
	      << (INTVAL (operands[2])))))"
  [(set (match_dup 0) (ior_xor:SI (ashift:SI (match_dup 1) (match_dup 2))
				  (match_dup 4)))
   (set (match_dup 0) (zero_extend:SI (match_dup 5)))]
  "operands[5] = gen_lowpart (GET_MODE (operands[5]), operands[0]);"
)

(define_insn "*compareqi_eq0"
  [(set (reg:CC_Z CC_REGNUM)
	(compare:CC_Z (match_operand:QI 0 "s_register_operand" "r")
			 (const_int 0)))]
  "TARGET_32BIT"
  "tst\\t%0, #255"
  [(set_attr "conds" "set")]
)

(define_expand "extendhisi2"
  [(set (match_operand:SI 0 "s_register_operand" "")
	(sign_extend:SI (match_operand:HI 1 "nonimmediate_operand" "")))]
  "TARGET_EITHER"
{
  if (TARGET_THUMB1)
    {
      emit_insn (gen_thumb1_extendhisi2 (operands[0], operands[1]));
      DONE;
    }
  if (MEM_P (operands[1]) && TARGET_ARM && !arm_arch4)
    {
      emit_insn (gen_extendhisi2_mem (operands[0], operands[1]));
      DONE;
    }

  if (!arm_arch6 && !MEM_P (operands[1]))
    {
      rtx t = gen_lowpart (SImode, operands[1]);
      rtx tmp = gen_reg_rtx (SImode);
      emit_insn (gen_ashlsi3 (tmp, t, GEN_INT (16)));
      emit_insn (gen_ashrsi3 (operands[0], tmp, GEN_INT (16)));
      DONE;
    }
})

(define_split
  [(parallel
    [(set (match_operand:SI 0 "register_operand" "")
	  (sign_extend:SI (match_operand:HI 1 "register_operand" "")))
     (clobber (match_scratch:SI 2 ""))])]
  "!arm_arch6"
  [(set (match_dup 0) (ashift:SI (match_dup 2) (const_int 16)))
   (set (match_dup 0) (ashiftrt:SI (match_dup 0) (const_int 16)))]
{
  operands[2] = simplify_gen_subreg (SImode, operands[1], HImode, 0);
})

;; We used to have an early-clobber on the scratch register here.
;; However, there's a bug somewhere in reload which means that this
;; can be partially ignored during spill allocation if the memory
;; address also needs reloading; this causes us to die later on when
;; we try to verify the operands.  Fortunately, we don't really need
;; the early-clobber: we can always use operand 0 if operand 2
;; overlaps the address.
(define_insn "thumb1_extendhisi2"
  [(set (match_operand:SI 0 "register_operand" "=l,l")
	(sign_extend:SI (match_operand:HI 1 "nonimmediate_operand" "l,m")))
   (clobber (match_scratch:SI 2 "=X,l"))]
  "TARGET_THUMB1"
  "*
  {
    rtx ops[4];
    rtx mem;

    if (which_alternative == 0 && !arm_arch6)
      return \"#\";
    if (which_alternative == 0)
      return \"sxth\\t%0, %1\";

    mem = XEXP (operands[1], 0);

    /* This code used to try to use 'V', and fix the address only if it was
       offsettable, but this fails for e.g. REG+48 because 48 is outside the
       range of QImode offsets, and offsettable_address_p does a QImode
       address check.  */
       
    if (GET_CODE (mem) == CONST)
      mem = XEXP (mem, 0);
    
    if (GET_CODE (mem) == LABEL_REF)
      return \"ldr\\t%0, %1\";
    
    if (GET_CODE (mem) == PLUS)
      {
        rtx a = XEXP (mem, 0);
        rtx b = XEXP (mem, 1);

        if (GET_CODE (a) == LABEL_REF
	    && GET_CODE (b) == CONST_INT)
          return \"ldr\\t%0, %1\";

        if (GET_CODE (b) == REG)
          return \"ldrsh\\t%0, %1\";
	  
        ops[1] = a;
        ops[2] = b;
      }
    else
      {
        ops[1] = mem;
        ops[2] = const0_rtx;
      }
      
    gcc_assert (GET_CODE (ops[1]) == REG);

    ops[0] = operands[0];
    if (reg_mentioned_p (operands[2], ops[1]))
      ops[3] = ops[0];
    else
      ops[3] = operands[2];
    output_asm_insn (\"mov\\t%3, %2\;ldrsh\\t%0, [%1, %3]\", ops);
    return \"\";
  }"
  [(set_attr_alternative "length"
			 [(if_then_else (eq_attr "is_arch6" "yes")
					(const_int 2) (const_int 4))
			  (const_int 4)])
   (set_attr "type" "alu_shift,load_byte")
   (set_attr "pool_range" "*,1020")]
)

;; This pattern will only be used when ldsh is not available
(define_expand "extendhisi2_mem"
  [(set (match_dup 2) (zero_extend:SI (match_operand:HI 1 "" "")))
   (set (match_dup 3)
	(zero_extend:SI (match_dup 7)))
   (set (match_dup 6) (ashift:SI (match_dup 4) (const_int 24)))
   (set (match_operand:SI 0 "" "")
	(ior:SI (ashiftrt:SI (match_dup 6) (const_int 16)) (match_dup 5)))]
  "TARGET_ARM"
  "
  {
    rtx mem1, mem2;
    rtx addr = copy_to_mode_reg (SImode, XEXP (operands[1], 0));

    mem1 = change_address (operands[1], QImode, addr);
    mem2 = change_address (operands[1], QImode, plus_constant (addr, 1));
    operands[0] = gen_lowpart (SImode, operands[0]);
    operands[1] = mem1;
    operands[2] = gen_reg_rtx (SImode);
    operands[3] = gen_reg_rtx (SImode);
    operands[6] = gen_reg_rtx (SImode);
    operands[7] = mem2;

    if (BYTES_BIG_ENDIAN)
      {
	operands[4] = operands[2];
	operands[5] = operands[3];
      }
    else
      {
	operands[4] = operands[3];
	operands[5] = operands[2];
      }
  }"
)

(define_split
  [(set (match_operand:SI 0 "register_operand" "")
	(sign_extend:SI (match_operand:HI 1 "register_operand" "")))]
  "!arm_arch6"
  [(set (match_dup 0) (ashift:SI (match_dup 2) (const_int 16)))
   (set (match_dup 0) (ashiftrt:SI (match_dup 0) (const_int 16)))]
{
  operands[2] = simplify_gen_subreg (SImode, operands[1], HImode, 0);
})

(define_insn "*arm_extendhisi2"
  [(set (match_operand:SI 0 "s_register_operand" "=r,r")
	(sign_extend:SI (match_operand:HI 1 "nonimmediate_operand" "r,m")))]
  "TARGET_ARM && arm_arch4 && !arm_arch6"
  "@
   #
   ldr%(sh%)\\t%0, %1"
  [(set_attr "length" "8,4")
   (set_attr "type" "alu_shift,load_byte")
   (set_attr "predicable" "yes")
   (set_attr "pool_range" "*,256")
   (set_attr "neg_pool_range" "*,244")]
)

;; ??? Check Thumb-2 pool range
(define_insn "*arm_extendhisi2_v6"
  [(set (match_operand:SI 0 "s_register_operand" "=r,r")
	(sign_extend:SI (match_operand:HI 1 "nonimmediate_operand" "r,m")))]
  "TARGET_32BIT && arm_arch6"
  "@
   sxth%?\\t%0, %1
   ldr%(sh%)\\t%0, %1"
  [(set_attr "type" "alu_shift,load_byte")
   (set_attr "predicable" "yes")
   (set_attr "pool_range" "*,256")
   (set_attr "neg_pool_range" "*,244")]
)

(define_insn "*arm_extendhisi2addsi"
  [(set (match_operand:SI 0 "s_register_operand" "=r")
	(plus:SI (sign_extend:SI (match_operand:HI 1 "s_register_operand" "r"))
		 (match_operand:SI 2 "s_register_operand" "r")))]
  "TARGET_INT_SIMD"
  "sxtah%?\\t%0, %2, %1"
)

(define_expand "extendqihi2"
  [(set (match_dup 2)
	(ashift:SI (match_operand:QI 1 "arm_reg_or_extendqisi_mem_op" "")
		   (const_int 24)))
   (set (match_operand:HI 0 "s_register_operand" "")
	(ashiftrt:SI (match_dup 2)
		     (const_int 24)))]
  "TARGET_ARM"
  "
  {
    if (arm_arch4 && GET_CODE (operands[1]) == MEM)
      {
	emit_insn (gen_rtx_SET (VOIDmode,
				operands[0],
				gen_rtx_SIGN_EXTEND (HImode, operands[1])));
	DONE;
      }
    if (!s_register_operand (operands[1], QImode))
      operands[1] = copy_to_mode_reg (QImode, operands[1]);
    operands[0] = gen_lowpart (SImode, operands[0]);
    operands[1] = gen_lowpart (SImode, operands[1]);
    operands[2] = gen_reg_rtx (SImode);
  }"
)

(define_insn "*arm_extendqihi_insn"
  [(set (match_operand:HI 0 "s_register_operand" "=r")
	(sign_extend:HI (match_operand:QI 1 "arm_extendqisi_mem_op" "Uq")))]
  "TARGET_ARM && arm_arch4"
  "ldr%(sb%)\\t%0, %1"
  [(set_attr "type" "load_byte")
   (set_attr "predicable" "yes")
   (set_attr "pool_range" "256")
   (set_attr "neg_pool_range" "244")]
)

(define_expand "extendqisi2"
<<<<<<< HEAD
  [(set (match_dup 2)
	(ashift:SI (match_operand:QI 1 "arm_reg_or_extendqisi_mem_op" "")
		   (const_int 24)))
   (set (match_operand:SI 0 "s_register_operand" "")
	(ashiftrt:SI (match_dup 2)
		     (const_int 24)))]
=======
  [(set (match_operand:SI 0 "s_register_operand" "")
	(sign_extend:SI (match_operand:QI 1 "arm_reg_or_extendqisi_mem_op" "")))]
>>>>>>> 3082eeb7
  "TARGET_EITHER"
{
  if (!arm_arch4 && MEM_P (operands[1]))
    operands[1] = copy_to_mode_reg (QImode, operands[1]);

  if (!arm_arch6 && !MEM_P (operands[1]))
    {
      rtx t = gen_lowpart (SImode, operands[1]);
      rtx tmp = gen_reg_rtx (SImode);
      emit_insn (gen_ashlsi3 (tmp, t, GEN_INT (24)));
      emit_insn (gen_ashrsi3 (operands[0], tmp, GEN_INT (24)));
      DONE;
    }
})

(define_split
  [(set (match_operand:SI 0 "register_operand" "")
	(sign_extend:SI (match_operand:QI 1 "register_operand" "")))]
  "!arm_arch6"
  [(set (match_dup 0) (ashift:SI (match_dup 2) (const_int 24)))
   (set (match_dup 0) (ashiftrt:SI (match_dup 0) (const_int 24)))]
{
  operands[2] = simplify_gen_subreg (SImode, operands[1], QImode, 0);
})

(define_insn "*arm_extendqisi"
<<<<<<< HEAD
  [(set (match_operand:SI 0 "s_register_operand" "=r")
	(sign_extend:SI (match_operand:QI 1 "arm_extendqisi_mem_op" "Uq")))]
=======
  [(set (match_operand:SI 0 "s_register_operand" "=r,r")
	(sign_extend:SI (match_operand:QI 1 "arm_reg_or_extendqisi_mem_op" "r,Uq")))]
>>>>>>> 3082eeb7
  "TARGET_ARM && arm_arch4 && !arm_arch6"
  "@
   #
   ldr%(sb%)\\t%0, %1"
  [(set_attr "length" "8,4")
   (set_attr "type" "alu_shift,load_byte")
   (set_attr "predicable" "yes")
   (set_attr "pool_range" "*,256")
   (set_attr "neg_pool_range" "*,244")]
)

(define_insn "*arm_extendqisi_v6"
  [(set (match_operand:SI 0 "s_register_operand" "=r,r")
	(sign_extend:SI
	 (match_operand:QI 1 "arm_reg_or_extendqisi_mem_op" "r,Uq")))]
  "TARGET_ARM && arm_arch6"
  "@
   sxtb%?\\t%0, %1
   ldr%(sb%)\\t%0, %1"
  [(set_attr "type" "alu_shift,load_byte")
   (set_attr "predicable" "yes")
   (set_attr "pool_range" "*,256")
   (set_attr "neg_pool_range" "*,244")]
)

(define_insn "*arm_extendqisi2addsi"
  [(set (match_operand:SI 0 "s_register_operand" "=r")
	(plus:SI (sign_extend:SI (match_operand:QI 1 "s_register_operand" "r"))
		 (match_operand:SI 2 "s_register_operand" "r")))]
  "TARGET_INT_SIMD"
  "sxtab%?\\t%0, %2, %1"
  [(set_attr "type" "alu_shift")
   (set_attr "insn" "xtab")
   (set_attr "predicable" "yes")]
)

(define_split
  [(set (match_operand:SI 0 "register_operand" "")
	(sign_extend:SI (match_operand:QI 1 "memory_operand" "")))]
  "TARGET_THUMB1 && reload_completed"
  [(set (match_dup 0) (match_dup 2))
   (set (match_dup 0) (sign_extend:SI (match_dup 3)))]
{
  rtx addr = XEXP (operands[1], 0);

  if (GET_CODE (addr) == CONST)
    addr = XEXP (addr, 0);

  if (GET_CODE (addr) == PLUS
      && REG_P (XEXP (addr, 0)) && REG_P (XEXP (addr, 1)))
    /* No split necessary.  */
    FAIL;

  if (GET_CODE (addr) == PLUS
      && !REG_P (XEXP (addr, 0)) && !REG_P (XEXP (addr, 1)))
    FAIL;

  if (reg_overlap_mentioned_p (operands[0], addr))
    {
      rtx t = gen_lowpart (QImode, operands[0]);
      emit_move_insn (t, operands[1]);
      emit_insn (gen_thumb1_extendqisi2 (operands[0], t));
      DONE;
    }

  if (REG_P (addr))
    {
      addr = gen_rtx_PLUS (Pmode, addr, operands[0]);
      operands[2] = const0_rtx;
    }
  else if (GET_CODE (addr) != PLUS)
    FAIL;
  else if (REG_P (XEXP (addr, 0)))
    {
      operands[2] = XEXP (addr, 1);
      addr = gen_rtx_PLUS (Pmode, XEXP (addr, 0), operands[0]);
    }
  else
    {
      operands[2] = XEXP (addr, 0);
      addr = gen_rtx_PLUS (Pmode, XEXP (addr, 1), operands[0]);
    }

  operands[3] = change_address (operands[1], QImode, addr);
})

(define_peephole2
  [(set (match_operand:SI 0 "register_operand" "")
	(plus:SI (match_dup 0) (match_operand 1 "const_int_operand")))
   (set (match_operand:SI 2 "register_operand" "") (const_int 0))
   (set (match_operand:SI 3 "register_operand" "")
	(sign_extend:SI (match_operand:QI 4 "memory_operand" "")))]
  "TARGET_THUMB1
   && GET_CODE (XEXP (operands[4], 0)) == PLUS
   && rtx_equal_p (operands[0], XEXP (XEXP (operands[4], 0), 0))
   && rtx_equal_p (operands[2], XEXP (XEXP (operands[4], 0), 1))
   && (peep2_reg_dead_p (3, operands[0])
       || rtx_equal_p (operands[0], operands[3]))
   && (peep2_reg_dead_p (3, operands[2])
       || rtx_equal_p (operands[2], operands[3]))"
  [(set (match_dup 2) (match_dup 1))
   (set (match_dup 3) (sign_extend:SI (match_dup 4)))]
{
  rtx addr = gen_rtx_PLUS (Pmode, operands[0], operands[2]);
  operands[4] = change_address (operands[4], QImode, addr);
})

(define_insn "thumb1_extendqisi2"
  [(set (match_operand:SI 0 "register_operand" "=l,l,l")
	(sign_extend:SI (match_operand:QI 1 "nonimmediate_operand" "l,V,m")))]
  "TARGET_THUMB1"
{
  rtx addr;

  if (which_alternative == 0 && arm_arch6)
    return "sxtb\\t%0, %1";
  if (which_alternative == 0)
    return "#";

  addr = XEXP (operands[1], 0);
  if (GET_CODE (addr) == PLUS
      && REG_P (XEXP (addr, 0)) && REG_P (XEXP (addr, 1)))
    return "ldrsb\\t%0, %1";
      
  return "#";
}
  [(set_attr_alternative "length"
			 [(if_then_else (eq_attr "is_arch6" "yes")
					(const_int 2) (const_int 4))
			  (const_int 2)
			  (if_then_else (eq_attr "is_arch6" "yes")
					(const_int 4) (const_int 6))])
   (set_attr "type" "alu_shift,load_byte,load_byte")]
)

(define_expand "extendsfdf2"
  [(set (match_operand:DF                  0 "s_register_operand" "")
	(float_extend:DF (match_operand:SF 1 "s_register_operand"  "")))]
  "TARGET_32BIT && TARGET_HARD_FLOAT && !TARGET_VFP_SINGLE"
  ""
)

/* HFmode -> DFmode conversions have to go through SFmode.  */
(define_expand "extendhfdf2"
  [(set (match_operand:DF                  0 "general_operand" "")
	(float_extend:DF (match_operand:HF 1 "general_operand"  "")))]
  "TARGET_EITHER"
  "
  {
    rtx op1;
    op1 = convert_to_mode (SFmode, operands[1], 0);
    op1 = convert_to_mode (DFmode, op1, 0);
    emit_insn (gen_movdf (operands[0], op1));
    DONE;
  }"
)

;; Move insns (including loads and stores)

;; XXX Just some ideas about movti.
;; I don't think these are a good idea on the arm, there just aren't enough
;; registers
;;(define_expand "loadti"
;;  [(set (match_operand:TI 0 "s_register_operand" "")
;;	(mem:TI (match_operand:SI 1 "address_operand" "")))]
;;  "" "")

;;(define_expand "storeti"
;;  [(set (mem:TI (match_operand:TI 0 "address_operand" ""))
;;	(match_operand:TI 1 "s_register_operand" ""))]
;;  "" "")

;;(define_expand "movti"
;;  [(set (match_operand:TI 0 "general_operand" "")
;;	(match_operand:TI 1 "general_operand" ""))]
;;  ""
;;  "
;;{
;;  rtx insn;
;;
;;  if (GET_CODE (operands[0]) == MEM && GET_CODE (operands[1]) == MEM)
;;    operands[1] = copy_to_reg (operands[1]);
;;  if (GET_CODE (operands[0]) == MEM)
;;    insn = gen_storeti (XEXP (operands[0], 0), operands[1]);
;;  else if (GET_CODE (operands[1]) == MEM)
;;    insn = gen_loadti (operands[0], XEXP (operands[1], 0));
;;  else
;;    FAIL;
;;
;;  emit_insn (insn);
;;  DONE;
;;}")

;; Recognize garbage generated above.

;;(define_insn ""
;;  [(set (match_operand:TI 0 "general_operand" "=r,r,r,<,>,m")
;;	(match_operand:TI 1 "general_operand" "<,>,m,r,r,r"))]
;;  ""
;;  "*
;;  {
;;    register mem = (which_alternative < 3);
;;    register const char *template;
;;
;;    operands[mem] = XEXP (operands[mem], 0);
;;    switch (which_alternative)
;;      {
;;      case 0: template = \"ldmdb\\t%1!, %M0\"; break;
;;      case 1: template = \"ldmia\\t%1!, %M0\"; break;
;;      case 2: template = \"ldmia\\t%1, %M0\"; break;
;;      case 3: template = \"stmdb\\t%0!, %M1\"; break;
;;      case 4: template = \"stmia\\t%0!, %M1\"; break;
;;      case 5: template = \"stmia\\t%0, %M1\"; break;
;;      }
;;    output_asm_insn (template, operands);
;;    return \"\";
;;  }")

(define_expand "movdi"
  [(set (match_operand:DI 0 "general_operand" "")
	(match_operand:DI 1 "general_operand" ""))]
  "TARGET_EITHER"
  "
  if (can_create_pseudo_p ())
    {
      if (GET_CODE (operands[0]) != REG)
	operands[1] = force_reg (DImode, operands[1]);
    }
  "
)

(define_insn "*arm_movdi"
  [(set (match_operand:DI 0 "nonimmediate_di_operand" "=r, r, r, r, m")
	(match_operand:DI 1 "di_operand"              "rDa,Db,Dc,mi,r"))]
  "TARGET_32BIT
   && !(TARGET_HARD_FLOAT && (TARGET_MAVERICK || TARGET_VFP))
   && !TARGET_IWMMXT
   && (   register_operand (operands[0], DImode)
       || register_operand (operands[1], DImode))"
  "*
  switch (which_alternative)
    {
    case 0:
    case 1:
    case 2:
      return \"#\";
    default:
      return output_move_double (operands, true, NULL);
    }
  "
  [(set_attr "length" "8,12,16,8,8")
   (set_attr "type" "*,*,*,load2,store2")
   (set_attr "arm_pool_range" "*,*,*,1020,*")
   (set_attr "arm_neg_pool_range" "*,*,*,1008,*")
   (set_attr "thumb2_pool_range" "*,*,*,4096,*")
   (set_attr "thumb2_neg_pool_range" "*,*,*,0,*")]
)

(define_split
  [(set (match_operand:ANY64 0 "arm_general_register_operand" "")
	(match_operand:ANY64 1 "const_double_operand" ""))]
  "TARGET_32BIT
   && reload_completed
   && (arm_const_double_inline_cost (operands[1])
       <= ((optimize_size || arm_ld_sched) ? 3 : 4))"
  [(const_int 0)]
  "
  arm_split_constant (SET, SImode, curr_insn,
		      INTVAL (gen_lowpart (SImode, operands[1])),
		      gen_lowpart (SImode, operands[0]), NULL_RTX, 0);
  arm_split_constant (SET, SImode, curr_insn,
		      INTVAL (gen_highpart_mode (SImode,
						 GET_MODE (operands[0]),
						 operands[1])),
		      gen_highpart (SImode, operands[0]), NULL_RTX, 0);
  DONE;
  "
)

; If optimizing for size, or if we have load delay slots, then 
; we want to split the constant into two separate operations. 
; In both cases this may split a trivial part into a single data op
; leaving a single complex constant to load.  We can also get longer
; offsets in a LDR which means we get better chances of sharing the pool
; entries.  Finally, we can normally do a better job of scheduling
; LDR instructions than we can with LDM.
; This pattern will only match if the one above did not.
(define_split
  [(set (match_operand:ANY64 0 "arm_general_register_operand" "")
	(match_operand:ANY64 1 "const_double_operand" ""))]
  "TARGET_ARM && reload_completed
   && arm_const_double_by_parts (operands[1])"
  [(set (match_dup 0) (match_dup 1))
   (set (match_dup 2) (match_dup 3))]
  "
  operands[2] = gen_highpart (SImode, operands[0]);
  operands[3] = gen_highpart_mode (SImode, GET_MODE (operands[0]),
				   operands[1]);
  operands[0] = gen_lowpart (SImode, operands[0]);
  operands[1] = gen_lowpart (SImode, operands[1]);
  "
)

(define_split
  [(set (match_operand:ANY64 0 "arm_general_register_operand" "")
	(match_operand:ANY64 1 "arm_general_register_operand" ""))]
  "TARGET_EITHER && reload_completed"
  [(set (match_dup 0) (match_dup 1))
   (set (match_dup 2) (match_dup 3))]
  "
  operands[2] = gen_highpart (SImode, operands[0]);
  operands[3] = gen_highpart (SImode, operands[1]);
  operands[0] = gen_lowpart (SImode, operands[0]);
  operands[1] = gen_lowpart (SImode, operands[1]);

  /* Handle a partial overlap.  */
  if (rtx_equal_p (operands[0], operands[3]))
    {
      rtx tmp0 = operands[0];
      rtx tmp1 = operands[1];

      operands[0] = operands[2];
      operands[1] = operands[3];
      operands[2] = tmp0;
      operands[3] = tmp1;
    }
  "
)

;; We can't actually do base+index doubleword loads if the index and
;; destination overlap.  Split here so that we at least have chance to
;; schedule.
(define_split
  [(set (match_operand:DI 0 "s_register_operand" "")
	(mem:DI (plus:SI (match_operand:SI 1 "s_register_operand" "")
			 (match_operand:SI 2 "s_register_operand" ""))))]
  "TARGET_LDRD
  && reg_overlap_mentioned_p (operands[0], operands[1])
  && reg_overlap_mentioned_p (operands[0], operands[2])"
  [(set (match_dup 4)
	(plus:SI (match_dup 1)
		 (match_dup 2)))
   (set (match_dup 0)
	(mem:DI (match_dup 4)))]
  "
  operands[4] = gen_rtx_REG (SImode, REGNO(operands[0]));
  "
)

;;; ??? This should have alternatives for constants.
;;; ??? This was originally identical to the movdf_insn pattern.
;;; ??? The 'i' constraint looks funny, but it should always be replaced by
;;; thumb_reorg with a memory reference.
(define_insn "*thumb1_movdi_insn"
  [(set (match_operand:DI 0 "nonimmediate_operand" "=l,l,l,l,>,l, m,*r")
	(match_operand:DI 1 "general_operand"      "l, I,J,>,l,mi,l,*r"))]
  "TARGET_THUMB1
   && !(TARGET_HARD_FLOAT && TARGET_MAVERICK)
   && (   register_operand (operands[0], DImode)
       || register_operand (operands[1], DImode))"
  "*
  {
  switch (which_alternative)
    {
    default:
    case 0:
      if (REGNO (operands[1]) == REGNO (operands[0]) + 1)
	return \"add\\t%0,  %1,  #0\;add\\t%H0, %H1, #0\";
      return   \"add\\t%H0, %H1, #0\;add\\t%0,  %1,  #0\";
    case 1:
      return \"mov\\t%Q0, %1\;mov\\t%R0, #0\";
    case 2:
      operands[1] = GEN_INT (- INTVAL (operands[1]));
      return \"mov\\t%Q0, %1\;neg\\t%Q0, %Q0\;asr\\t%R0, %Q0, #31\";
    case 3:
      return \"ldmia\\t%1, {%0, %H0}\";
    case 4:
      return \"stmia\\t%0, {%1, %H1}\";
    case 5:
      return thumb_load_double_from_address (operands);
    case 6:
      operands[2] = gen_rtx_MEM (SImode,
			     plus_constant (XEXP (operands[0], 0), 4));
      output_asm_insn (\"str\\t%1, %0\;str\\t%H1, %2\", operands);
      return \"\";
    case 7:
      if (REGNO (operands[1]) == REGNO (operands[0]) + 1)
	return \"mov\\t%0, %1\;mov\\t%H0, %H1\";
      return \"mov\\t%H0, %H1\;mov\\t%0, %1\";
    }
  }"
  [(set_attr "length" "4,4,6,2,2,6,4,4")
   (set_attr "type" "*,*,*,load2,store2,load2,store2,*")
   (set_attr "insn" "*,mov,*,*,*,*,*,mov")
   (set_attr "pool_range" "*,*,*,*,*,1020,*,*")]
)

(define_expand "movsi"
  [(set (match_operand:SI 0 "general_operand" "")
        (match_operand:SI 1 "general_operand" ""))]
  "TARGET_EITHER"
  "
  {
  rtx base, offset, tmp;

  if (TARGET_32BIT)
    {
      /* Everything except mem = const or mem = mem can be done easily.  */
      if (GET_CODE (operands[0]) == MEM)
        operands[1] = force_reg (SImode, operands[1]);
      if (arm_general_register_operand (operands[0], SImode)
	  && GET_CODE (operands[1]) == CONST_INT
          && !(const_ok_for_arm (INTVAL (operands[1]))
               || const_ok_for_arm (~INTVAL (operands[1]))))
        {
           arm_split_constant (SET, SImode, NULL_RTX,
	                       INTVAL (operands[1]), operands[0], NULL_RTX,
			       optimize && can_create_pseudo_p ());
          DONE;
        }

      if (TARGET_USE_MOVT && !target_word_relocations
	  && GET_CODE (operands[1]) == SYMBOL_REF
	  && !flag_pic && !arm_tls_referenced_p (operands[1]))
	{
	  arm_emit_movpair (operands[0], operands[1]);
	  DONE;
	}
    }
  else /* TARGET_THUMB1...  */
    {
      if (can_create_pseudo_p ())
        {
          if (GET_CODE (operands[0]) != REG)
	    operands[1] = force_reg (SImode, operands[1]);
        }
    }

  if (ARM_OFFSETS_MUST_BE_WITHIN_SECTIONS_P)
    {
      split_const (operands[1], &base, &offset);
      if (GET_CODE (base) == SYMBOL_REF
	  && !offset_within_block_p (base, INTVAL (offset)))
	{
	  tmp = can_create_pseudo_p () ? gen_reg_rtx (SImode) : operands[0];
	  emit_move_insn (tmp, base);
	  emit_insn (gen_addsi3 (operands[0], tmp, offset));
	  DONE;
	}
    }

  /* Recognize the case where operand[1] is a reference to thread-local
     data and load its address to a register.  */
  if (arm_tls_referenced_p (operands[1]))
    {
      rtx tmp = operands[1];
      rtx addend = NULL;

      if (GET_CODE (tmp) == CONST && GET_CODE (XEXP (tmp, 0)) == PLUS)
        {
          addend = XEXP (XEXP (tmp, 0), 1);
          tmp = XEXP (XEXP (tmp, 0), 0);
        }

      gcc_assert (GET_CODE (tmp) == SYMBOL_REF);
      gcc_assert (SYMBOL_REF_TLS_MODEL (tmp) != 0);

      tmp = legitimize_tls_address (tmp,
				    !can_create_pseudo_p () ? operands[0] : 0);
      if (addend)
        {
          tmp = gen_rtx_PLUS (SImode, tmp, addend);
          tmp = force_operand (tmp, operands[0]);
        }
      operands[1] = tmp;
    }
  else if (flag_pic
	   && (CONSTANT_P (operands[1])
	       || symbol_mentioned_p (operands[1])
	       || label_mentioned_p (operands[1])))
      operands[1] = legitimize_pic_address (operands[1], SImode,
					    (!can_create_pseudo_p ()
					     ? operands[0]
					     : 0));
  }
  "
)

;; The ARM LO_SUM and HIGH are backwards - HIGH sets the low bits, and
;; LO_SUM adds in the high bits.  Fortunately these are opaque operations
;; so this does not matter.
(define_insn "*arm_movt"
  [(set (match_operand:SI 0 "nonimmediate_operand" "=r")
	(lo_sum:SI (match_operand:SI 1 "nonimmediate_operand" "0")
		   (match_operand:SI 2 "general_operand"      "i")))]
  "arm_arch_thumb2"
  "movt%?\t%0, #:upper16:%c2"
  [(set_attr "predicable" "yes")
   (set_attr "length" "4")]
)

(define_insn "*arm_movsi_insn"
  [(set (match_operand:SI 0 "nonimmediate_operand" "=rk,r,r,r,rk,m")
	(match_operand:SI 1 "general_operand"      "rk, I,K,j,mi,rk"))]
  "TARGET_ARM && ! TARGET_IWMMXT
   && !(TARGET_HARD_FLOAT && TARGET_VFP)
   && (   register_operand (operands[0], SImode)
       || register_operand (operands[1], SImode))"
  "@
   mov%?\\t%0, %1
   mov%?\\t%0, %1
   mvn%?\\t%0, #%B1
   movw%?\\t%0, %1
   ldr%?\\t%0, %1
   str%?\\t%1, %0"
  [(set_attr "type" "*,*,*,*,load1,store1")
   (set_attr "insn" "mov,mov,mvn,mov,*,*")
   (set_attr "predicable" "yes")
   (set_attr "pool_range" "*,*,*,*,4096,*")
   (set_attr "neg_pool_range" "*,*,*,*,4084,*")]
)

(define_split
  [(set (match_operand:SI 0 "arm_general_register_operand" "")
	(match_operand:SI 1 "const_int_operand" ""))]
  "TARGET_32BIT
  && (!(const_ok_for_arm (INTVAL (operands[1]))
        || const_ok_for_arm (~INTVAL (operands[1]))))"
  [(clobber (const_int 0))]
  "
  arm_split_constant (SET, SImode, NULL_RTX, 
                      INTVAL (operands[1]), operands[0], NULL_RTX, 0);
  DONE;
  "
)

(define_insn "*thumb1_movsi_insn"
  [(set (match_operand:SI 0 "nonimmediate_operand" "=l,l,l,l,l,>,l, m,*l*h*k")
	(match_operand:SI 1 "general_operand"      "l, I,J,K,>,l,mi,l,*l*h*k"))]
  "TARGET_THUMB1
   && (   register_operand (operands[0], SImode) 
       || register_operand (operands[1], SImode))"
  "@
   mov	%0, %1
   mov	%0, %1
   #
   #
   ldmia\\t%1, {%0}
   stmia\\t%0, {%1}
   ldr\\t%0, %1
   str\\t%1, %0
   mov\\t%0, %1"
  [(set_attr "length" "2,2,4,4,2,2,2,2,2")
   (set_attr "type" "*,*,*,*,load1,store1,load1,store1,*")
   (set_attr "pool_range" "*,*,*,*,*,*,1020,*,*")
   (set_attr "conds" "set,clob,*,*,nocond,nocond,nocond,nocond,nocond")])

(define_split 
  [(set (match_operand:SI 0 "register_operand" "")
	(match_operand:SI 1 "const_int_operand" ""))]
  "TARGET_THUMB1 && satisfies_constraint_J (operands[1])"
  [(set (match_dup 2) (match_dup 1))
   (set (match_dup 0) (neg:SI (match_dup 2)))]
  "
  {
    operands[1] = GEN_INT (- INTVAL (operands[1]));
    operands[2] = can_create_pseudo_p () ? gen_reg_rtx (SImode) : operands[0];
  }"
)

(define_split 
  [(set (match_operand:SI 0 "register_operand" "")
	(match_operand:SI 1 "const_int_operand" ""))]
  "TARGET_THUMB1 && satisfies_constraint_K (operands[1])"
  [(set (match_dup 2) (match_dup 1))
   (set (match_dup 0) (ashift:SI (match_dup 2) (match_dup 3)))]
  "
  {
    unsigned HOST_WIDE_INT val = INTVAL (operands[1]) & 0xffffffffu;
    unsigned HOST_WIDE_INT mask = 0xff;
    int i;
    
    for (i = 0; i < 25; i++)
      if ((val & (mask << i)) == val)
        break;

    /* Don't split if the shift is zero.  */
    if (i == 0)
      FAIL;

    operands[1] = GEN_INT (val >> i);
    operands[2] = can_create_pseudo_p () ? gen_reg_rtx (SImode) : operands[0];
    operands[3] = GEN_INT (i);
  }"
)

;; When generating pic, we need to load the symbol offset into a register.
;; So that the optimizer does not confuse this with a normal symbol load
;; we use an unspec.  The offset will be loaded from a constant pool entry,
;; since that is the only type of relocation we can use.

;; Wrap calculation of the whole PIC address in a single pattern for the
;; benefit of optimizers, particularly, PRE and HOIST.  Calculation of
;; a PIC address involves two loads from memory, so we want to CSE it
;; as often as possible.
;; This pattern will be split into one of the pic_load_addr_* patterns
;; and a move after GCSE optimizations.
;;
;; Note: Update arm.c: legitimize_pic_address() when changing this pattern.
(define_expand "calculate_pic_address"
  [(set (match_operand:SI 0 "register_operand" "")
	(mem:SI (plus:SI (match_operand:SI 1 "register_operand" "")
			 (unspec:SI [(match_operand:SI 2 "" "")]
				    UNSPEC_PIC_SYM))))]
  "flag_pic"
)

;; Split calculate_pic_address into pic_load_addr_* and a move.
(define_split
  [(set (match_operand:SI 0 "register_operand" "")
	(mem:SI (plus:SI (match_operand:SI 1 "register_operand" "")
			 (unspec:SI [(match_operand:SI 2 "" "")]
				    UNSPEC_PIC_SYM))))]
  "flag_pic"
  [(set (match_dup 3) (unspec:SI [(match_dup 2)] UNSPEC_PIC_SYM))
   (set (match_dup 0) (mem:SI (plus:SI (match_dup 1) (match_dup 3))))]
  "operands[3] = can_create_pseudo_p () ? gen_reg_rtx (SImode) : operands[0];"
)

;; The rather odd constraints on the following are to force reload to leave
;; the insn alone, and to force the minipool generation pass to then move
;; the GOT symbol to memory.

(define_insn "pic_load_addr_32bit"
  [(set (match_operand:SI 0 "s_register_operand" "=r")
	(unspec:SI [(match_operand:SI 1 "" "mX")] UNSPEC_PIC_SYM))]
  "TARGET_32BIT && flag_pic"
  "ldr%?\\t%0, %1"
  [(set_attr "type" "load1")
   (set_attr "pool_range" "4096")
   (set (attr "neg_pool_range")
	(if_then_else (eq_attr "is_thumb" "no")
		      (const_int 4084)
		      (const_int 0)))]
)

(define_insn "pic_load_addr_thumb1"
  [(set (match_operand:SI 0 "s_register_operand" "=l")
	(unspec:SI [(match_operand:SI 1 "" "mX")] UNSPEC_PIC_SYM))]
  "TARGET_THUMB1 && flag_pic"
  "ldr\\t%0, %1"
  [(set_attr "type" "load1")
   (set (attr "pool_range") (const_int 1024))]
)

(define_insn "pic_add_dot_plus_four"
  [(set (match_operand:SI 0 "register_operand" "=r")
	(unspec:SI [(match_operand:SI 1 "register_operand" "0")
		    (const_int 4)
		    (match_operand 2 "" "")]
		   UNSPEC_PIC_BASE))]
  "TARGET_THUMB"
  "*
  (*targetm.asm_out.internal_label) (asm_out_file, \"LPIC\",
				     INTVAL (operands[2]));
  return \"add\\t%0, %|pc\";
  "
  [(set_attr "length" "2")]
)

(define_insn "pic_add_dot_plus_eight"
  [(set (match_operand:SI 0 "register_operand" "=r")
	(unspec:SI [(match_operand:SI 1 "register_operand" "r")
		    (const_int 8)
		    (match_operand 2 "" "")]
		   UNSPEC_PIC_BASE))]
  "TARGET_ARM"
  "*
    (*targetm.asm_out.internal_label) (asm_out_file, \"LPIC\",
				       INTVAL (operands[2]));
    return \"add%?\\t%0, %|pc, %1\";
  "
  [(set_attr "predicable" "yes")]
)

(define_insn "tls_load_dot_plus_eight"
  [(set (match_operand:SI 0 "register_operand" "=r")
	(mem:SI (unspec:SI [(match_operand:SI 1 "register_operand" "r")
			    (const_int 8)
			    (match_operand 2 "" "")]
			   UNSPEC_PIC_BASE)))]
  "TARGET_ARM"
  "*
    (*targetm.asm_out.internal_label) (asm_out_file, \"LPIC\",
				       INTVAL (operands[2]));
    return \"ldr%?\\t%0, [%|pc, %1]\t\t@ tls_load_dot_plus_eight\";
  "
  [(set_attr "predicable" "yes")]
)

;; PIC references to local variables can generate pic_add_dot_plus_eight
;; followed by a load.  These sequences can be crunched down to
;; tls_load_dot_plus_eight by a peephole.

(define_peephole2
  [(set (match_operand:SI 0 "register_operand" "")
	(unspec:SI [(match_operand:SI 3 "register_operand" "")
		    (const_int 8)
		    (match_operand 1 "" "")]
		   UNSPEC_PIC_BASE))
   (set (match_operand:SI 2 "register_operand" "") (mem:SI (match_dup 0)))]
  "TARGET_ARM && peep2_reg_dead_p (2, operands[0])"
  [(set (match_dup 2)
	(mem:SI (unspec:SI [(match_dup 3)
			    (const_int 8)
			    (match_dup 1)]
			   UNSPEC_PIC_BASE)))]
  ""
)

(define_insn "pic_offset_arm"
  [(set (match_operand:SI 0 "register_operand" "=r")
	(mem:SI (plus:SI (match_operand:SI 1 "register_operand" "r")
			 (unspec:SI [(match_operand:SI 2 "" "X")]
				    UNSPEC_PIC_OFFSET))))]
  "TARGET_VXWORKS_RTP && TARGET_ARM && flag_pic"
  "ldr%?\\t%0, [%1,%2]"
  [(set_attr "type" "load1")]
)

(define_expand "builtin_setjmp_receiver"
  [(label_ref (match_operand 0 "" ""))]
  "flag_pic"
  "
{
  /* r3 is clobbered by set/longjmp, so we can use it as a scratch
     register.  */
  if (arm_pic_register != INVALID_REGNUM)
    arm_load_pic_register (1UL << 3);
  DONE;
}")

;; If copying one reg to another we can set the condition codes according to
;; its value.  Such a move is common after a return from subroutine and the
;; result is being tested against zero.

(define_insn "*movsi_compare0"
  [(set (reg:CC CC_REGNUM)
	(compare:CC (match_operand:SI 1 "s_register_operand" "0,r")
		    (const_int 0)))
   (set (match_operand:SI 0 "s_register_operand" "=r,r")
	(match_dup 1))]
  "TARGET_32BIT"
  "@
   cmp%?\\t%0, #0
   sub%.\\t%0, %1, #0"
  [(set_attr "conds" "set")]
)

;; Subroutine to store a half word from a register into memory.
;; Operand 0 is the source register (HImode)
;; Operand 1 is the destination address in a register (SImode)

;; In both this routine and the next, we must be careful not to spill
;; a memory address of reg+large_const into a separate PLUS insn, since this
;; can generate unrecognizable rtl.

(define_expand "storehi"
  [;; store the low byte
   (set (match_operand 1 "" "") (match_dup 3))
   ;; extract the high byte
   (set (match_dup 2)
	(ashiftrt:SI (match_operand 0 "" "") (const_int 8)))
   ;; store the high byte
   (set (match_dup 4) (match_dup 5))]
  "TARGET_ARM"
  "
  {
    rtx op1 = operands[1];
    rtx addr = XEXP (op1, 0);
    enum rtx_code code = GET_CODE (addr);

    if ((code == PLUS && GET_CODE (XEXP (addr, 1)) != CONST_INT)
	|| code == MINUS)
      op1 = replace_equiv_address (operands[1], force_reg (SImode, addr));

    operands[4] = adjust_address (op1, QImode, 1);
    operands[1] = adjust_address (operands[1], QImode, 0);
    operands[3] = gen_lowpart (QImode, operands[0]);
    operands[0] = gen_lowpart (SImode, operands[0]);
    operands[2] = gen_reg_rtx (SImode);
    operands[5] = gen_lowpart (QImode, operands[2]);
  }"
)

(define_expand "storehi_bigend"
  [(set (match_dup 4) (match_dup 3))
   (set (match_dup 2)
	(ashiftrt:SI (match_operand 0 "" "") (const_int 8)))
   (set (match_operand 1 "" "")	(match_dup 5))]
  "TARGET_ARM"
  "
  {
    rtx op1 = operands[1];
    rtx addr = XEXP (op1, 0);
    enum rtx_code code = GET_CODE (addr);

    if ((code == PLUS && GET_CODE (XEXP (addr, 1)) != CONST_INT)
	|| code == MINUS)
      op1 = replace_equiv_address (op1, force_reg (SImode, addr));

    operands[4] = adjust_address (op1, QImode, 1);
    operands[1] = adjust_address (operands[1], QImode, 0);
    operands[3] = gen_lowpart (QImode, operands[0]);
    operands[0] = gen_lowpart (SImode, operands[0]);
    operands[2] = gen_reg_rtx (SImode);
    operands[5] = gen_lowpart (QImode, operands[2]);
  }"
)

;; Subroutine to store a half word integer constant into memory.
(define_expand "storeinthi"
  [(set (match_operand 0 "" "")
	(match_operand 1 "" ""))
   (set (match_dup 3) (match_dup 2))]
  "TARGET_ARM"
  "
  {
    HOST_WIDE_INT value = INTVAL (operands[1]);
    rtx addr = XEXP (operands[0], 0);
    rtx op0 = operands[0];
    enum rtx_code code = GET_CODE (addr);

    if ((code == PLUS && GET_CODE (XEXP (addr, 1)) != CONST_INT)
	|| code == MINUS)
      op0 = replace_equiv_address (op0, force_reg (SImode, addr));

    operands[1] = gen_reg_rtx (SImode);
    if (BYTES_BIG_ENDIAN)
      {
	emit_insn (gen_movsi (operands[1], GEN_INT ((value >> 8) & 255)));
	if ((value & 255) == ((value >> 8) & 255))
	  operands[2] = operands[1];
	else
	  {
	    operands[2] = gen_reg_rtx (SImode);
	    emit_insn (gen_movsi (operands[2], GEN_INT (value & 255)));
	  }
      }
    else
      {
	emit_insn (gen_movsi (operands[1], GEN_INT (value & 255)));
	if ((value & 255) == ((value >> 8) & 255))
	  operands[2] = operands[1];
	else
	  {
	    operands[2] = gen_reg_rtx (SImode);
	    emit_insn (gen_movsi (operands[2], GEN_INT ((value >> 8) & 255)));
	  }
      }

    operands[3] = adjust_address (op0, QImode, 1);
    operands[0] = adjust_address (operands[0], QImode, 0);
    operands[2] = gen_lowpart (QImode, operands[2]);
    operands[1] = gen_lowpart (QImode, operands[1]);
  }"
)

(define_expand "storehi_single_op"
  [(set (match_operand:HI 0 "memory_operand" "")
	(match_operand:HI 1 "general_operand" ""))]
  "TARGET_32BIT && arm_arch4"
  "
  if (!s_register_operand (operands[1], HImode))
    operands[1] = copy_to_mode_reg (HImode, operands[1]);
  "
)

(define_expand "movhi"
  [(set (match_operand:HI 0 "general_operand" "")
	(match_operand:HI 1 "general_operand" ""))]
  "TARGET_EITHER"
  "
  if (TARGET_ARM)
    {
      if (can_create_pseudo_p ())
        {
          if (GET_CODE (operands[0]) == MEM)
	    {
	      if (arm_arch4)
	        {
	          emit_insn (gen_storehi_single_op (operands[0], operands[1]));
	          DONE;
	        }
	      if (GET_CODE (operands[1]) == CONST_INT)
	        emit_insn (gen_storeinthi (operands[0], operands[1]));
	      else
	        {
	          if (GET_CODE (operands[1]) == MEM)
		    operands[1] = force_reg (HImode, operands[1]);
	          if (BYTES_BIG_ENDIAN)
		    emit_insn (gen_storehi_bigend (operands[1], operands[0]));
	          else
		   emit_insn (gen_storehi (operands[1], operands[0]));
	        }
	      DONE;
	    }
          /* Sign extend a constant, and keep it in an SImode reg.  */
          else if (GET_CODE (operands[1]) == CONST_INT)
	    {
	      rtx reg = gen_reg_rtx (SImode);
	      HOST_WIDE_INT val = INTVAL (operands[1]) & 0xffff;

	      /* If the constant is already valid, leave it alone.  */
	      if (!const_ok_for_arm (val))
	        {
	          /* If setting all the top bits will make the constant 
		     loadable in a single instruction, then set them.  
		     Otherwise, sign extend the number.  */

	          if (const_ok_for_arm (~(val | ~0xffff)))
		    val |= ~0xffff;
	          else if (val & 0x8000)
		    val |= ~0xffff;
	        }

	      emit_insn (gen_movsi (reg, GEN_INT (val)));
	      operands[1] = gen_lowpart (HImode, reg);
	    }
	  else if (arm_arch4 && optimize && can_create_pseudo_p ()
		   && GET_CODE (operands[1]) == MEM)
	    {
	      rtx reg = gen_reg_rtx (SImode);

	      emit_insn (gen_zero_extendhisi2 (reg, operands[1]));
	      operands[1] = gen_lowpart (HImode, reg);
	    }
          else if (!arm_arch4)
	    {
	      if (GET_CODE (operands[1]) == MEM)
	        {
		  rtx base;
		  rtx offset = const0_rtx;
		  rtx reg = gen_reg_rtx (SImode);

		  if ((GET_CODE (base = XEXP (operands[1], 0)) == REG
		       || (GET_CODE (base) == PLUS
			   && (GET_CODE (offset = XEXP (base, 1))
			       == CONST_INT)
                           && ((INTVAL(offset) & 1) != 1)
			   && GET_CODE (base = XEXP (base, 0)) == REG))
		      && REGNO_POINTER_ALIGN (REGNO (base)) >= 32)
		    {
		      rtx new_rtx;

		      new_rtx = widen_memory_access (operands[1], SImode,
						     ((INTVAL (offset) & ~3)
						      - INTVAL (offset)));
		      emit_insn (gen_movsi (reg, new_rtx));
		      if (((INTVAL (offset) & 2) != 0)
			  ^ (BYTES_BIG_ENDIAN ? 1 : 0))
			{
			  rtx reg2 = gen_reg_rtx (SImode);

			  emit_insn (gen_lshrsi3 (reg2, reg, GEN_INT (16)));
			  reg = reg2;
			}
		    }
		  else
		    emit_insn (gen_movhi_bytes (reg, operands[1]));

		  operands[1] = gen_lowpart (HImode, reg);
	       }
	   }
        }
      /* Handle loading a large integer during reload.  */
      else if (GET_CODE (operands[1]) == CONST_INT
	       && !const_ok_for_arm (INTVAL (operands[1]))
	       && !const_ok_for_arm (~INTVAL (operands[1])))
        {
          /* Writing a constant to memory needs a scratch, which should
	     be handled with SECONDARY_RELOADs.  */
          gcc_assert (GET_CODE (operands[0]) == REG);

          operands[0] = gen_rtx_SUBREG (SImode, operands[0], 0);
          emit_insn (gen_movsi (operands[0], operands[1]));
          DONE;
       }
    }
  else if (TARGET_THUMB2)
    {
      /* Thumb-2 can do everything except mem=mem and mem=const easily.  */
      if (can_create_pseudo_p ())
	{
	  if (GET_CODE (operands[0]) != REG)
	    operands[1] = force_reg (HImode, operands[1]);
          /* Zero extend a constant, and keep it in an SImode reg.  */
          else if (GET_CODE (operands[1]) == CONST_INT)
	    {
	      rtx reg = gen_reg_rtx (SImode);
	      HOST_WIDE_INT val = INTVAL (operands[1]) & 0xffff;

	      emit_insn (gen_movsi (reg, GEN_INT (val)));
	      operands[1] = gen_lowpart (HImode, reg);
	    }
	}
    }
  else /* TARGET_THUMB1 */
    {
      if (can_create_pseudo_p ())
        {
	  if (GET_CODE (operands[1]) == CONST_INT)
	    {
	      rtx reg = gen_reg_rtx (SImode);

	      emit_insn (gen_movsi (reg, operands[1]));
	      operands[1] = gen_lowpart (HImode, reg);
	    }

          /* ??? We shouldn't really get invalid addresses here, but this can
	     happen if we are passed a SP (never OK for HImode/QImode) or 
	     virtual register (also rejected as illegitimate for HImode/QImode)
	     relative address.  */
          /* ??? This should perhaps be fixed elsewhere, for instance, in
	     fixup_stack_1, by checking for other kinds of invalid addresses,
	     e.g. a bare reference to a virtual register.  This may confuse the
	     alpha though, which must handle this case differently.  */
          if (GET_CODE (operands[0]) == MEM
	      && !memory_address_p (GET_MODE (operands[0]),
				    XEXP (operands[0], 0)))
	    operands[0]
	      = replace_equiv_address (operands[0],
				       copy_to_reg (XEXP (operands[0], 0)));
   
          if (GET_CODE (operands[1]) == MEM
	      && !memory_address_p (GET_MODE (operands[1]),
				    XEXP (operands[1], 0)))
	    operands[1]
	      = replace_equiv_address (operands[1],
				       copy_to_reg (XEXP (operands[1], 0)));

	  if (GET_CODE (operands[1]) == MEM && optimize > 0)
	    {
	      rtx reg = gen_reg_rtx (SImode);

	      emit_insn (gen_zero_extendhisi2 (reg, operands[1]));
	      operands[1] = gen_lowpart (HImode, reg);
	    }

          if (GET_CODE (operands[0]) == MEM)
	    operands[1] = force_reg (HImode, operands[1]);
        }
      else if (GET_CODE (operands[1]) == CONST_INT
	        && !satisfies_constraint_I (operands[1]))
        {
	  /* Handle loading a large integer during reload.  */

          /* Writing a constant to memory needs a scratch, which should
	     be handled with SECONDARY_RELOADs.  */
          gcc_assert (GET_CODE (operands[0]) == REG);

          operands[0] = gen_rtx_SUBREG (SImode, operands[0], 0);
          emit_insn (gen_movsi (operands[0], operands[1]));
          DONE;
        }
    }
  "
)

(define_insn "*thumb1_movhi_insn"
  [(set (match_operand:HI 0 "nonimmediate_operand" "=l,l,m,*r,*h,l")
	(match_operand:HI 1 "general_operand"       "l,m,l,*h,*r,I"))]
  "TARGET_THUMB1
   && (   register_operand (operands[0], HImode)
       || register_operand (operands[1], HImode))"
  "*
  switch (which_alternative)
    {
    case 0: return \"add	%0, %1, #0\";
    case 2: return \"strh	%1, %0\";
    case 3: return \"mov	%0, %1\";
    case 4: return \"mov	%0, %1\";
    case 5: return \"mov	%0, %1\";
    default: gcc_unreachable ();
    case 1:
      /* The stack pointer can end up being taken as an index register.
          Catch this case here and deal with it.  */
      if (GET_CODE (XEXP (operands[1], 0)) == PLUS
	  && GET_CODE (XEXP (XEXP (operands[1], 0), 0)) == REG
	  && REGNO    (XEXP (XEXP (operands[1], 0), 0)) == SP_REGNUM)
        {
	  rtx ops[2];
          ops[0] = operands[0];
          ops[1] = XEXP (XEXP (operands[1], 0), 0);
      
          output_asm_insn (\"mov	%0, %1\", ops);

          XEXP (XEXP (operands[1], 0), 0) = operands[0];
    
	}
      return \"ldrh	%0, %1\";
    }"
  [(set_attr "length" "2,4,2,2,2,2")
   (set_attr "type" "*,load1,store1,*,*,*")
   (set_attr "conds" "clob,nocond,nocond,nocond,nocond,clob")])


(define_expand "movhi_bytes"
  [(set (match_dup 2) (zero_extend:SI (match_operand:HI 1 "" "")))
   (set (match_dup 3)
	(zero_extend:SI (match_dup 6)))
   (set (match_operand:SI 0 "" "")
	 (ior:SI (ashift:SI (match_dup 4) (const_int 8)) (match_dup 5)))]
  "TARGET_ARM"
  "
  {
    rtx mem1, mem2;
    rtx addr = copy_to_mode_reg (SImode, XEXP (operands[1], 0));

    mem1 = change_address (operands[1], QImode, addr);
    mem2 = change_address (operands[1], QImode, plus_constant (addr, 1));
    operands[0] = gen_lowpart (SImode, operands[0]);
    operands[1] = mem1;
    operands[2] = gen_reg_rtx (SImode);
    operands[3] = gen_reg_rtx (SImode);
    operands[6] = mem2;

    if (BYTES_BIG_ENDIAN)
      {
	operands[4] = operands[2];
	operands[5] = operands[3];
      }
    else
      {
	operands[4] = operands[3];
	operands[5] = operands[2];
      }
  }"
)

(define_expand "movhi_bigend"
  [(set (match_dup 2)
	(rotate:SI (subreg:SI (match_operand:HI 1 "memory_operand" "") 0)
		   (const_int 16)))
   (set (match_dup 3)
	(ashiftrt:SI (match_dup 2) (const_int 16)))
   (set (match_operand:HI 0 "s_register_operand" "")
	(match_dup 4))]
  "TARGET_ARM"
  "
  operands[2] = gen_reg_rtx (SImode);
  operands[3] = gen_reg_rtx (SImode);
  operands[4] = gen_lowpart (HImode, operands[3]);
  "
)

;; Pattern to recognize insn generated default case above
(define_insn "*movhi_insn_arch4"
  [(set (match_operand:HI 0 "nonimmediate_operand" "=r,r,m,r")
	(match_operand:HI 1 "general_operand"      "rI,K,r,mi"))]
  "TARGET_ARM
   && arm_arch4
   && (register_operand (operands[0], HImode)
       || register_operand (operands[1], HImode))"
  "@
   mov%?\\t%0, %1\\t%@ movhi
   mvn%?\\t%0, #%B1\\t%@ movhi
   str%(h%)\\t%1, %0\\t%@ movhi
   ldr%(h%)\\t%0, %1\\t%@ movhi"
  [(set_attr "type" "*,*,store1,load1")
   (set_attr "predicable" "yes")
   (set_attr "insn" "mov,mvn,*,*")
   (set_attr "pool_range" "*,*,*,256")
   (set_attr "neg_pool_range" "*,*,*,244")]
)

(define_insn "*movhi_bytes"
  [(set (match_operand:HI 0 "s_register_operand" "=r,r")
	(match_operand:HI 1 "arm_rhs_operand"  "rI,K"))]
  "TARGET_ARM"
  "@
   mov%?\\t%0, %1\\t%@ movhi
   mvn%?\\t%0, #%B1\\t%@ movhi"
  [(set_attr "predicable" "yes")
   (set_attr "insn" "mov,mvn")]
)

(define_expand "thumb_movhi_clobber"
  [(set (match_operand:HI     0 "memory_operand"   "")
	(match_operand:HI     1 "register_operand" ""))
   (clobber (match_operand:DI 2 "register_operand" ""))]
  "TARGET_THUMB1"
  "
  if (strict_memory_address_p (HImode, XEXP (operands[0], 0))
      && REGNO (operands[1]) <= LAST_LO_REGNUM)
    {
      emit_insn (gen_movhi (operands[0], operands[1]));
      DONE;
    }
  /* XXX Fixme, need to handle other cases here as well.  */
  gcc_unreachable ();
  "
)
	
;; We use a DImode scratch because we may occasionally need an additional
;; temporary if the address isn't offsettable -- push_reload doesn't seem
;; to take any notice of the "o" constraints on reload_memory_operand operand.
(define_expand "reload_outhi"
  [(parallel [(match_operand:HI 0 "arm_reload_memory_operand" "=o")
	      (match_operand:HI 1 "s_register_operand"        "r")
	      (match_operand:DI 2 "s_register_operand"        "=&l")])]
  "TARGET_EITHER"
  "if (TARGET_ARM)
     arm_reload_out_hi (operands);
   else
     thumb_reload_out_hi (operands);
  DONE;
  "
)

(define_expand "reload_inhi"
  [(parallel [(match_operand:HI 0 "s_register_operand" "=r")
	      (match_operand:HI 1 "arm_reload_memory_operand" "o")
	      (match_operand:DI 2 "s_register_operand" "=&r")])]
  "TARGET_EITHER"
  "
  if (TARGET_ARM)
    arm_reload_in_hi (operands);
  else
    thumb_reload_out_hi (operands);
  DONE;
")

(define_expand "movqi"
  [(set (match_operand:QI 0 "general_operand" "")
        (match_operand:QI 1 "general_operand" ""))]
  "TARGET_EITHER"
  "
  /* Everything except mem = const or mem = mem can be done easily */

  if (can_create_pseudo_p ())
    {
      if (GET_CODE (operands[1]) == CONST_INT)
	{
	  rtx reg = gen_reg_rtx (SImode);

	  /* For thumb we want an unsigned immediate, then we are more likely 
	     to be able to use a movs insn.  */
	  if (TARGET_THUMB)
	    operands[1] = GEN_INT (INTVAL (operands[1]) & 255);

	  emit_insn (gen_movsi (reg, operands[1]));
	  operands[1] = gen_lowpart (QImode, reg);
	}

      if (TARGET_THUMB)
	{
          /* ??? We shouldn't really get invalid addresses here, but this can
	     happen if we are passed a SP (never OK for HImode/QImode) or
	     virtual register (also rejected as illegitimate for HImode/QImode)
	     relative address.  */
          /* ??? This should perhaps be fixed elsewhere, for instance, in
	     fixup_stack_1, by checking for other kinds of invalid addresses,
	     e.g. a bare reference to a virtual register.  This may confuse the
	     alpha though, which must handle this case differently.  */
          if (GET_CODE (operands[0]) == MEM
	      && !memory_address_p (GET_MODE (operands[0]),
		  		     XEXP (operands[0], 0)))
	    operands[0]
	      = replace_equiv_address (operands[0],
				       copy_to_reg (XEXP (operands[0], 0)));
          if (GET_CODE (operands[1]) == MEM
	      && !memory_address_p (GET_MODE (operands[1]),
				    XEXP (operands[1], 0)))
	     operands[1]
	       = replace_equiv_address (operands[1],
					copy_to_reg (XEXP (operands[1], 0)));
	}

      if (GET_CODE (operands[1]) == MEM && optimize > 0)
	{
	  rtx reg = gen_reg_rtx (SImode);

	  emit_insn (gen_zero_extendqisi2 (reg, operands[1]));
	  operands[1] = gen_lowpart (QImode, reg);
	}

      if (GET_CODE (operands[0]) == MEM)
	operands[1] = force_reg (QImode, operands[1]);
    }
  else if (TARGET_THUMB
	   && GET_CODE (operands[1]) == CONST_INT
	   && !satisfies_constraint_I (operands[1]))
    {
      /* Handle loading a large integer during reload.  */

      /* Writing a constant to memory needs a scratch, which should
	 be handled with SECONDARY_RELOADs.  */
      gcc_assert (GET_CODE (operands[0]) == REG);

      operands[0] = gen_rtx_SUBREG (SImode, operands[0], 0);
      emit_insn (gen_movsi (operands[0], operands[1]));
      DONE;
    }
  "
)


(define_insn "*arm_movqi_insn"
  [(set (match_operand:QI 0 "nonimmediate_operand" "=r,r,l,Uu,r,m")
	(match_operand:QI 1 "general_operand" "rI,K,Uu,l,m,r"))]
  "TARGET_32BIT
   && (   register_operand (operands[0], QImode)
       || register_operand (operands[1], QImode))"
  "@
   mov%?\\t%0, %1
   mvn%?\\t%0, #%B1
   ldr%(b%)\\t%0, %1
   str%(b%)\\t%1, %0
   ldr%(b%)\\t%0, %1
   str%(b%)\\t%1, %0"
  [(set_attr "type" "*,*,load1,store1,load1,store1")
   (set_attr "insn" "mov,mvn,*,*,*,*")
   (set_attr "predicable" "yes")
   (set_attr "arch" "any,any,t2,t2,any,any")
   (set_attr "length" "4,4,2,2,4,4")]
)

(define_insn "*thumb1_movqi_insn"
  [(set (match_operand:QI 0 "nonimmediate_operand" "=l,l,m,*r,*h,l")
	(match_operand:QI 1 "general_operand"      "l, m,l,*h,*r,I"))]
  "TARGET_THUMB1
   && (   register_operand (operands[0], QImode)
       || register_operand (operands[1], QImode))"
  "@
   add\\t%0, %1, #0
   ldrb\\t%0, %1
   strb\\t%1, %0
   mov\\t%0, %1
   mov\\t%0, %1
   mov\\t%0, %1"
  [(set_attr "length" "2")
   (set_attr "type" "*,load1,store1,*,*,*")
   (set_attr "insn" "*,*,*,mov,mov,mov")
   (set_attr "pool_range" "*,32,*,*,*,*")
   (set_attr "conds" "clob,nocond,nocond,nocond,nocond,clob")])

;; HFmode moves
(define_expand "movhf"
  [(set (match_operand:HF 0 "general_operand" "")
	(match_operand:HF 1 "general_operand" ""))]
  "TARGET_EITHER"
  "
  if (TARGET_32BIT)
    {
      if (GET_CODE (operands[0]) == MEM)
        operands[1] = force_reg (HFmode, operands[1]);
    }
  else /* TARGET_THUMB1 */
    {
      if (can_create_pseudo_p ())
        {
           if (GET_CODE (operands[0]) != REG)
	     operands[1] = force_reg (HFmode, operands[1]);
        }
    }
  "
)

(define_insn "*arm32_movhf"
  [(set (match_operand:HF 0 "nonimmediate_operand" "=r,m,r,r")
	(match_operand:HF 1 "general_operand"	   " m,r,r,F"))]
  "TARGET_32BIT && !(TARGET_HARD_FLOAT && TARGET_FP16)
   && (	  s_register_operand (operands[0], HFmode)
       || s_register_operand (operands[1], HFmode))"
  "*
  switch (which_alternative)
    {
    case 0:	/* ARM register from memory */
      return \"ldr%(h%)\\t%0, %1\\t%@ __fp16\";
    case 1:	/* memory from ARM register */
      return \"str%(h%)\\t%1, %0\\t%@ __fp16\";
    case 2:	/* ARM register from ARM register */
      return \"mov%?\\t%0, %1\\t%@ __fp16\";
    case 3:	/* ARM register from constant */
      {
	REAL_VALUE_TYPE r;
	long bits;
	rtx ops[4];

	REAL_VALUE_FROM_CONST_DOUBLE (r, operands[1]);
	bits = real_to_target (NULL, &r, HFmode);
	ops[0] = operands[0];
	ops[1] = GEN_INT (bits);
	ops[2] = GEN_INT (bits & 0xff00);
	ops[3] = GEN_INT (bits & 0x00ff);

	if (arm_arch_thumb2)
	  output_asm_insn (\"movw%?\\t%0, %1\", ops);
	else
	  output_asm_insn (\"mov%?\\t%0, %2\;orr%?\\t%0, %0, %3\", ops);
	return \"\";
       }
    default:
      gcc_unreachable ();
    }
  "
  [(set_attr "conds" "unconditional")
   (set_attr "type" "load1,store1,*,*")
   (set_attr "insn" "*,*,mov,mov")
   (set_attr "length" "4,4,4,8")
   (set_attr "predicable" "yes")]
)

<<<<<<< HEAD
;; HFmode moves
(define_expand "movhf"
  [(set (match_operand:HF 0 "general_operand" "")
	(match_operand:HF 1 "general_operand" ""))]
  "TARGET_EITHER"
  "
  if (TARGET_32BIT)
    {
      if (GET_CODE (operands[0]) == MEM)
        operands[1] = force_reg (HFmode, operands[1]);
    }
  else /* TARGET_THUMB1 */
    {
      if (can_create_pseudo_p ())
        {
           if (GET_CODE (operands[0]) != REG)
	     operands[1] = force_reg (HFmode, operands[1]);
        }
    }
  "
)

(define_insn "*arm32_movhf"
  [(set (match_operand:HF 0 "nonimmediate_operand" "=r,m,r,r")
	(match_operand:HF 1 "general_operand"	   " m,r,r,F"))]
  "TARGET_32BIT && !(TARGET_HARD_FLOAT && TARGET_FP16)
   && (	  s_register_operand (operands[0], HFmode)
       || s_register_operand (operands[1], HFmode))"
  "*
  switch (which_alternative)
    {
    case 0:	/* ARM register from memory */
      return \"ldr%(h%)\\t%0, %1\\t%@ __fp16\";
    case 1:	/* memory from ARM register */
      return \"str%(h%)\\t%1, %0\\t%@ __fp16\";
    case 2:	/* ARM register from ARM register */
      return \"mov%?\\t%0, %1\\t%@ __fp16\";
    case 3:	/* ARM register from constant */
      {
	REAL_VALUE_TYPE r;
	long bits;
	rtx ops[4];

	REAL_VALUE_FROM_CONST_DOUBLE (r, operands[1]);
	bits = real_to_target (NULL, &r, HFmode);
	ops[0] = operands[0];
	ops[1] = GEN_INT (bits);
	ops[2] = GEN_INT (bits & 0xff00);
	ops[3] = GEN_INT (bits & 0x00ff);

	if (arm_arch_thumb2)
	  output_asm_insn (\"movw%?\\t%0, %1\", ops);
	else
	  output_asm_insn (\"mov%?\\t%0, %2\;orr%?\\t%0, %0, %3\", ops);
	return \"\";
       }
    default:
      gcc_unreachable ();
    }
  "
  [(set_attr "conds" "unconditional")
   (set_attr "type" "load1,store1,*,*")
   (set_attr "length" "4,4,4,8")
   (set_attr "predicable" "yes")
   ]
)

=======
>>>>>>> 3082eeb7
(define_insn "*thumb1_movhf"
  [(set (match_operand:HF     0 "nonimmediate_operand" "=l,l,m,*r,*h")
	(match_operand:HF     1 "general_operand"      "l,mF,l,*h,*r"))]
  "TARGET_THUMB1
   && (	  s_register_operand (operands[0], HFmode) 
       || s_register_operand (operands[1], HFmode))"
  "*
  switch (which_alternative)
    {
    case 1:
      {
	rtx addr;
	gcc_assert (GET_CODE(operands[1]) == MEM);
	addr = XEXP (operands[1], 0);
	if (GET_CODE (addr) == LABEL_REF
	    || (GET_CODE (addr) == CONST
		&& GET_CODE (XEXP (addr, 0)) == PLUS
		&& GET_CODE (XEXP (XEXP (addr, 0), 0)) == LABEL_REF
		&& GET_CODE (XEXP (XEXP (addr, 0), 1)) == CONST_INT))
	  {
	    /* Constant pool entry.  */
	    return \"ldr\\t%0, %1\";
	  }
	return \"ldrh\\t%0, %1\";
      }
    case 2: return \"strh\\t%1, %0\";
    default: return \"mov\\t%0, %1\";
    }
  "
  [(set_attr "length" "2")
   (set_attr "type" "*,load1,store1,*,*")
<<<<<<< HEAD
   (set_attr "pool_range" "*,1020,*,*,*")]
)
=======
   (set_attr "insn" "mov,*,*,mov,mov")
   (set_attr "pool_range" "*,1020,*,*,*")
   (set_attr "conds" "clob,nocond,nocond,nocond,nocond")])
>>>>>>> 3082eeb7

(define_expand "movsf"
  [(set (match_operand:SF 0 "general_operand" "")
	(match_operand:SF 1 "general_operand" ""))]
  "TARGET_EITHER"
  "
  if (TARGET_32BIT)
    {
      if (GET_CODE (operands[0]) == MEM)
        operands[1] = force_reg (SFmode, operands[1]);
    }
  else /* TARGET_THUMB1 */
    {
      if (can_create_pseudo_p ())
        {
           if (GET_CODE (operands[0]) != REG)
	     operands[1] = force_reg (SFmode, operands[1]);
        }
    }
  "
)

;; Transform a floating-point move of a constant into a core register into
;; an SImode operation.
(define_split
  [(set (match_operand:SF 0 "arm_general_register_operand" "")
	(match_operand:SF 1 "immediate_operand" ""))]
  "TARGET_EITHER
   && reload_completed
   && GET_CODE (operands[1]) == CONST_DOUBLE"
  [(set (match_dup 2) (match_dup 3))]
  "
  operands[2] = gen_lowpart (SImode, operands[0]);
  operands[3] = gen_lowpart (SImode, operands[1]);
  if (operands[2] == 0 || operands[3] == 0)
    FAIL;
  "
)

(define_insn "*arm_movsf_soft_insn"
  [(set (match_operand:SF 0 "nonimmediate_operand" "=r,r,m")
	(match_operand:SF 1 "general_operand"  "r,mE,r"))]
  "TARGET_32BIT
   && TARGET_SOFT_FLOAT
   && (GET_CODE (operands[0]) != MEM
       || register_operand (operands[1], SFmode))"
  "@
   mov%?\\t%0, %1
   ldr%?\\t%0, %1\\t%@ float
   str%?\\t%1, %0\\t%@ float"
  [(set_attr "predicable" "yes")
   (set_attr "type" "*,load1,store1")
   (set_attr "insn" "mov,*,*")
   (set_attr "pool_range" "*,4096,*")
   (set_attr "arm_neg_pool_range" "*,4084,*")
   (set_attr "thumb2_neg_pool_range" "*,0,*")]
)

;;; ??? This should have alternatives for constants.
(define_insn "*thumb1_movsf_insn"
  [(set (match_operand:SF     0 "nonimmediate_operand" "=l,l,>,l, m,*r,*h")
	(match_operand:SF     1 "general_operand"      "l, >,l,mF,l,*h,*r"))]
  "TARGET_THUMB1
   && (   register_operand (operands[0], SFmode) 
       || register_operand (operands[1], SFmode))"
  "@
   add\\t%0, %1, #0
   ldmia\\t%1, {%0}
   stmia\\t%0, {%1}
   ldr\\t%0, %1
   str\\t%1, %0
   mov\\t%0, %1
   mov\\t%0, %1"
  [(set_attr "length" "2")
   (set_attr "type" "*,load1,store1,load1,store1,*,*")
   (set_attr "pool_range" "*,*,*,1020,*,*,*")
   (set_attr "insn" "*,*,*,*,*,mov,mov")
   (set_attr "conds" "clob,nocond,nocond,nocond,nocond,nocond,nocond")]
)

(define_expand "movdf"
  [(set (match_operand:DF 0 "general_operand" "")
	(match_operand:DF 1 "general_operand" ""))]
  "TARGET_EITHER"
  "
  if (TARGET_32BIT)
    {
      if (GET_CODE (operands[0]) == MEM)
        operands[1] = force_reg (DFmode, operands[1]);
    }
  else /* TARGET_THUMB */
    {
      if (can_create_pseudo_p ())
        {
          if (GET_CODE (operands[0]) != REG)
	    operands[1] = force_reg (DFmode, operands[1]);
        }
    }
  "
)

;; Reloading a df mode value stored in integer regs to memory can require a
;; scratch reg.
(define_expand "reload_outdf"
  [(match_operand:DF 0 "arm_reload_memory_operand" "=o")
   (match_operand:DF 1 "s_register_operand" "r")
   (match_operand:SI 2 "s_register_operand" "=&r")]
  "TARGET_THUMB2"
  "
  {
    enum rtx_code code = GET_CODE (XEXP (operands[0], 0));

    if (code == REG)
      operands[2] = XEXP (operands[0], 0);
    else if (code == POST_INC || code == PRE_DEC)
      {
	operands[0] = gen_rtx_SUBREG (DImode, operands[0], 0);
	operands[1] = gen_rtx_SUBREG (DImode, operands[1], 0);
	emit_insn (gen_movdi (operands[0], operands[1]));
	DONE;
      }
    else if (code == PRE_INC)
      {
	rtx reg = XEXP (XEXP (operands[0], 0), 0);

	emit_insn (gen_addsi3 (reg, reg, GEN_INT (8)));
	operands[2] = reg;
      }
    else if (code == POST_DEC)
      operands[2] = XEXP (XEXP (operands[0], 0), 0);
    else
      emit_insn (gen_addsi3 (operands[2], XEXP (XEXP (operands[0], 0), 0),
			     XEXP (XEXP (operands[0], 0), 1)));

    emit_insn (gen_rtx_SET (VOIDmode,
			    replace_equiv_address (operands[0], operands[2]),
			    operands[1]));

    if (code == POST_DEC)
      emit_insn (gen_addsi3 (operands[2], operands[2], GEN_INT (-8)));

    DONE;
  }"
)

(define_insn "*movdf_soft_insn"
  [(set (match_operand:DF 0 "nonimmediate_soft_df_operand" "=r,r,r,r,m")
	(match_operand:DF 1 "soft_df_operand" "rDa,Db,Dc,mF,r"))]
  "TARGET_32BIT && TARGET_SOFT_FLOAT
   && (   register_operand (operands[0], DFmode)
       || register_operand (operands[1], DFmode))"
  "*
  switch (which_alternative)
    {
    case 0:
    case 1:
    case 2:
      return \"#\";
    default:
      return output_move_double (operands, true, NULL);
    }
  "
  [(set_attr "length" "8,12,16,8,8")
   (set_attr "type" "*,*,*,load2,store2")
   (set_attr "pool_range" "*,*,*,1020,*")
   (set_attr "arm_neg_pool_range" "*,*,*,1008,*")
   (set_attr "thumb2_neg_pool_range" "*,*,*,0,*")]
)

;;; ??? This should have alternatives for constants.
;;; ??? This was originally identical to the movdi_insn pattern.
;;; ??? The 'F' constraint looks funny, but it should always be replaced by
;;; thumb_reorg with a memory reference.
(define_insn "*thumb_movdf_insn"
  [(set (match_operand:DF 0 "nonimmediate_operand" "=l,l,>,l, m,*r")
	(match_operand:DF 1 "general_operand"      "l, >,l,mF,l,*r"))]
  "TARGET_THUMB1
   && (   register_operand (operands[0], DFmode)
       || register_operand (operands[1], DFmode))"
  "*
  switch (which_alternative)
    {
    default:
    case 0:
      if (REGNO (operands[1]) == REGNO (operands[0]) + 1)
	return \"add\\t%0, %1, #0\;add\\t%H0, %H1, #0\";
      return \"add\\t%H0, %H1, #0\;add\\t%0, %1, #0\";
    case 1:
      return \"ldmia\\t%1, {%0, %H0}\";
    case 2:
      return \"stmia\\t%0, {%1, %H1}\";
    case 3:
      return thumb_load_double_from_address (operands);
    case 4:
      operands[2] = gen_rtx_MEM (SImode,
				 plus_constant (XEXP (operands[0], 0), 4));
      output_asm_insn (\"str\\t%1, %0\;str\\t%H1, %2\", operands);
      return \"\";
    case 5:
      if (REGNO (operands[1]) == REGNO (operands[0]) + 1)
	return \"mov\\t%0, %1\;mov\\t%H0, %H1\";
      return \"mov\\t%H0, %H1\;mov\\t%0, %1\";
    }
  "
  [(set_attr "length" "4,2,2,6,4,4")
   (set_attr "type" "*,load2,store2,load2,store2,*")
   (set_attr "insn" "*,*,*,*,*,mov")
   (set_attr "pool_range" "*,*,*,1020,*,*")]
)

(define_expand "movxf"
  [(set (match_operand:XF 0 "general_operand" "")
	(match_operand:XF 1 "general_operand" ""))]
  "TARGET_32BIT && TARGET_HARD_FLOAT && TARGET_FPA"
  "
  if (GET_CODE (operands[0]) == MEM)
    operands[1] = force_reg (XFmode, operands[1]);
  "
)



;; load- and store-multiple insns
;; The arm can load/store any set of registers, provided that they are in
;; ascending order, but these expanders assume a contiguous set.

(define_expand "load_multiple"
  [(match_par_dup 3 [(set (match_operand:SI 0 "" "")
                          (match_operand:SI 1 "" ""))
                     (use (match_operand:SI 2 "" ""))])]
  "TARGET_32BIT"
{
  HOST_WIDE_INT offset = 0;

  /* Support only fixed point registers.  */
  if (GET_CODE (operands[2]) != CONST_INT
      || INTVAL (operands[2]) > 14
      || INTVAL (operands[2]) < 2
      || GET_CODE (operands[1]) != MEM
      || GET_CODE (operands[0]) != REG
      || REGNO (operands[0]) > (LAST_ARM_REGNUM - 1)
      || REGNO (operands[0]) + INTVAL (operands[2]) > LAST_ARM_REGNUM)
    FAIL;

  operands[3]
    = arm_gen_load_multiple (arm_regs_in_sequence + REGNO (operands[0]),
			     INTVAL (operands[2]),
			     force_reg (SImode, XEXP (operands[1], 0)),
			     FALSE, operands[1], &offset);
})

(define_expand "store_multiple"
  [(match_par_dup 3 [(set (match_operand:SI 0 "" "")
                          (match_operand:SI 1 "" ""))
                     (use (match_operand:SI 2 "" ""))])]
  "TARGET_32BIT"
{
  HOST_WIDE_INT offset = 0;

  /* Support only fixed point registers.  */
  if (GET_CODE (operands[2]) != CONST_INT
      || INTVAL (operands[2]) > 14
      || INTVAL (operands[2]) < 2
      || GET_CODE (operands[1]) != REG
      || GET_CODE (operands[0]) != MEM
      || REGNO (operands[1]) > (LAST_ARM_REGNUM - 1)
      || REGNO (operands[1]) + INTVAL (operands[2]) > LAST_ARM_REGNUM)
    FAIL;

  operands[3]
    = arm_gen_store_multiple (arm_regs_in_sequence + REGNO (operands[1]),
			      INTVAL (operands[2]),
			      force_reg (SImode, XEXP (operands[0], 0)),
			      FALSE, operands[0], &offset);
})


;; Move a block of memory if it is word aligned and MORE than 2 words long.
;; We could let this apply for blocks of less than this, but it clobbers so
;; many registers that there is then probably a better way.

(define_expand "movmemqi"
  [(match_operand:BLK 0 "general_operand" "")
   (match_operand:BLK 1 "general_operand" "")
   (match_operand:SI 2 "const_int_operand" "")
   (match_operand:SI 3 "const_int_operand" "")]
  "TARGET_EITHER"
  "
  if (TARGET_32BIT)
    {
      if (arm_gen_movmemqi (operands))
        DONE;
      FAIL;
    }
  else /* TARGET_THUMB1 */
    {
      if (   INTVAL (operands[3]) != 4
          || INTVAL (operands[2]) > 48)
        FAIL;

      thumb_expand_movmemqi (operands);
      DONE;
    }
  "
)

;; Thumb block-move insns

(define_insn "movmem12b"
  [(set (mem:SI (match_operand:SI 2 "register_operand" "0"))
	(mem:SI (match_operand:SI 3 "register_operand" "1")))
   (set (mem:SI (plus:SI (match_dup 2) (const_int 4)))
	(mem:SI (plus:SI (match_dup 3) (const_int 4))))
   (set (mem:SI (plus:SI (match_dup 2) (const_int 8)))
	(mem:SI (plus:SI (match_dup 3) (const_int 8))))
   (set (match_operand:SI 0 "register_operand" "=l")
	(plus:SI (match_dup 2) (const_int 12)))
   (set (match_operand:SI 1 "register_operand" "=l")
	(plus:SI (match_dup 3) (const_int 12)))
   (clobber (match_scratch:SI 4 "=&l"))
   (clobber (match_scratch:SI 5 "=&l"))
   (clobber (match_scratch:SI 6 "=&l"))]
  "TARGET_THUMB1"
  "* return thumb_output_move_mem_multiple (3, operands);"
  [(set_attr "length" "4")
   ; This isn't entirely accurate...  It loads as well, but in terms of
   ; scheduling the following insn it is better to consider it as a store
   (set_attr "type" "store3")]
)

(define_insn "movmem8b"
  [(set (mem:SI (match_operand:SI 2 "register_operand" "0"))
	(mem:SI (match_operand:SI 3 "register_operand" "1")))
   (set (mem:SI (plus:SI (match_dup 2) (const_int 4)))
	(mem:SI (plus:SI (match_dup 3) (const_int 4))))
   (set (match_operand:SI 0 "register_operand" "=l")
	(plus:SI (match_dup 2) (const_int 8)))
   (set (match_operand:SI 1 "register_operand" "=l")
	(plus:SI (match_dup 3) (const_int 8)))
   (clobber (match_scratch:SI 4 "=&l"))
   (clobber (match_scratch:SI 5 "=&l"))]
  "TARGET_THUMB1"
  "* return thumb_output_move_mem_multiple (2, operands);"
  [(set_attr "length" "4")
   ; This isn't entirely accurate...  It loads as well, but in terms of
   ; scheduling the following insn it is better to consider it as a store
   (set_attr "type" "store2")]
)



;; Compare & branch insns
;; The range calculations are based as follows:
;; For forward branches, the address calculation returns the address of
;; the next instruction.  This is 2 beyond the branch instruction.
;; For backward branches, the address calculation returns the address of
;; the first instruction in this pattern (cmp).  This is 2 before the branch
;; instruction for the shortest sequence, and 4 before the branch instruction
;; if we have to jump around an unconditional branch.
;; To the basic branch range the PC offset must be added (this is +4).
;; So for forward branches we have 
;;   (pos_range - pos_base_offs + pc_offs) = (pos_range - 2 + 4).
;; And for backward branches we have 
;;   (neg_range - neg_base_offs + pc_offs) = (neg_range - (-2 or -4) + 4).
;;
;; For a 'b'       pos_range = 2046, neg_range = -2048 giving (-2040->2048).
;; For a 'b<cond>' pos_range = 254,  neg_range = -256  giving (-250 ->256).

(define_expand "cbranchsi4"
  [(set (pc) (if_then_else
	      (match_operator 0 "arm_comparison_operator"
	       [(match_operand:SI 1 "s_register_operand" "")
	        (match_operand:SI 2 "nonmemory_operand" "")])
	      (label_ref (match_operand 3 "" ""))
	      (pc)))]
  "TARGET_THUMB1 || TARGET_32BIT"
  "
  if (!TARGET_THUMB1)
    {
      if (!arm_add_operand (operands[2], SImode))
	operands[2] = force_reg (SImode, operands[2]);
      emit_jump_insn (gen_cbranch_cc (operands[0], operands[1], operands[2],
				      operands[3]));
      DONE;
    }
  if (thumb1_cmpneg_operand (operands[2], SImode))
    {
      emit_jump_insn (gen_cbranchsi4_scratch (NULL, operands[1], operands[2],
					      operands[3], operands[0]));
      DONE;
    }
  if (!thumb1_cmp_operand (operands[2], SImode))
    operands[2] = force_reg (SImode, operands[2]);
  ")

<<<<<<< HEAD
=======
;; A pattern to recognize a special situation and optimize for it.
;; On the thumb, zero-extension from memory is preferrable to sign-extension
;; due to the available addressing modes.  Hence, convert a signed comparison
;; with zero into an unsigned comparison with 127 if possible.
(define_expand "cbranchqi4"
  [(set (pc) (if_then_else
	      (match_operator 0 "lt_ge_comparison_operator"
	       [(match_operand:QI 1 "memory_operand" "")
	        (match_operand:QI 2 "const0_operand" "")])
	      (label_ref (match_operand 3 "" ""))
	      (pc)))]
  "TARGET_THUMB1"
{
  rtx xops[4];
  xops[1] = gen_reg_rtx (SImode);
  emit_insn (gen_zero_extendqisi2 (xops[1], operands[1]));
  xops[2] = GEN_INT (127);
  xops[0] = gen_rtx_fmt_ee (GET_CODE (operands[0]) == GE ? LEU : GTU,
			    VOIDmode, xops[1], xops[2]);
  xops[3] = operands[3];
  emit_insn (gen_cbranchsi4 (xops[0], xops[1], xops[2], xops[3]));
  DONE;
})

>>>>>>> 3082eeb7
(define_expand "cbranchsf4"
  [(set (pc) (if_then_else
	      (match_operator 0 "arm_comparison_operator"
	       [(match_operand:SF 1 "s_register_operand" "")
	        (match_operand:SF 2 "arm_float_compare_operand" "")])
	      (label_ref (match_operand 3 "" ""))
	      (pc)))]
  "TARGET_32BIT && TARGET_HARD_FLOAT"
  "emit_jump_insn (gen_cbranch_cc (operands[0], operands[1], operands[2],
				   operands[3])); DONE;"
)

(define_expand "cbranchdf4"
  [(set (pc) (if_then_else
	      (match_operator 0 "arm_comparison_operator"
	       [(match_operand:DF 1 "s_register_operand" "")
	        (match_operand:DF 2 "arm_float_compare_operand" "")])
	      (label_ref (match_operand 3 "" ""))
	      (pc)))]
  "TARGET_32BIT && TARGET_HARD_FLOAT && !TARGET_VFP_SINGLE"
  "emit_jump_insn (gen_cbranch_cc (operands[0], operands[1], operands[2],
				   operands[3])); DONE;"
)

<<<<<<< HEAD
;; this uses the Cirrus DI compare instruction
(define_expand "cbranchdi4"
  [(set (pc) (if_then_else
	      (match_operator 0 "arm_comparison_operator"
	       [(match_operand:DI 1 "cirrus_fp_register" "")
	        (match_operand:DI 2 "cirrus_fp_register" "")])
	      (label_ref (match_operand 3 "" ""))
	      (pc)))]
  "TARGET_ARM && TARGET_HARD_FLOAT && TARGET_MAVERICK"
  "emit_jump_insn (gen_cbranch_cc (operands[0], operands[1], operands[2],
				   operands[3])); DONE;"
)

(define_insn "*cbranchsi4_insn"
=======
(define_expand "cbranchdi4"
>>>>>>> 3082eeb7
  [(set (pc) (if_then_else
	      (match_operator 0 "arm_comparison_operator"
	       [(match_operand:DI 1 "cmpdi_operand" "")
	        (match_operand:DI 2 "cmpdi_operand" "")])
	      (label_ref (match_operand 3 "" ""))
	      (pc)))]
  "TARGET_32BIT"
  "{
     rtx swap = NULL_RTX;
     enum rtx_code code = GET_CODE (operands[0]);

     /* We should not have two constants.  */
     gcc_assert (GET_MODE (operands[1]) == DImode
		 || GET_MODE (operands[2]) == DImode);

    /* Flip unimplemented DImode comparisons to a form that
       arm_gen_compare_reg can handle.  */
     switch (code)
     {
     case GT:
       swap = gen_rtx_LT (VOIDmode, operands[2], operands[1]); break;
     case LE:
       swap = gen_rtx_GE (VOIDmode, operands[2], operands[1]); break;
     case GTU:
       swap = gen_rtx_LTU (VOIDmode, operands[2], operands[1]); break;
     case LEU:
       swap = gen_rtx_GEU (VOIDmode, operands[2], operands[1]); break;
     default:
       break;
     }
     if (swap)
       emit_jump_insn (gen_cbranch_cc (swap, operands[2], operands[1],
                                       operands[3]));
     else
       emit_jump_insn (gen_cbranch_cc (operands[0], operands[1], operands[2],
				       operands[3]));
     DONE;
   }"
)

(define_insn "cbranchsi4_insn"
  [(set (pc) (if_then_else
	      (match_operator 0 "arm_comparison_operator"
	       [(match_operand:SI 1 "s_register_operand" "l,l*h")
	        (match_operand:SI 2 "thumb1_cmp_operand" "lI*h,*r")])
	      (label_ref (match_operand 3 "" ""))
	      (pc)))]
  "TARGET_THUMB1"
{
  rtx t = cfun->machine->thumb1_cc_insn;
  if (t != NULL_RTX)
    {
      if (!rtx_equal_p (cfun->machine->thumb1_cc_op0, operands[1])
	  || !rtx_equal_p (cfun->machine->thumb1_cc_op1, operands[2]))
	t = NULL_RTX;
      if (cfun->machine->thumb1_cc_mode == CC_NOOVmode)
	{
	  if (!noov_comparison_operator (operands[0], VOIDmode))
	    t = NULL_RTX;
	}
      else if (cfun->machine->thumb1_cc_mode != CCmode)
	t = NULL_RTX;
    }
  if (t == NULL_RTX)
    {
      output_asm_insn ("cmp\t%1, %2", operands);
      cfun->machine->thumb1_cc_insn = insn;
      cfun->machine->thumb1_cc_op0 = operands[1];
      cfun->machine->thumb1_cc_op1 = operands[2];
      cfun->machine->thumb1_cc_mode = CCmode;
    }
  else
    /* Ensure we emit the right type of condition code on the jump.  */
    XEXP (operands[0], 0) = gen_rtx_REG (cfun->machine->thumb1_cc_mode,
					 CC_REGNUM);

  switch (get_attr_length (insn))
    {
    case 4:  return \"b%d0\\t%l3\";
    case 6:  return \"b%D0\\t.LCB%=\;b\\t%l3\\t%@long jump\\n.LCB%=:\";
    default: return \"b%D0\\t.LCB%=\;bl\\t%l3\\t%@far jump\\n.LCB%=:\";
    }
}
  [(set (attr "far_jump")
        (if_then_else
	    (eq_attr "length" "8")
	    (const_string "yes")
            (const_string "no")))
   (set (attr "length") 
        (if_then_else
	    (and (ge (minus (match_dup 3) (pc)) (const_int -250))
	         (le (minus (match_dup 3) (pc)) (const_int 256)))
	    (const_int 4)
	    (if_then_else
	        (and (ge (minus (match_dup 3) (pc)) (const_int -2040))
		     (le (minus (match_dup 3) (pc)) (const_int 2048)))
		(const_int 6)
		(const_int 8))))]
)

(define_insn "cbranchsi4_scratch"
  [(set (pc) (if_then_else
	      (match_operator 4 "arm_comparison_operator"
	       [(match_operand:SI 1 "s_register_operand" "l,0")
	        (match_operand:SI 2 "thumb1_cmpneg_operand" "L,J")])
	      (label_ref (match_operand 3 "" ""))
	      (pc)))
   (clobber (match_scratch:SI 0 "=l,l"))]
  "TARGET_THUMB1"
  "*
  output_asm_insn (\"add\\t%0, %1, #%n2\", operands);

  switch (get_attr_length (insn))
    {
    case 4:  return \"b%d4\\t%l3\";
    case 6:  return \"b%D4\\t.LCB%=\;b\\t%l3\\t%@long jump\\n.LCB%=:\";
    default: return \"b%D4\\t.LCB%=\;bl\\t%l3\\t%@far jump\\n.LCB%=:\";
    }
  "
  [(set (attr "far_jump")
        (if_then_else
	    (eq_attr "length" "8")
	    (const_string "yes")
            (const_string "no")))
   (set (attr "length") 
        (if_then_else
	    (and (ge (minus (match_dup 3) (pc)) (const_int -250))
	         (le (minus (match_dup 3) (pc)) (const_int 256)))
	    (const_int 4)
	    (if_then_else
	        (and (ge (minus (match_dup 3) (pc)) (const_int -2040))
		     (le (minus (match_dup 3) (pc)) (const_int 2048)))
		(const_int 6)
		(const_int 8))))]
)

<<<<<<< HEAD
(define_insn "*movsi_cbranchsi4"
  [(set (pc)
	(if_then_else
	 (match_operator 3 "arm_comparison_operator"
	  [(match_operand:SI 1 "s_register_operand" "0,l,l,l")
	   (const_int 0)])
	 (label_ref (match_operand 2 "" ""))
	 (pc)))
   (set (match_operand:SI 0 "thumb_cbrch_target_operand" "=l,l,*h,*m")
	(match_dup 1))]
=======
;; Two peepholes to generate subtract of 0 instead of a move if the
;; condition codes will be useful.
(define_peephole2
  [(set (match_operand:SI 0 "low_register_operand" "")
	(match_operand:SI 1 "low_register_operand" ""))
   (set (pc)
	(if_then_else (match_operator 2 "arm_comparison_operator"
		       [(match_dup 1) (const_int 0)])
		      (label_ref (match_operand 3 "" ""))
		      (pc)))]
>>>>>>> 3082eeb7
  "TARGET_THUMB1"
  [(set (match_dup 0) (minus:SI (match_dup 1) (const_int 0)))
   (set (pc)
	(if_then_else (match_op_dup 2 [(match_dup 0) (const_int 0)])
		      (label_ref (match_dup 3))
		      (pc)))]
  "")

;; Sigh!  This variant shouldn't be needed, but combine often fails to
;; merge cases like this because the op1 is a hard register in
;; arm_class_likely_spilled_p.
(define_peephole2
  [(set (match_operand:SI 0 "low_register_operand" "")
	(match_operand:SI 1 "low_register_operand" ""))
   (set (pc)
	(if_then_else (match_operator 2 "arm_comparison_operator"
		       [(match_dup 0) (const_int 0)])
		      (label_ref (match_operand 3 "" ""))
		      (pc)))]
  "TARGET_THUMB1"
  [(set (match_dup 0) (minus:SI (match_dup 1) (const_int 0)))
   (set (pc)
	(if_then_else (match_op_dup 2 [(match_dup 0) (const_int 0)])
		      (label_ref (match_dup 3))
		      (pc)))]
  "")

(define_peephole2
  [(set (match_operand:SI 0 "low_register_operand" "")
	(match_operand:SI 1 "low_register_operand" ""))
   (set (pc)
	(if_then_else (match_operator 2 "arm_comparison_operator"
		       [(match_dup 1) (const_int 0)])
		      (label_ref (match_operand 3 "" ""))
		      (pc)))]
  "TARGET_THUMB1"
  [(parallel
    [(set (pc)
	(if_then_else (match_op_dup 2 [(match_dup 1) (const_int 0)])
		      (label_ref (match_dup 3))
		      (pc)))
     (set (match_dup 0) (match_dup 1))])]
  ""
)

;; Sigh!  This variant shouldn't be needed, but combine often fails to
;; merge cases like this because the op1 is a hard register in
;; CLASS_LIKELY_SPILLED_P.
(define_peephole2
  [(set (match_operand:SI 0 "low_register_operand" "")
	(match_operand:SI 1 "low_register_operand" ""))
   (set (pc)
	(if_then_else (match_operator 2 "arm_comparison_operator"
		       [(match_dup 0) (const_int 0)])
		      (label_ref (match_operand 3 "" ""))
		      (pc)))]
  "TARGET_THUMB1"
  [(parallel
    [(set (pc)
	(if_then_else (match_op_dup 2 [(match_dup 1) (const_int 0)])
		      (label_ref (match_dup 3))
		      (pc)))
     (set (match_dup 0) (match_dup 1))])]
  ""
)

(define_insn "*negated_cbranchsi4"
  [(set (pc)
	(if_then_else
	 (match_operator 0 "equality_operator"
	  [(match_operand:SI 1 "s_register_operand" "l")
	   (neg:SI (match_operand:SI 2 "s_register_operand" "l"))])
	 (label_ref (match_operand 3 "" ""))
	 (pc)))]
  "TARGET_THUMB1"
  "*
  output_asm_insn (\"cmn\\t%1, %2\", operands);
  switch (get_attr_length (insn))
    {
    case 4:  return \"b%d0\\t%l3\";
    case 6:  return \"b%D0\\t.LCB%=\;b\\t%l3\\t%@long jump\\n.LCB%=:\";
    default: return \"b%D0\\t.LCB%=\;bl\\t%l3\\t%@far jump\\n.LCB%=:\";
    }
  "
  [(set (attr "far_jump")
        (if_then_else
	    (eq_attr "length" "8")
	    (const_string "yes")
            (const_string "no")))
   (set (attr "length") 
        (if_then_else
	    (and (ge (minus (match_dup 3) (pc)) (const_int -250))
	         (le (minus (match_dup 3) (pc)) (const_int 256)))
	    (const_int 4)
	    (if_then_else
	        (and (ge (minus (match_dup 3) (pc)) (const_int -2040))
		     (le (minus (match_dup 3) (pc)) (const_int 2048)))
		(const_int 6)
		(const_int 8))))]
)

(define_insn "*tbit_cbranch"
  [(set (pc)
	(if_then_else
	 (match_operator 0 "equality_operator"
	  [(zero_extract:SI (match_operand:SI 1 "s_register_operand" "l")
			    (const_int 1)
			    (match_operand:SI 2 "const_int_operand" "i"))
	   (const_int 0)])
	 (label_ref (match_operand 3 "" ""))
	 (pc)))
   (clobber (match_scratch:SI 4 "=l"))]
  "TARGET_THUMB1"
  "*
  {
  rtx op[3];
  op[0] = operands[4];
  op[1] = operands[1];
  op[2] = GEN_INT (32 - 1 - INTVAL (operands[2]));

  output_asm_insn (\"lsl\\t%0, %1, %2\", op);
  switch (get_attr_length (insn))
    {
    case 4:  return \"b%d0\\t%l3\";
    case 6:  return \"b%D0\\t.LCB%=\;b\\t%l3\\t%@long jump\\n.LCB%=:\";
    default: return \"b%D0\\t.LCB%=\;bl\\t%l3\\t%@far jump\\n.LCB%=:\";
    }
  }"
  [(set (attr "far_jump")
        (if_then_else
	    (eq_attr "length" "8")
	    (const_string "yes")
            (const_string "no")))
   (set (attr "length") 
        (if_then_else
	    (and (ge (minus (match_dup 3) (pc)) (const_int -250))
	         (le (minus (match_dup 3) (pc)) (const_int 256)))
	    (const_int 4)
	    (if_then_else
	        (and (ge (minus (match_dup 3) (pc)) (const_int -2040))
		     (le (minus (match_dup 3) (pc)) (const_int 2048)))
		(const_int 6)
		(const_int 8))))]
)
  
(define_insn "*tlobits_cbranch"
  [(set (pc)
	(if_then_else
	 (match_operator 0 "equality_operator"
	  [(zero_extract:SI (match_operand:SI 1 "s_register_operand" "l")
			    (match_operand:SI 2 "const_int_operand" "i")
			    (const_int 0))
	   (const_int 0)])
	 (label_ref (match_operand 3 "" ""))
	 (pc)))
   (clobber (match_scratch:SI 4 "=l"))]
  "TARGET_THUMB1"
  "*
  {
  rtx op[3];
  op[0] = operands[4];
  op[1] = operands[1];
  op[2] = GEN_INT (32 - INTVAL (operands[2]));

  output_asm_insn (\"lsl\\t%0, %1, %2\", op);
  switch (get_attr_length (insn))
    {
    case 4:  return \"b%d0\\t%l3\";
    case 6:  return \"b%D0\\t.LCB%=\;b\\t%l3\\t%@long jump\\n.LCB%=:\";
    default: return \"b%D0\\t.LCB%=\;bl\\t%l3\\t%@far jump\\n.LCB%=:\";
    }
  }"
  [(set (attr "far_jump")
        (if_then_else
	    (eq_attr "length" "8")
	    (const_string "yes")
            (const_string "no")))
   (set (attr "length") 
        (if_then_else
	    (and (ge (minus (match_dup 3) (pc)) (const_int -250))
	         (le (minus (match_dup 3) (pc)) (const_int 256)))
	    (const_int 4)
	    (if_then_else
	        (and (ge (minus (match_dup 3) (pc)) (const_int -2040))
		     (le (minus (match_dup 3) (pc)) (const_int 2048)))
		(const_int 6)
		(const_int 8))))]
)

(define_insn "*tstsi3_cbranch"
  [(set (pc)
	(if_then_else
	 (match_operator 3 "equality_operator"
	  [(and:SI (match_operand:SI 0 "s_register_operand" "%l")
		   (match_operand:SI 1 "s_register_operand" "l"))
	   (const_int 0)])
	 (label_ref (match_operand 2 "" ""))
	 (pc)))]
  "TARGET_THUMB1"
  "*
  {
  output_asm_insn (\"tst\\t%0, %1\", operands);
  switch (get_attr_length (insn))
    {
    case 4:  return \"b%d3\\t%l2\";
    case 6:  return \"b%D3\\t.LCB%=\;b\\t%l2\\t%@long jump\\n.LCB%=:\";
    default: return \"b%D3\\t.LCB%=\;bl\\t%l2\\t%@far jump\\n.LCB%=:\";
    }
  }"
  [(set (attr "far_jump")
        (if_then_else
	    (eq_attr "length" "8")
	    (const_string "yes")
            (const_string "no")))
   (set (attr "length") 
        (if_then_else
	    (and (ge (minus (match_dup 2) (pc)) (const_int -250))
	         (le (minus (match_dup 2) (pc)) (const_int 256)))
	    (const_int 4)
	    (if_then_else
	        (and (ge (minus (match_dup 2) (pc)) (const_int -2040))
		     (le (minus (match_dup 2) (pc)) (const_int 2048)))
		(const_int 6)
		(const_int 8))))]
)
  
(define_insn "*cbranchne_decr1"
  [(set (pc)
	(if_then_else (match_operator 3 "equality_operator"
		       [(match_operand:SI 2 "s_register_operand" "l,l,1,l")
		        (const_int 0)])
		      (label_ref (match_operand 4 "" ""))
		      (pc)))
   (set (match_operand:SI 0 "thumb_cbrch_target_operand" "=l,*?h,*?m,*?m")
	(plus:SI (match_dup 2) (const_int -1)))
   (clobber (match_scratch:SI 1 "=X,l,&l,&l"))]
  "TARGET_THUMB1"
  "*
   {
     rtx cond[2];
     cond[0] = gen_rtx_fmt_ee ((GET_CODE (operands[3]) == NE
				? GEU : LTU),
			       VOIDmode, operands[2], const1_rtx);
     cond[1] = operands[4];

     if (which_alternative == 0)
       output_asm_insn (\"sub\\t%0, %2, #1\", operands);
     else if (which_alternative == 1)
       {
	 /* We must provide an alternative for a hi reg because reload 
	    cannot handle output reloads on a jump instruction, but we
	    can't subtract into that.  Fortunately a mov from lo to hi
	    does not clobber the condition codes.  */
	 output_asm_insn (\"sub\\t%1, %2, #1\", operands);
	 output_asm_insn (\"mov\\t%0, %1\", operands);
       }
     else
       {
	 /* Similarly, but the target is memory.  */
	 output_asm_insn (\"sub\\t%1, %2, #1\", operands);
	 output_asm_insn (\"str\\t%1, %0\", operands);
       }

     switch (get_attr_length (insn) - (which_alternative ? 2 : 0))
       {
	 case 4:
	   output_asm_insn (\"b%d0\\t%l1\", cond);
	   return \"\";
	 case 6:
	   output_asm_insn (\"b%D0\\t.LCB%=\", cond);
	   return \"b\\t%l4\\t%@long jump\\n.LCB%=:\";
	 default:
	   output_asm_insn (\"b%D0\\t.LCB%=\", cond);
	   return \"bl\\t%l4\\t%@far jump\\n.LCB%=:\";
       }
   }
  "
  [(set (attr "far_jump")
        (if_then_else
	    (ior (and (eq (symbol_ref ("which_alternative"))
	                  (const_int 0))
		      (eq_attr "length" "8"))
		 (eq_attr "length" "10"))
	    (const_string "yes")
            (const_string "no")))
   (set_attr_alternative "length"
      [
       ;; Alternative 0
       (if_then_else
	 (and (ge (minus (match_dup 4) (pc)) (const_int -250))
	      (le (minus (match_dup 4) (pc)) (const_int 256)))
	 (const_int 4)
	 (if_then_else
	   (and (ge (minus (match_dup 4) (pc)) (const_int -2040))
		(le (minus (match_dup 4) (pc)) (const_int 2048)))
	   (const_int 6)
	   (const_int 8)))
       ;; Alternative 1
       (if_then_else
	 (and (ge (minus (match_dup 4) (pc)) (const_int -248))
	      (le (minus (match_dup 4) (pc)) (const_int 256)))
	 (const_int 6)
	 (if_then_else
	   (and (ge (minus (match_dup 4) (pc)) (const_int -2038))
		(le (minus (match_dup 4) (pc)) (const_int 2048)))
	   (const_int 8)
	   (const_int 10)))
       ;; Alternative 2
       (if_then_else
	 (and (ge (minus (match_dup 4) (pc)) (const_int -248))
	      (le (minus (match_dup 4) (pc)) (const_int 256)))
	 (const_int 6)
	 (if_then_else
	   (and (ge (minus (match_dup 4) (pc)) (const_int -2038))
		(le (minus (match_dup 4) (pc)) (const_int 2048)))
	   (const_int 8)
	   (const_int 10)))
       ;; Alternative 3
       (if_then_else
	 (and (ge (minus (match_dup 4) (pc)) (const_int -248))
	      (le (minus (match_dup 4) (pc)) (const_int 256)))
	 (const_int 6)
	 (if_then_else
	   (and (ge (minus (match_dup 4) (pc)) (const_int -2038))
		(le (minus (match_dup 4) (pc)) (const_int 2048)))
	   (const_int 8)
	   (const_int 10)))])]
)

(define_insn "*addsi3_cbranch"
  [(set (pc)
	(if_then_else
	 (match_operator 4 "arm_comparison_operator"
	  [(plus:SI
	    (match_operand:SI 2 "s_register_operand" "%0,l,*l,1,1,1")
	    (match_operand:SI 3 "reg_or_int_operand" "IJ,lL,*l,lIJ,lIJ,lIJ"))
	   (const_int 0)])
	 (label_ref (match_operand 5 "" ""))
	 (pc)))
   (set
    (match_operand:SI 0 "thumb_cbrch_target_operand" "=l,l,*!h,*?h,*?m,*?m")
    (plus:SI (match_dup 2) (match_dup 3)))
   (clobber (match_scratch:SI 1 "=X,X,l,l,&l,&l"))]
  "TARGET_THUMB1
   && (GET_CODE (operands[4]) == EQ
       || GET_CODE (operands[4]) == NE
       || GET_CODE (operands[4]) == GE
       || GET_CODE (operands[4]) == LT)"
  "*
   {
     rtx cond[3];

     cond[0] = (which_alternative < 2) ? operands[0] : operands[1];
     cond[1] = operands[2];
     cond[2] = operands[3];

     if (GET_CODE (cond[2]) == CONST_INT && INTVAL (cond[2]) < 0)
       output_asm_insn (\"sub\\t%0, %1, #%n2\", cond);
     else
       output_asm_insn (\"add\\t%0, %1, %2\", cond);

<<<<<<< HEAD
     if (which_alternative >= 3
=======
     if (which_alternative >= 2
>>>>>>> 3082eeb7
	 && which_alternative < 4)
       output_asm_insn (\"mov\\t%0, %1\", operands);
     else if (which_alternative >= 4)
       output_asm_insn (\"str\\t%1, %0\", operands);
<<<<<<< HEAD

     switch (get_attr_length (insn) - ((which_alternative >= 3) ? 2 : 0))
       {
	 case 4:
	   return \"b%d4\\t%l5\";
	 case 6:
	   return \"b%D4\\t.LCB%=\;b\\t%l5\\t%@long jump\\n.LCB%=:\";
	 default:
	   return \"b%D4\\t.LCB%=\;bl\\t%l5\\t%@far jump\\n.LCB%=:\";
       }
   }
  "
  [(set (attr "far_jump")
        (if_then_else
	    (ior (and (lt (symbol_ref ("which_alternative"))
	                  (const_int 3))
		      (eq_attr "length" "8"))
		 (eq_attr "length" "10"))
	    (const_string "yes")
            (const_string "no")))
   (set (attr "length")
     (if_then_else
       (lt (symbol_ref ("which_alternative"))
		       (const_int 3))
       (if_then_else
	 (and (ge (minus (match_dup 5) (pc)) (const_int -250))
	      (le (minus (match_dup 5) (pc)) (const_int 256)))
	 (const_int 4)
	 (if_then_else
	   (and (ge (minus (match_dup 5) (pc)) (const_int -2040))
		(le (minus (match_dup 5) (pc)) (const_int 2048)))
	   (const_int 6)
	   (const_int 8)))
       (if_then_else
	 (and (ge (minus (match_dup 5) (pc)) (const_int -248))
	      (le (minus (match_dup 5) (pc)) (const_int 256)))
	 (const_int 6)
	 (if_then_else
	   (and (ge (minus (match_dup 5) (pc)) (const_int -2038))
		(le (minus (match_dup 5) (pc)) (const_int 2048)))
	   (const_int 8)
	   (const_int 10)))))]
)

(define_insn "*addsi3_cbranch_scratch"
  [(set (pc)
	(if_then_else
	 (match_operator 3 "arm_comparison_operator"
	  [(plus:SI
	    (match_operand:SI 1 "s_register_operand" "%l,l,l,0")
	    (match_operand:SI 2 "reg_or_int_operand" "J,l,L,IJ"))
	   (const_int 0)])
	 (label_ref (match_operand 4 "" ""))
	 (pc)))
   (clobber (match_scratch:SI 0 "=X,X,l,l"))]
  "TARGET_THUMB1
   && (GET_CODE (operands[3]) == EQ
       || GET_CODE (operands[3]) == NE
       || GET_CODE (operands[3]) == GE
       || GET_CODE (operands[3]) == LT)"
  "*
   {
     switch (which_alternative)
       {
       case 0:
	 output_asm_insn (\"cmp\t%1, #%n2\", operands);
	 break;
       case 1:
	 output_asm_insn (\"cmn\t%1, %2\", operands);
	 break;
       case 2:
	 if (INTVAL (operands[2]) < 0)
	   output_asm_insn (\"sub\t%0, %1, %2\", operands);
	 else
	   output_asm_insn (\"add\t%0, %1, %2\", operands);
	 break;
       case 3:
	 if (INTVAL (operands[2]) < 0)
	   output_asm_insn (\"sub\t%0, %0, %2\", operands);
	 else
	   output_asm_insn (\"add\t%0, %0, %2\", operands);
	 break;
       }

     switch (get_attr_length (insn))
       {
	 case 4:
	   return \"b%d3\\t%l4\";
	 case 6:
	   return \"b%D3\\t.LCB%=\;b\\t%l4\\t%@long jump\\n.LCB%=:\";
	 default:
	   return \"b%D3\\t.LCB%=\;bl\\t%l4\\t%@far jump\\n.LCB%=:\";
       }
   }
  "
  [(set (attr "far_jump")
        (if_then_else
	    (eq_attr "length" "8")
	    (const_string "yes")
            (const_string "no")))
   (set (attr "length")
       (if_then_else
	 (and (ge (minus (match_dup 4) (pc)) (const_int -250))
	      (le (minus (match_dup 4) (pc)) (const_int 256)))
	 (const_int 4)
	 (if_then_else
	   (and (ge (minus (match_dup 4) (pc)) (const_int -2040))
		(le (minus (match_dup 4) (pc)) (const_int 2048)))
	   (const_int 6)
	   (const_int 8))))]
)

(define_insn "*subsi3_cbranch"
  [(set (pc)
	(if_then_else
	 (match_operator 4 "arm_comparison_operator"
	  [(minus:SI
	    (match_operand:SI 2 "s_register_operand" "l,l,1,l")
	    (match_operand:SI 3 "s_register_operand" "l,l,l,l"))
	   (const_int 0)])
	 (label_ref (match_operand 5 "" ""))
	 (pc)))
   (set (match_operand:SI 0 "thumb_cbrch_target_operand" "=l,*?h,*?m,*?m")
	(minus:SI (match_dup 2) (match_dup 3)))
   (clobber (match_scratch:SI 1 "=X,l,&l,&l"))]
  "TARGET_THUMB1
   && (GET_CODE (operands[4]) == EQ
       || GET_CODE (operands[4]) == NE
       || GET_CODE (operands[4]) == GE
       || GET_CODE (operands[4]) == LT)"
  "*
   {
     if (which_alternative == 0)
       output_asm_insn (\"sub\\t%0, %2, %3\", operands);
     else if (which_alternative == 1)
       {
	 /* We must provide an alternative for a hi reg because reload 
	    cannot handle output reloads on a jump instruction, but we
	    can't subtract into that.  Fortunately a mov from lo to hi
	    does not clobber the condition codes.  */
	 output_asm_insn (\"sub\\t%1, %2, %3\", operands);
	 output_asm_insn (\"mov\\t%0, %1\", operands);
       }
     else
       {
	 /* Similarly, but the target is memory.  */
	 output_asm_insn (\"sub\\t%1, %2, %3\", operands);
	 output_asm_insn (\"str\\t%1, %0\", operands);
       }
=======
>>>>>>> 3082eeb7

     switch (get_attr_length (insn) - ((which_alternative >= 2) ? 2 : 0))
       {
	 case 4:
	   return \"b%d4\\t%l5\";
	 case 6:
	   return \"b%D4\\t.LCB%=\;b\\t%l5\\t%@long jump\\n.LCB%=:\";
	 default:
	   return \"b%D4\\t.LCB%=\;bl\\t%l5\\t%@far jump\\n.LCB%=:\";
       }
   }
  "
  [(set (attr "far_jump")
        (if_then_else
	    (ior (and (lt (symbol_ref ("which_alternative"))
	                  (const_int 2))
		      (eq_attr "length" "8"))
		 (eq_attr "length" "10"))
	    (const_string "yes")
            (const_string "no")))
   (set (attr "length")
     (if_then_else
       (lt (symbol_ref ("which_alternative"))
		       (const_int 2))
       (if_then_else
	 (and (ge (minus (match_dup 5) (pc)) (const_int -250))
	      (le (minus (match_dup 5) (pc)) (const_int 256)))
	 (const_int 4)
	 (if_then_else
	   (and (ge (minus (match_dup 5) (pc)) (const_int -2040))
		(le (minus (match_dup 5) (pc)) (const_int 2048)))
	   (const_int 6)
	   (const_int 8)))
       (if_then_else
	 (and (ge (minus (match_dup 5) (pc)) (const_int -248))
	      (le (minus (match_dup 5) (pc)) (const_int 256)))
	 (const_int 6)
	 (if_then_else
	   (and (ge (minus (match_dup 5) (pc)) (const_int -2038))
		(le (minus (match_dup 5) (pc)) (const_int 2048)))
	   (const_int 8)
	   (const_int 10)))))]
)

(define_insn "*addsi3_cbranch_scratch"
  [(set (pc)
	(if_then_else
	 (match_operator 3 "arm_comparison_operator"
	  [(plus:SI
	    (match_operand:SI 1 "s_register_operand" "%l,l,l,0")
	    (match_operand:SI 2 "reg_or_int_operand" "J,l,L,IJ"))
	   (const_int 0)])
	 (label_ref (match_operand 4 "" ""))
	 (pc)))
   (clobber (match_scratch:SI 0 "=X,X,l,l"))]
  "TARGET_THUMB1
   && (GET_CODE (operands[3]) == EQ
       || GET_CODE (operands[3]) == NE
       || GET_CODE (operands[3]) == GE
       || GET_CODE (operands[3]) == LT)"
  "*
   {
     switch (which_alternative)
       {
       case 0:
	 output_asm_insn (\"cmp\t%1, #%n2\", operands);
	 break;
       case 1:
	 output_asm_insn (\"cmn\t%1, %2\", operands);
	 break;
       case 2:
	 if (INTVAL (operands[2]) < 0)
	   output_asm_insn (\"sub\t%0, %1, %2\", operands);
	 else
	   output_asm_insn (\"add\t%0, %1, %2\", operands);
	 break;
       case 3:
	 if (INTVAL (operands[2]) < 0)
	   output_asm_insn (\"sub\t%0, %0, %2\", operands);
	 else
	   output_asm_insn (\"add\t%0, %0, %2\", operands);
	 break;
       }

     switch (get_attr_length (insn))
       {
	 case 4:
	   return \"b%d3\\t%l4\";
	 case 6:
	   return \"b%D3\\t.LCB%=\;b\\t%l4\\t%@long jump\\n.LCB%=:\";
	 default:
	   return \"b%D3\\t.LCB%=\;bl\\t%l4\\t%@far jump\\n.LCB%=:\";
       }
   }
  "
  [(set (attr "far_jump")
        (if_then_else
	    (eq_attr "length" "8")
	    (const_string "yes")
            (const_string "no")))
<<<<<<< HEAD
   (set (attr "length") 
        (if_then_else
	    (and (ge (minus (match_dup 3) (pc)) (const_int -250))
	         (le (minus (match_dup 3) (pc)) (const_int 256)))
	    (const_int 4)
	    (if_then_else
	        (and (ge (minus (match_dup 3) (pc)) (const_int -2040))
		     (le (minus (match_dup 3) (pc)) (const_int 2048)))
		(const_int 6)
		(const_int 8))))]
)

=======
   (set (attr "length")
       (if_then_else
	 (and (ge (minus (match_dup 4) (pc)) (const_int -250))
	      (le (minus (match_dup 4) (pc)) (const_int 256)))
	 (const_int 4)
	 (if_then_else
	   (and (ge (minus (match_dup 4) (pc)) (const_int -2040))
		(le (minus (match_dup 4) (pc)) (const_int 2048)))
	   (const_int 6)
	   (const_int 8))))]
)


>>>>>>> 3082eeb7
;; Comparison and test insns

(define_insn "*arm_cmpsi_insn"
  [(set (reg:CC CC_REGNUM)
	(compare:CC (match_operand:SI 0 "s_register_operand" "l,r,r,r")
		    (match_operand:SI 1 "arm_add_operand"    "Py,r,rI,L")))]
  "TARGET_32BIT"
  "@
   cmp%?\\t%0, %1
   cmp%?\\t%0, %1
   cmp%?\\t%0, %1
   cmn%?\\t%0, #%n1"
  [(set_attr "conds" "set")
   (set_attr "arch" "t2,t2,any,any")
   (set_attr "length" "2,2,4,4")]
)

(define_insn "*cmpsi_shiftsi"
  [(set (reg:CC CC_REGNUM)
	(compare:CC (match_operand:SI   0 "s_register_operand" "r,r")
		    (match_operator:SI  3 "shift_operator"
		     [(match_operand:SI 1 "s_register_operand" "r,r")
		      (match_operand:SI 2 "shift_amount_operand" "M,rM")])))]
  "TARGET_32BIT"
  "cmp%?\\t%0, %1%S3"
  [(set_attr "conds" "set")
   (set_attr "shift" "1")
   (set_attr "arch" "32,a")
   (set_attr "type" "alu_shift,alu_shift_reg")])

(define_insn "*cmpsi_shiftsi_swp"
  [(set (reg:CC_SWP CC_REGNUM)
	(compare:CC_SWP (match_operator:SI 3 "shift_operator"
			 [(match_operand:SI 1 "s_register_operand" "r,r")
			  (match_operand:SI 2 "shift_amount_operand" "M,rM")])
			(match_operand:SI 0 "s_register_operand" "r,r")))]
  "TARGET_32BIT"
  "cmp%?\\t%0, %1%S3"
  [(set_attr "conds" "set")
   (set_attr "shift" "1")
   (set_attr "arch" "32,a")
   (set_attr "type" "alu_shift,alu_shift_reg")])

(define_insn "*arm_cmpsi_negshiftsi_si"
  [(set (reg:CC_Z CC_REGNUM)
	(compare:CC_Z
	 (neg:SI (match_operator:SI 1 "shift_operator"
		    [(match_operand:SI 2 "s_register_operand" "r")
		     (match_operand:SI 3 "reg_or_int_operand" "rM")]))
	 (match_operand:SI 0 "s_register_operand" "r")))]
  "TARGET_ARM"
  "cmn%?\\t%0, %2%S1"
  [(set_attr "conds" "set")
   (set (attr "type") (if_then_else (match_operand 3 "const_int_operand" "")
				    (const_string "alu_shift")
				    (const_string "alu_shift_reg")))]
)

;; DImode comparisons.  The generic code generates branches that
;; if-conversion can not reduce to a conditional compare, so we do
;; that directly.

(define_insn "*arm_cmpdi_insn"
  [(set (reg:CC_NCV CC_REGNUM)
	(compare:CC_NCV (match_operand:DI 0 "s_register_operand" "r")
			(match_operand:DI 1 "arm_di_operand"	   "rDi")))
   (clobber (match_scratch:SI 2 "=r"))]
  "TARGET_32BIT && !(TARGET_HARD_FLOAT && TARGET_MAVERICK)"
  "cmp\\t%Q0, %Q1\;sbcs\\t%2, %R0, %R1"
  [(set_attr "conds" "set")
   (set_attr "length" "8")]
)

(define_insn "*arm_cmpdi_unsigned"
  [(set (reg:CC_CZ CC_REGNUM)
	(compare:CC_CZ (match_operand:DI 0 "s_register_operand" "r")
		       (match_operand:DI 1 "arm_di_operand"	"rDi")))]
  "TARGET_ARM"
  "cmp%?\\t%R0, %R1\;cmpeq\\t%Q0, %Q1"
  [(set_attr "conds" "set")
   (set_attr "length" "8")]
)

(define_insn "*arm_cmpdi_zero"
  [(set (reg:CC_Z CC_REGNUM)
	(compare:CC_Z (match_operand:DI 0 "s_register_operand" "r")
		      (const_int 0)))
   (clobber (match_scratch:SI 1 "=r"))]
  "TARGET_32BIT"
  "orr%.\\t%1, %Q0, %R0"
  [(set_attr "conds" "set")]
)

(define_insn "*thumb_cmpdi_zero"
  [(set (reg:CC_Z CC_REGNUM)
	(compare:CC_Z (match_operand:DI 0 "s_register_operand" "l")
		      (const_int 0)))
   (clobber (match_scratch:SI 1 "=l"))]
  "TARGET_THUMB1"
  "orr\\t%1, %Q0, %R0"
  [(set_attr "conds" "set")
   (set_attr "length" "2")]
)

;; Cirrus SF compare instruction
(define_insn "*cirrus_cmpsf"
  [(set (reg:CCFP CC_REGNUM)
	(compare:CCFP (match_operand:SF 0 "cirrus_fp_register" "v")
		      (match_operand:SF 1 "cirrus_fp_register" "v")))]
  "TARGET_ARM && TARGET_HARD_FLOAT && TARGET_MAVERICK"
  "cfcmps%?\\tr15, %V0, %V1"
  [(set_attr "type"   "mav_farith")
   (set_attr "cirrus" "compare")]
)

;; Cirrus DF compare instruction
(define_insn "*cirrus_cmpdf"
  [(set (reg:CCFP CC_REGNUM)
	(compare:CCFP (match_operand:DF 0 "cirrus_fp_register" "v")
		      (match_operand:DF 1 "cirrus_fp_register" "v")))]
  "TARGET_ARM && TARGET_HARD_FLOAT && TARGET_MAVERICK"
  "cfcmpd%?\\tr15, %V0, %V1"
  [(set_attr "type"   "mav_farith")
   (set_attr "cirrus" "compare")]
)

(define_insn "*cirrus_cmpdi"
  [(set (reg:CC CC_REGNUM)
	(compare:CC (match_operand:DI 0 "cirrus_fp_register" "v")
		    (match_operand:DI 1 "cirrus_fp_register" "v")))]
  "TARGET_ARM && TARGET_HARD_FLOAT && TARGET_MAVERICK"
  "cfcmp64%?\\tr15, %V0, %V1"
  [(set_attr "type"   "mav_farith")
   (set_attr "cirrus" "compare")]
)

; This insn allows redundant compares to be removed by cse, nothing should
; ever appear in the output file since (set (reg x) (reg x)) is a no-op that
; is deleted later on. The match_dup will match the mode here, so that
; mode changes of the condition codes aren't lost by this even though we don't
; specify what they are.

(define_insn "*deleted_compare"
  [(set (match_operand 0 "cc_register" "") (match_dup 0))]
  "TARGET_32BIT"
  "\\t%@ deleted compare"
  [(set_attr "conds" "set")
   (set_attr "length" "0")]
)


;; Conditional branch insns

(define_expand "cbranch_cc"
  [(set (pc)
	(if_then_else (match_operator 0 "" [(match_operand 1 "" "")
					    (match_operand 2 "" "")])
		      (label_ref (match_operand 3 "" ""))
		      (pc)))]
  "TARGET_32BIT"
  "operands[1] = arm_gen_compare_reg (GET_CODE (operands[0]),
				      operands[1], operands[2]);
   operands[2] = const0_rtx;"
)

;;
;; Patterns to match conditional branch insns.
;;

(define_insn "*arm_cond_branch"
  [(set (pc)
	(if_then_else (match_operator 1 "arm_comparison_operator"
		       [(match_operand 2 "cc_register" "") (const_int 0)])
		      (label_ref (match_operand 0 "" ""))
		      (pc)))]
  "TARGET_32BIT"
  "*
  if (arm_ccfsm_state == 1 || arm_ccfsm_state == 2)
    {
      arm_ccfsm_state += 2;
      return \"\";
    }
  return \"b%d1\\t%l0\";
  "
  [(set_attr "conds" "use")
<<<<<<< HEAD
   (set_attr "type" "branch")]
=======
   (set_attr "type" "branch")
   (set (attr "length")
	(if_then_else
	   (and (ne (symbol_ref "TARGET_THUMB2") (const_int 0))
		(and (ge (minus (match_dup 0) (pc)) (const_int -250))
		     (le (minus (match_dup 0) (pc)) (const_int 256))))
	   (const_int 2)
	   (const_int 4)))]
>>>>>>> 3082eeb7
)

(define_insn "*arm_cond_branch_reversed"
  [(set (pc)
	(if_then_else (match_operator 1 "arm_comparison_operator"
		       [(match_operand 2 "cc_register" "") (const_int 0)])
		      (pc)
		      (label_ref (match_operand 0 "" ""))))]
  "TARGET_32BIT"
  "*
  if (arm_ccfsm_state == 1 || arm_ccfsm_state == 2)
    {
      arm_ccfsm_state += 2;
      return \"\";
    }
  return \"b%D1\\t%l0\";
  "
  [(set_attr "conds" "use")
   (set_attr "type" "branch")
   (set (attr "length")
	(if_then_else
	   (and (ne (symbol_ref "TARGET_THUMB2") (const_int 0))
		(and (ge (minus (match_dup 0) (pc)) (const_int -250))
		     (le (minus (match_dup 0) (pc)) (const_int 256))))
	   (const_int 2)
	   (const_int 4)))]
)



; scc insns

(define_expand "cstore_cc"
  [(set (match_operand:SI 0 "s_register_operand" "")
	(match_operator:SI 1 "" [(match_operand 2 "" "")
				 (match_operand 3 "" "")]))]
  "TARGET_32BIT"
  "operands[2] = arm_gen_compare_reg (GET_CODE (operands[1]),
				      operands[2], operands[3]);
   operands[3] = const0_rtx;"
)

(define_insn "*mov_scc"
  [(set (match_operand:SI 0 "s_register_operand" "=r")
	(match_operator:SI 1 "arm_comparison_operator"
	 [(match_operand 2 "cc_register" "") (const_int 0)]))]
  "TARGET_ARM"
  "mov%D1\\t%0, #0\;mov%d1\\t%0, #1"
  [(set_attr "conds" "use")
   (set_attr "insn" "mov")
   (set_attr "length" "8")]
)

(define_insn "*mov_negscc"
  [(set (match_operand:SI 0 "s_register_operand" "=r")
	(neg:SI (match_operator:SI 1 "arm_comparison_operator"
		 [(match_operand 2 "cc_register" "") (const_int 0)])))]
  "TARGET_ARM"
  "mov%D1\\t%0, #0\;mvn%d1\\t%0, #0"
  [(set_attr "conds" "use")
   (set_attr "insn" "mov")
   (set_attr "length" "8")]
)

(define_insn "*mov_notscc"
  [(set (match_operand:SI 0 "s_register_operand" "=r")
	(not:SI (match_operator:SI 1 "arm_comparison_operator"
		 [(match_operand 2 "cc_register" "") (const_int 0)])))]
  "TARGET_ARM"
  "mov%D1\\t%0, #0\;mvn%d1\\t%0, #1"
  [(set_attr "conds" "use")
   (set_attr "insn" "mov")
   (set_attr "length" "8")]
)

(define_expand "cstoresi4"
  [(set (match_operand:SI 0 "s_register_operand" "")
	(match_operator:SI 1 "arm_comparison_operator"
	 [(match_operand:SI 2 "s_register_operand" "")
	  (match_operand:SI 3 "reg_or_int_operand" "")]))]
  "TARGET_32BIT || TARGET_THUMB1"
  "{
  rtx op3, scratch, scratch2;

  if (!TARGET_THUMB1)
    {
      if (!arm_add_operand (operands[3], SImode))
	operands[3] = force_reg (SImode, operands[3]);
      emit_insn (gen_cstore_cc (operands[0], operands[1],
				operands[2], operands[3]));
      DONE;
    }

  if (operands[3] == const0_rtx)
    {
      switch (GET_CODE (operands[1]))
	{
	case EQ:
	  emit_insn (gen_cstoresi_eq0_thumb1 (operands[0], operands[2]));
	  break;

	case NE:
	  emit_insn (gen_cstoresi_ne0_thumb1 (operands[0], operands[2]));
	  break;

	case LE:
          scratch = expand_binop (SImode, add_optab, operands[2], constm1_rtx,
				  NULL_RTX, 0, OPTAB_WIDEN);
          scratch = expand_binop (SImode, ior_optab, operands[2], scratch,
				  NULL_RTX, 0, OPTAB_WIDEN);
          expand_binop (SImode, lshr_optab, scratch, GEN_INT (31),
			operands[0], 1, OPTAB_WIDEN);
	  break;

        case GE:
          scratch = expand_unop (SImode, one_cmpl_optab, operands[2],
				 NULL_RTX, 1);
          expand_binop (SImode, lshr_optab, scratch, GEN_INT (31),
			NULL_RTX, 1, OPTAB_WIDEN);
          break;

        case GT:
          scratch = expand_binop (SImode, ashr_optab, operands[2],
				  GEN_INT (31), NULL_RTX, 0, OPTAB_WIDEN);
          scratch = expand_binop (SImode, sub_optab, scratch, operands[2],
				  NULL_RTX, 0, OPTAB_WIDEN);
          expand_binop (SImode, lshr_optab, scratch, GEN_INT (31), operands[0],
			0, OPTAB_WIDEN);
          break;

	/* LT is handled by generic code.  No need for unsigned with 0.  */
	default:
	  FAIL;
	}
      DONE;
    }

  switch (GET_CODE (operands[1]))
    {
    case EQ:
      scratch = expand_binop (SImode, sub_optab, operands[2], operands[3],
			      NULL_RTX, 0, OPTAB_WIDEN);
      emit_insn (gen_cstoresi_eq0_thumb1 (operands[0], scratch));
      break;

    case NE:
      scratch = expand_binop (SImode, sub_optab, operands[2], operands[3],
			      NULL_RTX, 0, OPTAB_WIDEN);
      emit_insn (gen_cstoresi_ne0_thumb1 (operands[0], scratch));
      break;

    case LE:
      op3 = force_reg (SImode, operands[3]);

      scratch = expand_binop (SImode, lshr_optab, operands[2], GEN_INT (31),
			      NULL_RTX, 1, OPTAB_WIDEN);
      scratch2 = expand_binop (SImode, ashr_optab, op3, GEN_INT (31),
			      NULL_RTX, 0, OPTAB_WIDEN);
      emit_insn (gen_thumb1_addsi3_addgeu (operands[0], scratch, scratch2,
					  op3, operands[2]));
      break;

    case GE:
      op3 = operands[3];
      if (!thumb1_cmp_operand (op3, SImode))
        op3 = force_reg (SImode, op3);
      scratch = expand_binop (SImode, ashr_optab, operands[2], GEN_INT (31),
			      NULL_RTX, 0, OPTAB_WIDEN);
      scratch2 = expand_binop (SImode, lshr_optab, op3, GEN_INT (31),
			       NULL_RTX, 1, OPTAB_WIDEN);
      emit_insn (gen_thumb1_addsi3_addgeu (operands[0], scratch, scratch2,
					  operands[2], op3));
      break;

    case LEU:
      op3 = force_reg (SImode, operands[3]);
      scratch = force_reg (SImode, const0_rtx);
      emit_insn (gen_thumb1_addsi3_addgeu (operands[0], scratch, scratch,
					  op3, operands[2]));
      break;

    case GEU:
      op3 = operands[3];
      if (!thumb1_cmp_operand (op3, SImode))
        op3 = force_reg (SImode, op3);
      scratch = force_reg (SImode, const0_rtx);
      emit_insn (gen_thumb1_addsi3_addgeu (operands[0], scratch, scratch,
					  operands[2], op3));
      break;

    case LTU:
      op3 = operands[3];
      if (!thumb1_cmp_operand (op3, SImode))
        op3 = force_reg (SImode, op3);
      scratch = gen_reg_rtx (SImode);
      emit_insn (gen_cstoresi_ltu_thumb1 (operands[0], operands[2], op3));
      break;

    case GTU:
      op3 = force_reg (SImode, operands[3]);
      scratch = gen_reg_rtx (SImode);
      emit_insn (gen_cstoresi_ltu_thumb1 (operands[0], op3, operands[2]));
      break;

    /* No good sequences for GT, LT.  */
    default:
      FAIL;
    }
  DONE;
}")

(define_expand "cstoresf4"
  [(set (match_operand:SI 0 "s_register_operand" "")
	(match_operator:SI 1 "arm_comparison_operator"
	 [(match_operand:SF 2 "s_register_operand" "")
	  (match_operand:SF 3 "arm_float_compare_operand" "")]))]
  "TARGET_32BIT && TARGET_HARD_FLOAT"
  "emit_insn (gen_cstore_cc (operands[0], operands[1],
			     operands[2], operands[3])); DONE;"
)

(define_expand "cstoredf4"
  [(set (match_operand:SI 0 "s_register_operand" "")
	(match_operator:SI 1 "arm_comparison_operator"
	 [(match_operand:DF 2 "s_register_operand" "")
	  (match_operand:DF 3 "arm_float_compare_operand" "")]))]
<<<<<<< HEAD
  "TARGET_32BIT && TARGET_HARD_FLOAT"
=======
  "TARGET_32BIT && TARGET_HARD_FLOAT && !TARGET_VFP_SINGLE"
>>>>>>> 3082eeb7
  "emit_insn (gen_cstore_cc (operands[0], operands[1],
			     operands[2], operands[3])); DONE;"
)

<<<<<<< HEAD
;; this uses the Cirrus DI compare instruction
(define_expand "cstoredi4"
  [(set (match_operand:SI 0 "s_register_operand" "")
	(match_operator:SI 1 "arm_comparison_operator"
	 [(match_operand:DI 2 "cirrus_fp_register" "")
	  (match_operand:DI 3 "cirrus_fp_register" "")]))]
  "TARGET_ARM && TARGET_HARD_FLOAT && TARGET_MAVERICK"
  "emit_insn (gen_cstore_cc (operands[0], operands[1],
			     operands[2], operands[3])); DONE;"
)

=======
(define_expand "cstoredi4"
  [(set (match_operand:SI 0 "s_register_operand" "")
	(match_operator:SI 1 "arm_comparison_operator"
	 [(match_operand:DI 2 "cmpdi_operand" "")
	  (match_operand:DI 3 "cmpdi_operand" "")]))]
  "TARGET_32BIT"
  "{
     rtx swap = NULL_RTX;
     enum rtx_code code = GET_CODE (operands[1]);

     /* We should not have two constants.  */
     gcc_assert (GET_MODE (operands[2]) == DImode
		 || GET_MODE (operands[3]) == DImode);

    /* Flip unimplemented DImode comparisons to a form that
       arm_gen_compare_reg can handle.  */
     switch (code)
     {
     case GT:
       swap = gen_rtx_LT (VOIDmode, operands[3], operands[2]); break;
     case LE:
       swap = gen_rtx_GE (VOIDmode, operands[3], operands[2]); break;
     case GTU:
       swap = gen_rtx_LTU (VOIDmode, operands[3], operands[2]); break;
     case LEU:
       swap = gen_rtx_GEU (VOIDmode, operands[3], operands[2]); break;
     default:
       break;
     }
     if (swap)
       emit_insn (gen_cstore_cc (operands[0], swap, operands[3],
		      	         operands[2]));
     else
       emit_insn (gen_cstore_cc (operands[0], operands[1], operands[2],
		      	         operands[3]));
     DONE;
   }"
)
>>>>>>> 3082eeb7

(define_expand "cstoresi_eq0_thumb1"
  [(parallel
    [(set (match_operand:SI 0 "s_register_operand" "")
	  (eq:SI (match_operand:SI 1 "s_register_operand" "")
		 (const_int 0)))
     (clobber (match_dup:SI 2))])]
  "TARGET_THUMB1"
  "operands[2] = gen_reg_rtx (SImode);"
)

(define_expand "cstoresi_ne0_thumb1"
  [(parallel
    [(set (match_operand:SI 0 "s_register_operand" "")
	  (ne:SI (match_operand:SI 1 "s_register_operand" "")
		 (const_int 0)))
     (clobber (match_dup:SI 2))])]
  "TARGET_THUMB1"
  "operands[2] = gen_reg_rtx (SImode);"
)

(define_insn "*cstoresi_eq0_thumb1_insn"
  [(set (match_operand:SI 0 "s_register_operand" "=&l,l")
	(eq:SI (match_operand:SI 1 "s_register_operand" "l,0")
	       (const_int 0)))
   (clobber (match_operand:SI 2 "s_register_operand" "=X,l"))]
  "TARGET_THUMB1"
  "@
   neg\\t%0, %1\;adc\\t%0, %0, %1
   neg\\t%2, %1\;adc\\t%0, %1, %2"
  [(set_attr "length" "4")]
)

(define_insn "*cstoresi_ne0_thumb1_insn"
  [(set (match_operand:SI 0 "s_register_operand" "=l")
	(ne:SI (match_operand:SI 1 "s_register_operand" "0")
	       (const_int 0)))
   (clobber (match_operand:SI 2 "s_register_operand" "=l"))]
  "TARGET_THUMB1"
  "sub\\t%2, %1, #1\;sbc\\t%0, %1, %2"
  [(set_attr "length" "4")]
)

;; Used as part of the expansion of thumb ltu and gtu sequences
(define_insn "cstoresi_nltu_thumb1"
  [(set (match_operand:SI 0 "s_register_operand" "=l,l")
        (neg:SI (ltu:SI (match_operand:SI 1 "s_register_operand" "l,*h")
			(match_operand:SI 2 "thumb1_cmp_operand" "lI*h,*r"))))]
  "TARGET_THUMB1"
  "cmp\\t%1, %2\;sbc\\t%0, %0, %0"
  [(set_attr "length" "4")]
)

(define_insn_and_split "cstoresi_ltu_thumb1"
  [(set (match_operand:SI 0 "s_register_operand" "=l,l")
        (ltu:SI (match_operand:SI 1 "s_register_operand" "l,*h")
		(match_operand:SI 2 "thumb1_cmp_operand" "lI*h,*r")))]
  "TARGET_THUMB1"
  "#"
  "TARGET_THUMB1"
  [(set (match_dup 3)
	(neg:SI (ltu:SI (match_dup 1) (match_dup 2))))
   (set (match_dup 0) (neg:SI (match_dup 3)))]
  "operands[3] = gen_reg_rtx (SImode);"
  [(set_attr "length" "4")]
)

;; Used as part of the expansion of thumb les sequence.
(define_insn "thumb1_addsi3_addgeu"
  [(set (match_operand:SI 0 "s_register_operand" "=l")
        (plus:SI (plus:SI (match_operand:SI 1 "s_register_operand" "%0")
			  (match_operand:SI 2 "s_register_operand" "l"))
		 (geu:SI (match_operand:SI 3 "s_register_operand" "l")
			 (match_operand:SI 4 "thumb1_cmp_operand" "lI"))))]
  "TARGET_THUMB1"
  "cmp\\t%3, %4\;adc\\t%0, %1, %2"
  [(set_attr "length" "4")]
)


;; Conditional move insns

(define_expand "movsicc"
  [(set (match_operand:SI 0 "s_register_operand" "")
	(if_then_else:SI (match_operand 1 "arm_comparison_operator" "")
			 (match_operand:SI 2 "arm_not_operand" "")
			 (match_operand:SI 3 "arm_not_operand" "")))]
  "TARGET_32BIT"
  "
  {
    enum rtx_code code = GET_CODE (operands[1]);
    rtx ccreg;

    if (code == UNEQ || code == LTGT)
      FAIL;

    ccreg = arm_gen_compare_reg (code, XEXP (operands[1], 0),
				 XEXP (operands[1], 1));
    operands[1] = gen_rtx_fmt_ee (code, VOIDmode, ccreg, const0_rtx);
  }"
)

(define_expand "movsfcc"
  [(set (match_operand:SF 0 "s_register_operand" "")
	(if_then_else:SF (match_operand 1 "arm_comparison_operator" "")
			 (match_operand:SF 2 "s_register_operand" "")
			 (match_operand:SF 3 "nonmemory_operand" "")))]
  "TARGET_32BIT && TARGET_HARD_FLOAT"
  "
  {
    enum rtx_code code = GET_CODE (operands[1]);
    rtx ccreg;

    if (code == UNEQ || code == LTGT)
      FAIL;

    /* When compiling for SOFT_FLOAT, ensure both arms are in registers. 
       Otherwise, ensure it is a valid FP add operand */
    if ((!(TARGET_HARD_FLOAT && TARGET_FPA))
        || (!arm_float_add_operand (operands[3], SFmode)))
      operands[3] = force_reg (SFmode, operands[3]);

    ccreg = arm_gen_compare_reg (code, XEXP (operands[1], 0),
				 XEXP (operands[1], 1));
    operands[1] = gen_rtx_fmt_ee (code, VOIDmode, ccreg, const0_rtx);
  }"
)

(define_expand "movdfcc"
  [(set (match_operand:DF 0 "s_register_operand" "")
	(if_then_else:DF (match_operand 1 "arm_comparison_operator" "")
			 (match_operand:DF 2 "s_register_operand" "")
			 (match_operand:DF 3 "arm_float_add_operand" "")))]
  "TARGET_32BIT && TARGET_HARD_FLOAT && (TARGET_FPA || TARGET_VFP_DOUBLE)"
  "
  {
    enum rtx_code code = GET_CODE (operands[1]);
    rtx ccreg;

    if (code == UNEQ || code == LTGT)
      FAIL;

    ccreg = arm_gen_compare_reg (code, XEXP (operands[1], 0),
				 XEXP (operands[1], 1));
    operands[1] = gen_rtx_fmt_ee (code, VOIDmode, ccreg, const0_rtx);
  }"
)

(define_insn "*movsicc_insn"
  [(set (match_operand:SI 0 "s_register_operand" "=r,r,r,r,r,r,r,r")
	(if_then_else:SI
	 (match_operator 3 "arm_comparison_operator"
	  [(match_operand 4 "cc_register" "") (const_int 0)])
	 (match_operand:SI 1 "arm_not_operand" "0,0,rI,K,rI,rI,K,K")
	 (match_operand:SI 2 "arm_not_operand" "rI,K,0,0,rI,K,rI,K")))]
  "TARGET_ARM"
  "@
   mov%D3\\t%0, %2
   mvn%D3\\t%0, #%B2
   mov%d3\\t%0, %1
   mvn%d3\\t%0, #%B1
   mov%d3\\t%0, %1\;mov%D3\\t%0, %2
   mov%d3\\t%0, %1\;mvn%D3\\t%0, #%B2
   mvn%d3\\t%0, #%B1\;mov%D3\\t%0, %2
   mvn%d3\\t%0, #%B1\;mvn%D3\\t%0, #%B2"
  [(set_attr "length" "4,4,4,4,8,8,8,8")
   (set_attr "conds" "use")
   (set_attr "insn" "mov,mvn,mov,mvn,mov,mov,mvn,mvn")]
)

(define_insn "*movsfcc_soft_insn"
  [(set (match_operand:SF 0 "s_register_operand" "=r,r")
	(if_then_else:SF (match_operator 3 "arm_comparison_operator"
			  [(match_operand 4 "cc_register" "") (const_int 0)])
			 (match_operand:SF 1 "s_register_operand" "0,r")
			 (match_operand:SF 2 "s_register_operand" "r,0")))]
  "TARGET_ARM && TARGET_SOFT_FLOAT"
  "@
   mov%D3\\t%0, %2
   mov%d3\\t%0, %1"
  [(set_attr "conds" "use")
   (set_attr "insn" "mov")]
)


;; Jump and linkage insns

(define_expand "jump"
  [(set (pc)
	(label_ref (match_operand 0 "" "")))]
  "TARGET_EITHER"
  ""
)

(define_insn "*arm_jump"
  [(set (pc)
	(label_ref (match_operand 0 "" "")))]
  "TARGET_32BIT"
  "*
  {
    if (arm_ccfsm_state == 1 || arm_ccfsm_state == 2)
      {
        arm_ccfsm_state += 2;
        return \"\";
      }
    return \"b%?\\t%l0\";
  }
  "
  [(set_attr "predicable" "yes")
   (set (attr "length")
	(if_then_else
	   (and (ne (symbol_ref "TARGET_THUMB2") (const_int 0))
		(and (ge (minus (match_dup 0) (pc)) (const_int -2044))
		     (le (minus (match_dup 0) (pc)) (const_int 2048))))
	   (const_int 2)
	   (const_int 4)))]
)

(define_insn "*thumb_jump"
  [(set (pc)
	(label_ref (match_operand 0 "" "")))]
  "TARGET_THUMB1"
  "*
  if (get_attr_length (insn) == 2)
    return \"b\\t%l0\";
  return \"bl\\t%l0\\t%@ far jump\";
  "
  [(set (attr "far_jump")
        (if_then_else
	    (eq_attr "length" "4")
	    (const_string "yes")
	    (const_string "no")))
   (set (attr "length") 
        (if_then_else
	    (and (ge (minus (match_dup 0) (pc)) (const_int -2044))
		 (le (minus (match_dup 0) (pc)) (const_int 2048)))
  	    (const_int 2)
	    (const_int 4)))]
)

(define_expand "call"
  [(parallel [(call (match_operand 0 "memory_operand" "")
	            (match_operand 1 "general_operand" ""))
	      (use (match_operand 2 "" ""))
	      (clobber (reg:SI LR_REGNUM))])]
  "TARGET_EITHER"
  "
  {
    rtx callee, pat;
    
    /* In an untyped call, we can get NULL for operand 2.  */
    if (operands[2] == NULL_RTX)
      operands[2] = const0_rtx;
      
    /* Decide if we should generate indirect calls by loading the
       32-bit address of the callee into a register before performing the
       branch and link.  */
    callee = XEXP (operands[0], 0);
    if (GET_CODE (callee) == SYMBOL_REF
	? arm_is_long_call_p (SYMBOL_REF_DECL (callee))
	: !REG_P (callee))
      XEXP (operands[0], 0) = force_reg (Pmode, callee);

    pat = gen_call_internal (operands[0], operands[1], operands[2]);
    arm_emit_call_insn (pat, XEXP (operands[0], 0));
    DONE;
  }"
)

(define_expand "call_internal"
  [(parallel [(call (match_operand 0 "memory_operand" "")
	            (match_operand 1 "general_operand" ""))
	      (use (match_operand 2 "" ""))
	      (clobber (reg:SI LR_REGNUM))])])

(define_insn "*call_reg_armv5"
  [(call (mem:SI (match_operand:SI 0 "s_register_operand" "r"))
         (match_operand 1 "" ""))
   (use (match_operand 2 "" ""))
   (clobber (reg:SI LR_REGNUM))]
  "TARGET_ARM && arm_arch5"
  "blx%?\\t%0"
  [(set_attr "type" "call")]
)

(define_insn "*call_reg_arm"
  [(call (mem:SI (match_operand:SI 0 "s_register_operand" "r"))
         (match_operand 1 "" ""))
   (use (match_operand 2 "" ""))
   (clobber (reg:SI LR_REGNUM))]
  "TARGET_ARM && !arm_arch5"
  "*
  return output_call (operands);
  "
  ;; length is worst case, normally it is only two
  [(set_attr "length" "12")
   (set_attr "type" "call")]
)


;; Note: not used for armv5+ because the sequence used (ldr pc, ...) is not
;; considered a function call by the branch predictor of some cores (PR40887).
;; Falls back to blx rN (*call_reg_armv5).

(define_insn "*call_mem"
  [(call (mem:SI (match_operand:SI 0 "call_memory_operand" "m"))
	 (match_operand 1 "" ""))
   (use (match_operand 2 "" ""))
   (clobber (reg:SI LR_REGNUM))]
  "TARGET_ARM && !arm_arch5"
  "*
  return output_call_mem (operands);
  "
  [(set_attr "length" "12")
   (set_attr "type" "call")]
)

(define_insn "*call_reg_thumb1_v5"
  [(call (mem:SI (match_operand:SI 0 "register_operand" "l*r"))
	 (match_operand 1 "" ""))
   (use (match_operand 2 "" ""))
   (clobber (reg:SI LR_REGNUM))]
  "TARGET_THUMB1 && arm_arch5"
  "blx\\t%0"
  [(set_attr "length" "2")
   (set_attr "type" "call")]
)

(define_insn "*call_reg_thumb1"
  [(call (mem:SI (match_operand:SI 0 "register_operand" "l*r"))
	 (match_operand 1 "" ""))
   (use (match_operand 2 "" ""))
   (clobber (reg:SI LR_REGNUM))]
  "TARGET_THUMB1 && !arm_arch5"
  "*
  {
    if (!TARGET_CALLER_INTERWORKING)
      return thumb_call_via_reg (operands[0]);
    else if (operands[1] == const0_rtx)
      return \"bl\\t%__interwork_call_via_%0\";
    else if (frame_pointer_needed)
      return \"bl\\t%__interwork_r7_call_via_%0\";
    else
      return \"bl\\t%__interwork_r11_call_via_%0\";
  }"
  [(set_attr "type" "call")]
)

(define_expand "call_value"
  [(parallel [(set (match_operand       0 "" "")
	           (call (match_operand 1 "memory_operand" "")
		         (match_operand 2 "general_operand" "")))
	      (use (match_operand 3 "" ""))
	      (clobber (reg:SI LR_REGNUM))])]
  "TARGET_EITHER"
  "
  {
    rtx pat, callee;
    
    /* In an untyped call, we can get NULL for operand 2.  */
    if (operands[3] == 0)
      operands[3] = const0_rtx;
      
    /* Decide if we should generate indirect calls by loading the
       32-bit address of the callee into a register before performing the
       branch and link.  */
    callee = XEXP (operands[1], 0);
    if (GET_CODE (callee) == SYMBOL_REF
	? arm_is_long_call_p (SYMBOL_REF_DECL (callee))
	: !REG_P (callee))
      XEXP (operands[1], 0) = force_reg (Pmode, callee);

    pat = gen_call_value_internal (operands[0], operands[1],
				   operands[2], operands[3]);
    arm_emit_call_insn (pat, XEXP (operands[1], 0));
    DONE;
  }"
)

(define_expand "call_value_internal"
  [(parallel [(set (match_operand       0 "" "")
	           (call (match_operand 1 "memory_operand" "")
		         (match_operand 2 "general_operand" "")))
	      (use (match_operand 3 "" ""))
	      (clobber (reg:SI LR_REGNUM))])])

(define_insn "*call_value_reg_armv5"
  [(set (match_operand 0 "" "")
        (call (mem:SI (match_operand:SI 1 "s_register_operand" "r"))
	      (match_operand 2 "" "")))
   (use (match_operand 3 "" ""))
   (clobber (reg:SI LR_REGNUM))]
  "TARGET_ARM && arm_arch5"
  "blx%?\\t%1"
  [(set_attr "type" "call")]
)

(define_insn "*call_value_reg_arm"
  [(set (match_operand 0 "" "")
        (call (mem:SI (match_operand:SI 1 "s_register_operand" "r"))
	      (match_operand 2 "" "")))
   (use (match_operand 3 "" ""))
   (clobber (reg:SI LR_REGNUM))]
  "TARGET_ARM && !arm_arch5"
  "*
  return output_call (&operands[1]);
  "
  [(set_attr "length" "12")
   (set_attr "type" "call")]
)

;; Note: see *call_mem

(define_insn "*call_value_mem"
  [(set (match_operand 0 "" "")
	(call (mem:SI (match_operand:SI 1 "call_memory_operand" "m"))
	      (match_operand 2 "" "")))
   (use (match_operand 3 "" ""))
   (clobber (reg:SI LR_REGNUM))]
  "TARGET_ARM && !arm_arch5 && (!CONSTANT_ADDRESS_P (XEXP (operands[1], 0)))"
  "*
  return output_call_mem (&operands[1]);
  "
  [(set_attr "length" "12")
   (set_attr "type" "call")]
)

(define_insn "*call_value_reg_thumb1_v5"
  [(set (match_operand 0 "" "")
	(call (mem:SI (match_operand:SI 1 "register_operand" "l*r"))
	      (match_operand 2 "" "")))
   (use (match_operand 3 "" ""))
   (clobber (reg:SI LR_REGNUM))]
  "TARGET_THUMB1 && arm_arch5"
  "blx\\t%1"
  [(set_attr "length" "2")
   (set_attr "type" "call")]
)

(define_insn "*call_value_reg_thumb1"
  [(set (match_operand 0 "" "")
	(call (mem:SI (match_operand:SI 1 "register_operand" "l*r"))
	      (match_operand 2 "" "")))
   (use (match_operand 3 "" ""))
   (clobber (reg:SI LR_REGNUM))]
  "TARGET_THUMB1 && !arm_arch5"
  "*
  {
    if (!TARGET_CALLER_INTERWORKING)
      return thumb_call_via_reg (operands[1]);
    else if (operands[2] == const0_rtx)
      return \"bl\\t%__interwork_call_via_%1\";
    else if (frame_pointer_needed)
      return \"bl\\t%__interwork_r7_call_via_%1\";
    else
      return \"bl\\t%__interwork_r11_call_via_%1\";
  }"
  [(set_attr "type" "call")]
)

;; Allow calls to SYMBOL_REFs specially as they are not valid general addresses
;; The 'a' causes the operand to be treated as an address, i.e. no '#' output.

(define_insn "*call_symbol"
  [(call (mem:SI (match_operand:SI 0 "" ""))
	 (match_operand 1 "" ""))
   (use (match_operand 2 "" ""))
   (clobber (reg:SI LR_REGNUM))]
  "TARGET_32BIT
   && (GET_CODE (operands[0]) == SYMBOL_REF)
   && !arm_is_long_call_p (SYMBOL_REF_DECL (operands[0]))"
  "*
  {
    return NEED_PLT_RELOC ? \"bl%?\\t%a0(PLT)\" : \"bl%?\\t%a0\";
  }"
  [(set_attr "type" "call")]
)

(define_insn "*call_value_symbol"
  [(set (match_operand 0 "" "")
	(call (mem:SI (match_operand:SI 1 "" ""))
	(match_operand:SI 2 "" "")))
   (use (match_operand 3 "" ""))
   (clobber (reg:SI LR_REGNUM))]
  "TARGET_32BIT
   && (GET_CODE (operands[1]) == SYMBOL_REF)
   && !arm_is_long_call_p (SYMBOL_REF_DECL (operands[1]))"
  "*
  {
    return NEED_PLT_RELOC ? \"bl%?\\t%a1(PLT)\" : \"bl%?\\t%a1\";
  }"
  [(set_attr "type" "call")]
)

(define_insn "*call_insn"
  [(call (mem:SI (match_operand:SI 0 "" ""))
	 (match_operand:SI 1 "" ""))
   (use (match_operand 2 "" ""))
   (clobber (reg:SI LR_REGNUM))]
  "TARGET_THUMB1
   && GET_CODE (operands[0]) == SYMBOL_REF
   && !arm_is_long_call_p (SYMBOL_REF_DECL (operands[0]))"
  "bl\\t%a0"
  [(set_attr "length" "4")
   (set_attr "type" "call")]
)

(define_insn "*call_value_insn"
  [(set (match_operand 0 "" "")
	(call (mem:SI (match_operand 1 "" ""))
	      (match_operand 2 "" "")))
   (use (match_operand 3 "" ""))
   (clobber (reg:SI LR_REGNUM))]
  "TARGET_THUMB1
   && GET_CODE (operands[1]) == SYMBOL_REF
   && !arm_is_long_call_p (SYMBOL_REF_DECL (operands[1]))"
  "bl\\t%a1"
  [(set_attr "length" "4")
   (set_attr "type" "call")]
)

;; We may also be able to do sibcalls for Thumb, but it's much harder...
(define_expand "sibcall"
  [(parallel [(call (match_operand 0 "memory_operand" "")
		    (match_operand 1 "general_operand" ""))
	      (return)
	      (use (match_operand 2 "" ""))])]
  "TARGET_32BIT"
  "
  {
    if (operands[2] == NULL_RTX)
      operands[2] = const0_rtx;
  }"
)

(define_expand "sibcall_value"
  [(parallel [(set (match_operand 0 "" "")
		   (call (match_operand 1 "memory_operand" "")
			 (match_operand 2 "general_operand" "")))
	      (return)
	      (use (match_operand 3 "" ""))])]
  "TARGET_32BIT"
  "
  {
    if (operands[3] == NULL_RTX)
      operands[3] = const0_rtx;
  }"
)

(define_insn "*sibcall_insn"
 [(call (mem:SI (match_operand:SI 0 "" "X"))
	(match_operand 1 "" ""))
  (return)
  (use (match_operand 2 "" ""))]
  "TARGET_32BIT && GET_CODE (operands[0]) == SYMBOL_REF"
  "*
  return NEED_PLT_RELOC ? \"b%?\\t%a0(PLT)\" : \"b%?\\t%a0\";
  "
  [(set_attr "type" "call")]
)

(define_insn "*sibcall_value_insn"
 [(set (match_operand 0 "" "")
       (call (mem:SI (match_operand:SI 1 "" "X"))
	     (match_operand 2 "" "")))
  (return)
  (use (match_operand 3 "" ""))]
  "TARGET_32BIT && GET_CODE (operands[1]) == SYMBOL_REF"
  "*
  return NEED_PLT_RELOC ? \"b%?\\t%a1(PLT)\" : \"b%?\\t%a1\";
  "
  [(set_attr "type" "call")]
)

(define_expand "return"
  [(return)]
  "TARGET_32BIT && USE_RETURN_INSN (FALSE)"
  "")

;; Often the return insn will be the same as loading from memory, so set attr
(define_insn "*arm_return"
  [(return)]
  "TARGET_ARM && USE_RETURN_INSN (FALSE)"
  "*
  {
    if (arm_ccfsm_state == 2)
      {
        arm_ccfsm_state += 2;
        return \"\";
      }
    return output_return_instruction (const_true_rtx, TRUE, FALSE);
  }"
  [(set_attr "type" "load1")
   (set_attr "length" "12")
   (set_attr "predicable" "yes")]
)

(define_insn "*cond_return"
  [(set (pc)
        (if_then_else (match_operator 0 "arm_comparison_operator"
		       [(match_operand 1 "cc_register" "") (const_int 0)])
                      (return)
                      (pc)))]
  "TARGET_ARM && USE_RETURN_INSN (TRUE)"
  "*
  {
    if (arm_ccfsm_state == 2)
      {
        arm_ccfsm_state += 2;
        return \"\";
      }
    return output_return_instruction (operands[0], TRUE, FALSE);
  }"
  [(set_attr "conds" "use")
   (set_attr "length" "12")
   (set_attr "type" "load1")]
)

(define_insn "*cond_return_inverted"
  [(set (pc)
        (if_then_else (match_operator 0 "arm_comparison_operator"
		       [(match_operand 1 "cc_register" "") (const_int 0)])
                      (pc)
		      (return)))]
  "TARGET_ARM && USE_RETURN_INSN (TRUE)"
  "*
  {
    if (arm_ccfsm_state == 2)
      {
        arm_ccfsm_state += 2;
        return \"\";
      }
    return output_return_instruction (operands[0], TRUE, TRUE);
  }"
  [(set_attr "conds" "use")
   (set_attr "length" "12")
   (set_attr "type" "load1")]
)

;; Generate a sequence of instructions to determine if the processor is
;; in 26-bit or 32-bit mode, and return the appropriate return address
;; mask.

(define_expand "return_addr_mask"
  [(set (match_dup 1)
      (compare:CC_NOOV (unspec [(const_int 0)] UNSPEC_CHECK_ARCH)
		       (const_int 0)))
   (set (match_operand:SI 0 "s_register_operand" "")
      (if_then_else:SI (eq (match_dup 1) (const_int 0))
		       (const_int -1)
		       (const_int 67108860)))] ; 0x03fffffc
  "TARGET_ARM"
  "
  operands[1] = gen_rtx_REG (CC_NOOVmode, CC_REGNUM);
  ")

(define_insn "*check_arch2"
  [(set (match_operand:CC_NOOV 0 "cc_register" "")
      (compare:CC_NOOV (unspec [(const_int 0)] UNSPEC_CHECK_ARCH)
		       (const_int 0)))]
  "TARGET_ARM"
  "teq\\t%|r0, %|r0\;teq\\t%|pc, %|pc"
  [(set_attr "length" "8")
   (set_attr "conds" "set")]
)

;; Call subroutine returning any type.

(define_expand "untyped_call"
  [(parallel [(call (match_operand 0 "" "")
		    (const_int 0))
	      (match_operand 1 "" "")
	      (match_operand 2 "" "")])]
  "TARGET_EITHER"
  "
  {
    int i;
    rtx par = gen_rtx_PARALLEL (VOIDmode,
				rtvec_alloc (XVECLEN (operands[2], 0)));
    rtx addr = gen_reg_rtx (Pmode);
    rtx mem;
    int size = 0;

    emit_move_insn (addr, XEXP (operands[1], 0));
    mem = change_address (operands[1], BLKmode, addr);

    for (i = 0; i < XVECLEN (operands[2], 0); i++)
      {
	rtx src = SET_SRC (XVECEXP (operands[2], 0, i));

	/* Default code only uses r0 as a return value, but we could
	   be using anything up to 4 registers.  */
	if (REGNO (src) == R0_REGNUM)
	  src = gen_rtx_REG (TImode, R0_REGNUM);

        XVECEXP (par, 0, i) = gen_rtx_EXPR_LIST (VOIDmode, src,
						 GEN_INT (size));
        size += GET_MODE_SIZE (GET_MODE (src));
      }

    emit_call_insn (GEN_CALL_VALUE (par, operands[0], const0_rtx, NULL,
				    const0_rtx));

    size = 0;

    for (i = 0; i < XVECLEN (par, 0); i++)
      {
	HOST_WIDE_INT offset = 0;
	rtx reg = XEXP (XVECEXP (par, 0, i), 0);

	if (size != 0)
	  emit_move_insn (addr, plus_constant (addr, size));

	mem = change_address (mem, GET_MODE (reg), NULL);
	if (REGNO (reg) == R0_REGNUM)
	  {
	    /* On thumb we have to use a write-back instruction.  */
	    emit_insn (arm_gen_store_multiple (arm_regs_in_sequence, 4, addr,
 		       TARGET_THUMB ? TRUE : FALSE, mem, &offset));
	    size = TARGET_ARM ? 16 : 0;
	  }
	else
	  {
	    emit_move_insn (mem, reg);
	    size = GET_MODE_SIZE (GET_MODE (reg));
	  }
      }

    /* The optimizer does not know that the call sets the function value
       registers we stored in the result block.  We avoid problems by
       claiming that all hard registers are used and clobbered at this
       point.  */
    emit_insn (gen_blockage ());

    DONE;
  }"
)

(define_expand "untyped_return"
  [(match_operand:BLK 0 "memory_operand" "")
   (match_operand 1 "" "")]
  "TARGET_EITHER"
  "
  {
    int i;
    rtx addr = gen_reg_rtx (Pmode);
    rtx mem;
    int size = 0;

    emit_move_insn (addr, XEXP (operands[0], 0));
    mem = change_address (operands[0], BLKmode, addr);

    for (i = 0; i < XVECLEN (operands[1], 0); i++)
      {
	HOST_WIDE_INT offset = 0;
	rtx reg = SET_DEST (XVECEXP (operands[1], 0, i));

	if (size != 0)
	  emit_move_insn (addr, plus_constant (addr, size));

	mem = change_address (mem, GET_MODE (reg), NULL);
	if (REGNO (reg) == R0_REGNUM)
	  {
	    /* On thumb we have to use a write-back instruction.  */
	    emit_insn (arm_gen_load_multiple (arm_regs_in_sequence, 4, addr,
 		       TARGET_THUMB ? TRUE : FALSE, mem, &offset));
	    size = TARGET_ARM ? 16 : 0;
	  }
	else
	  {
	    emit_move_insn (reg, mem);
	    size = GET_MODE_SIZE (GET_MODE (reg));
	  }
      }

    /* Emit USE insns before the return.  */
    for (i = 0; i < XVECLEN (operands[1], 0); i++)
      emit_use (SET_DEST (XVECEXP (operands[1], 0, i)));

    /* Construct the return.  */
    expand_naked_return ();

    DONE;
  }"
)

;; UNSPEC_VOLATILE is considered to use and clobber all hard registers and
;; all of memory.  This blocks insns from being moved across this point.

(define_insn "blockage"
  [(unspec_volatile [(const_int 0)] VUNSPEC_BLOCKAGE)]
  "TARGET_EITHER"
  ""
  [(set_attr "length" "0")
   (set_attr "type" "block")]
)

(define_expand "casesi"
  [(match_operand:SI 0 "s_register_operand" "")	; index to jump on
   (match_operand:SI 1 "const_int_operand" "")	; lower bound
   (match_operand:SI 2 "const_int_operand" "")	; total range
   (match_operand:SI 3 "" "")			; table label
   (match_operand:SI 4 "" "")]			; Out of range label
  "TARGET_32BIT || optimize_size || flag_pic"
  "
  {
    enum insn_code code;
    if (operands[1] != const0_rtx)
      {
	rtx reg = gen_reg_rtx (SImode);

	emit_insn (gen_addsi3 (reg, operands[0],
			       gen_int_mode (-INTVAL (operands[1]),
			       		     SImode)));
	operands[0] = reg;
      }

    if (TARGET_ARM)
      code = CODE_FOR_arm_casesi_internal;
    else if (TARGET_THUMB1)
      code = CODE_FOR_thumb1_casesi_internal_pic;
    else if (flag_pic)
      code = CODE_FOR_thumb2_casesi_internal_pic;
    else
      code = CODE_FOR_thumb2_casesi_internal;

    if (!insn_data[(int) code].operand[1].predicate(operands[2], SImode))
      operands[2] = force_reg (SImode, operands[2]);

    emit_jump_insn (GEN_FCN ((int) code) (operands[0], operands[2],
					  operands[3], operands[4]));
    DONE;
  }"
)

;; The USE in this pattern is needed to tell flow analysis that this is
;; a CASESI insn.  It has no other purpose.
(define_insn "arm_casesi_internal"
  [(parallel [(set (pc)
	       (if_then_else
		(leu (match_operand:SI 0 "s_register_operand" "r")
		     (match_operand:SI 1 "arm_rhs_operand" "rI"))
		(mem:SI (plus:SI (mult:SI (match_dup 0) (const_int 4))
				 (label_ref (match_operand 2 "" ""))))
		(label_ref (match_operand 3 "" ""))))
	      (clobber (reg:CC CC_REGNUM))
	      (use (label_ref (match_dup 2)))])]
  "TARGET_ARM"
  "*
    if (flag_pic)
      return \"cmp\\t%0, %1\;addls\\t%|pc, %|pc, %0, asl #2\;b\\t%l3\";
    return   \"cmp\\t%0, %1\;ldrls\\t%|pc, [%|pc, %0, asl #2]\;b\\t%l3\";
  "
  [(set_attr "conds" "clob")
   (set_attr "length" "12")]
)

(define_expand "thumb1_casesi_internal_pic"
  [(match_operand:SI 0 "s_register_operand" "")
   (match_operand:SI 1 "thumb1_cmp_operand" "")
   (match_operand 2 "" "")
   (match_operand 3 "" "")]
  "TARGET_THUMB1"
  {
    rtx reg0;
    rtx test = gen_rtx_GTU (VOIDmode, operands[0], operands[1]);
    emit_jump_insn (gen_cbranchsi4 (test, operands[0], operands[1],
				    operands[3]));
    reg0 = gen_rtx_REG (SImode, 0);
    emit_move_insn (reg0, operands[0]);
    emit_jump_insn (gen_thumb1_casesi_dispatch (operands[2]/*, operands[3]*/));
    DONE;
  }
)

(define_insn "thumb1_casesi_dispatch"
  [(parallel [(set (pc) (unspec [(reg:SI 0)
				 (label_ref (match_operand 0 "" ""))
;;				 (label_ref (match_operand 1 "" ""))
]
			 UNSPEC_THUMB1_CASESI))
	      (clobber (reg:SI IP_REGNUM))
              (clobber (reg:SI LR_REGNUM))])]
  "TARGET_THUMB1"
  "* return thumb1_output_casesi(operands);"
  [(set_attr "length" "4")]
)

(define_expand "indirect_jump"
  [(set (pc)
	(match_operand:SI 0 "s_register_operand" ""))]
  "TARGET_EITHER"
  "
  /* Thumb-2 doesn't have mov pc, reg.  Explicitly set the low bit of the
     address and use bx.  */
  if (TARGET_THUMB2)
    {
      rtx tmp;
      tmp = gen_reg_rtx (SImode);
      emit_insn (gen_iorsi3 (tmp, operands[0], GEN_INT(1)));
      operands[0] = tmp;
    }
  "
)

;; NB Never uses BX.
(define_insn "*arm_indirect_jump"
  [(set (pc)
	(match_operand:SI 0 "s_register_operand" "r"))]
  "TARGET_ARM"
  "mov%?\\t%|pc, %0\\t%@ indirect register jump"
  [(set_attr "predicable" "yes")]
)

(define_insn "*load_indirect_jump"
  [(set (pc)
	(match_operand:SI 0 "memory_operand" "m"))]
  "TARGET_ARM"
  "ldr%?\\t%|pc, %0\\t%@ indirect memory jump"
  [(set_attr "type" "load1")
   (set_attr "pool_range" "4096")
   (set_attr "neg_pool_range" "4084")
   (set_attr "predicable" "yes")]
)

;; NB Never uses BX.
(define_insn "*thumb1_indirect_jump"
  [(set (pc)
	(match_operand:SI 0 "register_operand" "l*r"))]
  "TARGET_THUMB1"
  "mov\\tpc, %0"
  [(set_attr "conds" "clob")
   (set_attr "length" "2")]
)


;; Misc insns

(define_insn "nop"
  [(const_int 0)]
  "TARGET_EITHER"
  "*
  if (TARGET_UNIFIED_ASM)
    return \"nop\";
  if (TARGET_ARM)
    return \"mov%?\\t%|r0, %|r0\\t%@ nop\";
  return  \"mov\\tr8, r8\";
  "
  [(set (attr "length")
	(if_then_else (eq_attr "is_thumb" "yes")
		      (const_int 2)
		      (const_int 4)))]
)


;; Patterns to allow combination of arithmetic, cond code and shifts

(define_insn "*arith_shiftsi"
  [(set (match_operand:SI 0 "s_register_operand" "=r,r,r,r")
        (match_operator:SI 1 "shiftable_operator"
          [(match_operator:SI 3 "shift_operator"
             [(match_operand:SI 4 "s_register_operand" "r,r,r,r")
              (match_operand:SI 5 "shift_amount_operand" "M,M,M,r")])
           (match_operand:SI 2 "s_register_operand" "rk,rk,r,rk")]))]
  "TARGET_32BIT"
  "%i1%?\\t%0, %2, %4%S3"
  [(set_attr "predicable" "yes")
   (set_attr "shift" "4")
   (set_attr "arch" "a,t2,t2,a")
   ;; Thumb2 doesn't allow the stack pointer to be used for 
   ;; operand1 for all operations other than add and sub. In this case 
   ;; the minus operation is a candidate for an rsub and hence needs
   ;; to be disabled.
   ;; We have to make sure to disable the fourth alternative if
   ;; the shift_operator is MULT, since otherwise the insn will
   ;; also match a multiply_accumulate pattern and validate_change
   ;; will allow a replacement of the constant with a register
   ;; despite the checks done in shift_operator.
   (set_attr_alternative "insn_enabled"
			 [(const_string "yes")
			  (if_then_else
			   (match_operand:SI 1 "add_operator" "")
			   (const_string "yes") (const_string "no"))
			  (const_string "yes")
			  (if_then_else
			   (match_operand:SI 3 "mult_operator" "")
			   (const_string "no") (const_string "yes"))])
   (set_attr "type" "alu_shift,alu_shift,alu_shift,alu_shift_reg")])

(define_split
  [(set (match_operand:SI 0 "s_register_operand" "")
	(match_operator:SI 1 "shiftable_operator"
	 [(match_operator:SI 2 "shiftable_operator"
	   [(match_operator:SI 3 "shift_operator"
	     [(match_operand:SI 4 "s_register_operand" "")
	      (match_operand:SI 5 "reg_or_int_operand" "")])
	    (match_operand:SI 6 "s_register_operand" "")])
	  (match_operand:SI 7 "arm_rhs_operand" "")]))
   (clobber (match_operand:SI 8 "s_register_operand" ""))]
  "TARGET_32BIT"
  [(set (match_dup 8)
	(match_op_dup 2 [(match_op_dup 3 [(match_dup 4) (match_dup 5)])
			 (match_dup 6)]))
   (set (match_dup 0)
	(match_op_dup 1 [(match_dup 8) (match_dup 7)]))]
  "")

(define_insn "*arith_shiftsi_compare0"
  [(set (reg:CC_NOOV CC_REGNUM)
        (compare:CC_NOOV
	 (match_operator:SI 1 "shiftable_operator"
	  [(match_operator:SI 3 "shift_operator"
	    [(match_operand:SI 4 "s_register_operand" "r,r")
	     (match_operand:SI 5 "shift_amount_operand" "M,r")])
	   (match_operand:SI 2 "s_register_operand" "r,r")])
	 (const_int 0)))
   (set (match_operand:SI 0 "s_register_operand" "=r,r")
	(match_op_dup 1 [(match_op_dup 3 [(match_dup 4) (match_dup 5)])
			 (match_dup 2)]))]
  "TARGET_32BIT"
  "%i1%.\\t%0, %2, %4%S3"
  [(set_attr "conds" "set")
   (set_attr "shift" "4")
   (set_attr "arch" "32,a")
   (set_attr "type" "alu_shift,alu_shift_reg")])

(define_insn "*arith_shiftsi_compare0_scratch"
  [(set (reg:CC_NOOV CC_REGNUM)
        (compare:CC_NOOV
	 (match_operator:SI 1 "shiftable_operator"
	  [(match_operator:SI 3 "shift_operator"
	    [(match_operand:SI 4 "s_register_operand" "r,r")
	     (match_operand:SI 5 "shift_amount_operand" "M,r")])
	   (match_operand:SI 2 "s_register_operand" "r,r")])
	 (const_int 0)))
   (clobber (match_scratch:SI 0 "=r,r"))]
  "TARGET_32BIT"
  "%i1%.\\t%0, %2, %4%S3"
  [(set_attr "conds" "set")
   (set_attr "shift" "4")
   (set_attr "arch" "32,a")
   (set_attr "type" "alu_shift,alu_shift_reg")])

(define_insn "*sub_shiftsi"
  [(set (match_operand:SI 0 "s_register_operand" "=r,r")
	(minus:SI (match_operand:SI 1 "s_register_operand" "r,r")
		  (match_operator:SI 2 "shift_operator"
		   [(match_operand:SI 3 "s_register_operand" "r,r")
		    (match_operand:SI 4 "shift_amount_operand" "M,r")])))]
  "TARGET_32BIT"
  "sub%?\\t%0, %1, %3%S2"
  [(set_attr "predicable" "yes")
   (set_attr "shift" "3")
   (set_attr "arch" "32,a")
   (set_attr "type" "alu_shift,alu_shift_reg")])

(define_insn "*sub_shiftsi_compare0"
  [(set (reg:CC_NOOV CC_REGNUM)
	(compare:CC_NOOV
	 (minus:SI (match_operand:SI 1 "s_register_operand" "r,r")
		   (match_operator:SI 2 "shift_operator"
		    [(match_operand:SI 3 "s_register_operand" "r,r")
		     (match_operand:SI 4 "shift_amount_operand" "M,rM")]))
	 (const_int 0)))
   (set (match_operand:SI 0 "s_register_operand" "=r,r")
	(minus:SI (match_dup 1)
		  (match_op_dup 2 [(match_dup 3) (match_dup 4)])))]
  "TARGET_32BIT"
  "sub%.\\t%0, %1, %3%S2"
  [(set_attr "conds" "set")
   (set_attr "shift" "3")
   (set_attr "arch" "32,a")
   (set_attr "type" "alu_shift,alu_shift_reg")])

(define_insn "*sub_shiftsi_compare0_scratch"
  [(set (reg:CC_NOOV CC_REGNUM)
	(compare:CC_NOOV
	 (minus:SI (match_operand:SI 1 "s_register_operand" "r,r")
		   (match_operator:SI 2 "shift_operator"
		    [(match_operand:SI 3 "s_register_operand" "r,r")
		     (match_operand:SI 4 "shift_amount_operand" "M,rM")]))
	 (const_int 0)))
   (clobber (match_scratch:SI 0 "=r,r"))]
  "TARGET_32BIT"
  "sub%.\\t%0, %1, %3%S2"
  [(set_attr "conds" "set")
   (set_attr "shift" "3")
   (set_attr "arch" "32,a")
   (set_attr "type" "alu_shift,alu_shift_reg")])


(define_insn "*and_scc"
  [(set (match_operand:SI 0 "s_register_operand" "=r")
	(and:SI (match_operator:SI 1 "arm_comparison_operator"
		 [(match_operand 3 "cc_register" "") (const_int 0)])
		(match_operand:SI 2 "s_register_operand" "r")))]
  "TARGET_ARM"
  "mov%D1\\t%0, #0\;and%d1\\t%0, %2, #1"
  [(set_attr "conds" "use")
   (set_attr "insn" "mov")
   (set_attr "length" "8")]
)

(define_insn "*ior_scc"
  [(set (match_operand:SI 0 "s_register_operand" "=r,r")
	(ior:SI (match_operator:SI 2 "arm_comparison_operator"
		 [(match_operand 3 "cc_register" "") (const_int 0)])
		(match_operand:SI 1 "s_register_operand" "0,?r")))]
  "TARGET_ARM"
  "@
   orr%d2\\t%0, %1, #1
   mov%D2\\t%0, %1\;orr%d2\\t%0, %1, #1"
  [(set_attr "conds" "use")
   (set_attr "length" "4,8")]
)

; A series of splitters for the compare_scc pattern below.  Note that
; order is important.
(define_split
  [(set (match_operand:SI 0 "s_register_operand" "")
	(lt:SI (match_operand:SI 1 "s_register_operand" "")
	       (const_int 0)))
   (clobber (reg:CC CC_REGNUM))]
  "TARGET_32BIT && reload_completed"
  [(set (match_dup 0) (lshiftrt:SI (match_dup 1) (const_int 31)))])

(define_split
  [(set (match_operand:SI 0 "s_register_operand" "")
	(ge:SI (match_operand:SI 1 "s_register_operand" "")
	       (const_int 0)))
   (clobber (reg:CC CC_REGNUM))]
  "TARGET_32BIT && reload_completed"
  [(set (match_dup 0) (not:SI (match_dup 1)))
   (set (match_dup 0) (lshiftrt:SI (match_dup 0) (const_int 31)))])

(define_split
  [(set (match_operand:SI 0 "s_register_operand" "")
	(eq:SI (match_operand:SI 1 "s_register_operand" "")
	       (const_int 0)))
   (clobber (reg:CC CC_REGNUM))]
  "TARGET_32BIT && reload_completed"
  [(parallel
    [(set (reg:CC CC_REGNUM)
	  (compare:CC (const_int 1) (match_dup 1)))
     (set (match_dup 0)
	  (minus:SI (const_int 1) (match_dup 1)))])
   (cond_exec (ltu:CC (reg:CC CC_REGNUM) (const_int 0))
	      (set (match_dup 0) (const_int 0)))])

(define_split
  [(set (match_operand:SI 0 "s_register_operand" "")
	(ne:SI (match_operand:SI 1 "s_register_operand" "")
	       (match_operand:SI 2 "const_int_operand" "")))
   (clobber (reg:CC CC_REGNUM))]
  "TARGET_32BIT && reload_completed"
  [(parallel
    [(set (reg:CC CC_REGNUM)
	  (compare:CC (match_dup 1) (match_dup 2)))
     (set (match_dup 0) (plus:SI (match_dup 1) (match_dup 3)))])
   (cond_exec (ne:CC (reg:CC CC_REGNUM) (const_int 0))
	      (set (match_dup 0) (const_int 1)))]
{
  operands[3] = GEN_INT (-INTVAL (operands[2]));
})

(define_split
  [(set (match_operand:SI 0 "s_register_operand" "")
	(ne:SI (match_operand:SI 1 "s_register_operand" "")
	       (match_operand:SI 2 "arm_add_operand" "")))
   (clobber (reg:CC CC_REGNUM))]
  "TARGET_32BIT && reload_completed"
  [(parallel
    [(set (reg:CC_NOOV CC_REGNUM)
	  (compare:CC_NOOV (minus:SI (match_dup 1) (match_dup 2))
			   (const_int 0)))
     (set (match_dup 0) (minus:SI (match_dup 1) (match_dup 2)))])
   (cond_exec (ne:CC_NOOV (reg:CC_NOOV CC_REGNUM) (const_int 0))
	      (set (match_dup 0) (const_int 1)))])

(define_insn_and_split "*compare_scc"
  [(set (match_operand:SI 0 "s_register_operand" "=r,r")
	(match_operator:SI 1 "arm_comparison_operator"
	 [(match_operand:SI 2 "s_register_operand" "r,r")
	  (match_operand:SI 3 "arm_add_operand" "rI,L")]))
   (clobber (reg:CC CC_REGNUM))]
  "TARGET_32BIT"
  "#"
  "&& reload_completed"
  [(set (reg:CC CC_REGNUM) (compare:CC (match_dup 2) (match_dup 3)))
   (cond_exec (match_dup 4) (set (match_dup 0) (const_int 0)))
   (cond_exec (match_dup 5) (set (match_dup 0) (const_int 1)))]
{
  rtx tmp1;
  enum machine_mode mode = SELECT_CC_MODE (GET_CODE (operands[1]),
					   operands[2], operands[3]);
  enum rtx_code rc = GET_CODE (operands[1]);

  tmp1 = gen_rtx_REG (mode, CC_REGNUM);

  operands[5] = gen_rtx_fmt_ee (rc, VOIDmode, tmp1, const0_rtx);
  if (mode == CCFPmode || mode == CCFPEmode)
    rc = reverse_condition_maybe_unordered (rc);
  else
    rc = reverse_condition (rc);
  operands[4] = gen_rtx_fmt_ee (rc, VOIDmode, tmp1, const0_rtx);
})

;; Attempt to improve the sequence generated by the compare_scc splitters
;; not to use conditional execution.
(define_peephole2
  [(set (reg:CC CC_REGNUM)
	(compare:CC (match_operand:SI 1 "register_operand" "")
		    (match_operand:SI 2 "arm_rhs_operand" "")))
   (cond_exec (ne (reg:CC CC_REGNUM) (const_int 0))
	      (set (match_operand:SI 0 "register_operand" "") (const_int 0)))
   (cond_exec (eq (reg:CC CC_REGNUM) (const_int 0))
	      (set (match_dup 0) (const_int 1)))
   (match_scratch:SI 3 "r")]
  "TARGET_32BIT"
  [(parallel
    [(set (reg:CC CC_REGNUM)
	  (compare:CC (match_dup 1) (match_dup 2)))
     (set (match_dup 3) (minus:SI (match_dup 1) (match_dup 2)))])
   (parallel
    [(set (reg:CC CC_REGNUM)
	  (compare:CC (const_int 0) (match_dup 3)))
     (set (match_dup 0) (minus:SI (const_int 0) (match_dup 3)))])
   (parallel
    [(set (match_dup 0)
	  (plus:SI (plus:SI (match_dup 0) (match_dup 3))
		   (geu:SI (reg:CC CC_REGNUM) (const_int 0))))
     (clobber (reg:CC CC_REGNUM))])])

(define_insn "*cond_move"
  [(set (match_operand:SI 0 "s_register_operand" "=r,r,r")
	(if_then_else:SI (match_operator 3 "equality_operator"
			  [(match_operator 4 "arm_comparison_operator"
			    [(match_operand 5 "cc_register" "") (const_int 0)])
			   (const_int 0)])
			 (match_operand:SI 1 "arm_rhs_operand" "0,rI,?rI")
			 (match_operand:SI 2 "arm_rhs_operand" "rI,0,rI")))]
  "TARGET_ARM"
  "*
    if (GET_CODE (operands[3]) == NE)
      {
        if (which_alternative != 1)
	  output_asm_insn (\"mov%D4\\t%0, %2\", operands);
        if (which_alternative != 0)
	  output_asm_insn (\"mov%d4\\t%0, %1\", operands);
        return \"\";
      }
    if (which_alternative != 0)
      output_asm_insn (\"mov%D4\\t%0, %1\", operands);
    if (which_alternative != 1)
      output_asm_insn (\"mov%d4\\t%0, %2\", operands);
    return \"\";
  "
  [(set_attr "conds" "use")
   (set_attr "insn" "mov")
   (set_attr "length" "4,4,8")]
)

(define_insn "*cond_arith"
  [(set (match_operand:SI 0 "s_register_operand" "=r,r")
        (match_operator:SI 5 "shiftable_operator" 
	 [(match_operator:SI 4 "arm_comparison_operator"
           [(match_operand:SI 2 "s_register_operand" "r,r")
	    (match_operand:SI 3 "arm_rhs_operand" "rI,rI")])
          (match_operand:SI 1 "s_register_operand" "0,?r")]))
   (clobber (reg:CC CC_REGNUM))]
  "TARGET_ARM"
  "*
    if (GET_CODE (operands[4]) == LT && operands[3] == const0_rtx)
      return \"%i5\\t%0, %1, %2, lsr #31\";

    output_asm_insn (\"cmp\\t%2, %3\", operands);
    if (GET_CODE (operands[5]) == AND)
      output_asm_insn (\"mov%D4\\t%0, #0\", operands);
    else if (GET_CODE (operands[5]) == MINUS)
      output_asm_insn (\"rsb%D4\\t%0, %1, #0\", operands);
    else if (which_alternative != 0)
      output_asm_insn (\"mov%D4\\t%0, %1\", operands);
    return \"%i5%d4\\t%0, %1, #1\";
  "
  [(set_attr "conds" "clob")
   (set_attr "length" "12")]
)

(define_insn "*cond_sub"
  [(set (match_operand:SI 0 "s_register_operand" "=r,r")
        (minus:SI (match_operand:SI 1 "s_register_operand" "0,?r")
		  (match_operator:SI 4 "arm_comparison_operator"
                   [(match_operand:SI 2 "s_register_operand" "r,r")
		    (match_operand:SI 3 "arm_rhs_operand" "rI,rI")])))
   (clobber (reg:CC CC_REGNUM))]
  "TARGET_ARM"
  "*
    output_asm_insn (\"cmp\\t%2, %3\", operands);
    if (which_alternative != 0)
      output_asm_insn (\"mov%D4\\t%0, %1\", operands);
    return \"sub%d4\\t%0, %1, #1\";
  "
  [(set_attr "conds" "clob")
   (set_attr "length" "8,12")]
)

(define_insn "*cmp_ite0"
  [(set (match_operand 6 "dominant_cc_register" "")
	(compare
	 (if_then_else:SI
	  (match_operator 4 "arm_comparison_operator"
	   [(match_operand:SI 0 "s_register_operand"
	        "l,l,l,r,r,r,r,r,r")
	    (match_operand:SI 1 "arm_add_operand"
	        "lPy,lPy,lPy,rI,L,rI,L,rI,L")])
	  (match_operator:SI 5 "arm_comparison_operator"
	   [(match_operand:SI 2 "s_register_operand"
	        "l,r,r,l,l,r,r,r,r")
	    (match_operand:SI 3 "arm_add_operand"
	        "lPy,rI,L,lPy,lPy,rI,rI,L,L")])
	  (const_int 0))
	 (const_int 0)))]
  "TARGET_32BIT"
  "*
  {
    static const char * const cmp1[NUM_OF_COND_CMP][2] =
    {
      {\"cmp%d5\\t%0, %1\",
       \"cmp%d4\\t%2, %3\"},
      {\"cmn%d5\\t%0, #%n1\",
       \"cmp%d4\\t%2, %3\"},
      {\"cmp%d5\\t%0, %1\",
       \"cmn%d4\\t%2, #%n3\"},
      {\"cmn%d5\\t%0, #%n1\",
       \"cmn%d4\\t%2, #%n3\"}
    };
    static const char * const cmp2[NUM_OF_COND_CMP][2] =
    {
      {\"cmp\\t%2, %3\",
       \"cmp\\t%0, %1\"},
      {\"cmp\\t%2, %3\",
       \"cmn\\t%0, #%n1\"},
      {\"cmn\\t%2, #%n3\",
       \"cmp\\t%0, %1\"},
      {\"cmn\\t%2, #%n3\",
       \"cmn\\t%0, #%n1\"}
    };
    static const char * const ite[2] =
    {
      \"it\\t%d5\",
      \"it\\t%d4\"
    };
    static const int cmp_idx[9] = {CMP_CMP, CMP_CMP, CMP_CMN,
                                   CMP_CMP, CMN_CMP, CMP_CMP,
                                   CMN_CMP, CMP_CMN, CMN_CMN};
    int swap =
      comparison_dominates_p (GET_CODE (operands[5]), GET_CODE (operands[4]));

    output_asm_insn (cmp2[cmp_idx[which_alternative]][swap], operands);
    if (TARGET_THUMB2) {
      output_asm_insn (ite[swap], operands);
    }
    output_asm_insn (cmp1[cmp_idx[which_alternative]][swap], operands);
    return \"\";
  }"
  [(set_attr "conds" "set")
   (set_attr "arch" "t2,t2,t2,t2,t2,any,any,any,any")
   (set_attr_alternative "length"
      [(const_int 6)
       (const_int 8)
       (const_int 8)
       (const_int 8)
       (const_int 8)
       (if_then_else (eq_attr "is_thumb" "no")
           (const_int 8)
           (const_int 10))
       (if_then_else (eq_attr "is_thumb" "no")
           (const_int 8)
           (const_int 10))
       (if_then_else (eq_attr "is_thumb" "no")
           (const_int 8)
           (const_int 10))
       (if_then_else (eq_attr "is_thumb" "no")
           (const_int 8)
           (const_int 10))])]
)

(define_insn "*cmp_ite1"
  [(set (match_operand 6 "dominant_cc_register" "")
	(compare
	 (if_then_else:SI
	  (match_operator 4 "arm_comparison_operator"
	   [(match_operand:SI 0 "s_register_operand"
	        "l,l,l,r,r,r,r,r,r")
	    (match_operand:SI 1 "arm_add_operand"
	        "lPy,lPy,lPy,rI,L,rI,L,rI,L")])
	  (match_operator:SI 5 "arm_comparison_operator"
	   [(match_operand:SI 2 "s_register_operand"
	        "l,r,r,l,l,r,r,r,r")
	    (match_operand:SI 3 "arm_add_operand"
	        "lPy,rI,L,lPy,lPy,rI,rI,L,L")])
	  (const_int 1))
	 (const_int 0)))]
  "TARGET_32BIT"
  "*
  {
    static const char * const cmp1[NUM_OF_COND_CMP][2] =
    {
      {\"cmp\\t%0, %1\",
       \"cmp\\t%2, %3\"},
      {\"cmn\\t%0, #%n1\",
       \"cmp\\t%2, %3\"},
      {\"cmp\\t%0, %1\",
       \"cmn\\t%2, #%n3\"},
      {\"cmn\\t%0, #%n1\",
       \"cmn\\t%2, #%n3\"}
    };
    static const char * const cmp2[NUM_OF_COND_CMP][2] =
    {
      {\"cmp%d4\\t%2, %3\",
       \"cmp%D5\\t%0, %1\"},
      {\"cmp%d4\\t%2, %3\",
       \"cmn%D5\\t%0, #%n1\"},
      {\"cmn%d4\\t%2, #%n3\",
       \"cmp%D5\\t%0, %1\"},
      {\"cmn%d4\\t%2, #%n3\",
       \"cmn%D5\\t%0, #%n1\"}
    };
    static const char * const ite[2] =
    {
      \"it\\t%d4\",
      \"it\\t%D5\"
    };
    static const int cmp_idx[9] = {CMP_CMP, CMP_CMP, CMP_CMN,
                                   CMP_CMP, CMN_CMP, CMP_CMP,
                                   CMN_CMP, CMP_CMN, CMN_CMN};
    int swap =
      comparison_dominates_p (GET_CODE (operands[5]),
			      reverse_condition (GET_CODE (operands[4])));

    output_asm_insn (cmp1[cmp_idx[which_alternative]][swap], operands);
    if (TARGET_THUMB2) {
      output_asm_insn (ite[swap], operands);
    }
    output_asm_insn (cmp2[cmp_idx[which_alternative]][swap], operands);
    return \"\";
  }"
  [(set_attr "conds" "set")
   (set_attr "arch" "t2,t2,t2,t2,t2,any,any,any,any")
   (set_attr_alternative "length"
      [(const_int 6)
       (const_int 8)
       (const_int 8)
       (const_int 8)
       (const_int 8)
       (if_then_else (eq_attr "is_thumb" "no")
           (const_int 8)
           (const_int 10))
       (if_then_else (eq_attr "is_thumb" "no")
           (const_int 8)
           (const_int 10))
       (if_then_else (eq_attr "is_thumb" "no")
           (const_int 8)
           (const_int 10))
       (if_then_else (eq_attr "is_thumb" "no")
           (const_int 8)
           (const_int 10))])]
)

(define_insn "*cmp_and"
  [(set (match_operand 6 "dominant_cc_register" "")
	(compare
	 (and:SI
	  (match_operator 4 "arm_comparison_operator"
	   [(match_operand:SI 0 "s_register_operand" 
	        "l,l,l,r,r,r,r,r,r")
	    (match_operand:SI 1 "arm_add_operand" 
	        "lPy,lPy,lPy,rI,L,rI,L,rI,L")])
	  (match_operator:SI 5 "arm_comparison_operator"
	   [(match_operand:SI 2 "s_register_operand" 
	        "l,r,r,l,l,r,r,r,r")
	    (match_operand:SI 3 "arm_add_operand" 
	        "lPy,rI,L,lPy,lPy,rI,rI,L,L")]))
	 (const_int 0)))]
  "TARGET_32BIT"
  "*
  {
    static const char *const cmp1[NUM_OF_COND_CMP][2] =
    {
      {\"cmp%d5\\t%0, %1\",
       \"cmp%d4\\t%2, %3\"},
      {\"cmn%d5\\t%0, #%n1\",
       \"cmp%d4\\t%2, %3\"},
      {\"cmp%d5\\t%0, %1\",
       \"cmn%d4\\t%2, #%n3\"},
      {\"cmn%d5\\t%0, #%n1\",
       \"cmn%d4\\t%2, #%n3\"}
    };
    static const char *const cmp2[NUM_OF_COND_CMP][2] =
    {
      {\"cmp\\t%2, %3\",
       \"cmp\\t%0, %1\"},
      {\"cmp\\t%2, %3\",
       \"cmn\\t%0, #%n1\"},
      {\"cmn\\t%2, #%n3\",
       \"cmp\\t%0, %1\"},
      {\"cmn\\t%2, #%n3\",
       \"cmn\\t%0, #%n1\"}
    };
    static const char *const ite[2] =
    {
      \"it\\t%d5\",
      \"it\\t%d4\"
    };
    static const int cmp_idx[9] = {CMP_CMP, CMP_CMP, CMP_CMN,
                                   CMP_CMP, CMN_CMP, CMP_CMP,
                                   CMN_CMP, CMP_CMN, CMN_CMN};
    int swap =
      comparison_dominates_p (GET_CODE (operands[5]), GET_CODE (operands[4]));

    output_asm_insn (cmp2[cmp_idx[which_alternative]][swap], operands);
    if (TARGET_THUMB2) {
      output_asm_insn (ite[swap], operands);
    }
    output_asm_insn (cmp1[cmp_idx[which_alternative]][swap], operands);
    return \"\";
  }"
  [(set_attr "conds" "set")
   (set_attr "predicable" "no")
   (set_attr "arch" "t2,t2,t2,t2,t2,any,any,any,any")
   (set_attr_alternative "length"
      [(const_int 6)
       (const_int 8)
       (const_int 8)
       (const_int 8)
       (const_int 8)
       (if_then_else (eq_attr "is_thumb" "no")
           (const_int 8)
           (const_int 10))
       (if_then_else (eq_attr "is_thumb" "no")
           (const_int 8)
           (const_int 10))
       (if_then_else (eq_attr "is_thumb" "no")
           (const_int 8)
           (const_int 10))
       (if_then_else (eq_attr "is_thumb" "no")
           (const_int 8)
           (const_int 10))])]
)

(define_insn "*cmp_ior"
  [(set (match_operand 6 "dominant_cc_register" "")
	(compare
	 (ior:SI
	  (match_operator 4 "arm_comparison_operator"
	   [(match_operand:SI 0 "s_register_operand"
	        "l,l,l,r,r,r,r,r,r")
	    (match_operand:SI 1 "arm_add_operand"
	        "lPy,lPy,lPy,rI,L,rI,L,rI,L")])
	  (match_operator:SI 5 "arm_comparison_operator"
	   [(match_operand:SI 2 "s_register_operand"
	        "l,r,r,l,l,r,r,r,r")
	    (match_operand:SI 3 "arm_add_operand"
	        "lPy,rI,L,lPy,lPy,rI,rI,L,L")]))
	 (const_int 0)))]
  "TARGET_32BIT"
  "*
  {
    static const char *const cmp1[NUM_OF_COND_CMP][2] =
    {
      {\"cmp\\t%0, %1\",
       \"cmp\\t%2, %3\"},
      {\"cmn\\t%0, #%n1\",
       \"cmp\\t%2, %3\"},
      {\"cmp\\t%0, %1\",
       \"cmn\\t%2, #%n3\"},
      {\"cmn\\t%0, #%n1\",
       \"cmn\\t%2, #%n3\"}
    };
    static const char *const cmp2[NUM_OF_COND_CMP][2] =
    {
      {\"cmp%D4\\t%2, %3\",
       \"cmp%D5\\t%0, %1\"},
      {\"cmp%D4\\t%2, %3\",
       \"cmn%D5\\t%0, #%n1\"},
      {\"cmn%D4\\t%2, #%n3\",
       \"cmp%D5\\t%0, %1\"},
      {\"cmn%D4\\t%2, #%n3\",
       \"cmn%D5\\t%0, #%n1\"}
    };
    static const char *const ite[2] =
    {
      \"it\\t%D4\",
      \"it\\t%D5\"
    };
    static const int cmp_idx[9] = {CMP_CMP, CMP_CMP, CMP_CMN,
                                   CMP_CMP, CMN_CMP, CMP_CMP,
                                   CMN_CMP, CMP_CMN, CMN_CMN};
    int swap =
      comparison_dominates_p (GET_CODE (operands[5]), GET_CODE (operands[4]));

    output_asm_insn (cmp1[cmp_idx[which_alternative]][swap], operands);
    if (TARGET_THUMB2) {
      output_asm_insn (ite[swap], operands);
    }
    output_asm_insn (cmp2[cmp_idx[which_alternative]][swap], operands);
    return \"\";
  }
  "
  [(set_attr "conds" "set")
   (set_attr "arch" "t2,t2,t2,t2,t2,any,any,any,any")
   (set_attr_alternative "length"
      [(const_int 6)
       (const_int 8)
       (const_int 8)
       (const_int 8)
       (const_int 8)
       (if_then_else (eq_attr "is_thumb" "no")
           (const_int 8)
           (const_int 10))
       (if_then_else (eq_attr "is_thumb" "no")
           (const_int 8)
           (const_int 10))
       (if_then_else (eq_attr "is_thumb" "no")
           (const_int 8)
           (const_int 10))
       (if_then_else (eq_attr "is_thumb" "no")
           (const_int 8)
           (const_int 10))])]
)

(define_insn_and_split "*ior_scc_scc"
  [(set (match_operand:SI 0 "s_register_operand" "=r")
	(ior:SI (match_operator:SI 3 "arm_comparison_operator"
		 [(match_operand:SI 1 "s_register_operand" "r")
		  (match_operand:SI 2 "arm_add_operand" "rIL")])
		(match_operator:SI 6 "arm_comparison_operator"
		 [(match_operand:SI 4 "s_register_operand" "r")
		  (match_operand:SI 5 "arm_add_operand" "rIL")])))
   (clobber (reg:CC CC_REGNUM))]
  "TARGET_32BIT
   && (arm_select_dominance_cc_mode (operands[3], operands[6], DOM_CC_X_OR_Y)
       != CCmode)"
  "#"
  "TARGET_32BIT && reload_completed"
  [(set (match_dup 7)
	(compare
	 (ior:SI
	  (match_op_dup 3 [(match_dup 1) (match_dup 2)])
	  (match_op_dup 6 [(match_dup 4) (match_dup 5)]))
	 (const_int 0)))
   (set (match_dup 0) (ne:SI (match_dup 7) (const_int 0)))]
  "operands[7]
     = gen_rtx_REG (arm_select_dominance_cc_mode (operands[3], operands[6],
						  DOM_CC_X_OR_Y),
		    CC_REGNUM);"
  [(set_attr "conds" "clob")
   (set_attr "length" "16")])

; If the above pattern is followed by a CMP insn, then the compare is 
; redundant, since we can rework the conditional instruction that follows.
(define_insn_and_split "*ior_scc_scc_cmp"
  [(set (match_operand 0 "dominant_cc_register" "")
	(compare (ior:SI (match_operator:SI 3 "arm_comparison_operator"
			  [(match_operand:SI 1 "s_register_operand" "r")
			   (match_operand:SI 2 "arm_add_operand" "rIL")])
			 (match_operator:SI 6 "arm_comparison_operator"
			  [(match_operand:SI 4 "s_register_operand" "r")
			   (match_operand:SI 5 "arm_add_operand" "rIL")]))
		 (const_int 0)))
   (set (match_operand:SI 7 "s_register_operand" "=r")
	(ior:SI (match_op_dup 3 [(match_dup 1) (match_dup 2)])
		(match_op_dup 6 [(match_dup 4) (match_dup 5)])))]
  "TARGET_32BIT"
  "#"
  "TARGET_32BIT && reload_completed"
  [(set (match_dup 0)
	(compare
	 (ior:SI
	  (match_op_dup 3 [(match_dup 1) (match_dup 2)])
	  (match_op_dup 6 [(match_dup 4) (match_dup 5)]))
	 (const_int 0)))
   (set (match_dup 7) (ne:SI (match_dup 0) (const_int 0)))]
  ""
  [(set_attr "conds" "set")
   (set_attr "length" "16")])

(define_insn_and_split "*and_scc_scc"
  [(set (match_operand:SI 0 "s_register_operand" "=r")
	(and:SI (match_operator:SI 3 "arm_comparison_operator"
		 [(match_operand:SI 1 "s_register_operand" "r")
		  (match_operand:SI 2 "arm_add_operand" "rIL")])
		(match_operator:SI 6 "arm_comparison_operator"
		 [(match_operand:SI 4 "s_register_operand" "r")
		  (match_operand:SI 5 "arm_add_operand" "rIL")])))
   (clobber (reg:CC CC_REGNUM))]
  "TARGET_32BIT
   && (arm_select_dominance_cc_mode (operands[3], operands[6], DOM_CC_X_AND_Y)
       != CCmode)"
  "#"
  "TARGET_32BIT && reload_completed
   && (arm_select_dominance_cc_mode (operands[3], operands[6], DOM_CC_X_AND_Y)
       != CCmode)"
  [(set (match_dup 7)
	(compare
	 (and:SI
	  (match_op_dup 3 [(match_dup 1) (match_dup 2)])
	  (match_op_dup 6 [(match_dup 4) (match_dup 5)]))
	 (const_int 0)))
   (set (match_dup 0) (ne:SI (match_dup 7) (const_int 0)))]
  "operands[7]
     = gen_rtx_REG (arm_select_dominance_cc_mode (operands[3], operands[6],
						  DOM_CC_X_AND_Y),
		    CC_REGNUM);"
  [(set_attr "conds" "clob")
   (set_attr "length" "16")])

; If the above pattern is followed by a CMP insn, then the compare is 
; redundant, since we can rework the conditional instruction that follows.
(define_insn_and_split "*and_scc_scc_cmp"
  [(set (match_operand 0 "dominant_cc_register" "")
	(compare (and:SI (match_operator:SI 3 "arm_comparison_operator"
			  [(match_operand:SI 1 "s_register_operand" "r")
			   (match_operand:SI 2 "arm_add_operand" "rIL")])
			 (match_operator:SI 6 "arm_comparison_operator"
			  [(match_operand:SI 4 "s_register_operand" "r")
			   (match_operand:SI 5 "arm_add_operand" "rIL")]))
		 (const_int 0)))
   (set (match_operand:SI 7 "s_register_operand" "=r")
	(and:SI (match_op_dup 3 [(match_dup 1) (match_dup 2)])
		(match_op_dup 6 [(match_dup 4) (match_dup 5)])))]
  "TARGET_32BIT"
  "#"
  "TARGET_32BIT && reload_completed"
  [(set (match_dup 0)
	(compare
	 (and:SI
	  (match_op_dup 3 [(match_dup 1) (match_dup 2)])
	  (match_op_dup 6 [(match_dup 4) (match_dup 5)]))
	 (const_int 0)))
   (set (match_dup 7) (ne:SI (match_dup 0) (const_int 0)))]
  ""
  [(set_attr "conds" "set")
   (set_attr "length" "16")])

;; If there is no dominance in the comparison, then we can still save an
;; instruction in the AND case, since we can know that the second compare
;; need only zero the value if false (if true, then the value is already
;; correct).
(define_insn_and_split "*and_scc_scc_nodom"
  [(set (match_operand:SI 0 "s_register_operand" "=&r,&r,&r")
	(and:SI (match_operator:SI 3 "arm_comparison_operator"
		 [(match_operand:SI 1 "s_register_operand" "r,r,0")
		  (match_operand:SI 2 "arm_add_operand" "rIL,0,rIL")])
		(match_operator:SI 6 "arm_comparison_operator"
		 [(match_operand:SI 4 "s_register_operand" "r,r,r")
		  (match_operand:SI 5 "arm_add_operand" "rIL,rIL,rIL")])))
   (clobber (reg:CC CC_REGNUM))]
  "TARGET_32BIT
   && (arm_select_dominance_cc_mode (operands[3], operands[6], DOM_CC_X_AND_Y)
       == CCmode)"
  "#"
  "TARGET_32BIT && reload_completed"
  [(parallel [(set (match_dup 0)
		   (match_op_dup 3 [(match_dup 1) (match_dup 2)]))
	      (clobber (reg:CC CC_REGNUM))])
   (set (match_dup 7) (match_op_dup 8 [(match_dup 4) (match_dup 5)]))
   (set (match_dup 0)
	(if_then_else:SI (match_op_dup 6 [(match_dup 7) (const_int 0)])
			 (match_dup 0)
			 (const_int 0)))]
  "operands[7] = gen_rtx_REG (SELECT_CC_MODE (GET_CODE (operands[6]),
					      operands[4], operands[5]),
			      CC_REGNUM);
   operands[8] = gen_rtx_COMPARE (GET_MODE (operands[7]), operands[4],
				  operands[5]);"
  [(set_attr "conds" "clob")
   (set_attr "length" "20")])

(define_split
  [(set (reg:CC_NOOV CC_REGNUM)
	(compare:CC_NOOV (ior:SI
			  (and:SI (match_operand:SI 0 "s_register_operand" "")
				  (const_int 1))
			  (match_operator:SI 1 "arm_comparison_operator"
			   [(match_operand:SI 2 "s_register_operand" "")
			    (match_operand:SI 3 "arm_add_operand" "")]))
			 (const_int 0)))
   (clobber (match_operand:SI 4 "s_register_operand" ""))]
  "TARGET_ARM"
  [(set (match_dup 4)
	(ior:SI (match_op_dup 1 [(match_dup 2) (match_dup 3)])
		(match_dup 0)))
   (set (reg:CC_NOOV CC_REGNUM)
	(compare:CC_NOOV (and:SI (match_dup 4) (const_int 1))
			 (const_int 0)))]
  "")

(define_split
  [(set (reg:CC_NOOV CC_REGNUM)
	(compare:CC_NOOV (ior:SI
			  (match_operator:SI 1 "arm_comparison_operator"
			   [(match_operand:SI 2 "s_register_operand" "")
			    (match_operand:SI 3 "arm_add_operand" "")])
			  (and:SI (match_operand:SI 0 "s_register_operand" "")
				  (const_int 1)))
			 (const_int 0)))
   (clobber (match_operand:SI 4 "s_register_operand" ""))]
  "TARGET_ARM"
  [(set (match_dup 4)
	(ior:SI (match_op_dup 1 [(match_dup 2) (match_dup 3)])
		(match_dup 0)))
   (set (reg:CC_NOOV CC_REGNUM)
	(compare:CC_NOOV (and:SI (match_dup 4) (const_int 1))
			 (const_int 0)))]
  "")
;; ??? The conditional patterns above need checking for Thumb-2 usefulness

(define_insn "*negscc"
  [(set (match_operand:SI 0 "s_register_operand" "=r")
	(neg:SI (match_operator 3 "arm_comparison_operator"
		 [(match_operand:SI 1 "s_register_operand" "r")
		  (match_operand:SI 2 "arm_rhs_operand" "rI")])))
   (clobber (reg:CC CC_REGNUM))]
  "TARGET_ARM"
  "*
  if (GET_CODE (operands[3]) == LT && operands[2] == const0_rtx)
    return \"mov\\t%0, %1, asr #31\";

  if (GET_CODE (operands[3]) == NE)
    return \"subs\\t%0, %1, %2\;mvnne\\t%0, #0\";

  output_asm_insn (\"cmp\\t%1, %2\", operands);
  output_asm_insn (\"mov%D3\\t%0, #0\", operands);
  return \"mvn%d3\\t%0, #0\";
  "
  [(set_attr "conds" "clob")
   (set_attr "length" "12")]
)

(define_insn "movcond"
  [(set (match_operand:SI 0 "s_register_operand" "=r,r,r")
	(if_then_else:SI
	 (match_operator 5 "arm_comparison_operator"
	  [(match_operand:SI 3 "s_register_operand" "r,r,r")
	   (match_operand:SI 4 "arm_add_operand" "rIL,rIL,rIL")])
	 (match_operand:SI 1 "arm_rhs_operand" "0,rI,?rI")
	 (match_operand:SI 2 "arm_rhs_operand" "rI,0,rI")))
   (clobber (reg:CC CC_REGNUM))]
  "TARGET_ARM"
  "*
  if (GET_CODE (operands[5]) == LT
      && (operands[4] == const0_rtx))
    {
      if (which_alternative != 1 && GET_CODE (operands[1]) == REG)
	{
	  if (operands[2] == const0_rtx)
	    return \"and\\t%0, %1, %3, asr #31\";
	  return \"ands\\t%0, %1, %3, asr #32\;movcc\\t%0, %2\";
	}
      else if (which_alternative != 0 && GET_CODE (operands[2]) == REG)
	{
	  if (operands[1] == const0_rtx)
	    return \"bic\\t%0, %2, %3, asr #31\";
	  return \"bics\\t%0, %2, %3, asr #32\;movcs\\t%0, %1\";
	}
      /* The only case that falls through to here is when both ops 1 & 2
	 are constants.  */
    }

  if (GET_CODE (operands[5]) == GE
      && (operands[4] == const0_rtx))
    {
      if (which_alternative != 1 && GET_CODE (operands[1]) == REG)
	{
	  if (operands[2] == const0_rtx)
	    return \"bic\\t%0, %1, %3, asr #31\";
	  return \"bics\\t%0, %1, %3, asr #32\;movcs\\t%0, %2\";
	}
      else if (which_alternative != 0 && GET_CODE (operands[2]) == REG)
	{
	  if (operands[1] == const0_rtx)
	    return \"and\\t%0, %2, %3, asr #31\";
	  return \"ands\\t%0, %2, %3, asr #32\;movcc\\t%0, %1\";
	}
      /* The only case that falls through to here is when both ops 1 & 2
	 are constants.  */
    }
  if (GET_CODE (operands[4]) == CONST_INT
      && !const_ok_for_arm (INTVAL (operands[4])))
    output_asm_insn (\"cmn\\t%3, #%n4\", operands);
  else
    output_asm_insn (\"cmp\\t%3, %4\", operands);
  if (which_alternative != 0)
    output_asm_insn (\"mov%d5\\t%0, %1\", operands);
  if (which_alternative != 1)
    output_asm_insn (\"mov%D5\\t%0, %2\", operands);
  return \"\";
  "
  [(set_attr "conds" "clob")
   (set_attr "length" "8,8,12")]
)

;; ??? The patterns below need checking for Thumb-2 usefulness.

(define_insn "*ifcompare_plus_move"
  [(set (match_operand:SI 0 "s_register_operand" "=r,r")
	(if_then_else:SI (match_operator 6 "arm_comparison_operator"
			  [(match_operand:SI 4 "s_register_operand" "r,r")
			   (match_operand:SI 5 "arm_add_operand" "rIL,rIL")])
			 (plus:SI
			  (match_operand:SI 2 "s_register_operand" "r,r")
			  (match_operand:SI 3 "arm_add_operand" "rIL,rIL"))
			 (match_operand:SI 1 "arm_rhs_operand" "0,?rI")))
   (clobber (reg:CC CC_REGNUM))]
  "TARGET_ARM"
  "#"
  [(set_attr "conds" "clob")
   (set_attr "length" "8,12")]
)

(define_insn "*if_plus_move"
  [(set (match_operand:SI 0 "s_register_operand" "=r,r,r,r")
	(if_then_else:SI
	 (match_operator 4 "arm_comparison_operator"
	  [(match_operand 5 "cc_register" "") (const_int 0)])
	 (plus:SI
	  (match_operand:SI 2 "s_register_operand" "r,r,r,r")
	  (match_operand:SI 3 "arm_add_operand" "rI,L,rI,L"))
	 (match_operand:SI 1 "arm_rhs_operand" "0,0,?rI,?rI")))]
  "TARGET_ARM"
  "@
   add%d4\\t%0, %2, %3
   sub%d4\\t%0, %2, #%n3
   add%d4\\t%0, %2, %3\;mov%D4\\t%0, %1
   sub%d4\\t%0, %2, #%n3\;mov%D4\\t%0, %1"
  [(set_attr "conds" "use")
   (set_attr "length" "4,4,8,8")
   (set_attr "type" "*,*,*,*")]
)

(define_insn "*ifcompare_move_plus"
  [(set (match_operand:SI 0 "s_register_operand" "=r,r")
	(if_then_else:SI (match_operator 6 "arm_comparison_operator"
			  [(match_operand:SI 4 "s_register_operand" "r,r")
			   (match_operand:SI 5 "arm_add_operand" "rIL,rIL")])
			 (match_operand:SI 1 "arm_rhs_operand" "0,?rI")
			 (plus:SI
			  (match_operand:SI 2 "s_register_operand" "r,r")
			  (match_operand:SI 3 "arm_add_operand" "rIL,rIL"))))
   (clobber (reg:CC CC_REGNUM))]
  "TARGET_ARM"
  "#"
  [(set_attr "conds" "clob")
   (set_attr "length" "8,12")]
)

(define_insn "*if_move_plus"
  [(set (match_operand:SI 0 "s_register_operand" "=r,r,r,r")
	(if_then_else:SI
	 (match_operator 4 "arm_comparison_operator"
	  [(match_operand 5 "cc_register" "") (const_int 0)])
	 (match_operand:SI 1 "arm_rhs_operand" "0,0,?rI,?rI")
	 (plus:SI
	  (match_operand:SI 2 "s_register_operand" "r,r,r,r")
	  (match_operand:SI 3 "arm_add_operand" "rI,L,rI,L"))))]
  "TARGET_ARM"
  "@
   add%D4\\t%0, %2, %3
   sub%D4\\t%0, %2, #%n3
   add%D4\\t%0, %2, %3\;mov%d4\\t%0, %1
   sub%D4\\t%0, %2, #%n3\;mov%d4\\t%0, %1"
  [(set_attr "conds" "use")
   (set_attr "length" "4,4,8,8")
   (set_attr "type" "*,*,*,*")]
)

(define_insn "*ifcompare_arith_arith"
  [(set (match_operand:SI 0 "s_register_operand" "=r")
	(if_then_else:SI (match_operator 9 "arm_comparison_operator"
			  [(match_operand:SI 5 "s_register_operand" "r")
			   (match_operand:SI 6 "arm_add_operand" "rIL")])
			 (match_operator:SI 8 "shiftable_operator"
			  [(match_operand:SI 1 "s_register_operand" "r")
			   (match_operand:SI 2 "arm_rhs_operand" "rI")])
			 (match_operator:SI 7 "shiftable_operator"
			  [(match_operand:SI 3 "s_register_operand" "r")
			   (match_operand:SI 4 "arm_rhs_operand" "rI")])))
   (clobber (reg:CC CC_REGNUM))]
  "TARGET_ARM"
  "#"
  [(set_attr "conds" "clob")
   (set_attr "length" "12")]
)

(define_insn "*if_arith_arith"
  [(set (match_operand:SI 0 "s_register_operand" "=r")
	(if_then_else:SI (match_operator 5 "arm_comparison_operator"
			  [(match_operand 8 "cc_register" "") (const_int 0)])
			 (match_operator:SI 6 "shiftable_operator"
			  [(match_operand:SI 1 "s_register_operand" "r")
			   (match_operand:SI 2 "arm_rhs_operand" "rI")])
			 (match_operator:SI 7 "shiftable_operator"
			  [(match_operand:SI 3 "s_register_operand" "r")
			   (match_operand:SI 4 "arm_rhs_operand" "rI")])))]
  "TARGET_ARM"
  "%I6%d5\\t%0, %1, %2\;%I7%D5\\t%0, %3, %4"
  [(set_attr "conds" "use")
   (set_attr "length" "8")]
)

(define_insn "*ifcompare_arith_move"
  [(set (match_operand:SI 0 "s_register_operand" "=r,r")
	(if_then_else:SI (match_operator 6 "arm_comparison_operator"
			  [(match_operand:SI 2 "s_register_operand" "r,r")
			   (match_operand:SI 3 "arm_add_operand" "rIL,rIL")])
			 (match_operator:SI 7 "shiftable_operator"
			  [(match_operand:SI 4 "s_register_operand" "r,r")
			   (match_operand:SI 5 "arm_rhs_operand" "rI,rI")])
			 (match_operand:SI 1 "arm_rhs_operand" "0,?rI")))
   (clobber (reg:CC CC_REGNUM))]
  "TARGET_ARM"
  "*
  /* If we have an operation where (op x 0) is the identity operation and
     the conditional operator is LT or GE and we are comparing against zero and
     everything is in registers then we can do this in two instructions.  */
  if (operands[3] == const0_rtx
      && GET_CODE (operands[7]) != AND
      && GET_CODE (operands[5]) == REG
      && GET_CODE (operands[1]) == REG 
      && REGNO (operands[1]) == REGNO (operands[4])
      && REGNO (operands[4]) != REGNO (operands[0]))
    {
      if (GET_CODE (operands[6]) == LT)
	return \"and\\t%0, %5, %2, asr #31\;%I7\\t%0, %4, %0\";
      else if (GET_CODE (operands[6]) == GE)
	return \"bic\\t%0, %5, %2, asr #31\;%I7\\t%0, %4, %0\";
    }
  if (GET_CODE (operands[3]) == CONST_INT
      && !const_ok_for_arm (INTVAL (operands[3])))
    output_asm_insn (\"cmn\\t%2, #%n3\", operands);
  else
    output_asm_insn (\"cmp\\t%2, %3\", operands);
  output_asm_insn (\"%I7%d6\\t%0, %4, %5\", operands);
  if (which_alternative != 0)
    return \"mov%D6\\t%0, %1\";
  return \"\";
  "
  [(set_attr "conds" "clob")
   (set_attr "length" "8,12")]
)

(define_insn "*if_arith_move"
  [(set (match_operand:SI 0 "s_register_operand" "=r,r")
	(if_then_else:SI (match_operator 4 "arm_comparison_operator"
			  [(match_operand 6 "cc_register" "") (const_int 0)])
			 (match_operator:SI 5 "shiftable_operator"
			  [(match_operand:SI 2 "s_register_operand" "r,r")
			   (match_operand:SI 3 "arm_rhs_operand" "rI,rI")])
			 (match_operand:SI 1 "arm_rhs_operand" "0,?rI")))]
  "TARGET_ARM"
  "@
   %I5%d4\\t%0, %2, %3
   %I5%d4\\t%0, %2, %3\;mov%D4\\t%0, %1"
  [(set_attr "conds" "use")
   (set_attr "length" "4,8")
   (set_attr "type" "*,*")]
)

(define_insn "*ifcompare_move_arith"
  [(set (match_operand:SI 0 "s_register_operand" "=r,r")
	(if_then_else:SI (match_operator 6 "arm_comparison_operator"
			  [(match_operand:SI 4 "s_register_operand" "r,r")
			   (match_operand:SI 5 "arm_add_operand" "rIL,rIL")])
			 (match_operand:SI 1 "arm_rhs_operand" "0,?rI")
			 (match_operator:SI 7 "shiftable_operator"
			  [(match_operand:SI 2 "s_register_operand" "r,r")
			   (match_operand:SI 3 "arm_rhs_operand" "rI,rI")])))
   (clobber (reg:CC CC_REGNUM))]
  "TARGET_ARM"
  "*
  /* If we have an operation where (op x 0) is the identity operation and
     the conditional operator is LT or GE and we are comparing against zero and
     everything is in registers then we can do this in two instructions */
  if (operands[5] == const0_rtx
      && GET_CODE (operands[7]) != AND
      && GET_CODE (operands[3]) == REG
      && GET_CODE (operands[1]) == REG 
      && REGNO (operands[1]) == REGNO (operands[2])
      && REGNO (operands[2]) != REGNO (operands[0]))
    {
      if (GET_CODE (operands[6]) == GE)
	return \"and\\t%0, %3, %4, asr #31\;%I7\\t%0, %2, %0\";
      else if (GET_CODE (operands[6]) == LT)
	return \"bic\\t%0, %3, %4, asr #31\;%I7\\t%0, %2, %0\";
    }

  if (GET_CODE (operands[5]) == CONST_INT
      && !const_ok_for_arm (INTVAL (operands[5])))
    output_asm_insn (\"cmn\\t%4, #%n5\", operands);
  else
    output_asm_insn (\"cmp\\t%4, %5\", operands);

  if (which_alternative != 0)
    output_asm_insn (\"mov%d6\\t%0, %1\", operands);
  return \"%I7%D6\\t%0, %2, %3\";
  "
  [(set_attr "conds" "clob")
   (set_attr "length" "8,12")]
)

(define_insn "*if_move_arith"
  [(set (match_operand:SI 0 "s_register_operand" "=r,r")
	(if_then_else:SI
	 (match_operator 4 "arm_comparison_operator"
	  [(match_operand 6 "cc_register" "") (const_int 0)])
	 (match_operand:SI 1 "arm_rhs_operand" "0,?rI")
	 (match_operator:SI 5 "shiftable_operator"
	  [(match_operand:SI 2 "s_register_operand" "r,r")
	   (match_operand:SI 3 "arm_rhs_operand" "rI,rI")])))]
  "TARGET_ARM"
  "@
   %I5%D4\\t%0, %2, %3
   %I5%D4\\t%0, %2, %3\;mov%d4\\t%0, %1"
  [(set_attr "conds" "use")
   (set_attr "length" "4,8")
   (set_attr "type" "*,*")]
)

(define_insn "*ifcompare_move_not"
  [(set (match_operand:SI 0 "s_register_operand" "=r,r")
	(if_then_else:SI
	 (match_operator 5 "arm_comparison_operator"
	  [(match_operand:SI 3 "s_register_operand" "r,r")
	   (match_operand:SI 4 "arm_add_operand" "rIL,rIL")])
	 (match_operand:SI 1 "arm_not_operand" "0,?rIK")
	 (not:SI
	  (match_operand:SI 2 "s_register_operand" "r,r"))))
   (clobber (reg:CC CC_REGNUM))]
  "TARGET_ARM"
  "#"
  [(set_attr "conds" "clob")
   (set_attr "length" "8,12")]
)

(define_insn "*if_move_not"
  [(set (match_operand:SI 0 "s_register_operand" "=r,r,r")
	(if_then_else:SI
	 (match_operator 4 "arm_comparison_operator"
	  [(match_operand 3 "cc_register" "") (const_int 0)])
	 (match_operand:SI 1 "arm_not_operand" "0,?rI,K")
	 (not:SI (match_operand:SI 2 "s_register_operand" "r,r,r"))))]
  "TARGET_ARM"
  "@
   mvn%D4\\t%0, %2
   mov%d4\\t%0, %1\;mvn%D4\\t%0, %2
   mvn%d4\\t%0, #%B1\;mvn%D4\\t%0, %2"
  [(set_attr "conds" "use")
   (set_attr "insn" "mvn")
   (set_attr "length" "4,8,8")]
)

(define_insn "*ifcompare_not_move"
  [(set (match_operand:SI 0 "s_register_operand" "=r,r")
	(if_then_else:SI 
	 (match_operator 5 "arm_comparison_operator"
	  [(match_operand:SI 3 "s_register_operand" "r,r")
	   (match_operand:SI 4 "arm_add_operand" "rIL,rIL")])
	 (not:SI
	  (match_operand:SI 2 "s_register_operand" "r,r"))
	 (match_operand:SI 1 "arm_not_operand" "0,?rIK")))
   (clobber (reg:CC CC_REGNUM))]
  "TARGET_ARM"
  "#"
  [(set_attr "conds" "clob")
   (set_attr "length" "8,12")]
)

(define_insn "*if_not_move"
  [(set (match_operand:SI 0 "s_register_operand" "=r,r,r")
	(if_then_else:SI
	 (match_operator 4 "arm_comparison_operator"
	  [(match_operand 3 "cc_register" "") (const_int 0)])
	 (not:SI (match_operand:SI 2 "s_register_operand" "r,r,r"))
	 (match_operand:SI 1 "arm_not_operand" "0,?rI,K")))]
  "TARGET_ARM"
  "@
   mvn%d4\\t%0, %2
   mov%D4\\t%0, %1\;mvn%d4\\t%0, %2
   mvn%D4\\t%0, #%B1\;mvn%d4\\t%0, %2"
  [(set_attr "conds" "use")
   (set_attr "insn" "mvn")
   (set_attr "length" "4,8,8")]
)

(define_insn "*ifcompare_shift_move"
  [(set (match_operand:SI 0 "s_register_operand" "=r,r")
	(if_then_else:SI
	 (match_operator 6 "arm_comparison_operator"
	  [(match_operand:SI 4 "s_register_operand" "r,r")
	   (match_operand:SI 5 "arm_add_operand" "rIL,rIL")])
	 (match_operator:SI 7 "shift_operator"
	  [(match_operand:SI 2 "s_register_operand" "r,r")
	   (match_operand:SI 3 "arm_rhs_operand" "rM,rM")])
	 (match_operand:SI 1 "arm_not_operand" "0,?rIK")))
   (clobber (reg:CC CC_REGNUM))]
  "TARGET_ARM"
  "#"
  [(set_attr "conds" "clob")
   (set_attr "length" "8,12")]
)

(define_insn "*if_shift_move"
  [(set (match_operand:SI 0 "s_register_operand" "=r,r,r")
	(if_then_else:SI
	 (match_operator 5 "arm_comparison_operator"
	  [(match_operand 6 "cc_register" "") (const_int 0)])
	 (match_operator:SI 4 "shift_operator"
	  [(match_operand:SI 2 "s_register_operand" "r,r,r")
	   (match_operand:SI 3 "arm_rhs_operand" "rM,rM,rM")])
	 (match_operand:SI 1 "arm_not_operand" "0,?rI,K")))]
  "TARGET_ARM"
  "@
   mov%d5\\t%0, %2%S4
   mov%D5\\t%0, %1\;mov%d5\\t%0, %2%S4
   mvn%D5\\t%0, #%B1\;mov%d5\\t%0, %2%S4"
  [(set_attr "conds" "use")
   (set_attr "shift" "2")
   (set_attr "length" "4,8,8")
   (set_attr "insn" "mov")
   (set (attr "type") (if_then_else (match_operand 3 "const_int_operand" "")
		      (const_string "alu_shift")
		      (const_string "alu_shift_reg")))]
)

(define_insn "*ifcompare_move_shift"
  [(set (match_operand:SI 0 "s_register_operand" "=r,r")
	(if_then_else:SI
	 (match_operator 6 "arm_comparison_operator"
	  [(match_operand:SI 4 "s_register_operand" "r,r")
	   (match_operand:SI 5 "arm_add_operand" "rIL,rIL")])
	 (match_operand:SI 1 "arm_not_operand" "0,?rIK")
	 (match_operator:SI 7 "shift_operator"
	  [(match_operand:SI 2 "s_register_operand" "r,r")
	   (match_operand:SI 3 "arm_rhs_operand" "rM,rM")])))
   (clobber (reg:CC CC_REGNUM))]
  "TARGET_ARM"
  "#"
  [(set_attr "conds" "clob")
   (set_attr "length" "8,12")]
)

(define_insn "*if_move_shift"
  [(set (match_operand:SI 0 "s_register_operand" "=r,r,r")
	(if_then_else:SI
	 (match_operator 5 "arm_comparison_operator"
	  [(match_operand 6 "cc_register" "") (const_int 0)])
	 (match_operand:SI 1 "arm_not_operand" "0,?rI,K")
	 (match_operator:SI 4 "shift_operator"
	  [(match_operand:SI 2 "s_register_operand" "r,r,r")
	   (match_operand:SI 3 "arm_rhs_operand" "rM,rM,rM")])))]
  "TARGET_ARM"
  "@
   mov%D5\\t%0, %2%S4
   mov%d5\\t%0, %1\;mov%D5\\t%0, %2%S4
   mvn%d5\\t%0, #%B1\;mov%D5\\t%0, %2%S4"
  [(set_attr "conds" "use")
   (set_attr "shift" "2")
   (set_attr "length" "4,8,8")
   (set_attr "insn" "mov")
   (set (attr "type") (if_then_else (match_operand 3 "const_int_operand" "")
		      (const_string "alu_shift")
		      (const_string "alu_shift_reg")))]
)

(define_insn "*ifcompare_shift_shift"
  [(set (match_operand:SI 0 "s_register_operand" "=r")
	(if_then_else:SI
	 (match_operator 7 "arm_comparison_operator"
	  [(match_operand:SI 5 "s_register_operand" "r")
	   (match_operand:SI 6 "arm_add_operand" "rIL")])
	 (match_operator:SI 8 "shift_operator"
	  [(match_operand:SI 1 "s_register_operand" "r")
	   (match_operand:SI 2 "arm_rhs_operand" "rM")])
	 (match_operator:SI 9 "shift_operator"
	  [(match_operand:SI 3 "s_register_operand" "r")
	   (match_operand:SI 4 "arm_rhs_operand" "rM")])))
   (clobber (reg:CC CC_REGNUM))]
  "TARGET_ARM"
  "#"
  [(set_attr "conds" "clob")
   (set_attr "length" "12")]
)

(define_insn "*if_shift_shift"
  [(set (match_operand:SI 0 "s_register_operand" "=r")
	(if_then_else:SI
	 (match_operator 5 "arm_comparison_operator"
	  [(match_operand 8 "cc_register" "") (const_int 0)])
	 (match_operator:SI 6 "shift_operator"
	  [(match_operand:SI 1 "s_register_operand" "r")
	   (match_operand:SI 2 "arm_rhs_operand" "rM")])
	 (match_operator:SI 7 "shift_operator"
	  [(match_operand:SI 3 "s_register_operand" "r")
	   (match_operand:SI 4 "arm_rhs_operand" "rM")])))]
  "TARGET_ARM"
  "mov%d5\\t%0, %1%S6\;mov%D5\\t%0, %3%S7"
  [(set_attr "conds" "use")
   (set_attr "shift" "1")
   (set_attr "length" "8")
   (set_attr "insn" "mov")
   (set (attr "type") (if_then_else
		        (and (match_operand 2 "const_int_operand" "")
                             (match_operand 4 "const_int_operand" ""))
		      (const_string "alu_shift")
		      (const_string "alu_shift_reg")))]
)

(define_insn "*ifcompare_not_arith"
  [(set (match_operand:SI 0 "s_register_operand" "=r")
	(if_then_else:SI
	 (match_operator 6 "arm_comparison_operator"
	  [(match_operand:SI 4 "s_register_operand" "r")
	   (match_operand:SI 5 "arm_add_operand" "rIL")])
	 (not:SI (match_operand:SI 1 "s_register_operand" "r"))
	 (match_operator:SI 7 "shiftable_operator"
	  [(match_operand:SI 2 "s_register_operand" "r")
	   (match_operand:SI 3 "arm_rhs_operand" "rI")])))
   (clobber (reg:CC CC_REGNUM))]
  "TARGET_ARM"
  "#"
  [(set_attr "conds" "clob")
   (set_attr "length" "12")]
)

(define_insn "*if_not_arith"
  [(set (match_operand:SI 0 "s_register_operand" "=r")
	(if_then_else:SI
	 (match_operator 5 "arm_comparison_operator"
	  [(match_operand 4 "cc_register" "") (const_int 0)])
	 (not:SI (match_operand:SI 1 "s_register_operand" "r"))
	 (match_operator:SI 6 "shiftable_operator"
	  [(match_operand:SI 2 "s_register_operand" "r")
	   (match_operand:SI 3 "arm_rhs_operand" "rI")])))]
  "TARGET_ARM"
  "mvn%d5\\t%0, %1\;%I6%D5\\t%0, %2, %3"
  [(set_attr "conds" "use")
   (set_attr "insn" "mvn")
   (set_attr "length" "8")]
)

(define_insn "*ifcompare_arith_not"
  [(set (match_operand:SI 0 "s_register_operand" "=r")
	(if_then_else:SI
	 (match_operator 6 "arm_comparison_operator"
	  [(match_operand:SI 4 "s_register_operand" "r")
	   (match_operand:SI 5 "arm_add_operand" "rIL")])
	 (match_operator:SI 7 "shiftable_operator"
	  [(match_operand:SI 2 "s_register_operand" "r")
	   (match_operand:SI 3 "arm_rhs_operand" "rI")])
	 (not:SI (match_operand:SI 1 "s_register_operand" "r"))))
   (clobber (reg:CC CC_REGNUM))]
  "TARGET_ARM"
  "#"
  [(set_attr "conds" "clob")
   (set_attr "length" "12")]
)

(define_insn "*if_arith_not"
  [(set (match_operand:SI 0 "s_register_operand" "=r")
	(if_then_else:SI
	 (match_operator 5 "arm_comparison_operator"
	  [(match_operand 4 "cc_register" "") (const_int 0)])
	 (match_operator:SI 6 "shiftable_operator"
	  [(match_operand:SI 2 "s_register_operand" "r")
	   (match_operand:SI 3 "arm_rhs_operand" "rI")])
	 (not:SI (match_operand:SI 1 "s_register_operand" "r"))))]
  "TARGET_ARM"
  "mvn%D5\\t%0, %1\;%I6%d5\\t%0, %2, %3"
  [(set_attr "conds" "use")
   (set_attr "insn" "mvn")
   (set_attr "length" "8")]
)

(define_insn "*ifcompare_neg_move"
  [(set (match_operand:SI 0 "s_register_operand" "=r,r")
	(if_then_else:SI
	 (match_operator 5 "arm_comparison_operator"
	  [(match_operand:SI 3 "s_register_operand" "r,r")
	   (match_operand:SI 4 "arm_add_operand" "rIL,rIL")])
	 (neg:SI (match_operand:SI 2 "s_register_operand" "r,r"))
	 (match_operand:SI 1 "arm_not_operand" "0,?rIK")))
   (clobber (reg:CC CC_REGNUM))]
  "TARGET_ARM"
  "#"
  [(set_attr "conds" "clob")
   (set_attr "length" "8,12")]
)

(define_insn "*if_neg_move"
  [(set (match_operand:SI 0 "s_register_operand" "=r,r,r")
	(if_then_else:SI
	 (match_operator 4 "arm_comparison_operator"
	  [(match_operand 3 "cc_register" "") (const_int 0)])
	 (neg:SI (match_operand:SI 2 "s_register_operand" "r,r,r"))
	 (match_operand:SI 1 "arm_not_operand" "0,?rI,K")))]
  "TARGET_ARM"
  "@
   rsb%d4\\t%0, %2, #0
   mov%D4\\t%0, %1\;rsb%d4\\t%0, %2, #0
   mvn%D4\\t%0, #%B1\;rsb%d4\\t%0, %2, #0"
  [(set_attr "conds" "use")
   (set_attr "length" "4,8,8")]
)

(define_insn "*ifcompare_move_neg"
  [(set (match_operand:SI 0 "s_register_operand" "=r,r")
	(if_then_else:SI
	 (match_operator 5 "arm_comparison_operator"
	  [(match_operand:SI 3 "s_register_operand" "r,r")
	   (match_operand:SI 4 "arm_add_operand" "rIL,rIL")])
	 (match_operand:SI 1 "arm_not_operand" "0,?rIK")
	 (neg:SI (match_operand:SI 2 "s_register_operand" "r,r"))))
   (clobber (reg:CC CC_REGNUM))]
  "TARGET_ARM"
  "#"
  [(set_attr "conds" "clob")
   (set_attr "length" "8,12")]
)

(define_insn "*if_move_neg"
  [(set (match_operand:SI 0 "s_register_operand" "=r,r,r")
	(if_then_else:SI
	 (match_operator 4 "arm_comparison_operator"
	  [(match_operand 3 "cc_register" "") (const_int 0)])
	 (match_operand:SI 1 "arm_not_operand" "0,?rI,K")
	 (neg:SI (match_operand:SI 2 "s_register_operand" "r,r,r"))))]
  "TARGET_ARM"
  "@
   rsb%D4\\t%0, %2, #0
   mov%d4\\t%0, %1\;rsb%D4\\t%0, %2, #0
   mvn%d4\\t%0, #%B1\;rsb%D4\\t%0, %2, #0"
  [(set_attr "conds" "use")
   (set_attr "length" "4,8,8")]
)

(define_insn "*arith_adjacentmem"
  [(set (match_operand:SI 0 "s_register_operand" "=r")
	(match_operator:SI 1 "shiftable_operator"
	 [(match_operand:SI 2 "memory_operand" "m")
	  (match_operand:SI 3 "memory_operand" "m")]))
   (clobber (match_scratch:SI 4 "=r"))]
  "TARGET_ARM && adjacent_mem_locations (operands[2], operands[3])"
  "*
  {
    rtx ldm[3];
    rtx arith[4];
    rtx base_reg;
    HOST_WIDE_INT val1 = 0, val2 = 0;

    if (REGNO (operands[0]) > REGNO (operands[4]))
      {
	ldm[1] = operands[4];
	ldm[2] = operands[0];
      }
    else
      {
	ldm[1] = operands[0];
	ldm[2] = operands[4];
      }

    base_reg = XEXP (operands[2], 0);

    if (!REG_P (base_reg))
      {
	val1 = INTVAL (XEXP (base_reg, 1));
	base_reg = XEXP (base_reg, 0);
      }

    if (!REG_P (XEXP (operands[3], 0)))
      val2 = INTVAL (XEXP (XEXP (operands[3], 0), 1));

    arith[0] = operands[0];
    arith[3] = operands[1];

    if (val1 < val2)
      {
	arith[1] = ldm[1];
	arith[2] = ldm[2];
      }
    else
      {
	arith[1] = ldm[2];
	arith[2] = ldm[1];
      }

    ldm[0] = base_reg;
    if (val1 !=0 && val2 != 0)
      {
	rtx ops[3];

	if (val1 == 4 || val2 == 4)
	  /* Other val must be 8, since we know they are adjacent and neither
	     is zero.  */
	  output_asm_insn (\"ldm%(ib%)\\t%0, {%1, %2}\", ldm);
	else if (const_ok_for_arm (val1) || const_ok_for_arm (-val1))
	  {
	    ldm[0] = ops[0] = operands[4];
	    ops[1] = base_reg;
	    ops[2] = GEN_INT (val1);
	    output_add_immediate (ops);
	    if (val1 < val2)
	      output_asm_insn (\"ldm%(ia%)\\t%0, {%1, %2}\", ldm);
	    else
	      output_asm_insn (\"ldm%(da%)\\t%0, {%1, %2}\", ldm);
	  }
	else
	  {
	    /* Offset is out of range for a single add, so use two ldr.  */
	    ops[0] = ldm[1];
	    ops[1] = base_reg;
	    ops[2] = GEN_INT (val1);
	    output_asm_insn (\"ldr%?\\t%0, [%1, %2]\", ops);
	    ops[0] = ldm[2];
	    ops[2] = GEN_INT (val2);
	    output_asm_insn (\"ldr%?\\t%0, [%1, %2]\", ops);
	  }
      }
    else if (val1 != 0)
      {
	if (val1 < val2)
	  output_asm_insn (\"ldm%(da%)\\t%0, {%1, %2}\", ldm);
	else
	  output_asm_insn (\"ldm%(ia%)\\t%0, {%1, %2}\", ldm);
      }
    else
      {
	if (val1 < val2)
	  output_asm_insn (\"ldm%(ia%)\\t%0, {%1, %2}\", ldm);
	else
	  output_asm_insn (\"ldm%(da%)\\t%0, {%1, %2}\", ldm);
      }
    output_asm_insn (\"%I3%?\\t%0, %1, %2\", arith);
    return \"\";
  }"
  [(set_attr "length" "12")
   (set_attr "predicable" "yes")
   (set_attr "type" "load1")]
)

; This pattern is never tried by combine, so do it as a peephole

(define_peephole2
  [(set (match_operand:SI 0 "arm_general_register_operand" "")
	(match_operand:SI 1 "arm_general_register_operand" ""))
   (set (reg:CC CC_REGNUM)
	(compare:CC (match_dup 1) (const_int 0)))]
  "TARGET_ARM"
  [(parallel [(set (reg:CC CC_REGNUM) (compare:CC (match_dup 1) (const_int 0)))
	      (set (match_dup 0) (match_dup 1))])]
  ""
)

(define_split
  [(set (match_operand:SI 0 "s_register_operand" "")
	(and:SI (ge:SI (match_operand:SI 1 "s_register_operand" "")
		       (const_int 0))
		(neg:SI (match_operator:SI 2 "arm_comparison_operator"
			 [(match_operand:SI 3 "s_register_operand" "")
			  (match_operand:SI 4 "arm_rhs_operand" "")]))))
   (clobber (match_operand:SI 5 "s_register_operand" ""))]
  "TARGET_ARM"
  [(set (match_dup 5) (not:SI (ashiftrt:SI (match_dup 1) (const_int 31))))
   (set (match_dup 0) (and:SI (match_op_dup 2 [(match_dup 3) (match_dup 4)])
			      (match_dup 5)))]
  ""
)

;; This split can be used because CC_Z mode implies that the following
;; branch will be an equality, or an unsigned inequality, so the sign
;; extension is not needed.

(define_split
  [(set (reg:CC_Z CC_REGNUM)
	(compare:CC_Z
	 (ashift:SI (subreg:SI (match_operand:QI 0 "memory_operand" "") 0)
		    (const_int 24))
	 (match_operand 1 "const_int_operand" "")))
   (clobber (match_scratch:SI 2 ""))]
  "TARGET_ARM
   && (((unsigned HOST_WIDE_INT) INTVAL (operands[1]))
       == (((unsigned HOST_WIDE_INT) INTVAL (operands[1])) >> 24) << 24)"
  [(set (match_dup 2) (zero_extend:SI (match_dup 0)))
   (set (reg:CC CC_REGNUM) (compare:CC (match_dup 2) (match_dup 1)))]
  "
  operands[1] = GEN_INT (((unsigned long) INTVAL (operands[1])) >> 24);
  "
)
;; ??? Check the patterns above for Thumb-2 usefulness

(define_expand "prologue"
  [(clobber (const_int 0))]
  "TARGET_EITHER"
  "if (TARGET_32BIT)
     arm_expand_prologue ();
   else
     thumb1_expand_prologue ();
  DONE;
  "
)

(define_expand "epilogue"
  [(clobber (const_int 0))]
  "TARGET_EITHER"
  "
  if (crtl->calls_eh_return)
    emit_insn (gen_prologue_use (gen_rtx_REG (Pmode, 2)));
  if (TARGET_THUMB1)
    thumb1_expand_epilogue ();
  else if (USE_RETURN_INSN (FALSE))
    {
      emit_jump_insn (gen_return ());
      DONE;
    }
  emit_jump_insn (gen_rtx_UNSPEC_VOLATILE (VOIDmode,
	gen_rtvec (1, ret_rtx), VUNSPEC_EPILOGUE));
  DONE;
  "
)

(define_insn "prologue_thumb1_interwork"
  [(unspec_volatile [(const_int 0)] VUNSPEC_THUMB1_INTERWORK)]
  "TARGET_THUMB1"
  "* return thumb1_output_interwork ();"
  [(set_attr "length" "8")]
)

;; Note - although unspec_volatile's USE all hard registers,
;; USEs are ignored after relaod has completed.  Thus we need
;; to add an unspec of the link register to ensure that flow
;; does not think that it is unused by the sibcall branch that
;; will replace the standard function epilogue.
(define_insn "sibcall_epilogue"
  [(parallel [(unspec:SI [(reg:SI LR_REGNUM)] UNSPEC_PROLOGUE_USE)
              (unspec_volatile [(return)] VUNSPEC_EPILOGUE)])]
  "TARGET_32BIT"
  "*
  if (use_return_insn (FALSE, next_nonnote_insn (insn)))
    return output_return_instruction (const_true_rtx, FALSE, FALSE);
  return arm_output_epilogue (next_nonnote_insn (insn));
  "
;; Length is absolute worst case
  [(set_attr "length" "44")
   (set_attr "type" "block")
   ;; We don't clobber the conditions, but the potential length of this
   ;; operation is sufficient to make conditionalizing the sequence 
   ;; unlikely to be profitable.
   (set_attr "conds" "clob")]
)

(define_insn "*epilogue_insns"
  [(unspec_volatile [(return)] VUNSPEC_EPILOGUE)]
  "TARGET_EITHER"
  "*
  if (TARGET_32BIT)
    return arm_output_epilogue (NULL);
  else /* TARGET_THUMB1 */
    return thumb_unexpanded_epilogue ();
  "
  ; Length is absolute worst case
  [(set_attr "length" "44")
   (set_attr "type" "block")
   ;; We don't clobber the conditions, but the potential length of this
   ;; operation is sufficient to make conditionalizing the sequence 
   ;; unlikely to be profitable.
   (set_attr "conds" "clob")]
)

(define_expand "eh_epilogue"
  [(use (match_operand:SI 0 "register_operand" ""))
   (use (match_operand:SI 1 "register_operand" ""))
   (use (match_operand:SI 2 "register_operand" ""))]
  "TARGET_EITHER"
  "
  {
    cfun->machine->eh_epilogue_sp_ofs = operands[1];
    if (GET_CODE (operands[2]) != REG || REGNO (operands[2]) != 2)
      {
	rtx ra = gen_rtx_REG (Pmode, 2);

	emit_move_insn (ra, operands[2]);
	operands[2] = ra;
      }
    /* This is a hack -- we may have crystalized the function type too
       early.  */
    cfun->machine->func_type = 0;
  }"
)

;; This split is only used during output to reduce the number of patterns
;; that need assembler instructions adding to them.  We allowed the setting
;; of the conditions to be implicit during rtl generation so that
;; the conditional compare patterns would work.  However this conflicts to
;; some extent with the conditional data operations, so we have to split them
;; up again here.

;; ??? Need to audit these splitters for Thumb-2.  Why isn't normal
;; conditional execution sufficient?

(define_split
  [(set (match_operand:SI 0 "s_register_operand" "")
	(if_then_else:SI (match_operator 1 "arm_comparison_operator"
			  [(match_operand 2 "" "") (match_operand 3 "" "")])
			 (match_dup 0)
			 (match_operand 4 "" "")))
   (clobber (reg:CC CC_REGNUM))]
  "TARGET_ARM && reload_completed"
  [(set (match_dup 5) (match_dup 6))
   (cond_exec (match_dup 7)
	      (set (match_dup 0) (match_dup 4)))]
  "
  {
    enum machine_mode mode = SELECT_CC_MODE (GET_CODE (operands[1]),
					     operands[2], operands[3]);
    enum rtx_code rc = GET_CODE (operands[1]);

    operands[5] = gen_rtx_REG (mode, CC_REGNUM);
    operands[6] = gen_rtx_COMPARE (mode, operands[2], operands[3]);
    if (mode == CCFPmode || mode == CCFPEmode)
      rc = reverse_condition_maybe_unordered (rc);
    else
      rc = reverse_condition (rc);

    operands[7] = gen_rtx_fmt_ee (rc, VOIDmode, operands[5], const0_rtx);
  }"
)

(define_split
  [(set (match_operand:SI 0 "s_register_operand" "")
	(if_then_else:SI (match_operator 1 "arm_comparison_operator"
			  [(match_operand 2 "" "") (match_operand 3 "" "")])
			 (match_operand 4 "" "")
			 (match_dup 0)))
   (clobber (reg:CC CC_REGNUM))]
  "TARGET_ARM && reload_completed"
  [(set (match_dup 5) (match_dup 6))
   (cond_exec (match_op_dup 1 [(match_dup 5) (const_int 0)])
	      (set (match_dup 0) (match_dup 4)))]
  "
  {
    enum machine_mode mode = SELECT_CC_MODE (GET_CODE (operands[1]),
					     operands[2], operands[3]);

    operands[5] = gen_rtx_REG (mode, CC_REGNUM);
    operands[6] = gen_rtx_COMPARE (mode, operands[2], operands[3]);
  }"
)

(define_split
  [(set (match_operand:SI 0 "s_register_operand" "")
	(if_then_else:SI (match_operator 1 "arm_comparison_operator"
			  [(match_operand 2 "" "") (match_operand 3 "" "")])
			 (match_operand 4 "" "")
			 (match_operand 5 "" "")))
   (clobber (reg:CC CC_REGNUM))]
  "TARGET_ARM && reload_completed"
  [(set (match_dup 6) (match_dup 7))
   (cond_exec (match_op_dup 1 [(match_dup 6) (const_int 0)])
	      (set (match_dup 0) (match_dup 4)))
   (cond_exec (match_dup 8)
	      (set (match_dup 0) (match_dup 5)))]
  "
  {
    enum machine_mode mode = SELECT_CC_MODE (GET_CODE (operands[1]),
					     operands[2], operands[3]);
    enum rtx_code rc = GET_CODE (operands[1]);

    operands[6] = gen_rtx_REG (mode, CC_REGNUM);
    operands[7] = gen_rtx_COMPARE (mode, operands[2], operands[3]);
    if (mode == CCFPmode || mode == CCFPEmode)
      rc = reverse_condition_maybe_unordered (rc);
    else
      rc = reverse_condition (rc);

    operands[8] = gen_rtx_fmt_ee (rc, VOIDmode, operands[6], const0_rtx);
  }"
)

(define_split
  [(set (match_operand:SI 0 "s_register_operand" "")
	(if_then_else:SI (match_operator 1 "arm_comparison_operator"
			  [(match_operand:SI 2 "s_register_operand" "")
			   (match_operand:SI 3 "arm_add_operand" "")])
			 (match_operand:SI 4 "arm_rhs_operand" "")
			 (not:SI
			  (match_operand:SI 5 "s_register_operand" ""))))
   (clobber (reg:CC CC_REGNUM))]
  "TARGET_ARM && reload_completed"
  [(set (match_dup 6) (match_dup 7))
   (cond_exec (match_op_dup 1 [(match_dup 6) (const_int 0)])
	      (set (match_dup 0) (match_dup 4)))
   (cond_exec (match_dup 8)
	      (set (match_dup 0) (not:SI (match_dup 5))))]
  "
  {
    enum machine_mode mode = SELECT_CC_MODE (GET_CODE (operands[1]),
					     operands[2], operands[3]);
    enum rtx_code rc = GET_CODE (operands[1]);

    operands[6] = gen_rtx_REG (mode, CC_REGNUM);
    operands[7] = gen_rtx_COMPARE (mode, operands[2], operands[3]);
    if (mode == CCFPmode || mode == CCFPEmode)
      rc = reverse_condition_maybe_unordered (rc);
    else
      rc = reverse_condition (rc);

    operands[8] = gen_rtx_fmt_ee (rc, VOIDmode, operands[6], const0_rtx);
  }"
)

(define_insn "*cond_move_not"
  [(set (match_operand:SI 0 "s_register_operand" "=r,r")
	(if_then_else:SI (match_operator 4 "arm_comparison_operator"
			  [(match_operand 3 "cc_register" "") (const_int 0)])
			 (match_operand:SI 1 "arm_rhs_operand" "0,?rI")
			 (not:SI
			  (match_operand:SI 2 "s_register_operand" "r,r"))))]
  "TARGET_ARM"
  "@
   mvn%D4\\t%0, %2
   mov%d4\\t%0, %1\;mvn%D4\\t%0, %2"
  [(set_attr "conds" "use")
   (set_attr "insn" "mvn")
   (set_attr "length" "4,8")]
)

;; The next two patterns occur when an AND operation is followed by a
;; scc insn sequence 

(define_insn "*sign_extract_onebit"
  [(set (match_operand:SI 0 "s_register_operand" "=r")
	(sign_extract:SI (match_operand:SI 1 "s_register_operand" "r")
			 (const_int 1)
			 (match_operand:SI 2 "const_int_operand" "n")))
    (clobber (reg:CC CC_REGNUM))]
  "TARGET_ARM"
  "*
    operands[2] = GEN_INT (1 << INTVAL (operands[2]));
    output_asm_insn (\"ands\\t%0, %1, %2\", operands);
    return \"mvnne\\t%0, #0\";
  "
  [(set_attr "conds" "clob")
   (set_attr "length" "8")]
)

(define_insn "*not_signextract_onebit"
  [(set (match_operand:SI 0 "s_register_operand" "=r")
	(not:SI
	 (sign_extract:SI (match_operand:SI 1 "s_register_operand" "r")
			  (const_int 1)
			  (match_operand:SI 2 "const_int_operand" "n"))))
   (clobber (reg:CC CC_REGNUM))]
  "TARGET_ARM"
  "*
    operands[2] = GEN_INT (1 << INTVAL (operands[2]));
    output_asm_insn (\"tst\\t%1, %2\", operands);
    output_asm_insn (\"mvneq\\t%0, #0\", operands);
    return \"movne\\t%0, #0\";
  "
  [(set_attr "conds" "clob")
   (set_attr "length" "12")]
)
;; ??? The above patterns need auditing for Thumb-2

;; Push multiple registers to the stack.  Registers are in parallel (use ...)
;; expressions.  For simplicity, the first register is also in the unspec
;; part.
;; To avoid the usage of GNU extension, the length attribute is computed
;; in a C function arm_attr_length_push_multi.
(define_insn "*push_multi"
  [(match_parallel 2 "multi_register_push"
    [(set (match_operand:BLK 0 "push_mult_memory_operand" "")
	  (unspec:BLK [(match_operand:SI 1 "s_register_operand" "")]
		      UNSPEC_PUSH_MULT))])]
  ""
  "*
  {
    int num_saves = XVECLEN (operands[2], 0);
     
    /* For the StrongARM at least it is faster to
       use STR to store only a single register.
       In Thumb mode always use push, and the assembler will pick
       something appropriate.  */
    if (num_saves == 1 && TARGET_ARM)
      output_asm_insn (\"str\\t%1, [%m0, #-4]!\", operands);
    else
      {
	int i;
	char pattern[100];

	if (TARGET_ARM)
	    strcpy (pattern, \"stmfd\\t%m0!, {%1\");
	else
	    strcpy (pattern, \"push\\t{%1\");

	for (i = 1; i < num_saves; i++)
	  {
	    strcat (pattern, \", %|\");
	    strcat (pattern,
		    reg_names[REGNO (XEXP (XVECEXP (operands[2], 0, i), 0))]);
	  }

	strcat (pattern, \"}\");
	output_asm_insn (pattern, operands);
      }

    return \"\";
  }"
  [(set_attr "type" "store4")
   (set (attr "length")
	(symbol_ref "arm_attr_length_push_multi (operands[2], operands[1])"))]
)

(define_insn "stack_tie"
  [(set (mem:BLK (scratch))
	(unspec:BLK [(match_operand:SI 0 "s_register_operand" "rk")
		     (match_operand:SI 1 "s_register_operand" "rk")]
		    UNSPEC_PRLG_STK))]
  ""
  ""
  [(set_attr "length" "0")]
)

;; Similarly for the floating point registers
(define_insn "*push_fp_multi"
  [(match_parallel 2 "multi_register_push"
    [(set (match_operand:BLK 0 "memory_operand" "=m")
	  (unspec:BLK [(match_operand:XF 1 "f_register_operand" "")]
		      UNSPEC_PUSH_MULT))])]
  "TARGET_32BIT && TARGET_HARD_FLOAT && TARGET_FPA"
  "*
  {
    char pattern[100];

    sprintf (pattern, \"sfmfd\\t%%1, %d, [%%m0]!\", XVECLEN (operands[2], 0));
    output_asm_insn (pattern, operands);
    return \"\";
  }"
  [(set_attr "type" "f_fpa_store")]
)

;; Special patterns for dealing with the constant pool

(define_insn "align_4"
  [(unspec_volatile [(const_int 0)] VUNSPEC_ALIGN)]
  "TARGET_EITHER"
  "*
  assemble_align (32);
  return \"\";
  "
)

(define_insn "align_8"
  [(unspec_volatile [(const_int 0)] VUNSPEC_ALIGN8)]
  "TARGET_EITHER"
  "*
  assemble_align (64);
  return \"\";
  "
)

(define_insn "consttable_end"
  [(unspec_volatile [(const_int 0)] VUNSPEC_POOL_END)]
  "TARGET_EITHER"
  "*
  making_const_table = FALSE;
  return \"\";
  "
)

(define_insn "consttable_1"
  [(unspec_volatile [(match_operand 0 "" "")] VUNSPEC_POOL_1)]
  "TARGET_THUMB1"
  "*
  making_const_table = TRUE;
  assemble_integer (operands[0], 1, BITS_PER_WORD, 1);
  assemble_zeros (3);
  return \"\";
  "
  [(set_attr "length" "4")]
)

(define_insn "consttable_2"
  [(unspec_volatile [(match_operand 0 "" "")] VUNSPEC_POOL_2)]
  "TARGET_THUMB1"
  "*
  making_const_table = TRUE;
  gcc_assert (GET_MODE_CLASS (GET_MODE (operands[0])) != MODE_FLOAT);
  assemble_integer (operands[0], 2, BITS_PER_WORD, 1);
  assemble_zeros (2);
  return \"\";
  "
  [(set_attr "length" "4")]
)

(define_insn "consttable_4"
  [(unspec_volatile [(match_operand 0 "" "")] VUNSPEC_POOL_4)]
  "TARGET_EITHER"
  "*
  {
    rtx x = operands[0];
    making_const_table = TRUE;
    switch (GET_MODE_CLASS (GET_MODE (x)))
      {
      case MODE_FLOAT:
 	if (GET_MODE (x) == HFmode)
 	  arm_emit_fp16_const (x);
 	else
 	  {
 	    REAL_VALUE_TYPE r;
 	    REAL_VALUE_FROM_CONST_DOUBLE (r, x);
 	    assemble_real (r, GET_MODE (x), BITS_PER_WORD);
 	  }
 	break;
      default:
	/* XXX: Sometimes gcc does something really dumb and ends up with
	   a HIGH in a constant pool entry, usually because it's trying to
	   load into a VFP register.  We know this will always be used in
	   combination with a LO_SUM which ignores the high bits, so just
	   strip off the HIGH.  */
	if (GET_CODE (x) == HIGH)
	  x = XEXP (x, 0);
        assemble_integer (x, 4, BITS_PER_WORD, 1);
	mark_symbol_refs_as_used (x);
        break;
      }
    return \"\";
  }"
  [(set_attr "length" "4")]
)

(define_insn "consttable_8"
  [(unspec_volatile [(match_operand 0 "" "")] VUNSPEC_POOL_8)]
  "TARGET_EITHER"
  "*
  {
    making_const_table = TRUE;
    switch (GET_MODE_CLASS (GET_MODE (operands[0])))
      {
       case MODE_FLOAT:
        {
          REAL_VALUE_TYPE r;
          REAL_VALUE_FROM_CONST_DOUBLE (r, operands[0]);
          assemble_real (r, GET_MODE (operands[0]), BITS_PER_WORD);
          break;
        }
      default:
        assemble_integer (operands[0], 8, BITS_PER_WORD, 1);
        break;
      }
    return \"\";
  }"
  [(set_attr "length" "8")]
)

(define_insn "consttable_16"
  [(unspec_volatile [(match_operand 0 "" "")] VUNSPEC_POOL_16)]
  "TARGET_EITHER"
  "*
  {
    making_const_table = TRUE;
    switch (GET_MODE_CLASS (GET_MODE (operands[0])))
      {
       case MODE_FLOAT:
        {
          REAL_VALUE_TYPE r;
          REAL_VALUE_FROM_CONST_DOUBLE (r, operands[0]);
          assemble_real (r, GET_MODE (operands[0]), BITS_PER_WORD);
          break;
        }
      default:
        assemble_integer (operands[0], 16, BITS_PER_WORD, 1);
        break;
      }
    return \"\";
  }"
  [(set_attr "length" "16")]
)

;; Miscellaneous Thumb patterns

(define_expand "tablejump"
  [(parallel [(set (pc) (match_operand:SI 0 "register_operand" ""))
	      (use (label_ref (match_operand 1 "" "")))])]
  "TARGET_THUMB1"
  "
  if (flag_pic)
    {
      /* Hopefully, CSE will eliminate this copy.  */
      rtx reg1 = copy_addr_to_reg (gen_rtx_LABEL_REF (Pmode, operands[1]));
      rtx reg2 = gen_reg_rtx (SImode);

      emit_insn (gen_addsi3 (reg2, operands[0], reg1));
      operands[0] = reg2;
    }
  "
)

;; NB never uses BX.
(define_insn "*thumb1_tablejump"
  [(set (pc) (match_operand:SI 0 "register_operand" "l*r"))
   (use (label_ref (match_operand 1 "" "")))]
  "TARGET_THUMB1"
  "mov\\t%|pc, %0"
  [(set_attr "length" "2")]
)

;; V5 Instructions,

(define_insn "clzsi2"
  [(set (match_operand:SI 0 "s_register_operand" "=r")
	(clz:SI (match_operand:SI 1 "s_register_operand" "r")))]
  "TARGET_32BIT && arm_arch5"
  "clz%?\\t%0, %1"
  [(set_attr "predicable" "yes")
   (set_attr "insn" "clz")])

(define_insn "rbitsi2"
  [(set (match_operand:SI 0 "s_register_operand" "=r")
	(unspec:SI [(match_operand:SI 1 "s_register_operand" "r")] UNSPEC_RBIT))]
  "TARGET_32BIT && arm_arch_thumb2"
  "rbit%?\\t%0, %1"
  [(set_attr "predicable" "yes")
   (set_attr "insn" "clz")])

(define_expand "ctzsi2"
 [(set (match_operand:SI           0 "s_register_operand" "")
       (ctz:SI (match_operand:SI  1 "s_register_operand" "")))]
  "TARGET_32BIT && arm_arch_thumb2"
  "
   {
     rtx tmp = gen_reg_rtx (SImode); 
     emit_insn (gen_rbitsi2 (tmp, operands[1]));
     emit_insn (gen_clzsi2 (operands[0], tmp));
   }
   DONE;
  "
)

;; V5E instructions.

(define_insn "prefetch"
  [(prefetch (match_operand:SI 0 "address_operand" "p")
	     (match_operand:SI 1 "" "")
	     (match_operand:SI 2 "" ""))]
  "TARGET_32BIT && arm_arch5e"
  "pld\\t%a0")

;; General predication pattern

(define_cond_exec
  [(match_operator 0 "arm_comparison_operator"
    [(match_operand 1 "cc_register" "")
     (const_int 0)])]
  "TARGET_32BIT"
  ""
)

(define_insn "prologue_use"
  [(unspec:SI [(match_operand:SI 0 "register_operand" "")] UNSPEC_PROLOGUE_USE)]
  ""
  "%@ %0 needed for prologue"
  [(set_attr "length" "0")]
)


;; Patterns for exception handling

(define_expand "eh_return"
  [(use (match_operand 0 "general_operand" ""))]
  "TARGET_EITHER"
  "
  {
    if (TARGET_32BIT)
      emit_insn (gen_arm_eh_return (operands[0]));
    else
      emit_insn (gen_thumb_eh_return (operands[0]));
    DONE;
  }"
)
				   
;; We can't expand this before we know where the link register is stored.
(define_insn_and_split "arm_eh_return"
  [(unspec_volatile [(match_operand:SI 0 "s_register_operand" "r")]
		    VUNSPEC_EH_RETURN)
   (clobber (match_scratch:SI 1 "=&r"))]
  "TARGET_ARM"
  "#"
  "&& reload_completed"
  [(const_int 0)]
  "
  {
    arm_set_return_address (operands[0], operands[1]);
    DONE;
  }"
)

(define_insn_and_split "thumb_eh_return"
  [(unspec_volatile [(match_operand:SI 0 "s_register_operand" "l")]
		    VUNSPEC_EH_RETURN)
   (clobber (match_scratch:SI 1 "=&l"))]
  "TARGET_THUMB1"
  "#"
  "&& reload_completed"
  [(const_int 0)]
  "
  {
    thumb_set_return_address (operands[0], operands[1]);
    DONE;
  }"
)


;; TLS support

(define_insn "load_tp_hard"
  [(set (match_operand:SI 0 "register_operand" "=r")
	(unspec:SI [(const_int 0)] UNSPEC_TLS))]
  "TARGET_HARD_TP"
  "mrc%?\\tp15, 0, %0, c13, c0, 3\\t@ load_tp_hard"
  [(set_attr "predicable" "yes")]
)

;; Doesn't clobber R1-R3.  Must use r0 for the first operand.
(define_insn "load_tp_soft"
  [(set (reg:SI 0) (unspec:SI [(const_int 0)] UNSPEC_TLS))
   (clobber (reg:SI LR_REGNUM))
   (clobber (reg:SI IP_REGNUM))
   (clobber (reg:CC CC_REGNUM))]
  "TARGET_SOFT_TP"
  "bl\\t__aeabi_read_tp\\t@ load_tp_soft"
  [(set_attr "conds" "clob")]
)

<<<<<<< HEAD
=======
;; tls descriptor call
(define_insn "tlscall"
  [(set (reg:SI R0_REGNUM)
        (unspec:SI [(reg:SI R0_REGNUM)
                    (match_operand:SI 0 "" "X")
	            (match_operand 1 "" "")] UNSPEC_TLS))
   (clobber (reg:SI R1_REGNUM))
   (clobber (reg:SI LR_REGNUM))
   (clobber (reg:SI CC_REGNUM))]
  "TARGET_GNU2_TLS"
  {
    targetm.asm_out.internal_label (asm_out_file, "LPIC",
				    INTVAL (operands[1]));
    return "bl\\t%c0(tlscall)";
  }
  [(set_attr "conds" "clob")
   (set_attr "length" "4")]
)

;;

;; We only care about the lower 16 bits of the constant 
;; being inserted into the upper 16 bits of the register.
>>>>>>> 3082eeb7
(define_insn "*arm_movtas_ze" 
  [(set (zero_extract:SI (match_operand:SI 0 "s_register_operand" "+r")
                   (const_int 16)
                   (const_int 16))
        (match_operand:SI 1 "const_int_operand" ""))]
<<<<<<< HEAD
  "TARGET_32BIT"
  "movt%?\t%0, %c1"
=======
  "arm_arch_thumb2"
  "movt%?\t%0, %L1"
>>>>>>> 3082eeb7
 [(set_attr "predicable" "yes")
   (set_attr "length" "4")]
)

<<<<<<< HEAD
(define_insn "arm_rev"
  [(set (match_operand:SI 0 "s_register_operand" "=r")
	(bswap:SI (match_operand:SI 1 "s_register_operand" "r")))]
  "TARGET_EITHER && arm_arch6"
  "rev\t%0, %1"
  [(set (attr "length")
        (if_then_else (eq_attr "is_thumb" "yes")
		      (const_int 2)
		      (const_int 4)))]
=======
(define_insn "*arm_rev"
  [(set (match_operand:SI 0 "s_register_operand" "=r")
	(bswap:SI (match_operand:SI 1 "s_register_operand" "r")))]
  "TARGET_32BIT && arm_arch6"
  "rev%?\t%0, %1"
  [(set_attr "predicable" "yes")
   (set_attr "length" "4")]
)

(define_insn "*thumb1_rev"
  [(set (match_operand:SI 0 "s_register_operand" "=l")
	(bswap:SI (match_operand:SI 1 "s_register_operand" "l")))]
  "TARGET_THUMB1 && arm_arch6"
   "rev\t%0, %1"
  [(set_attr "length" "2")]
>>>>>>> 3082eeb7
)

(define_expand "arm_legacy_rev"
  [(set (match_operand:SI 2 "s_register_operand" "")
	(xor:SI (rotatert:SI (match_operand:SI 1 "s_register_operand" "")
			     (const_int 16))
		(match_dup 1)))
   (set (match_dup 2)
	(lshiftrt:SI (match_dup 2)
		     (const_int 8)))
   (set (match_operand:SI 3 "s_register_operand" "")
	(rotatert:SI (match_dup 1)
		     (const_int 8)))
   (set (match_dup 2)
	(and:SI (match_dup 2)
		(const_int -65281)))
   (set (match_operand:SI 0 "s_register_operand" "")
	(xor:SI (match_dup 3)
		(match_dup 2)))]
  "TARGET_32BIT"
  ""
)

;; Reuse temporaries to keep register pressure down.
(define_expand "thumb_legacy_rev"
  [(set (match_operand:SI 2 "s_register_operand" "")
     (ashift:SI (match_operand:SI 1 "s_register_operand" "")
                (const_int 24)))
   (set (match_operand:SI 3 "s_register_operand" "")
     (lshiftrt:SI (match_dup 1)
		  (const_int 24)))
   (set (match_dup 3)
     (ior:SI (match_dup 3)
	     (match_dup 2)))
   (set (match_operand:SI 4 "s_register_operand" "")
     (const_int 16))
   (set (match_operand:SI 5 "s_register_operand" "")
     (rotatert:SI (match_dup 1)
		  (match_dup 4)))
   (set (match_dup 2)
     (ashift:SI (match_dup 5)
                (const_int 24)))
   (set (match_dup 5)
     (lshiftrt:SI (match_dup 5)
		  (const_int 24)))
   (set (match_dup 5)
     (ior:SI (match_dup 5)
	     (match_dup 2)))
   (set (match_dup 5)
     (rotatert:SI (match_dup 5)
		  (match_dup 4)))
   (set (match_operand:SI 0 "s_register_operand" "")
     (ior:SI (match_dup 5)
             (match_dup 3)))]
  "TARGET_THUMB"
  ""
)

(define_expand "bswapsi2"
  [(set (match_operand:SI 0 "s_register_operand" "=r")
  	(bswap:SI (match_operand:SI 1 "s_register_operand" "r")))]
<<<<<<< HEAD
"TARGET_EITHER"
"
  if (!arm_arch6)
    {
      if (!optimize_size)
	{
	  rtx op2 = gen_reg_rtx (SImode);
	  rtx op3 = gen_reg_rtx (SImode);

	  if (TARGET_THUMB)
	    {
	      rtx op4 = gen_reg_rtx (SImode);
	      rtx op5 = gen_reg_rtx (SImode);

	      emit_insn (gen_thumb_legacy_rev (operands[0], operands[1],
					       op2, op3, op4, op5));
	    }
	  else
	    {
	      emit_insn (gen_arm_legacy_rev (operands[0], operands[1],
					     op2, op3));
	    }

	  DONE;
	}
      else
	FAIL;
    }
  "
)

=======
"TARGET_EITHER && (arm_arch6 || !optimize_size)"
"
    if (!arm_arch6)
      {
	rtx op2 = gen_reg_rtx (SImode);
	rtx op3 = gen_reg_rtx (SImode);

	if (TARGET_THUMB)
	  {
	    rtx op4 = gen_reg_rtx (SImode);
	    rtx op5 = gen_reg_rtx (SImode);

	    emit_insn (gen_thumb_legacy_rev (operands[0], operands[1],
					     op2, op3, op4, op5));
	  }
	else
	  {
	    emit_insn (gen_arm_legacy_rev (operands[0], operands[1],
					   op2, op3));
	  }

	DONE;
      }
  "
)

;; Load the load/store multiple patterns
(include "ldmstm.md")
>>>>>>> 3082eeb7
;; Load the FPA co-processor patterns
(include "fpa.md")
;; Load the Maverick co-processor patterns
(include "cirrus.md")
;; Vector bits common to IWMMXT and Neon
(include "vec-common.md")
;; Load the Intel Wireless Multimedia Extension patterns
(include "iwmmxt.md")
;; Load the VFP co-processor patterns
(include "vfp.md")
;; Thumb-2 patterns
(include "thumb2.md")
;; Neon patterns
(include "neon.md")
;; Synchronization Primitives
(include "sync.md")
;; Fixed-point patterns
(include "arm-fixed.md")<|MERGE_RESOLUTION|>--- conflicted
+++ resolved
@@ -52,63 +52,11 @@
 )
 ;; conditional compare combination
 (define_constants
-<<<<<<< HEAD
-  [(UNSPEC_SIN       0)	; `sin' operation (MODE_FLOAT):
-			;   operand 0 is the result,
-			;   operand 1 the parameter.
-   (UNPSEC_COS	     1)	; `cos' operation (MODE_FLOAT):
-			;   operand 0 is the result,
-			;   operand 1 the parameter.
-   (UNSPEC_PUSH_MULT 2)	; `push multiple' operation:
-			;   operand 0 is the first register,
-			;   subsequent registers are in parallel (use ...)
-			;   expressions.
-   (UNSPEC_PIC_SYM   3) ; A symbol that has been treated properly for pic
-			;   usage, that is, we will add the pic_register
-			;   value to it before trying to dereference it.
-   (UNSPEC_PIC_BASE  4)	; Add PC and all but the last operand together,
-			;   The last operand is the number of a PIC_LABEL
-			;   that points at the containing instruction.
-   (UNSPEC_PRLG_STK  5) ; A special barrier that prevents frame accesses 
-			;   being scheduled before the stack adjustment insn.
-   (UNSPEC_PROLOGUE_USE 6) ; As USE insns are not meaningful after reload,
-   			; this unspec is used to prevent the deletion of
-   			; instructions setting registers for EH handling
-   			; and stack frame generation.  Operand 0 is the
-   			; register to "use".
-   (UNSPEC_CHECK_ARCH 7); Set CCs to indicate 26-bit or 32-bit mode.
-   (UNSPEC_WSHUFH    8) ; Used by the intrinsic form of the iWMMXt WSHUFH instruction.
-   (UNSPEC_WACC      9) ; Used by the intrinsic form of the iWMMXt WACC instruction.
-   (UNSPEC_TMOVMSK  10) ; Used by the intrinsic form of the iWMMXt TMOVMSK instruction.
-   (UNSPEC_WSAD     11) ; Used by the intrinsic form of the iWMMXt WSAD instruction.
-   (UNSPEC_WSADZ    12) ; Used by the intrinsic form of the iWMMXt WSADZ instruction.
-   (UNSPEC_WMACS    13) ; Used by the intrinsic form of the iWMMXt WMACS instruction.
-   (UNSPEC_WMACU    14) ; Used by the intrinsic form of the iWMMXt WMACU instruction.
-   (UNSPEC_WMACSZ   15) ; Used by the intrinsic form of the iWMMXt WMACSZ instruction.
-   (UNSPEC_WMACUZ   16) ; Used by the intrinsic form of the iWMMXt WMACUZ instruction.
-   (UNSPEC_CLRDI    17) ; Used by the intrinsic form of the iWMMXt CLRDI instruction.
-   (UNSPEC_WMADDS   18) ; Used by the intrinsic form of the iWMMXt WMADDS instruction.
-   (UNSPEC_WMADDU   19) ; Used by the intrinsic form of the iWMMXt WMADDU instruction.
-   (UNSPEC_TLS      20) ; A symbol that has been treated properly for TLS usage.
-   (UNSPEC_PIC_LABEL 21) ; A label used for PIC access that does not appear in the
-                         ; instruction stream.
-   (UNSPEC_STACK_ALIGN 22) ; Doubleword aligned stack pointer.  Used to
-			   ; generate correct unwind information.
-   (UNSPEC_PIC_OFFSET 23) ; A symbolic 12-bit OFFSET that has been treated
-			  ; correctly for PIC usage.
-   (UNSPEC_GOTSYM_OFF 24) ; The offset of the start of the the GOT from a
-			  ; a given symbolic address.
-   (UNSPEC_THUMB1_CASESI 25) ; A Thumb1 compressed dispatch-table call.
-   (UNSPEC_RBIT 26)       ; rbit operation.
-   (UNSPEC_SYMBOL_OFFSET 27) ; The offset of the start of the symbol from
-                             ; another symbolic address.
-=======
   [(CMP_CMP 0)
    (CMN_CMP 1)
    (CMP_CMN 2)
    (CMN_CMN 3)
    (NUM_OF_COND_CMP 4)
->>>>>>> 3082eeb7
   ]
 )
 
@@ -492,24 +440,16 @@
 ; CLOB means that the condition codes are altered in an undefined manner, if
 ;   they are altered at all
 ;
-<<<<<<< HEAD
-; UNCONDITIONAL means the instions can not be conditionally executed.
-=======
 ; UNCONDITIONAL means the instruction can not be conditionally executed and
 ;   that the instruction does not use or alter the condition codes.
->>>>>>> 3082eeb7
 ;
 ; NOCOND means that the instruction does not use or alter the condition
 ;   codes but can be converted into a conditionally exectuted instruction.
 
 (define_attr "conds" "use,set,clob,unconditional,nocond"
-<<<<<<< HEAD
-	(if_then_else (eq_attr "type" "call")
-=======
 	(if_then_else
 	 (ior (eq_attr "is_thumb1" "yes")
 	      (eq_attr "type" "call"))
->>>>>>> 3082eeb7
 	 (const_string "clob")
 	 (if_then_else (eq_attr "neon_type" "none")
 	  (const_string "nocond")
@@ -556,9 +496,6 @@
 ;; Mode iterators
 
 (include "iterators.md")
-
-;; The integer modes up to word size
-(define_mode_iterator QHSI [QI HI SI])
 
 ;;---------------------------------------------------------------------------
 ;; Predicates
@@ -783,25 +720,16 @@
 ;;  (plus (reg rN) (reg sp)) into (reg rN).  In this case reload will
 ;; put the duplicated register first, and not try the commutative version.
 (define_insn_and_split "*arm_addsi3"
-<<<<<<< HEAD
-  [(set (match_operand:SI          0 "s_register_operand" "=r, !k, r,r, !k,r")
-	(plus:SI (match_operand:SI 1 "s_register_operand" "%rk,!k, r,rk,!k,rk")
-		 (match_operand:SI 2 "reg_or_int_operand" "rI, rI,!k,L, L,?n")))]
-=======
   [(set (match_operand:SI          0 "s_register_operand" "=r, k,r,r, k, r, k,r, k, r")
 	(plus:SI (match_operand:SI 1 "s_register_operand" "%rk,k,r,rk,k, rk,k,rk,k, rk")
 		 (match_operand:SI 2 "reg_or_int_operand" "rI,rI,k,Pj,Pj,L, L,PJ,PJ,?n")))]
->>>>>>> 3082eeb7
   "TARGET_32BIT"
   "@
    add%?\\t%0, %1, %2
    add%?\\t%0, %1, %2
    add%?\\t%0, %2, %1
-<<<<<<< HEAD
-=======
    addw%?\\t%0, %1, %2
    addw%?\\t%0, %1, %2
->>>>>>> 3082eeb7
    sub%?\\t%0, %1, #%n2
    sub%?\\t%0, %1, #%n2
    subw%?\\t%0, %1, #%n2
@@ -809,12 +737,7 @@
    #"
   "TARGET_32BIT
    && GET_CODE (operands[2]) == CONST_INT
-<<<<<<< HEAD
-   && !(const_ok_for_arm (INTVAL (operands[2]))
-        || const_ok_for_arm (-INTVAL (operands[2])))
-=======
    && !const_ok_for_op (INTVAL (operands[2]), PLUS)
->>>>>>> 3082eeb7
    && (reload_completed || !arm_eliminable_register (operands[1]))"
   [(clobber (const_int 0))]
   "
@@ -823,20 +746,6 @@
 		      operands[1], 0);
   DONE;
   "
-<<<<<<< HEAD
-  [(set_attr "length" "4,4,4,4,4,16")
-   (set_attr "predicable" "yes")]
-)
-
-;; Register group 'k' is a single register group containing only the stack
-;; register.  Trying to reload it will always fail catastrophically,
-;; so never allow those alternatives to match if reloading is needed.
-
-(define_insn_and_split "*thumb1_addsi3"
-  [(set (match_operand:SI          0 "register_operand" "=l,l,l,*rk,*hk,l,!k,l,l")
-	(plus:SI (match_operand:SI 1 "register_operand" "%0,0,l,*0,*0,!k,!k,0,l")
-		 (match_operand:SI 2 "nonmemory_operand" "I,J,lL,*hk,*rk,!M,!O,Pa,Pb")))]
-=======
   [(set_attr "length" "4,4,4,4,4,4,4,4,4,16")
    (set_attr "predicable" "yes")
    (set_attr "arch" "*,*,*,t2,t2,*,*,t2,t2,*")]
@@ -846,7 +755,6 @@
   [(set (match_operand:SI          0 "register_operand" "=l,l,l,*rk,*hk,l,k,l,l,l")
 	(plus:SI (match_operand:SI 1 "register_operand" "%0,0,l,*0,*0,k,k,0,l,k")
 		 (match_operand:SI 2 "nonmemory_operand" "I,J,lL,*hk,*rk,M,O,Pa,Pb,Pc")))]
->>>>>>> 3082eeb7
   "TARGET_THUMB1"
   "*
    static const char * const asms[] = 
@@ -859,10 +767,7 @@
      \"add\\t%0, %1, %2\",
      \"add\\t%0, %1, %2\",
      \"#\",
-<<<<<<< HEAD
-=======
      \"#\",
->>>>>>> 3082eeb7
      \"#\"
    };
    if ((which_alternative == 2 || which_alternative == 6)
@@ -872,30 +777,14 @@
    return asms[which_alternative];
   "
   "&& reload_completed && CONST_INT_P (operands[2])
-<<<<<<< HEAD
-   && operands[1] != stack_pointer_rtx
-   && (INTVAL (operands[2]) > 255 || INTVAL (operands[2]) < -255)"
-=======
    && ((operands[1] != stack_pointer_rtx
         && (INTVAL (operands[2]) > 255 || INTVAL (operands[2]) < -255))
        || (operands[1] == stack_pointer_rtx
  	   && INTVAL (operands[2]) > 1020))"
->>>>>>> 3082eeb7
   [(set (match_dup 0) (plus:SI (match_dup 1) (match_dup 2)))
    (set (match_dup 0) (plus:SI (match_dup 0) (match_dup 3)))]
   {
     HOST_WIDE_INT offset = INTVAL (operands[2]);
-<<<<<<< HEAD
-    if (offset > 255)
-      offset = 255;
-    else if (offset < -255)
-      offset = -255;
-    
-    operands[3] = GEN_INT (offset);
-    operands[2] = GEN_INT (INTVAL (operands[2]) - offset);
-  }
-  [(set_attr "length" "2,2,2,2,2,2,2,4,4")]
-=======
     if (operands[1] == stack_pointer_rtx)
       offset -= 1020;
     else
@@ -909,7 +798,6 @@
     operands[2] = GEN_INT (INTVAL (operands[2]) - offset);
   }
   [(set_attr "length" "2,2,2,2,2,2,2,4,4,4")]
->>>>>>> 3082eeb7
 )
 
 ;; Reloading and elimination of the frame pointer can
@@ -2993,24 +2881,16 @@
   "
 )
 
-<<<<<<< HEAD
-(define_insn_and_split "*arm_iorsi3"
-  [(set (match_operand:SI         0 "s_register_operand" "=r,r")
-	(ior:SI (match_operand:SI 1 "s_register_operand" "r,r")
-		(match_operand:SI 2 "reg_or_int_operand" "rI,?n")))]
-  "TARGET_ARM"
-=======
 (define_insn_and_split "*iorsi3_insn"
   [(set (match_operand:SI 0 "s_register_operand" "=r,r,r")
 	(ior:SI (match_operand:SI 1 "s_register_operand" "%r,r,r")
 		(match_operand:SI 2 "reg_or_int_operand" "rI,K,?n")))]
   "TARGET_32BIT"
->>>>>>> 3082eeb7
   "@
    orr%?\\t%0, %1, %2
    orn%?\\t%0, %1, #%B2
    #"
-  "TARGET_ARM
+  "TARGET_32BIT
    && GET_CODE (operands[2]) == CONST_INT
    && !(const_ok_for_arm (INTVAL (operands[2]))
         || (TARGET_THUMB2 && const_ok_for_arm (~INTVAL (operands[2]))))"
@@ -3553,11 +3433,7 @@
 )
 
 (define_insn "arm_ashldi3_1bit"
-<<<<<<< HEAD
-  [(set (match_operand:DI            0 "s_register_operand" "=&r,r")
-=======
   [(set (match_operand:DI            0 "s_register_operand" "=r,&r")
->>>>>>> 3082eeb7
         (ashift:DI (match_operand:DI 1 "s_register_operand" "0,r")
                    (const_int 1)))
    (clobber (reg:CC CC_REGNUM))]
@@ -3616,11 +3492,7 @@
 )
 
 (define_insn "arm_ashrdi3_1bit"
-<<<<<<< HEAD
-  [(set (match_operand:DI              0 "s_register_operand" "=&r,r")
-=======
   [(set (match_operand:DI              0 "s_register_operand" "=r,&r")
->>>>>>> 3082eeb7
         (ashiftrt:DI (match_operand:DI 1 "s_register_operand" "0,r")
                      (const_int 1)))
    (clobber (reg:CC CC_REGNUM))]
@@ -3677,11 +3549,7 @@
 )
 
 (define_insn "arm_lshrdi3_1bit"
-<<<<<<< HEAD
-  [(set (match_operand:DI              0 "s_register_operand" "=&r,r")
-=======
   [(set (match_operand:DI              0 "s_register_operand" "=r,&r")
->>>>>>> 3082eeb7
         (lshiftrt:DI (match_operand:DI 1 "s_register_operand" "0,r")
                      (const_int 1)))
    (clobber (reg:CC CC_REGNUM))]
@@ -3942,27 +3810,13 @@
 	 (neg:DI (match_operand:DI 1 "s_register_operand" "")))
     (clobber (reg:CC CC_REGNUM))])]
   "TARGET_EITHER"
-<<<<<<< HEAD
-  "
-  if (TARGET_THUMB1)
-    {
-      if (GET_CODE (operands[1]) != REG)
-        operands[1] = force_reg (DImode, operands[1]);
-     }
-  "
-=======
   ""
->>>>>>> 3082eeb7
 )
 
 ;; The constraints here are to prevent a *partial* overlap (where %Q0 == %R1).
 ;; The first alternative allows the common case of a *full* overlap.
 (define_insn "*arm_negdi2"
-<<<<<<< HEAD
-  [(set (match_operand:DI         0 "s_register_operand" "=&r,r")
-=======
   [(set (match_operand:DI         0 "s_register_operand" "=r,&r")
->>>>>>> 3082eeb7
 	(neg:DI (match_operand:DI 1 "s_register_operand"  "0,r")))
    (clobber (reg:CC CC_REGNUM))]
   "TARGET_ARM"
@@ -4299,28 +4153,6 @@
   "TARGET_32BIT && TARGET_HARD_FLOAT && !TARGET_VFP_SINGLE"
   ""
 )
-<<<<<<< HEAD
-
-/* DFmode -> HFmode conversions have to go through SFmode.  */
-(define_expand "truncdfhf2"
-  [(set (match_operand:HF  0 "general_operand" "")
-	(float_truncate:HF
- 	 (match_operand:DF 1 "general_operand" "")))]
-  "TARGET_EITHER"
-  "
-  {
-    rtx op1;
-    op1 = convert_to_mode (SFmode, operands[1], 0);
-    op1 = convert_to_mode (HFmode, op1, 0);
-    emit_move_insn (operands[0], op1);
-    DONE;
-  }"
-)
--
-;; Zero and sign extension instructions.
-=======
->>>>>>> 3082eeb7
 
 /* DFmode -> HFmode conversions have to go through SFmode.  */
 (define_expand "truncdfhf2"
@@ -4636,10 +4468,6 @@
   ""
 )
 
-<<<<<<< HEAD
-(define_code_iterator ior_xor [ior xor])
-=======
->>>>>>> 3082eeb7
 
 (define_split
   [(set (match_operand:SI 0 "s_register_operand" "")
@@ -4901,17 +4729,8 @@
 )
 
 (define_expand "extendqisi2"
-<<<<<<< HEAD
-  [(set (match_dup 2)
-	(ashift:SI (match_operand:QI 1 "arm_reg_or_extendqisi_mem_op" "")
-		   (const_int 24)))
-   (set (match_operand:SI 0 "s_register_operand" "")
-	(ashiftrt:SI (match_dup 2)
-		     (const_int 24)))]
-=======
   [(set (match_operand:SI 0 "s_register_operand" "")
 	(sign_extend:SI (match_operand:QI 1 "arm_reg_or_extendqisi_mem_op" "")))]
->>>>>>> 3082eeb7
   "TARGET_EITHER"
 {
   if (!arm_arch4 && MEM_P (operands[1]))
@@ -4938,13 +4757,8 @@
 })
 
 (define_insn "*arm_extendqisi"
-<<<<<<< HEAD
-  [(set (match_operand:SI 0 "s_register_operand" "=r")
-	(sign_extend:SI (match_operand:QI 1 "arm_extendqisi_mem_op" "Uq")))]
-=======
   [(set (match_operand:SI 0 "s_register_operand" "=r,r")
 	(sign_extend:SI (match_operand:QI 1 "arm_reg_or_extendqisi_mem_op" "r,Uq")))]
->>>>>>> 3082eeb7
   "TARGET_ARM && arm_arch4 && !arm_arch6"
   "@
    #
@@ -6360,76 +6174,6 @@
    (set_attr "predicable" "yes")]
 )
 
-<<<<<<< HEAD
-;; HFmode moves
-(define_expand "movhf"
-  [(set (match_operand:HF 0 "general_operand" "")
-	(match_operand:HF 1 "general_operand" ""))]
-  "TARGET_EITHER"
-  "
-  if (TARGET_32BIT)
-    {
-      if (GET_CODE (operands[0]) == MEM)
-        operands[1] = force_reg (HFmode, operands[1]);
-    }
-  else /* TARGET_THUMB1 */
-    {
-      if (can_create_pseudo_p ())
-        {
-           if (GET_CODE (operands[0]) != REG)
-	     operands[1] = force_reg (HFmode, operands[1]);
-        }
-    }
-  "
-)
-
-(define_insn "*arm32_movhf"
-  [(set (match_operand:HF 0 "nonimmediate_operand" "=r,m,r,r")
-	(match_operand:HF 1 "general_operand"	   " m,r,r,F"))]
-  "TARGET_32BIT && !(TARGET_HARD_FLOAT && TARGET_FP16)
-   && (	  s_register_operand (operands[0], HFmode)
-       || s_register_operand (operands[1], HFmode))"
-  "*
-  switch (which_alternative)
-    {
-    case 0:	/* ARM register from memory */
-      return \"ldr%(h%)\\t%0, %1\\t%@ __fp16\";
-    case 1:	/* memory from ARM register */
-      return \"str%(h%)\\t%1, %0\\t%@ __fp16\";
-    case 2:	/* ARM register from ARM register */
-      return \"mov%?\\t%0, %1\\t%@ __fp16\";
-    case 3:	/* ARM register from constant */
-      {
-	REAL_VALUE_TYPE r;
-	long bits;
-	rtx ops[4];
-
-	REAL_VALUE_FROM_CONST_DOUBLE (r, operands[1]);
-	bits = real_to_target (NULL, &r, HFmode);
-	ops[0] = operands[0];
-	ops[1] = GEN_INT (bits);
-	ops[2] = GEN_INT (bits & 0xff00);
-	ops[3] = GEN_INT (bits & 0x00ff);
-
-	if (arm_arch_thumb2)
-	  output_asm_insn (\"movw%?\\t%0, %1\", ops);
-	else
-	  output_asm_insn (\"mov%?\\t%0, %2\;orr%?\\t%0, %0, %3\", ops);
-	return \"\";
-       }
-    default:
-      gcc_unreachable ();
-    }
-  "
-  [(set_attr "conds" "unconditional")
-   (set_attr "type" "load1,store1,*,*")
-   (set_attr "length" "4,4,4,8")
-   (set_attr "predicable" "yes")
-   ]
-)
-
-=======
->>>>>>> 3082eeb7
 (define_insn "*thumb1_movhf"
   [(set (match_operand:HF     0 "nonimmediate_operand" "=l,l,m,*r,*h")
 	(match_operand:HF     1 "general_operand"      "l,mF,l,*h,*r"))]
@@ -6461,14 +6205,9 @@
   "
   [(set_attr "length" "2")
    (set_attr "type" "*,load1,store1,*,*")
-<<<<<<< HEAD
-   (set_attr "pool_range" "*,1020,*,*,*")]
-)
-=======
    (set_attr "insn" "mov,*,*,mov,mov")
    (set_attr "pool_range" "*,1020,*,*,*")
    (set_attr "conds" "clob,nocond,nocond,nocond,nocond")])
->>>>>>> 3082eeb7
 
 (define_expand "movsf"
   [(set (match_operand:SF 0 "general_operand" "")
@@ -6866,8 +6605,6 @@
     operands[2] = force_reg (SImode, operands[2]);
   ")
 
-<<<<<<< HEAD
-=======
 ;; A pattern to recognize a special situation and optimize for it.
 ;; On the thumb, zero-extension from memory is preferrable to sign-extension
 ;; due to the available addressing modes.  Hence, convert a signed comparison
@@ -6892,7 +6629,6 @@
   DONE;
 })
 
->>>>>>> 3082eeb7
 (define_expand "cbranchsf4"
   [(set (pc) (if_then_else
 	      (match_operator 0 "arm_comparison_operator"
@@ -6917,24 +6653,7 @@
 				   operands[3])); DONE;"
 )
 
-<<<<<<< HEAD
-;; this uses the Cirrus DI compare instruction
 (define_expand "cbranchdi4"
-  [(set (pc) (if_then_else
-	      (match_operator 0 "arm_comparison_operator"
-	       [(match_operand:DI 1 "cirrus_fp_register" "")
-	        (match_operand:DI 2 "cirrus_fp_register" "")])
-	      (label_ref (match_operand 3 "" ""))
-	      (pc)))]
-  "TARGET_ARM && TARGET_HARD_FLOAT && TARGET_MAVERICK"
-  "emit_jump_insn (gen_cbranch_cc (operands[0], operands[1], operands[2],
-				   operands[3])); DONE;"
-)
-
-(define_insn "*cbranchsi4_insn"
-=======
-(define_expand "cbranchdi4"
->>>>>>> 3082eeb7
   [(set (pc) (if_then_else
 	      (match_operator 0 "arm_comparison_operator"
 	       [(match_operand:DI 1 "cmpdi_operand" "")
@@ -7071,18 +6790,6 @@
 		(const_int 8))))]
 )
 
-<<<<<<< HEAD
-(define_insn "*movsi_cbranchsi4"
-  [(set (pc)
-	(if_then_else
-	 (match_operator 3 "arm_comparison_operator"
-	  [(match_operand:SI 1 "s_register_operand" "0,l,l,l")
-	   (const_int 0)])
-	 (label_ref (match_operand 2 "" ""))
-	 (pc)))
-   (set (match_operand:SI 0 "thumb_cbrch_target_operand" "=l,l,*h,*m")
-	(match_dup 1))]
-=======
 ;; Two peepholes to generate subtract of 0 instead of a move if the
 ;; condition codes will be useful.
 (define_peephole2
@@ -7093,7 +6800,6 @@
 		       [(match_dup 1) (const_int 0)])
 		      (label_ref (match_operand 3 "" ""))
 		      (pc)))]
->>>>>>> 3082eeb7
   "TARGET_THUMB1"
   [(set (match_dup 0) (minus:SI (match_dup 1) (const_int 0)))
    (set (pc)
@@ -7120,45 +6826,6 @@
 		      (label_ref (match_dup 3))
 		      (pc)))]
   "")
-
-(define_peephole2
-  [(set (match_operand:SI 0 "low_register_operand" "")
-	(match_operand:SI 1 "low_register_operand" ""))
-   (set (pc)
-	(if_then_else (match_operator 2 "arm_comparison_operator"
-		       [(match_dup 1) (const_int 0)])
-		      (label_ref (match_operand 3 "" ""))
-		      (pc)))]
-  "TARGET_THUMB1"
-  [(parallel
-    [(set (pc)
-	(if_then_else (match_op_dup 2 [(match_dup 1) (const_int 0)])
-		      (label_ref (match_dup 3))
-		      (pc)))
-     (set (match_dup 0) (match_dup 1))])]
-  ""
-)
-
-;; Sigh!  This variant shouldn't be needed, but combine often fails to
-;; merge cases like this because the op1 is a hard register in
-;; CLASS_LIKELY_SPILLED_P.
-(define_peephole2
-  [(set (match_operand:SI 0 "low_register_operand" "")
-	(match_operand:SI 1 "low_register_operand" ""))
-   (set (pc)
-	(if_then_else (match_operator 2 "arm_comparison_operator"
-		       [(match_dup 0) (const_int 0)])
-		      (label_ref (match_operand 3 "" ""))
-		      (pc)))]
-  "TARGET_THUMB1"
-  [(parallel
-    [(set (pc)
-	(if_then_else (match_op_dup 2 [(match_dup 1) (const_int 0)])
-		      (label_ref (match_dup 3))
-		      (pc)))
-     (set (match_dup 0) (match_dup 1))])]
-  ""
-)
 
 (define_insn "*negated_cbranchsi4"
   [(set (pc)
@@ -7455,18 +7122,13 @@
      else
        output_asm_insn (\"add\\t%0, %1, %2\", cond);
 
-<<<<<<< HEAD
-     if (which_alternative >= 3
-=======
      if (which_alternative >= 2
->>>>>>> 3082eeb7
 	 && which_alternative < 4)
        output_asm_insn (\"mov\\t%0, %1\", operands);
      else if (which_alternative >= 4)
        output_asm_insn (\"str\\t%1, %0\", operands);
-<<<<<<< HEAD
-
-     switch (get_attr_length (insn) - ((which_alternative >= 3) ? 2 : 0))
+
+     switch (get_attr_length (insn) - ((which_alternative >= 2) ? 2 : 0))
        {
 	 case 4:
 	   return \"b%d4\\t%l5\";
@@ -7480,7 +7142,7 @@
   [(set (attr "far_jump")
         (if_then_else
 	    (ior (and (lt (symbol_ref ("which_alternative"))
-	                  (const_int 3))
+	                  (const_int 2))
 		      (eq_attr "length" "8"))
 		 (eq_attr "length" "10"))
 	    (const_string "yes")
@@ -7488,7 +7150,7 @@
    (set (attr "length")
      (if_then_else
        (lt (symbol_ref ("which_alternative"))
-		       (const_int 3))
+		       (const_int 2))
        (if_then_else
 	 (and (ge (minus (match_dup 5) (pc)) (const_int -250))
 	      (le (minus (match_dup 5) (pc)) (const_int 256)))
@@ -7577,173 +7239,7 @@
 	   (const_int 8))))]
 )
 
-(define_insn "*subsi3_cbranch"
-  [(set (pc)
-	(if_then_else
-	 (match_operator 4 "arm_comparison_operator"
-	  [(minus:SI
-	    (match_operand:SI 2 "s_register_operand" "l,l,1,l")
-	    (match_operand:SI 3 "s_register_operand" "l,l,l,l"))
-	   (const_int 0)])
-	 (label_ref (match_operand 5 "" ""))
-	 (pc)))
-   (set (match_operand:SI 0 "thumb_cbrch_target_operand" "=l,*?h,*?m,*?m")
-	(minus:SI (match_dup 2) (match_dup 3)))
-   (clobber (match_scratch:SI 1 "=X,l,&l,&l"))]
-  "TARGET_THUMB1
-   && (GET_CODE (operands[4]) == EQ
-       || GET_CODE (operands[4]) == NE
-       || GET_CODE (operands[4]) == GE
-       || GET_CODE (operands[4]) == LT)"
-  "*
-   {
-     if (which_alternative == 0)
-       output_asm_insn (\"sub\\t%0, %2, %3\", operands);
-     else if (which_alternative == 1)
-       {
-	 /* We must provide an alternative for a hi reg because reload 
-	    cannot handle output reloads on a jump instruction, but we
-	    can't subtract into that.  Fortunately a mov from lo to hi
-	    does not clobber the condition codes.  */
-	 output_asm_insn (\"sub\\t%1, %2, %3\", operands);
-	 output_asm_insn (\"mov\\t%0, %1\", operands);
-       }
-     else
-       {
-	 /* Similarly, but the target is memory.  */
-	 output_asm_insn (\"sub\\t%1, %2, %3\", operands);
-	 output_asm_insn (\"str\\t%1, %0\", operands);
-       }
-=======
->>>>>>> 3082eeb7
-
-     switch (get_attr_length (insn) - ((which_alternative >= 2) ? 2 : 0))
-       {
-	 case 4:
-	   return \"b%d4\\t%l5\";
-	 case 6:
-	   return \"b%D4\\t.LCB%=\;b\\t%l5\\t%@long jump\\n.LCB%=:\";
-	 default:
-	   return \"b%D4\\t.LCB%=\;bl\\t%l5\\t%@far jump\\n.LCB%=:\";
-       }
-   }
-  "
-  [(set (attr "far_jump")
-        (if_then_else
-	    (ior (and (lt (symbol_ref ("which_alternative"))
-	                  (const_int 2))
-		      (eq_attr "length" "8"))
-		 (eq_attr "length" "10"))
-	    (const_string "yes")
-            (const_string "no")))
-   (set (attr "length")
-     (if_then_else
-       (lt (symbol_ref ("which_alternative"))
-		       (const_int 2))
-       (if_then_else
-	 (and (ge (minus (match_dup 5) (pc)) (const_int -250))
-	      (le (minus (match_dup 5) (pc)) (const_int 256)))
-	 (const_int 4)
-	 (if_then_else
-	   (and (ge (minus (match_dup 5) (pc)) (const_int -2040))
-		(le (minus (match_dup 5) (pc)) (const_int 2048)))
-	   (const_int 6)
-	   (const_int 8)))
-       (if_then_else
-	 (and (ge (minus (match_dup 5) (pc)) (const_int -248))
-	      (le (minus (match_dup 5) (pc)) (const_int 256)))
-	 (const_int 6)
-	 (if_then_else
-	   (and (ge (minus (match_dup 5) (pc)) (const_int -2038))
-		(le (minus (match_dup 5) (pc)) (const_int 2048)))
-	   (const_int 8)
-	   (const_int 10)))))]
-)
-
-(define_insn "*addsi3_cbranch_scratch"
-  [(set (pc)
-	(if_then_else
-	 (match_operator 3 "arm_comparison_operator"
-	  [(plus:SI
-	    (match_operand:SI 1 "s_register_operand" "%l,l,l,0")
-	    (match_operand:SI 2 "reg_or_int_operand" "J,l,L,IJ"))
-	   (const_int 0)])
-	 (label_ref (match_operand 4 "" ""))
-	 (pc)))
-   (clobber (match_scratch:SI 0 "=X,X,l,l"))]
-  "TARGET_THUMB1
-   && (GET_CODE (operands[3]) == EQ
-       || GET_CODE (operands[3]) == NE
-       || GET_CODE (operands[3]) == GE
-       || GET_CODE (operands[3]) == LT)"
-  "*
-   {
-     switch (which_alternative)
-       {
-       case 0:
-	 output_asm_insn (\"cmp\t%1, #%n2\", operands);
-	 break;
-       case 1:
-	 output_asm_insn (\"cmn\t%1, %2\", operands);
-	 break;
-       case 2:
-	 if (INTVAL (operands[2]) < 0)
-	   output_asm_insn (\"sub\t%0, %1, %2\", operands);
-	 else
-	   output_asm_insn (\"add\t%0, %1, %2\", operands);
-	 break;
-       case 3:
-	 if (INTVAL (operands[2]) < 0)
-	   output_asm_insn (\"sub\t%0, %0, %2\", operands);
-	 else
-	   output_asm_insn (\"add\t%0, %0, %2\", operands);
-	 break;
-       }
-
-     switch (get_attr_length (insn))
-       {
-	 case 4:
-	   return \"b%d3\\t%l4\";
-	 case 6:
-	   return \"b%D3\\t.LCB%=\;b\\t%l4\\t%@long jump\\n.LCB%=:\";
-	 default:
-	   return \"b%D3\\t.LCB%=\;bl\\t%l4\\t%@far jump\\n.LCB%=:\";
-       }
-   }
-  "
-  [(set (attr "far_jump")
-        (if_then_else
-	    (eq_attr "length" "8")
-	    (const_string "yes")
-            (const_string "no")))
-<<<<<<< HEAD
-   (set (attr "length") 
-        (if_then_else
-	    (and (ge (minus (match_dup 3) (pc)) (const_int -250))
-	         (le (minus (match_dup 3) (pc)) (const_int 256)))
-	    (const_int 4)
-	    (if_then_else
-	        (and (ge (minus (match_dup 3) (pc)) (const_int -2040))
-		     (le (minus (match_dup 3) (pc)) (const_int 2048)))
-		(const_int 6)
-		(const_int 8))))]
-)
-
-=======
-   (set (attr "length")
-       (if_then_else
-	 (and (ge (minus (match_dup 4) (pc)) (const_int -250))
-	      (le (minus (match_dup 4) (pc)) (const_int 256)))
-	 (const_int 4)
-	 (if_then_else
-	   (and (ge (minus (match_dup 4) (pc)) (const_int -2040))
-		(le (minus (match_dup 4) (pc)) (const_int 2048)))
-	   (const_int 6)
-	   (const_int 8))))]
-)
-
-
->>>>>>> 3082eeb7
+
 ;; Comparison and test insns
 
 (define_insn "*arm_cmpsi_insn"
@@ -7930,9 +7426,6 @@
   return \"b%d1\\t%l0\";
   "
   [(set_attr "conds" "use")
-<<<<<<< HEAD
-   (set_attr "type" "branch")]
-=======
    (set_attr "type" "branch")
    (set (attr "length")
 	(if_then_else
@@ -7941,7 +7434,6 @@
 		     (le (minus (match_dup 0) (pc)) (const_int 256))))
 	   (const_int 2)
 	   (const_int 4)))]
->>>>>>> 3082eeb7
 )
 
 (define_insn "*arm_cond_branch_reversed"
@@ -8169,28 +7661,11 @@
 	(match_operator:SI 1 "arm_comparison_operator"
 	 [(match_operand:DF 2 "s_register_operand" "")
 	  (match_operand:DF 3 "arm_float_compare_operand" "")]))]
-<<<<<<< HEAD
-  "TARGET_32BIT && TARGET_HARD_FLOAT"
-=======
   "TARGET_32BIT && TARGET_HARD_FLOAT && !TARGET_VFP_SINGLE"
->>>>>>> 3082eeb7
   "emit_insn (gen_cstore_cc (operands[0], operands[1],
 			     operands[2], operands[3])); DONE;"
 )
 
-<<<<<<< HEAD
-;; this uses the Cirrus DI compare instruction
-(define_expand "cstoredi4"
-  [(set (match_operand:SI 0 "s_register_operand" "")
-	(match_operator:SI 1 "arm_comparison_operator"
-	 [(match_operand:DI 2 "cirrus_fp_register" "")
-	  (match_operand:DI 3 "cirrus_fp_register" "")]))]
-  "TARGET_ARM && TARGET_HARD_FLOAT && TARGET_MAVERICK"
-  "emit_insn (gen_cstore_cc (operands[0], operands[1],
-			     operands[2], operands[3])); DONE;"
-)
-
-=======
 (define_expand "cstoredi4"
   [(set (match_operand:SI 0 "s_register_operand" "")
 	(match_operator:SI 1 "arm_comparison_operator"
@@ -8229,7 +7704,6 @@
      DONE;
    }"
 )
->>>>>>> 3082eeb7
 
 (define_expand "cstoresi_eq0_thumb1"
   [(parallel
@@ -11480,8 +10954,6 @@
   [(set_attr "conds" "clob")]
 )
 
-<<<<<<< HEAD
-=======
 ;; tls descriptor call
 (define_insn "tlscall"
   [(set (reg:SI R0_REGNUM)
@@ -11505,34 +10977,17 @@
 
 ;; We only care about the lower 16 bits of the constant 
 ;; being inserted into the upper 16 bits of the register.
->>>>>>> 3082eeb7
 (define_insn "*arm_movtas_ze" 
   [(set (zero_extract:SI (match_operand:SI 0 "s_register_operand" "+r")
                    (const_int 16)
                    (const_int 16))
         (match_operand:SI 1 "const_int_operand" ""))]
-<<<<<<< HEAD
-  "TARGET_32BIT"
-  "movt%?\t%0, %c1"
-=======
   "arm_arch_thumb2"
   "movt%?\t%0, %L1"
->>>>>>> 3082eeb7
  [(set_attr "predicable" "yes")
    (set_attr "length" "4")]
 )
 
-<<<<<<< HEAD
-(define_insn "arm_rev"
-  [(set (match_operand:SI 0 "s_register_operand" "=r")
-	(bswap:SI (match_operand:SI 1 "s_register_operand" "r")))]
-  "TARGET_EITHER && arm_arch6"
-  "rev\t%0, %1"
-  [(set (attr "length")
-        (if_then_else (eq_attr "is_thumb" "yes")
-		      (const_int 2)
-		      (const_int 4)))]
-=======
 (define_insn "*arm_rev"
   [(set (match_operand:SI 0 "s_register_operand" "=r")
 	(bswap:SI (match_operand:SI 1 "s_register_operand" "r")))]
@@ -11548,7 +11003,6 @@
   "TARGET_THUMB1 && arm_arch6"
    "rev\t%0, %1"
   [(set_attr "length" "2")]
->>>>>>> 3082eeb7
 )
 
 (define_expand "arm_legacy_rev"
@@ -11610,39 +11064,6 @@
 (define_expand "bswapsi2"
   [(set (match_operand:SI 0 "s_register_operand" "=r")
   	(bswap:SI (match_operand:SI 1 "s_register_operand" "r")))]
-<<<<<<< HEAD
-"TARGET_EITHER"
-"
-  if (!arm_arch6)
-    {
-      if (!optimize_size)
-	{
-	  rtx op2 = gen_reg_rtx (SImode);
-	  rtx op3 = gen_reg_rtx (SImode);
-
-	  if (TARGET_THUMB)
-	    {
-	      rtx op4 = gen_reg_rtx (SImode);
-	      rtx op5 = gen_reg_rtx (SImode);
-
-	      emit_insn (gen_thumb_legacy_rev (operands[0], operands[1],
-					       op2, op3, op4, op5));
-	    }
-	  else
-	    {
-	      emit_insn (gen_arm_legacy_rev (operands[0], operands[1],
-					     op2, op3));
-	    }
-
-	  DONE;
-	}
-      else
-	FAIL;
-    }
-  "
-)
-
-=======
 "TARGET_EITHER && (arm_arch6 || !optimize_size)"
 "
     if (!arm_arch6)
@@ -11671,7 +11092,6 @@
 
 ;; Load the load/store multiple patterns
 (include "ldmstm.md")
->>>>>>> 3082eeb7
 ;; Load the FPA co-processor patterns
 (include "fpa.md")
 ;; Load the Maverick co-processor patterns
