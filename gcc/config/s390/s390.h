--- conflicted
+++ resolved
@@ -1,10 +1,6 @@
 /* Definitions of target machine for GNU compiler, for IBM S/390
    Copyright (C) 1999, 2000, 2001, 2002, 2003, 2004, 2005, 2006,
-<<<<<<< HEAD
-   2007, 2008, 2009 Free Software Foundation, Inc.
-=======
    2007, 2008, 2009, 2010, 2011 Free Software Foundation, Inc.
->>>>>>> 3082eeb7
    Contributed by Hartmut Penner (hpenner@de.ibm.com) and
                   Ulrich Weigand (uweigand@de.ibm.com).
                   Andreas Krebbel (Andreas.Krebbel@de.ibm.com)
@@ -28,24 +24,6 @@
 #ifndef _S390_H
 #define _S390_H
 
-<<<<<<< HEAD
-/* Which processor to generate code or schedule for. The cpu attribute
-   defines a list that mirrors this list, so changes to s390.md must be
-   made at the same time.  */
-
-enum processor_type
-{
-  PROCESSOR_9672_G5,
-  PROCESSOR_9672_G6,
-  PROCESSOR_2064_Z900,
-  PROCESSOR_2084_Z990,
-  PROCESSOR_2094_Z9_109,
-  PROCESSOR_2097_Z10,
-  PROCESSOR_max
-};
-
-=======
->>>>>>> 3082eeb7
 /* Optional architectural facilities supported by the processor.  */
 
 enum processor_flags
@@ -59,21 +37,9 @@
   PF_Z196 = 64
 };
 
-<<<<<<< HEAD
-extern enum processor_type s390_tune;
-extern int s390_tune_flags;
-
 /* This is necessary to avoid a warning about comparing different enum
    types.  */
 #define s390_tune_attr ((enum attr_cpu)s390_tune)
-
-extern enum processor_type s390_arch;
-extern int s390_arch_flags;
-=======
-/* This is necessary to avoid a warning about comparing different enum
-   types.  */
-#define s390_tune_attr ((enum attr_cpu)s390_tune)
->>>>>>> 3082eeb7
 
 /* These flags indicate that the generated code should run on a cpu
    providing the respective hardware facility regardless of the
@@ -680,17 +646,6 @@
   (N) == 16 || (N) == 17 || (TARGET_64BIT && ((N) == 18 || (N) == 19)))
 
 
-<<<<<<< HEAD
-/* Scalar return values.  */
-
-#define FUNCTION_VALUE(VALTYPE, FUNC) \
-  s390_function_value ((VALTYPE), (FUNC), VOIDmode)
-
-#define LIBCALL_VALUE(MODE) \
-  s390_function_value (NULL, NULL, (MODE))
-
-=======
->>>>>>> 3082eeb7
 /* Only gpr 2 and fpr 0 are ever used as return registers.  */
 #define FUNCTION_VALUE_REGNO_P(N) ((N) == 2 || (N) == 16)
 
