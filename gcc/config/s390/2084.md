;; Scheduling description for z990 (cpu 2084).
<<<<<<< HEAD
;;   Copyright (C) 2003, 2004, 2005, 2006, 2007, 2008
=======
;;   Copyright (C) 2003, 2004, 2005, 2006, 2007, 2008, 2010
>>>>>>> 3082eeb7
;;   Free Software Foundation, Inc.
;;   Contributed by Hartmut Penner (hpenner@de.ibm.com) and
;;                  Ulrich Weigand (uweigand@de.ibm.com).

;; This file is part of GCC.

;; GCC is free software; you can redistribute it and/or modify it under
;; the terms of the GNU General Public License as published by the Free
;; Software Foundation; either version 3, or (at your option) any later
;; version.

;; GCC is distributed in the hope that it will be useful, but WITHOUT ANY
;; WARRANTY; without even the implied warranty of MERCHANTABILITY or
;; FITNESS FOR A PARTICULAR PURPOSE.  See the GNU General Public License
;; for more details.

;; You should have received a copy of the GNU General Public License
;; along with GCC; see the file COPYING3.  If not see
;; <http://www.gnu.org/licenses/>.

(define_automaton "x_ipu")

(define_cpu_unit "x_e1_r,x_e1_s,x_e1_t"  "x_ipu")
(define_cpu_unit "x_wr_r,x_wr_s,x_wr_t,x_wr_fp" "x_ipu")
(define_cpu_unit "x_s1,x_s2,x_s3,x_s4"   "x_ipu")
(define_cpu_unit "x_t1,x_t2,x_t3,x_t4"   "x_ipu")
(define_cpu_unit "x_f1,x_f2,x_f3,x_f4,x_f5,x_f6"   "x_ipu")
(define_cpu_unit "x_store_tok"   "x_ipu")
(define_cpu_unit "x_ms,x_mt"   "x_ipu")

(define_reservation "x-e1-st" "(x_e1_s | x_e1_t)")

(define_reservation "x-e1-np" "(x_e1_r + x_e1_s + x_e1_t)")

(absence_set "x_e1_r" "x_e1_s,x_e1_t")
(absence_set "x_e1_s" "x_e1_t")

;; Try to avoid int <-> fp transitions.

(define_reservation "x-x" "x_s1|x_t1,x_s2|x_t2,x_s3|x_t3,x_s4|x_t4")
(define_reservation "x-f" "x_f1,x_f2,x_f3,x_f4,x_f5,x_f6")
(define_reservation "x-wr-st" "((x_wr_s | x_wr_t),x-x)")
(define_reservation "x-wr-np" "((x_wr_r + x_wr_s + x_wr_t),x-x)")
(define_reservation "x-wr-fp" "x_wr_fp,x-f")
(define_reservation "x-mem"   "x_ms|x_mt")

(absence_set "x_wr_fp"
             "x_s1,x_s2,x_s3,x_s4,x_t1,x_t2,x_t3,x_t4,x_wr_s,x_wr_t")

(absence_set "x_e1_r,x_wr_r,x_wr_s,x_wr_t"
             "x_f1,x_f2,x_f3,x_f4,x_f5,x_f6,x_wr_fp")

;; Don't have any load type insn in same group as store

(absence_set "x_ms,x_mt" "x_store_tok")


;;
;; Simple insns
;;

(define_insn_reservation "x_int" 1
  (and (eq_attr "cpu" "z990,z9_109,z9_ec")
       (and (eq_attr "type" "integer")
            (eq_attr "atype" "reg")))
  "x-e1-st,x-wr-st")

(define_insn_reservation "x_agen" 1
  (and (eq_attr "cpu" "z990,z9_109,z9_ec")
       (and (eq_attr "type" "integer")
            (eq_attr "atype" "agen")))
  "x-e1-st,x-wr-st")

(define_insn_reservation "x_lr" 1
  (and (eq_attr "cpu" "z990,z9_109,z9_ec")
       (eq_attr "type" "lr"))
  "x-e1-st,x-wr-st")

(define_insn_reservation "x_la" 1
<<<<<<< HEAD
  (and (eq_attr "cpu" "z990,z9_109")
=======
  (and (eq_attr "cpu" "z990,z9_109,z9_ec")
>>>>>>> 3082eeb7
       (eq_attr "type" "la"))
  "x-e1-st,x-wr-st")

(define_insn_reservation "x_larl" 1
<<<<<<< HEAD
  (and (eq_attr "cpu" "z990,z9_109")
=======
  (and (eq_attr "cpu" "z990,z9_109,z9_ec")
>>>>>>> 3082eeb7
       (eq_attr "type" "larl"))
  "x-e1-st,x-wr-st")

(define_insn_reservation "x_load" 1
<<<<<<< HEAD
  (and (eq_attr "cpu" "z990,z9_109")
=======
  (and (eq_attr "cpu" "z990,z9_109,z9_ec")
>>>>>>> 3082eeb7
       (eq_attr "type" "load"))
  "x-e1-st+x-mem,x-wr-st")

(define_insn_reservation "x_store" 1
<<<<<<< HEAD
  (and (eq_attr "cpu" "z990,z9_109")
=======
  (and (eq_attr "cpu" "z990,z9_109,z9_ec")
>>>>>>> 3082eeb7
       (eq_attr "type" "store"))
  "x-e1-st+x_store_tok,x-wr-st")

(define_insn_reservation "x_branch" 1
<<<<<<< HEAD
  (and (eq_attr "cpu" "z990,z9_109")
=======
  (and (eq_attr "cpu" "z990,z9_109,z9_ec")
>>>>>>> 3082eeb7
       (eq_attr "type" "branch"))
  "x_e1_r,x_wr_r")

(define_insn_reservation "x_call" 5
<<<<<<< HEAD
  (and (eq_attr "cpu" "z990,z9_109")
=======
  (and (eq_attr "cpu" "z990,z9_109,z9_ec")
>>>>>>> 3082eeb7
       (eq_attr "type" "jsr"))
  "x-e1-np*5,x-wr-np")

(define_insn_reservation "x_mul_hi" 2
  (and (eq_attr "cpu" "z990,z9_109,z9_ec")
       (eq_attr "type" "imulhi"))
  "x-e1-np*2,x-wr-np")

(define_insn_reservation "x_mul_sidi" 4
  (and (eq_attr "cpu" "z990,z9_109,z9_ec")
       (eq_attr "type" "imulsi,imuldi"))
  "x-e1-np*4,x-wr-np")

(define_insn_reservation "x_div" 10
  (and (eq_attr "cpu" "z990,z9_109,z9_ec")
       (eq_attr "type" "idiv"))
  "x-e1-np*10,x-wr-np")

(define_insn_reservation "x_sem" 17
<<<<<<< HEAD
  (and (eq_attr "cpu" "z990,z9_109")
=======
  (and (eq_attr "cpu" "z990,z9_109,z9_ec")
>>>>>>> 3082eeb7
       (eq_attr "type" "sem"))
  "x-e1-np+x-mem,x-e1-np*16,x-wr-st")

;;
;; Multicycle insns
;;

(define_insn_reservation "x_cs" 1
<<<<<<< HEAD
  (and (eq_attr "cpu" "z990,z9_109")
=======
  (and (eq_attr "cpu" "z990,z9_109,z9_ec")
>>>>>>> 3082eeb7
       (eq_attr "type" "cs"))
  "x-e1-np,x-wr-np")

(define_insn_reservation "x_vs" 1
<<<<<<< HEAD
  (and (eq_attr "cpu" "z990,z9_109")
=======
  (and (eq_attr "cpu" "z990,z9_109,z9_ec")
>>>>>>> 3082eeb7
       (eq_attr "type" "vs"))
  "x-e1-np*10,x-wr-np")

(define_insn_reservation "x_stm" 1
<<<<<<< HEAD
  (and (eq_attr "cpu" "z990,z9_109")
=======
  (and (eq_attr "cpu" "z990,z9_109,z9_ec")
>>>>>>> 3082eeb7
       (eq_attr "type" "stm"))
  "(x-e1-np+x_store_tok)*10,x-wr-np")

(define_insn_reservation "x_lm" 1
<<<<<<< HEAD
  (and (eq_attr "cpu" "z990,z9_109")
=======
  (and (eq_attr "cpu" "z990,z9_109,z9_ec")
>>>>>>> 3082eeb7
       (eq_attr "type" "lm"))
  "x-e1-np*10,x-wr-np")

(define_insn_reservation "x_other" 1
<<<<<<< HEAD
  (and (eq_attr "cpu" "z990,z9_109")
=======
  (and (eq_attr "cpu" "z990,z9_109,z9_ec")
>>>>>>> 3082eeb7
       (eq_attr "type" "other"))
  "x-e1-np,x-wr-np")

;;
;; Floating point insns
;;

(define_insn_reservation "x_fsimptf" 7
<<<<<<< HEAD
  (and (eq_attr "cpu" "z990,z9_109")
=======
  (and (eq_attr "cpu" "z990,z9_109,z9_ec")
>>>>>>> 3082eeb7
       (eq_attr "type" "fsimptf,fhex"))
  "x_e1_t*2,x-wr-fp")

(define_insn_reservation "x_fsimpdf" 6
<<<<<<< HEAD
  (and (eq_attr "cpu" "z990,z9_109")
       (eq_attr "type" "fsimpdf,fmuldf,fhex"))
  "x_e1_t,x-wr-fp")

(define_insn_reservation "x_fsimpsf" 6
  (and (eq_attr "cpu" "z990,z9_109")
       (eq_attr "type" "fsimpsf,fmulsf,fhex"))
=======
  (and (eq_attr "cpu" "z990,z9_109,z9_ec")
       (eq_attr "type" "fsimpdf,fmuldf,fmadddf,fhex"))
  "x_e1_t,x-wr-fp")

(define_insn_reservation "x_fsimpsf" 6
  (and (eq_attr "cpu" "z990,z9_109,z9_ec")
       (eq_attr "type" "fsimpsf,fmulsf,fmaddsf,fhex"))
>>>>>>> 3082eeb7
  "x_e1_t,x-wr-fp")


(define_insn_reservation "x_fmultf" 33
  (and (eq_attr "cpu" "z990,z9_109,z9_ec")
       (eq_attr "type" "fmultf"))
  "x_e1_t*27,x-wr-fp")


(define_insn_reservation "x_fdivtf" 82
  (and (eq_attr "cpu" "z990,z9_109,z9_ec")
       (eq_attr "type" "fdivtf,fsqrttf"))
  "x_e1_t*76,x-wr-fp")

(define_insn_reservation "x_fdivdf" 36
  (and (eq_attr "cpu" "z990,z9_109,z9_ec")
       (eq_attr "type" "fdivdf,fsqrtdf"))
  "x_e1_t*30,x-wr-fp")

(define_insn_reservation "x_fdivsf" 36
<<<<<<< HEAD
  (and (eq_attr "cpu" "z990,z9_109")
=======
  (and (eq_attr "cpu" "z990,z9_109,z9_ec")
>>>>>>> 3082eeb7
       (eq_attr "type" "fdivsf,fsqrtsf"))
  "x_e1_t*30,x-wr-fp")


(define_insn_reservation "x_floadtf" 6
<<<<<<< HEAD
  (and (eq_attr "cpu" "z990,z9_109")
=======
  (and (eq_attr "cpu" "z990,z9_109,z9_ec")
>>>>>>> 3082eeb7
       (eq_attr "type" "floadtf"))
  "x_e1_t,x-wr-fp")

(define_insn_reservation "x_floaddf" 6
<<<<<<< HEAD
  (and (eq_attr "cpu" "z990,z9_109")
=======
  (and (eq_attr "cpu" "z990,z9_109,z9_ec")
>>>>>>> 3082eeb7
       (eq_attr "type" "floaddf"))
  "x_e1_t,x-wr-fp")

(define_insn_reservation "x_floadsf" 6
<<<<<<< HEAD
  (and (eq_attr "cpu" "z990,z9_109")
=======
  (and (eq_attr "cpu" "z990,z9_109,z9_ec")
>>>>>>> 3082eeb7
       (eq_attr "type" "floadsf"))
  "x_e1_t,x-wr-fp")


(define_insn_reservation "x_fstoredf" 1
<<<<<<< HEAD
  (and (eq_attr "cpu" "z990,z9_109")
=======
  (and (eq_attr "cpu" "z990,z9_109,z9_ec")
>>>>>>> 3082eeb7
       (eq_attr "type" "fstoredf"))
  "x_e1_t,x-wr-fp")

(define_insn_reservation "x_fstoresf" 1
<<<<<<< HEAD
  (and (eq_attr "cpu" "z990,z9_109")
=======
  (and (eq_attr "cpu" "z990,z9_109,z9_ec")
>>>>>>> 3082eeb7
       (eq_attr "type" "fstoresf"))
  "x_e1_t,x-wr-fp")


(define_insn_reservation "x_ftrunctf" 16
  (and (eq_attr "cpu" "z990,z9_109,z9_ec")
       (eq_attr "type" "ftrunctf"))
  "x_e1_t*10,x-wr-fp")

(define_insn_reservation "x_ftruncdf" 11
  (and (eq_attr "cpu" "z990,z9_109,z9_ec")
       (eq_attr "type" "ftruncdf"))
  "x_e1_t*5,x-wr-fp")


(define_insn_reservation "x_ftoi" 1
<<<<<<< HEAD
  (and (eq_attr "cpu" "z990,z9_109")
=======
  (and (eq_attr "cpu" "z990,z9_109,z9_ec")
>>>>>>> 3082eeb7
       (eq_attr "type" "ftoi"))
  "x_e1_t*3,x-wr-fp")

(define_insn_reservation "x_itof" 7
<<<<<<< HEAD
  (and (eq_attr "cpu" "z990,z9_109")
=======
  (and (eq_attr "cpu" "z990,z9_109,z9_ec")
>>>>>>> 3082eeb7
       (eq_attr "type" "itoftf,itofdf,itofsf"))
  "x_e1_t*3,x-wr-fp")

(define_bypass 1 "x_fsimpdf" "x_fstoredf")

(define_bypass 1 "x_fsimpsf" "x_fstoresf")

(define_bypass 1 "x_floaddf" "x_fsimpdf,x_fstoredf,x_floaddf")

(define_bypass 1 "x_floadsf" "x_fsimpsf,x_fstoresf,x_floadsf")

;;
;; s390_agen_dep_p returns 1, if a register is set in the
;; first insn and used in the dependent insn to form a address.
;;

;;
;; If an instruction uses a register to address memory, it needs
;; to be set 5 cycles in advance.
;;

(define_bypass 5 "x_int,x_agen,x_lr"
                 "x_agen,x_la,x_branch,x_call,x_load,x_store,x_cs,x_stm,x_lm,x_other"
	         "s390_agen_dep_p")

(define_bypass 9 "x_int,x_agen,x_lr"
                 "x_floadtf, x_floaddf, x_floadsf, x_fstoredf, x_fstoresf,\
		  x_fsimpdf, x_fsimpsf, x_fdivdf, x_fdivsf"
	         "s390_agen_dep_p")
;;
;; A load type instruction uses a bypass to feed the result back
;; to the address generation pipeline stage.
;;

(define_bypass 4 "x_load"
                 "x_agen,x_la,x_branch,x_call,x_load,x_store,x_cs,x_stm,x_lm,x_other"
	         "s390_agen_dep_p")

(define_bypass 5 "x_load"
                 "x_floadtf, x_floaddf, x_floadsf, x_fstoredf, x_fstoresf,\
		  x_fsimpdf, x_fsimpsf, x_fdivdf, x_fdivsf"
	         "s390_agen_dep_p")

;;
;; A load address type instruction uses a bypass to feed the
;; result back to the address generation pipeline stage.
;;

(define_bypass 3 "x_larl,x_la"
                 "x_agen,x_la,x_branch,x_call,x_load,x_store,x_cs,x_stm,x_lm,x_other"
	         "s390_agen_dep_p")

(define_bypass 5 "x_larl, x_la"
                 "x_floadtf, x_floaddf, x_floadsf, x_fstoredf, x_fstoresf,\
		  x_fsimpdf, x_fsimpsf, x_fdivdf, x_fdivsf"
	         "s390_agen_dep_p")

;;
;; Operand forwarding
;;

(define_bypass 0 "x_lr,x_la,x_load" "x_int,x_lr")

<|MERGE_RESOLUTION|>--- conflicted
+++ resolved
@@ -1,9 +1,5 @@
 ;; Scheduling description for z990 (cpu 2084).
-<<<<<<< HEAD
-;;   Copyright (C) 2003, 2004, 2005, 2006, 2007, 2008
-=======
 ;;   Copyright (C) 2003, 2004, 2005, 2006, 2007, 2008, 2010
->>>>>>> 3082eeb7
 ;;   Free Software Foundation, Inc.
 ;;   Contributed by Hartmut Penner (hpenner@de.ibm.com) and
 ;;                  Ulrich Weigand (uweigand@de.ibm.com).
@@ -83,56 +79,32 @@
   "x-e1-st,x-wr-st")
 
 (define_insn_reservation "x_la" 1
-<<<<<<< HEAD
-  (and (eq_attr "cpu" "z990,z9_109")
-=======
-  (and (eq_attr "cpu" "z990,z9_109,z9_ec")
->>>>>>> 3082eeb7
+  (and (eq_attr "cpu" "z990,z9_109,z9_ec")
        (eq_attr "type" "la"))
   "x-e1-st,x-wr-st")
 
 (define_insn_reservation "x_larl" 1
-<<<<<<< HEAD
-  (and (eq_attr "cpu" "z990,z9_109")
-=======
-  (and (eq_attr "cpu" "z990,z9_109,z9_ec")
->>>>>>> 3082eeb7
+  (and (eq_attr "cpu" "z990,z9_109,z9_ec")
        (eq_attr "type" "larl"))
   "x-e1-st,x-wr-st")
 
 (define_insn_reservation "x_load" 1
-<<<<<<< HEAD
-  (and (eq_attr "cpu" "z990,z9_109")
-=======
-  (and (eq_attr "cpu" "z990,z9_109,z9_ec")
->>>>>>> 3082eeb7
+  (and (eq_attr "cpu" "z990,z9_109,z9_ec")
        (eq_attr "type" "load"))
   "x-e1-st+x-mem,x-wr-st")
 
 (define_insn_reservation "x_store" 1
-<<<<<<< HEAD
-  (and (eq_attr "cpu" "z990,z9_109")
-=======
-  (and (eq_attr "cpu" "z990,z9_109,z9_ec")
->>>>>>> 3082eeb7
+  (and (eq_attr "cpu" "z990,z9_109,z9_ec")
        (eq_attr "type" "store"))
   "x-e1-st+x_store_tok,x-wr-st")
 
 (define_insn_reservation "x_branch" 1
-<<<<<<< HEAD
-  (and (eq_attr "cpu" "z990,z9_109")
-=======
-  (and (eq_attr "cpu" "z990,z9_109,z9_ec")
->>>>>>> 3082eeb7
+  (and (eq_attr "cpu" "z990,z9_109,z9_ec")
        (eq_attr "type" "branch"))
   "x_e1_r,x_wr_r")
 
 (define_insn_reservation "x_call" 5
-<<<<<<< HEAD
-  (and (eq_attr "cpu" "z990,z9_109")
-=======
-  (and (eq_attr "cpu" "z990,z9_109,z9_ec")
->>>>>>> 3082eeb7
+  (and (eq_attr "cpu" "z990,z9_109,z9_ec")
        (eq_attr "type" "jsr"))
   "x-e1-np*5,x-wr-np")
 
@@ -152,11 +124,7 @@
   "x-e1-np*10,x-wr-np")
 
 (define_insn_reservation "x_sem" 17
-<<<<<<< HEAD
-  (and (eq_attr "cpu" "z990,z9_109")
-=======
-  (and (eq_attr "cpu" "z990,z9_109,z9_ec")
->>>>>>> 3082eeb7
+  (and (eq_attr "cpu" "z990,z9_109,z9_ec")
        (eq_attr "type" "sem"))
   "x-e1-np+x-mem,x-e1-np*16,x-wr-st")
 
@@ -165,47 +133,27 @@
 ;;
 
 (define_insn_reservation "x_cs" 1
-<<<<<<< HEAD
-  (and (eq_attr "cpu" "z990,z9_109")
-=======
-  (and (eq_attr "cpu" "z990,z9_109,z9_ec")
->>>>>>> 3082eeb7
+  (and (eq_attr "cpu" "z990,z9_109,z9_ec")
        (eq_attr "type" "cs"))
   "x-e1-np,x-wr-np")
 
 (define_insn_reservation "x_vs" 1
-<<<<<<< HEAD
-  (and (eq_attr "cpu" "z990,z9_109")
-=======
-  (and (eq_attr "cpu" "z990,z9_109,z9_ec")
->>>>>>> 3082eeb7
+  (and (eq_attr "cpu" "z990,z9_109,z9_ec")
        (eq_attr "type" "vs"))
   "x-e1-np*10,x-wr-np")
 
 (define_insn_reservation "x_stm" 1
-<<<<<<< HEAD
-  (and (eq_attr "cpu" "z990,z9_109")
-=======
-  (and (eq_attr "cpu" "z990,z9_109,z9_ec")
->>>>>>> 3082eeb7
+  (and (eq_attr "cpu" "z990,z9_109,z9_ec")
        (eq_attr "type" "stm"))
   "(x-e1-np+x_store_tok)*10,x-wr-np")
 
 (define_insn_reservation "x_lm" 1
-<<<<<<< HEAD
-  (and (eq_attr "cpu" "z990,z9_109")
-=======
-  (and (eq_attr "cpu" "z990,z9_109,z9_ec")
->>>>>>> 3082eeb7
+  (and (eq_attr "cpu" "z990,z9_109,z9_ec")
        (eq_attr "type" "lm"))
   "x-e1-np*10,x-wr-np")
 
 (define_insn_reservation "x_other" 1
-<<<<<<< HEAD
-  (and (eq_attr "cpu" "z990,z9_109")
-=======
-  (and (eq_attr "cpu" "z990,z9_109,z9_ec")
->>>>>>> 3082eeb7
+  (and (eq_attr "cpu" "z990,z9_109,z9_ec")
        (eq_attr "type" "other"))
   "x-e1-np,x-wr-np")
 
@@ -214,32 +162,18 @@
 ;;
 
 (define_insn_reservation "x_fsimptf" 7
-<<<<<<< HEAD
-  (and (eq_attr "cpu" "z990,z9_109")
-=======
-  (and (eq_attr "cpu" "z990,z9_109,z9_ec")
->>>>>>> 3082eeb7
+  (and (eq_attr "cpu" "z990,z9_109,z9_ec")
        (eq_attr "type" "fsimptf,fhex"))
   "x_e1_t*2,x-wr-fp")
 
 (define_insn_reservation "x_fsimpdf" 6
-<<<<<<< HEAD
-  (and (eq_attr "cpu" "z990,z9_109")
-       (eq_attr "type" "fsimpdf,fmuldf,fhex"))
+  (and (eq_attr "cpu" "z990,z9_109,z9_ec")
+       (eq_attr "type" "fsimpdf,fmuldf,fmadddf,fhex"))
   "x_e1_t,x-wr-fp")
 
 (define_insn_reservation "x_fsimpsf" 6
-  (and (eq_attr "cpu" "z990,z9_109")
-       (eq_attr "type" "fsimpsf,fmulsf,fhex"))
-=======
-  (and (eq_attr "cpu" "z990,z9_109,z9_ec")
-       (eq_attr "type" "fsimpdf,fmuldf,fmadddf,fhex"))
-  "x_e1_t,x-wr-fp")
-
-(define_insn_reservation "x_fsimpsf" 6
   (and (eq_attr "cpu" "z990,z9_109,z9_ec")
        (eq_attr "type" "fsimpsf,fmulsf,fmaddsf,fhex"))
->>>>>>> 3082eeb7
   "x_e1_t,x-wr-fp")
 
 
@@ -260,58 +194,34 @@
   "x_e1_t*30,x-wr-fp")
 
 (define_insn_reservation "x_fdivsf" 36
-<<<<<<< HEAD
-  (and (eq_attr "cpu" "z990,z9_109")
-=======
-  (and (eq_attr "cpu" "z990,z9_109,z9_ec")
->>>>>>> 3082eeb7
+  (and (eq_attr "cpu" "z990,z9_109,z9_ec")
        (eq_attr "type" "fdivsf,fsqrtsf"))
   "x_e1_t*30,x-wr-fp")
 
 
 (define_insn_reservation "x_floadtf" 6
-<<<<<<< HEAD
-  (and (eq_attr "cpu" "z990,z9_109")
-=======
-  (and (eq_attr "cpu" "z990,z9_109,z9_ec")
->>>>>>> 3082eeb7
+  (and (eq_attr "cpu" "z990,z9_109,z9_ec")
        (eq_attr "type" "floadtf"))
   "x_e1_t,x-wr-fp")
 
 (define_insn_reservation "x_floaddf" 6
-<<<<<<< HEAD
-  (and (eq_attr "cpu" "z990,z9_109")
-=======
-  (and (eq_attr "cpu" "z990,z9_109,z9_ec")
->>>>>>> 3082eeb7
+  (and (eq_attr "cpu" "z990,z9_109,z9_ec")
        (eq_attr "type" "floaddf"))
   "x_e1_t,x-wr-fp")
 
 (define_insn_reservation "x_floadsf" 6
-<<<<<<< HEAD
-  (and (eq_attr "cpu" "z990,z9_109")
-=======
-  (and (eq_attr "cpu" "z990,z9_109,z9_ec")
->>>>>>> 3082eeb7
+  (and (eq_attr "cpu" "z990,z9_109,z9_ec")
        (eq_attr "type" "floadsf"))
   "x_e1_t,x-wr-fp")
 
 
 (define_insn_reservation "x_fstoredf" 1
-<<<<<<< HEAD
-  (and (eq_attr "cpu" "z990,z9_109")
-=======
-  (and (eq_attr "cpu" "z990,z9_109,z9_ec")
->>>>>>> 3082eeb7
+  (and (eq_attr "cpu" "z990,z9_109,z9_ec")
        (eq_attr "type" "fstoredf"))
   "x_e1_t,x-wr-fp")
 
 (define_insn_reservation "x_fstoresf" 1
-<<<<<<< HEAD
-  (and (eq_attr "cpu" "z990,z9_109")
-=======
-  (and (eq_attr "cpu" "z990,z9_109,z9_ec")
->>>>>>> 3082eeb7
+  (and (eq_attr "cpu" "z990,z9_109,z9_ec")
        (eq_attr "type" "fstoresf"))
   "x_e1_t,x-wr-fp")
 
@@ -328,20 +238,12 @@
 
 
 (define_insn_reservation "x_ftoi" 1
-<<<<<<< HEAD
-  (and (eq_attr "cpu" "z990,z9_109")
-=======
-  (and (eq_attr "cpu" "z990,z9_109,z9_ec")
->>>>>>> 3082eeb7
+  (and (eq_attr "cpu" "z990,z9_109,z9_ec")
        (eq_attr "type" "ftoi"))
   "x_e1_t*3,x-wr-fp")
 
 (define_insn_reservation "x_itof" 7
-<<<<<<< HEAD
-  (and (eq_attr "cpu" "z990,z9_109")
-=======
-  (and (eq_attr "cpu" "z990,z9_109,z9_ec")
->>>>>>> 3082eeb7
+  (and (eq_attr "cpu" "z990,z9_109,z9_ec")
        (eq_attr "type" "itoftf,itofdf,itofsf"))
   "x_e1_t*3,x-wr-fp")
 
