/* Definitions for the Blackfin port.
<<<<<<< HEAD
   Copyright (C) 2005, 2007, 2008, 2009 Free Software Foundation, Inc.
=======
   Copyright (C) 2005, 2007, 2008, 2009, 2010 Free Software Foundation, Inc.
>>>>>>> b56a5220
   Contributed by Analog Devices.

   This file is part of GCC.

   GCC is free software; you can redistribute it and/or modify it
   under the terms of the GNU General Public License as published
   by the Free Software Foundation; either version 3, or (at your
   option) any later version.

   GCC is distributed in the hope that it will be useful, but WITHOUT
   ANY WARRANTY; without even the implied warranty of MERCHANTABILITY
   or FITNESS FOR A PARTICULAR PURPOSE.  See the GNU General Public
   License for more details.

   You should have received a copy of the GNU General Public License
   along with GCC; see the file COPYING3.  If not see
   <http://www.gnu.org/licenses/>.  */

#ifndef _BFIN_CONFIG
#define _BFIN_CONFIG

#define OBJECT_FORMAT_ELF

#define BRT 1
#define BRF 0

/* CPU type.  */
typedef enum bfin_cpu_type
{
  BFIN_CPU_UNKNOWN,
  BFIN_CPU_BF512,
  BFIN_CPU_BF514,
  BFIN_CPU_BF516,
  BFIN_CPU_BF518,
  BFIN_CPU_BF522,
  BFIN_CPU_BF523,
  BFIN_CPU_BF524,
  BFIN_CPU_BF525,
  BFIN_CPU_BF526,
  BFIN_CPU_BF527,
  BFIN_CPU_BF531,
  BFIN_CPU_BF532,
  BFIN_CPU_BF533,
  BFIN_CPU_BF534,
  BFIN_CPU_BF536,
  BFIN_CPU_BF537,
  BFIN_CPU_BF538,
  BFIN_CPU_BF539,
  BFIN_CPU_BF542,
  BFIN_CPU_BF542M,
  BFIN_CPU_BF544,
  BFIN_CPU_BF544M,
  BFIN_CPU_BF547,
  BFIN_CPU_BF547M,
  BFIN_CPU_BF548,
  BFIN_CPU_BF548M,
  BFIN_CPU_BF549,
  BFIN_CPU_BF549M,
  BFIN_CPU_BF561
} bfin_cpu_t;

/* Value of -mcpu= */
extern bfin_cpu_t bfin_cpu_type;

/* Value of -msi-revision= */
extern int bfin_si_revision;

extern unsigned int bfin_workarounds;

/* Print subsidiary information on the compiler version in use.  */
#define TARGET_VERSION fprintf (stderr, " (BlackFin bfin)")

/* Predefinition in the preprocessor for this target machine */
#ifndef TARGET_CPU_CPP_BUILTINS
#define TARGET_CPU_CPP_BUILTINS()		\
  do						\
    {						\
      builtin_define_std ("bfin");		\
      builtin_define_std ("BFIN");		\
      builtin_define ("__ADSPBLACKFIN__");	\
      builtin_define ("__ADSPLPBLACKFIN__");	\
						\
      switch (bfin_cpu_type)			\
	{					\
	case BFIN_CPU_BF512:			\
	  builtin_define ("__ADSPBF512__");	\
	  builtin_define ("__ADSPBF51x__");	\
	  break;				\
	case BFIN_CPU_BF514:			\
	  builtin_define ("__ADSPBF514__");	\
	  builtin_define ("__ADSPBF51x__");	\
	  break;				\
	case BFIN_CPU_BF516:			\
	  builtin_define ("__ADSPBF516__");	\
	  builtin_define ("__ADSPBF51x__");	\
	  break;				\
	case BFIN_CPU_BF518:			\
	  builtin_define ("__ADSPBF518__");	\
	  builtin_define ("__ADSPBF51x__");	\
	  break;				\
	case BFIN_CPU_BF522:			\
	  builtin_define ("__ADSPBF522__");	\
	  builtin_define ("__ADSPBF52x__");	\
	  break;				\
	case BFIN_CPU_BF523:			\
	  builtin_define ("__ADSPBF523__");	\
	  builtin_define ("__ADSPBF52x__");	\
	  break;				\
	case BFIN_CPU_BF524:			\
	  builtin_define ("__ADSPBF524__");	\
	  builtin_define ("__ADSPBF52x__");	\
	  break;				\
	case BFIN_CPU_BF525:			\
	  builtin_define ("__ADSPBF525__");	\
	  builtin_define ("__ADSPBF52x__");	\
	  break;				\
	case BFIN_CPU_BF526:			\
	  builtin_define ("__ADSPBF526__");	\
	  builtin_define ("__ADSPBF52x__");	\
	  break;				\
	case BFIN_CPU_BF527:			\
	  builtin_define ("__ADSPBF527__");	\
	  builtin_define ("__ADSPBF52x__");	\
	  break;				\
	case BFIN_CPU_BF531:			\
	  builtin_define ("__ADSPBF531__");	\
	  break;				\
	case BFIN_CPU_BF532:			\
	  builtin_define ("__ADSPBF532__");	\
	  break;				\
	case BFIN_CPU_BF533:			\
	  builtin_define ("__ADSPBF533__");	\
	  break;				\
	case BFIN_CPU_BF534:			\
	  builtin_define ("__ADSPBF534__");	\
	  break;				\
	case BFIN_CPU_BF536:			\
	  builtin_define ("__ADSPBF536__");	\
	  break;				\
	case BFIN_CPU_BF537:			\
	  builtin_define ("__ADSPBF537__");	\
	  break;				\
	case BFIN_CPU_BF538:			\
	  builtin_define ("__ADSPBF538__");	\
	  break;				\
	case BFIN_CPU_BF539:			\
	  builtin_define ("__ADSPBF539__");	\
	  break;				\
	case BFIN_CPU_BF542M:			\
	  builtin_define ("__ADSPBF542M__");	\
	case BFIN_CPU_BF542:			\
	  builtin_define ("__ADSPBF542__");	\
	  builtin_define ("__ADSPBF54x__");	\
	  break;				\
	case BFIN_CPU_BF544M:			\
	  builtin_define ("__ADSPBF544M__");	\
	case BFIN_CPU_BF544:			\
	  builtin_define ("__ADSPBF544__");	\
	  builtin_define ("__ADSPBF54x__");	\
	  break;				\
	case BFIN_CPU_BF547M:			\
	  builtin_define ("__ADSPBF547M__");	\
	case BFIN_CPU_BF547:			\
	  builtin_define ("__ADSPBF547__");	\
	  builtin_define ("__ADSPBF54x__");	\
	  break;				\
	case BFIN_CPU_BF548M:			\
	  builtin_define ("__ADSPBF548M__");	\
	case BFIN_CPU_BF548:			\
	  builtin_define ("__ADSPBF548__");	\
	  builtin_define ("__ADSPBF54x__");	\
	  break;				\
	case BFIN_CPU_BF549M:			\
	  builtin_define ("__ADSPBF549M__");	\
	case BFIN_CPU_BF549:			\
	  builtin_define ("__ADSPBF549__");	\
	  builtin_define ("__ADSPBF54x__");	\
	  break;				\
	case BFIN_CPU_BF561:			\
	  builtin_define ("__ADSPBF561__");	\
	  break;				\
	}					\
						\
      if (bfin_si_revision != -1)		\
	{					\
	  /* space of 0xnnnn and a NUL */	\
	  char *buf = XALLOCAVEC (char, 7);	\
						\
	  sprintf (buf, "0x%04x", bfin_si_revision);			\
	  builtin_define_with_value ("__SILICON_REVISION__", buf, 0);	\
	}								\
									\
      if (bfin_workarounds)						\
	builtin_define ("__WORKAROUNDS_ENABLED");			\
      if (ENABLE_WA_SPECULATIVE_LOADS)					\
	builtin_define ("__WORKAROUND_SPECULATIVE_LOADS");		\
      if (ENABLE_WA_SPECULATIVE_SYNCS)					\
	builtin_define ("__WORKAROUND_SPECULATIVE_SYNCS");		\
      if (ENABLE_WA_INDIRECT_CALLS)					\
	builtin_define ("__WORKAROUND_INDIRECT_CALLS");			\
      if (ENABLE_WA_RETS)						\
	builtin_define ("__WORKAROUND_RETS");				\
						\
      if (TARGET_FDPIC)				\
	{					\
	  builtin_define ("__BFIN_FDPIC__");	\
	  builtin_define ("__FDPIC__");		\
	}					\
      if (TARGET_ID_SHARED_LIBRARY		\
	  && !TARGET_SEP_DATA)			\
	builtin_define ("__ID_SHARED_LIB__");	\
      if (flag_no_builtin)			\
	builtin_define ("__NO_BUILTIN");	\
      if (TARGET_MULTICORE)			\
	builtin_define ("__BFIN_MULTICORE");	\
      if (TARGET_COREA)				\
	builtin_define ("__BFIN_COREA");	\
      if (TARGET_COREB)				\
	builtin_define ("__BFIN_COREB");	\
      if (TARGET_SDRAM)				\
	builtin_define ("__BFIN_SDRAM");	\
    }						\
  while (0)
#endif

#define DRIVER_SELF_SPECS SUBTARGET_DRIVER_SELF_SPECS	"\
 %{mleaf-id-shared-library:%{!mid-shared-library:-mid-shared-library}} \
 %{mfdpic:%{!fpic:%{!fpie:%{!fPIC:%{!fPIE:\
   	    %{!fno-pic:%{!fno-pie:%{!fno-PIC:%{!fno-PIE:-fpie}}}}}}}}} \
"
#ifndef SUBTARGET_DRIVER_SELF_SPECS
# define SUBTARGET_DRIVER_SELF_SPECS
#endif

#define LINK_GCC_C_SEQUENCE_SPEC "\
  %{mfast-fp:-lbffastfp} %G %L %{mfast-fp:-lbffastfp} %G \
"

#undef  ASM_SPEC
#define ASM_SPEC "\
%{Ym,*} %{Yd,*} \
    %{mno-fdpic:-mnopic} %{mfdpic}"

#define LINK_SPEC "\
%{h*} %{v:-V} \
%{mfdpic:-melf32bfinfd -z text} \
%{static:-dn -Bstatic} \
%{shared:-G -Bdynamic} \
%{symbolic:-Bsymbolic} \
%{YP,*} \
%{Qy:} %{!Qn:-Qy} \
-init __init -fini __fini "

/* Generate DSP instructions, like DSP halfword loads */
#define TARGET_DSP			(1)

#define TARGET_DEFAULT 0

/* Maximum number of library ids we permit */
#define MAX_LIBRARY_ID 255

extern const char *bfin_library_id_string;

#define FUNCTION_MODE    SImode
#define Pmode            SImode

/* store-condition-codes instructions store 0 for false
   This is the value stored for true.  */
#define STORE_FLAG_VALUE 1

/* Define this if pushing a word on the stack
   makes the stack pointer a smaller address.  */
#define STACK_GROWS_DOWNWARD

#define STACK_PUSH_CODE PRE_DEC

/* Define this to nonzero if the nominal address of the stack frame
   is at the high-address end of the local variables;
   that is, each additional local variable allocated
   goes at a more negative offset in the frame.  */
#define FRAME_GROWS_DOWNWARD 1

/* We define a dummy ARGP register; the parameters start at offset 0 from
   it. */
#define FIRST_PARM_OFFSET(DECL) 0

/* Offset within stack frame to start allocating local variables at.
   If FRAME_GROWS_DOWNWARD, this is the offset to the END of the
   first local allocated.  Otherwise, it is the offset to the BEGINNING
   of the first local allocated.  */
#define STARTING_FRAME_OFFSET 0

/* Register to use for pushing function arguments.  */
#define STACK_POINTER_REGNUM REG_P6

/* Base register for access to local variables of the function.  */
#define FRAME_POINTER_REGNUM REG_P7

/* A dummy register that will be eliminated to either FP or SP.  */
#define ARG_POINTER_REGNUM REG_ARGP

/* `PIC_OFFSET_TABLE_REGNUM'
     The register number of the register used to address a table of
     static data addresses in memory.  In some cases this register is
     defined by a processor's "application binary interface" (ABI).
     When this macro is defined, RTL is generated for this register
     once, as with the stack pointer and frame pointer registers.  If
     this macro is not defined, it is up to the machine-dependent files
     to allocate such a register (if necessary). */
#define PIC_OFFSET_TABLE_REGNUM (REG_P5)

#define FDPIC_FPTR_REGNO REG_P1
#define FDPIC_REGNO REG_P3
#define OUR_FDPIC_REG	get_hard_reg_initial_val (SImode, FDPIC_REGNO)

/* A static chain register for nested functions.  We need to use a
   call-clobbered register for this.  */
#define STATIC_CHAIN_REGNUM REG_P2

/* Define this if functions should assume that stack space has been
   allocated for arguments even when their values are passed in
   registers.

   The value of this macro is the size, in bytes, of the area reserved for
   arguments passed in registers.

   This space can either be allocated by the caller or be a part of the
   machine-dependent stack frame: `OUTGOING_REG_PARM_STACK_SPACE'
   says which.  */
#define FIXED_STACK_AREA 12
#define REG_PARM_STACK_SPACE(FNDECL) FIXED_STACK_AREA

/* Define this if the above stack space is to be considered part of the
 * space allocated by the caller.  */
#define OUTGOING_REG_PARM_STACK_SPACE(FNTYPE) 1
	  
/* Define this if the maximum size of all the outgoing args is to be
   accumulated and pushed during the prologue.  The amount can be
   found in the variable crtl->outgoing_args_size. */ 
#define ACCUMULATE_OUTGOING_ARGS 1

/*#define DATA_ALIGNMENT(TYPE, BASIC-ALIGN) for arrays.. */

/* If defined, a C expression to compute the alignment for a local
   variable.  TYPE is the data type, and ALIGN is the alignment that
   the object would ordinarily have.  The value of this macro is used
   instead of that alignment to align the object.

   If this macro is not defined, then ALIGN is used.

   One use of this macro is to increase alignment of medium-size
   data to make it all fit in fewer cache lines.  */

#define LOCAL_ALIGNMENT(TYPE, ALIGN) bfin_local_alignment ((TYPE), (ALIGN))

/* Make strings word-aligned so strcpy from constants will be faster.  */
#define CONSTANT_ALIGNMENT(EXP, ALIGN)  \
  (TREE_CODE (EXP) == STRING_CST        \
   && (ALIGN) < BITS_PER_WORD ? BITS_PER_WORD : (ALIGN))    

#define TRAMPOLINE_SIZE (TARGET_FDPIC ? 30 : 18)

/* Definitions for register eliminations.

   This is an array of structures.  Each structure initializes one pair
   of eliminable registers.  The "from" register number is given first,
   followed by "to".  Eliminations of the same "from" register are listed
   in order of preference.

   There are two registers that can always be eliminated on the i386.
   The frame pointer and the arg pointer can be replaced by either the
   hard frame pointer or to the stack pointer, depending upon the
   circumstances.  The hard frame pointer is not used before reload and
   so it is not eligible for elimination.  */

#define ELIMINABLE_REGS				\
{{ ARG_POINTER_REGNUM, STACK_POINTER_REGNUM},	\
 { ARG_POINTER_REGNUM, FRAME_POINTER_REGNUM},	\
 { FRAME_POINTER_REGNUM, STACK_POINTER_REGNUM}}	\

/* Define the offset between two registers, one to be eliminated, and the other
   its replacement, at the start of a routine.  */

#define INITIAL_ELIMINATION_OFFSET(FROM, TO, OFFSET) \
  ((OFFSET) = bfin_initial_elimination_offset ((FROM), (TO)))

/* This processor has
   8 data register for doing arithmetic
   8  pointer register for doing addressing, including
      1  stack pointer P6
      1  frame pointer P7
   4 sets of indexing registers (I0-3, B0-3, L0-3, M0-3)
   1  condition code flag register CC
   5  return address registers RETS/I/X/N/E
   1  arithmetic status register (ASTAT).  */

#define FIRST_PSEUDO_REGISTER 50

#define D_REGNO_P(X) ((X) <= REG_R7)
#define P_REGNO_P(X) ((X) >= REG_P0 && (X) <= REG_P7)
#define I_REGNO_P(X) ((X) >= REG_I0 && (X) <= REG_I3)
#define DP_REGNO_P(X) (D_REGNO_P (X) || P_REGNO_P (X))
#define ADDRESS_REGNO_P(X) ((X) >= REG_P0 && (X) <= REG_M3)
#define DREG_P(X) (REG_P (X) && D_REGNO_P (REGNO (X)))
#define PREG_P(X) (REG_P (X) && P_REGNO_P (REGNO (X)))
#define IREG_P(X) (REG_P (X) && I_REGNO_P (REGNO (X)))
#define DPREG_P(X) (REG_P (X) && DP_REGNO_P (REGNO (X)))

#define REGISTER_NAMES { \
  "R0", "R1", "R2", "R3", "R4", "R5", "R6", "R7", \
  "P0", "P1", "P2", "P3", "P4", "P5", "SP", "FP", \
  "I0", "I1", "I2", "I3", "B0", "B1", "B2", "B3", \
  "L0", "L1", "L2", "L3", "M0", "M1", "M2", "M3", \
  "A0", "A1", \
  "CC", \
  "RETS", "RETI", "RETX", "RETN", "RETE", "ASTAT", "SEQSTAT", "USP", \
  "ARGP", \
  "LT0", "LT1", "LC0", "LC1", "LB0", "LB1" \
}

#define SHORT_REGISTER_NAMES { \
	"R0.L",	"R1.L",	"R2.L",	"R3.L", "R4.L", "R5.L", "R6.L", "R7.L", \
	"P0.L",	"P1.L",	"P2.L",	"P3.L", "P4.L", "P5.L", "SP.L", "FP.L", \
	"I0.L",	"I1.L", "I2.L",	"I3.L",	"B0.L",	"B1.L",	"B2.L",	"B3.L", \
	"L0.L",	"L1.L",	"L2.L",	"L3.L",	"M0.L",	"M1.L",	"M2.L",	"M3.L", }

#define HIGH_REGISTER_NAMES { \
	"R0.H",	"R1.H",	"R2.H",	"R3.H", "R4.H", "R5.H", "R6.H", "R7.H", \
	"P0.H",	"P1.H",	"P2.H",	"P3.H", "P4.H", "P5.H", "SP.H", "FP.H", \
	"I0.H",	"I1.H",	"I2.H",	"I3.H",	"B0.H",	"B1.H",	"B2.H",	"B3.H", \
	"L0.H",	"L1.H",	"L2.H",	"L3.H",	"M0.H",	"M1.H",	"M2.H",	"M3.H", }

#define DREGS_PAIR_NAMES { \
  "R1:0.p", 0, "R3:2.p", 0, "R5:4.p", 0, "R7:6.p", 0,  }

#define BYTE_REGISTER_NAMES { \
  "R0.B", "R1.B", "R2.B", "R3.B", "R4.B", "R5.B", "R6.B", "R7.B",  }


/* 1 for registers that have pervasive standard uses
   and are not available for the register allocator.  */

#define FIXED_REGISTERS \
/*r0 r1 r2 r3 r4 r5 r6 r7   p0 p1 p2 p3 p4 p5 p6 p7 */ \
{ 0, 0, 0, 0, 0, 0, 0, 0,   0, 0, 0, 0, 0, 0, 1, 0,    \
/*i0 i1 i2 i3 b0 b1 b2 b3   l0 l1 l2 l3 m0 m1 m2 m3 */ \
  0, 0, 0, 0, 0, 0, 0, 0,   1, 1, 1, 1, 0, 0, 0, 0,    \
/*a0 a1 cc rets/i/x/n/e     astat seqstat usp argp lt0/1 lc0/1 */ \
  0, 0, 0, 1, 1, 1, 1, 1,   1, 1, 1, 1, 1, 1, 1, 1,    \
/*lb0/1 */ \
  1, 1  \
}

/* 1 for registers not available across function calls.
   These must include the FIXED_REGISTERS and also any
   registers that can be used without being saved.
   The latter must include the registers where values are returned
   and the register where structure-value addresses are passed.
   Aside from that, you can include as many other registers as you like.  */

#define CALL_USED_REGISTERS \
/*r0 r1 r2 r3 r4 r5 r6 r7   p0 p1 p2 p3 p4 p5 p6 p7 */ \
{ 1, 1, 1, 1, 0, 0, 0, 0,   1, 1, 1, 0, 0, 0, 1, 0, \
/*i0 i1 i2 i3 b0 b1 b2 b3   l0 l1 l2 l3 m0 m1 m2 m3 */ \
  1, 1, 1, 1, 1, 1, 1, 1,   1, 1, 1, 1, 1, 1, 1, 1,   \
/*a0 a1 cc rets/i/x/n/e     astat seqstat usp argp lt0/1 lc0/1 */ \
  1, 1, 1, 1, 1, 1, 1, 1,   1, 1, 1, 1, 1, 1, 1, 1, \
/*lb0/1 */ \
  1, 1  \
}

/* Order in which to allocate registers.  Each register must be
   listed once, even those in FIXED_REGISTERS.  List frame pointer
   late and fixed registers last.  Note that, in general, we prefer
   registers listed in CALL_USED_REGISTERS, keeping the others
   available for storage of persistent values. */

#define REG_ALLOC_ORDER \
{ REG_R0, REG_R1, REG_R2, REG_R3, REG_R7, REG_R6, REG_R5, REG_R4, \
  REG_P2, REG_P1, REG_P0, REG_P5, REG_P4, REG_P3, REG_P6, REG_P7, \
  REG_A0, REG_A1, \
  REG_I0, REG_I1, REG_I2, REG_I3, REG_B0, REG_B1, REG_B2, REG_B3, \
  REG_L0, REG_L1, REG_L2, REG_L3, REG_M0, REG_M1, REG_M2, REG_M3, \
  REG_RETS, REG_RETI, REG_RETX, REG_RETN, REG_RETE,		  \
  REG_ASTAT, REG_SEQSTAT, REG_USP, 				  \
  REG_CC, REG_ARGP,						  \
  REG_LT0, REG_LT1, REG_LC0, REG_LC1, REG_LB0, REG_LB1		  \
}

/* Define the classes of registers for register constraints in the
   machine description.  Also define ranges of constants.

   One of the classes must always be named ALL_REGS and include all hard regs.
   If there is more than one class, another class must be named NO_REGS
   and contain no registers.

   The name GENERAL_REGS must be the name of a class (or an alias for
   another name such as ALL_REGS).  This is the class of registers
   that is allowed by "g" or "r" in a register constraint.
   Also, registers outside this class are allocated only when
   instructions express preferences for them.

   The classes must be numbered in nondecreasing order; that is,
   a larger-numbered class must never be contained completely
   in a smaller-numbered class.

   For any two classes, it is very desirable that there be another
   class that represents their union. */


enum reg_class
{
  NO_REGS,
  IREGS,
  BREGS,
  LREGS,
  MREGS,
  CIRCREGS, /* Circular buffering registers, Ix, Bx, Lx together form.  See Automatic Circular Buffering.  */
  DAGREGS,
  EVEN_AREGS,
  ODD_AREGS,
  AREGS,
  CCREGS,
  EVEN_DREGS,
  ODD_DREGS,
  D0REGS,
  D1REGS,
  D2REGS,
  D3REGS,
  D4REGS,
  D5REGS,
  D6REGS,
  D7REGS,
  DREGS,
  P0REGS,
  FDPIC_REGS,
  FDPIC_FPTR_REGS,
  PREGS_CLOBBERED,
  PREGS,
  IPREGS,
  DPREGS,
  MOST_REGS,
  LT_REGS,
  LC_REGS,
  LB_REGS,
  PROLOGUE_REGS,
  NON_A_CC_REGS,
  ALL_REGS, LIM_REG_CLASSES
};

#define N_REG_CLASSES ((int)LIM_REG_CLASSES)

#define GENERAL_REGS DPREGS

/* Give names of register classes as strings for dump file.   */

#define REG_CLASS_NAMES \
{  "NO_REGS",		\
   "IREGS",		\
   "BREGS",		\
   "LREGS",		\
   "MREGS",		\
   "CIRCREGS",		\
   "DAGREGS",		\
   "EVEN_AREGS",	\
   "ODD_AREGS",		\
   "AREGS",		\
   "CCREGS",		\
   "EVEN_DREGS",	\
   "ODD_DREGS",		\
   "D0REGS",		\
   "D1REGS",		\
   "D2REGS",		\
   "D3REGS",		\
   "D4REGS",		\
   "D5REGS",		\
   "D6REGS",		\
   "D7REGS",		\
   "DREGS",		\
   "P0REGS",		\
   "FDPIC_REGS",	\
   "FDPIC_FPTR_REGS",	\
   "PREGS_CLOBBERED",	\
   "PREGS",		\
   "IPREGS",		\
   "DPREGS",		\
   "MOST_REGS",		\
   "LT_REGS",		\
   "LC_REGS",		\
   "LB_REGS",		\
   "PROLOGUE_REGS",	\
   "NON_A_CC_REGS",	\
   "ALL_REGS" }

/* An initializer containing the contents of the register classes, as integers
   which are bit masks.  The Nth integer specifies the contents of class N.
   The way the integer MASK is interpreted is that register R is in the class
   if `MASK & (1 << R)' is 1.

   When the machine has more than 32 registers, an integer does not suffice.
   Then the integers are replaced by sub-initializers, braced groupings
   containing several integers.  Each sub-initializer must be suitable as an
   initializer for the type `HARD_REG_SET' which is defined in
   `hard-reg-set.h'.  */

/* NOTE: DSP registers, IREGS - AREGS, are not GENERAL_REGS.  We use
   MOST_REGS as the union of DPREGS and DAGREGS.  */

#define REG_CLASS_CONTENTS \
    /* 31 - 0       63-32   */ \
{   { 0x00000000,    0 },		/* NO_REGS */	\
    { 0x000f0000,    0 },		/* IREGS */	\
    { 0x00f00000,    0 },		/* BREGS */		\
    { 0x0f000000,    0 },		/* LREGS */	\
    { 0xf0000000,    0 },		/* MREGS */   \
    { 0x0fff0000,    0 },		/* CIRCREGS */   \
    { 0xffff0000,    0 },		/* DAGREGS */   \
    { 0x00000000,    0x1 },		/* EVEN_AREGS */   \
    { 0x00000000,    0x2 },		/* ODD_AREGS */   \
    { 0x00000000,    0x3 },		/* AREGS */   \
    { 0x00000000,    0x4 },		/* CCREGS */  \
    { 0x00000055,    0 },		/* EVEN_DREGS */   \
    { 0x000000aa,    0 },		/* ODD_DREGS */   \
    { 0x00000001,    0 },		/* D0REGS */   \
    { 0x00000002,    0 },		/* D1REGS */   \
    { 0x00000004,    0 },		/* D2REGS */   \
    { 0x00000008,    0 },		/* D3REGS */   \
    { 0x00000010,    0 },		/* D4REGS */   \
    { 0x00000020,    0 },		/* D5REGS */   \
    { 0x00000040,    0 },		/* D6REGS */   \
    { 0x00000080,    0 },		/* D7REGS */   \
    { 0x000000ff,    0 },		/* DREGS */   \
    { 0x00000100,    0x000 },		/* P0REGS */   \
    { 0x00000800,    0x000 },		/* FDPIC_REGS */   \
    { 0x00000200,    0x000 },		/* FDPIC_FPTR_REGS */   \
    { 0x00004700,    0x800 },		/* PREGS_CLOBBERED */   \
    { 0x0000ff00,    0x800 },		/* PREGS */   \
    { 0x000fff00,    0x800 },		/* IPREGS */	\
    { 0x0000ffff,    0x800 },		/* DPREGS */   \
    { 0xffffffff,    0x800 },		/* MOST_REGS */\
    { 0x00000000,    0x3000 },		/* LT_REGS */\
    { 0x00000000,    0xc000 },		/* LC_REGS */\
    { 0x00000000,    0x30000 },		/* LB_REGS */\
    { 0x00000000,    0x3f7f8 },		/* PROLOGUE_REGS */\
    { 0xffffffff,    0x3fff8 },		/* NON_A_CC_REGS */\
    { 0xffffffff,    0x3ffff }}		/* ALL_REGS */

#define IREG_POSSIBLE_P(OUTER)				     \
  ((OUTER) == POST_INC || (OUTER) == PRE_INC		     \
   || (OUTER) == POST_DEC || (OUTER) == PRE_DEC		     \
   || (OUTER) == MEM || (OUTER) == ADDRESS)

#define MODE_CODE_BASE_REG_CLASS(MODE, OUTER, INDEX)			\
  ((MODE) == HImode && IREG_POSSIBLE_P (OUTER) ? IPREGS : PREGS)

#define INDEX_REG_CLASS         PREGS

#define REGNO_OK_FOR_BASE_STRICT_P(X, MODE, OUTER, INDEX)	\
  (P_REGNO_P (X) || (X) == REG_ARGP				\
   || (IREG_POSSIBLE_P (OUTER) && (MODE) == HImode		\
       && I_REGNO_P (X)))

#define REGNO_OK_FOR_BASE_NONSTRICT_P(X, MODE, OUTER, INDEX)	\
  ((X) >= FIRST_PSEUDO_REGISTER					\
   || REGNO_OK_FOR_BASE_STRICT_P (X, MODE, OUTER, INDEX))

#ifdef REG_OK_STRICT
#define REGNO_MODE_CODE_OK_FOR_BASE_P(X, MODE, OUTER, INDEX) \
  REGNO_OK_FOR_BASE_STRICT_P (X, MODE, OUTER, INDEX)
#else
#define REGNO_MODE_CODE_OK_FOR_BASE_P(X, MODE, OUTER, INDEX) \
  REGNO_OK_FOR_BASE_NONSTRICT_P (X, MODE, OUTER, INDEX)
#endif

#define REGNO_OK_FOR_INDEX_P(X)   0

/* The same information, inverted:
   Return the class number of the smallest class containing
   reg number REGNO.  This could be a conditional expression
   or could index an array.  */

#define REGNO_REG_CLASS(REGNO) \
((REGNO) == REG_R0 ? D0REGS				\
 : (REGNO) == REG_R1 ? D1REGS				\
 : (REGNO) == REG_R2 ? D2REGS				\
 : (REGNO) == REG_R3 ? D3REGS				\
 : (REGNO) == REG_R4 ? D4REGS				\
 : (REGNO) == REG_R5 ? D5REGS				\
 : (REGNO) == REG_R6 ? D6REGS				\
 : (REGNO) == REG_R7 ? D7REGS				\
 : (REGNO) == REG_P0 ? P0REGS				\
 : (REGNO) < REG_I0 ? PREGS				\
 : (REGNO) == REG_ARGP ? PREGS				\
 : (REGNO) >= REG_I0 && (REGNO) <= REG_I3 ? IREGS	\
 : (REGNO) >= REG_L0 && (REGNO) <= REG_L3 ? LREGS	\
 : (REGNO) >= REG_B0 && (REGNO) <= REG_B3 ? BREGS	\
 : (REGNO) >= REG_M0 && (REGNO) <= REG_M3 ? MREGS	\
 : (REGNO) == REG_A0 || (REGNO) == REG_A1 ? AREGS	\
 : (REGNO) == REG_LT0 || (REGNO) == REG_LT1 ? LT_REGS	\
 : (REGNO) == REG_LC0 || (REGNO) == REG_LC1 ? LC_REGS	\
 : (REGNO) == REG_LB0 || (REGNO) == REG_LB1 ? LB_REGS	\
 : (REGNO) == REG_CC ? CCREGS				\
 : (REGNO) >= REG_RETS ? PROLOGUE_REGS			\
 : NO_REGS)

/* The following macro defines cover classes for Integrated Register
   Allocator.  Cover classes is a set of non-intersected register
   classes covering all hard registers used for register allocation
   purpose.  Any move between two registers of a cover class should be
   cheaper than load or store of the registers.  The macro value is
   array of register classes with LIM_REG_CLASSES used as the end
   marker.  */

#define IRA_COVER_CLASSES				\
{							\
    MOST_REGS, AREGS, CCREGS, LIM_REG_CLASSES		\
}

/* When this hook returns true for MODE, the compiler allows
   registers explicitly used in the rtl to be used as spill registers
   but prevents the compiler from extending the lifetime of these
   registers.  */
#define TARGET_SMALL_REGISTER_CLASSES_FOR_MODE_P hook_bool_mode_true
<<<<<<< HEAD

#define CLASS_LIKELY_SPILLED_P(CLASS) \
    ((CLASS) == PREGS_CLOBBERED \
     || (CLASS) == PROLOGUE_REGS \
     || (CLASS) == P0REGS \
     || (CLASS) == D0REGS \
     || (CLASS) == D1REGS \
     || (CLASS) == D2REGS \
     || (CLASS) == CCREGS)
=======
>>>>>>> b56a5220

/* Do not allow to store a value in REG_CC for any mode */
/* Do not allow to store value in pregs if mode is not SI*/
#define HARD_REGNO_MODE_OK(REGNO, MODE) hard_regno_mode_ok((REGNO), (MODE))

/* Return the maximum number of consecutive registers
   needed to represent mode MODE in a register of class CLASS.  */
#define CLASS_MAX_NREGS(CLASS, MODE)					\
  ((MODE) == V2PDImode && (CLASS) == AREGS ? 2				\
   : ((GET_MODE_SIZE (MODE) + UNITS_PER_WORD - 1) / UNITS_PER_WORD))

#define HARD_REGNO_NREGS(REGNO, MODE) \
  ((MODE) == PDImode && ((REGNO) == REG_A0 || (REGNO) == REG_A1) ? 1	\
   : (MODE) == V2PDImode && ((REGNO) == REG_A0 || (REGNO) == REG_A1) ? 2 \
   : CLASS_MAX_NREGS (GENERAL_REGS, MODE))

/* A C expression that is nonzero if hard register TO can be
   considered for use as a rename register for FROM register */
#define HARD_REGNO_RENAME_OK(FROM, TO) bfin_hard_regno_rename_ok (FROM, TO)

/* A C expression that is nonzero if it is desirable to choose
   register allocation so as to avoid move instructions between a
   value of mode MODE1 and a value of mode MODE2.

   If `HARD_REGNO_MODE_OK (R, MODE1)' and `HARD_REGNO_MODE_OK (R,
   MODE2)' are ever different for any R, then `MODES_TIEABLE_P (MODE1,
   MODE2)' must be zero. */
#define MODES_TIEABLE_P(MODE1, MODE2)			\
 ((MODE1) == (MODE2)					\
  || ((GET_MODE_CLASS (MODE1) == MODE_INT		\
       || GET_MODE_CLASS (MODE1) == MODE_FLOAT)		\
      && (GET_MODE_CLASS (MODE2) == MODE_INT		\
	  || GET_MODE_CLASS (MODE2) == MODE_FLOAT)	\
      && (MODE1) != BImode && (MODE2) != BImode		\
      && GET_MODE_SIZE (MODE1) <= UNITS_PER_WORD	\
      && GET_MODE_SIZE (MODE2) <= UNITS_PER_WORD))

/* `PREFERRED_RELOAD_CLASS (X, CLASS)'
   A C expression that places additional restrictions on the register
   class to use when it is necessary to copy value X into a register
   in class CLASS.  The value is a register class; perhaps CLASS, or
   perhaps another, smaller class.  */
#define PREFERRED_RELOAD_CLASS(X, CLASS)		\
  (GET_CODE (X) == POST_INC				\
   || GET_CODE (X) == POST_DEC				\
   || GET_CODE (X) == PRE_DEC ? PREGS : (CLASS))

/* Function Calling Conventions. */

/* The type of the current function; normal functions are of type
   SUBROUTINE.  */
typedef enum {
  SUBROUTINE, INTERRUPT_HANDLER, EXCPT_HANDLER, NMI_HANDLER
} e_funkind;
#define FUNCTION_RETURN_REGISTERS { REG_RETS, REG_RETI, REG_RETX, REG_RETN }

#define FUNCTION_ARG_REGISTERS { REG_R0, REG_R1, REG_R2, -1 }

/* Flags for the call/call_value rtl operations set up by function_arg */
#define CALL_NORMAL		0x00000000	/* no special processing */
#define CALL_LONG		0x00000001	/* always call indirect */
#define CALL_SHORT		0x00000002	/* always call by symbol */

typedef struct {
  int words;			/* # words passed so far */
  int nregs;			/* # registers available for passing */
  int *arg_regs;		/* array of register -1 terminated */
  int call_cookie;		/* Do special things for this call */
} CUMULATIVE_ARGS;

#define FUNCTION_ARG_REGNO_P(REGNO) function_arg_regno_p (REGNO)


/* Initialize a variable CUM of type CUMULATIVE_ARGS
   for a call to a function whose data type is FNTYPE.
   For a library call, FNTYPE is 0.  */
#define INIT_CUMULATIVE_ARGS(CUM,FNTYPE,LIBNAME,INDIRECT, N_NAMED_ARGS)	\
  (init_cumulative_args (&CUM, FNTYPE, LIBNAME))

/* Define how to find the value returned by a function.
   VALTYPE is the data type of the value (as a tree).
   If the precise function being called is known, FUNC is its FUNCTION_DECL;
   otherwise, FUNC is 0.
*/

#define VALUE_REGNO(MODE) (REG_R0)

#define FUNCTION_VALUE(VALTYPE, FUNC)		\
  gen_rtx_REG (TYPE_MODE (VALTYPE),		\
	       VALUE_REGNO(TYPE_MODE(VALTYPE)))

/* Define how to find the value returned by a library function
   assuming the value has mode MODE.  */

#define LIBCALL_VALUE(MODE)  gen_rtx_REG (MODE, VALUE_REGNO(MODE))

#define FUNCTION_VALUE_REGNO_P(N) ((N) == REG_R0)

#define DEFAULT_PCC_STRUCT_RETURN 0

/* Before the prologue, the return address is in the RETS register.  */
#define INCOMING_RETURN_ADDR_RTX gen_rtx_REG (Pmode, REG_RETS)

#define RETURN_ADDR_RTX(COUNT, FRAME) bfin_return_addr_rtx (COUNT)

#define DWARF_FRAME_RETURN_COLUMN DWARF_FRAME_REGNUM (REG_RETS)

/* Call instructions don't modify the stack pointer on the Blackfin.  */
#define INCOMING_FRAME_SP_OFFSET 0

/* Describe how we implement __builtin_eh_return.  */
#define EH_RETURN_DATA_REGNO(N)	((N) < 2 ? (N) : INVALID_REGNUM)
#define EH_RETURN_STACKADJ_RTX	gen_rtx_REG (Pmode, REG_P2)
#define EH_RETURN_HANDLER_RTX \
    gen_frame_mem (Pmode, plus_constant (frame_pointer_rtx, UNITS_PER_WORD))

/* Addressing Modes */

/* Nonzero if the constant value X is a legitimate general operand.
   symbol_ref are not legitimate and will be put into constant pool.
   See force_const_mem().
   If -mno-pool, all constants are legitimate.
 */
#define LEGITIMATE_CONSTANT_P(X) bfin_legitimate_constant_p (X)

/*   A number, the maximum number of registers that can appear in a
     valid memory address.  Note that it is up to you to specify a
     value equal to the maximum number that `TARGET_LEGITIMATE_ADDRESS_P'
     would ever accept. */
#define MAX_REGS_PER_ADDRESS 1

#define LEGITIMATE_MODE_FOR_AUTOINC_P(MODE) \
      (GET_MODE_SIZE (MODE) <= 4 || (MODE) == PDImode)

#define HAVE_POST_INCREMENT 1
#define HAVE_POST_DECREMENT 1
#define HAVE_PRE_DECREMENT  1

/* `LEGITIMATE_PIC_OPERAND_P (X)'
     A C expression that is nonzero if X is a legitimate immediate
     operand on the target machine when generating position independent
     code.  You can assume that X satisfies `CONSTANT_P', so you need
     not check this.  You can also assume FLAG_PIC is true, so you need
     not check it either.  You need not define this macro if all
     constants (including `SYMBOL_REF') can be immediate operands when
     generating position independent code. */
#define LEGITIMATE_PIC_OPERAND_P(X) ! SYMBOLIC_CONST (X)

#define SYMBOLIC_CONST(X)	\
(GET_CODE (X) == SYMBOL_REF						\
 || GET_CODE (X) == LABEL_REF						\
 || (GET_CODE (X) == CONST && symbolic_reference_mentioned_p (X)))

#define NOTICE_UPDATE_CC(EXPR, INSN) 0

/* Value is 1 if truncating an integer of INPREC bits to OUTPREC bits
   is done just by pretending it is already truncated.  */
#define TRULY_NOOP_TRUNCATION(OUTPREC, INPREC) 1

/* Max number of bytes we can move from memory to memory
   in one reasonably fast instruction.  */
#define MOVE_MAX UNITS_PER_WORD

/* If a memory-to-memory move would take MOVE_RATIO or more simple
   move-instruction pairs, we will do a movmem or libcall instead.  */

#define MOVE_RATIO(speed) 5

/* STORAGE LAYOUT: target machine storage layout
   Define this macro as a C expression which is nonzero if accessing
   less than a word of memory (i.e. a `char' or a `short') is no
   faster than accessing a word of memory, i.e., if such access
   require more than one instruction or if there is no difference in
   cost between byte and (aligned) word loads.

   When this macro is not defined, the compiler will access a field by
   finding the smallest containing object; when it is defined, a
   fullword load will be used if alignment permits.  Unless bytes
   accesses are faster than word accesses, using word accesses is
   preferable since it may eliminate subsequent memory access if
   subsequent accesses occur to other fields in the same word of the
   structure, but to different bytes.  */
#define SLOW_BYTE_ACCESS  0
#define SLOW_SHORT_ACCESS 0

/* Define this if most significant bit is lowest numbered
   in instructions that operate on numbered bit-fields. */
#define BITS_BIG_ENDIAN  0

/* Define this if most significant byte of a word is the lowest numbered.
   We can't access bytes but if we could we would in the Big Endian order. */
#define BYTES_BIG_ENDIAN 0

/* Define this if most significant word of a multiword number is numbered. */
#define WORDS_BIG_ENDIAN 0

/* number of bits in an addressable storage unit */
#define BITS_PER_UNIT 8

/* Width in bits of a "word", which is the contents of a machine register.
   Note that this is not necessarily the width of data type `int';
   if using 16-bit ints on a 68000, this would still be 32.
   But on a machine with 16-bit registers, this would be 16.  */
#define BITS_PER_WORD 32

/* Width of a word, in units (bytes).  */
#define UNITS_PER_WORD 4

/* Width in bits of a pointer.
   See also the macro `Pmode1' defined below.  */
#define POINTER_SIZE 32

/* Allocation boundary (in *bits*) for storing pointers in memory.  */
#define POINTER_BOUNDARY 32

/* Allocation boundary (in *bits*) for storing arguments in argument list.  */
#define PARM_BOUNDARY 32

/* Boundary (in *bits*) on which stack pointer should be aligned.  */
#define STACK_BOUNDARY 32

/* Allocation boundary (in *bits*) for the code of a function.  */
#define FUNCTION_BOUNDARY 32

/* Alignment of field after `int : 0' in a structure.  */
#define EMPTY_FIELD_BOUNDARY BITS_PER_WORD

/* No data type wants to be aligned rounder than this.  */
#define BIGGEST_ALIGNMENT 32

/* Define this if move instructions will actually fail to work
   when given unaligned data.  */
#define STRICT_ALIGNMENT 1

/* (shell-command "rm c-decl.o stor-layout.o")
 *  never define PCC_BITFIELD_TYPE_MATTERS
 *  really cause some alignment problem
 */

#define UNITS_PER_FLOAT  ((FLOAT_TYPE_SIZE  + BITS_PER_UNIT - 1) / \
			   BITS_PER_UNIT)

#define UNITS_PER_DOUBLE ((DOUBLE_TYPE_SIZE + BITS_PER_UNIT - 1) / \
 			   BITS_PER_UNIT)


/* what is the 'type' of size_t */
#define SIZE_TYPE "long unsigned int"

/* Define this as 1 if `char' should by default be signed; else as 0.  */
#define DEFAULT_SIGNED_CHAR 1
#define FLOAT_TYPE_SIZE BITS_PER_WORD
#define SHORT_TYPE_SIZE 16 
#define CHAR_TYPE_SIZE	8
#define INT_TYPE_SIZE	32
#define LONG_TYPE_SIZE	32
#define LONG_LONG_TYPE_SIZE 64 

/* Note: Fix this to depend on target switch. -- lev */

/* Note: Try to implement double and force long double. -- tonyko
 * #define __DOUBLES_ARE_FLOATS__
 * #define DOUBLE_TYPE_SIZE FLOAT_TYPE_SIZE
 * #define LONG_DOUBLE_TYPE_SIZE DOUBLE_TYPE_SIZE
 * #define DOUBLES_ARE_FLOATS 1
 */

#define DOUBLE_TYPE_SIZE	64
#define LONG_DOUBLE_TYPE_SIZE	64

/* `PROMOTE_MODE (M, UNSIGNEDP, TYPE)'
     A macro to update M and UNSIGNEDP when an object whose type is
     TYPE and which has the specified mode and signedness is to be
     stored in a register.  This macro is only called when TYPE is a
     scalar type.

     On most RISC machines, which only have operations that operate on
     a full register, define this macro to set M to `word_mode' if M is
     an integer mode narrower than `BITS_PER_WORD'.  In most cases,
     only integer modes should be widened because wider-precision
     floating-point operations are usually more expensive than their
     narrower counterparts.

     For most machines, the macro definition does not change UNSIGNEDP.
     However, some machines, have instructions that preferentially
     handle either signed or unsigned quantities of certain modes.  For
     example, on the DEC Alpha, 32-bit loads from memory and 32-bit add
     instructions sign-extend the result to 64 bits.  On such machines,
     set UNSIGNEDP according to which kind of extension is more
     efficient.

     Do not define this macro if it would never modify M.*/

#define BFIN_PROMOTE_MODE_P(MODE) \
    (!TARGET_DSP && GET_MODE_CLASS (MODE) == MODE_INT	\
      && GET_MODE_SIZE (MODE) < UNITS_PER_WORD)

#define PROMOTE_MODE(MODE, UNSIGNEDP, TYPE)     \
  if (BFIN_PROMOTE_MODE_P(MODE))		\
    {                                           \
      if (MODE == QImode)                       \
        UNSIGNEDP = 1;                          \
      else if (MODE == HImode)                  \
        UNSIGNEDP = 0;      			\
      (MODE) = SImode;                          \
    }

/* Describing Relative Costs of Operations */

/* Do not put function addr into constant pool */
#define NO_FUNCTION_CSE 1

/* A C expression for the cost of moving data from a register in class FROM to
   one in class TO.  The classes are expressed using the enumeration values
   such as `GENERAL_REGS'.  A value of 2 is the default; other values are
   interpreted relative to that.

   It is not required that the cost always equal 2 when FROM is the same as TO;
   on some machines it is expensive to move between registers if they are not
   general registers.  */

#define REGISTER_MOVE_COST(MODE, CLASS1, CLASS2) \
   bfin_register_move_cost ((MODE), (CLASS1), (CLASS2))

/* A C expression for the cost of moving data of mode M between a
   register and memory.  A value of 2 is the default; this cost is
   relative to those in `REGISTER_MOVE_COST'.

   If moving between registers and memory is more expensive than
   between two registers, you should define this macro to express the
   relative cost.  */

#define MEMORY_MOVE_COST(MODE, CLASS, IN)	\
  bfin_memory_move_cost ((MODE), (CLASS), (IN))

/* Specify the machine mode that this machine uses
   for the index in the tablejump instruction.  */
#define CASE_VECTOR_MODE SImode

#define JUMP_TABLES_IN_TEXT_SECTION flag_pic

/* Define if operations between registers always perform the operation
   on the full register even if a narrower mode is specified. 
#define WORD_REGISTER_OPERATIONS
*/

/* Evaluates to true if A and B are mac flags that can be used
   together in a single multiply insn.  That is the case if they are
   both the same flag not involving M, or if one is a combination of
   the other with M.  */
#define MACFLAGS_MATCH_P(A, B) \
 ((A) == (B) \
  || ((A) == MACFLAG_NONE && (B) == MACFLAG_M) \
  || ((A) == MACFLAG_M && (B) == MACFLAG_NONE) \
  || ((A) == MACFLAG_IS && (B) == MACFLAG_IS_M) \
  || ((A) == MACFLAG_IS_M && (B) == MACFLAG_IS))

/* Switch into a generic section.  */
#define TARGET_ASM_NAMED_SECTION  default_elf_asm_named_section

#define PRINT_OPERAND(FILE, RTX, CODE)	 print_operand (FILE, RTX, CODE)
#define PRINT_OPERAND_ADDRESS(FILE, RTX) print_address_operand (FILE, RTX)

typedef enum sections {
    CODE_DIR,
    DATA_DIR,
    LAST_SECT_NM
} SECT_ENUM_T;

typedef enum directives {
    LONG_CONST_DIR,
    SHORT_CONST_DIR,
    BYTE_CONST_DIR,
    SPACE_DIR,
    INIT_DIR,
    LAST_DIR_NM
} DIR_ENUM_T;

#define IS_ASM_LOGICAL_LINE_SEPARATOR(C, STR)	\
  ((C) == ';'					\
   || ((C) == '|' && (STR)[1] == '|'))

#define TEXT_SECTION_ASM_OP ".text;"
#define DATA_SECTION_ASM_OP ".data;"

#define ASM_APP_ON  ""
#define ASM_APP_OFF ""

#define ASM_GLOBALIZE_LABEL1(FILE, NAME) \
  do {  fputs (".global ", FILE);		\
        assemble_name (FILE, NAME);	        \
        fputc (';',FILE);			\
        fputc ('\n',FILE);			\
      } while (0)

#define ASM_DECLARE_FUNCTION_NAME(FILE,NAME,DECL) \
  do {					\
    fputs (".type ", FILE);           	\
    assemble_name (FILE, NAME);         \
    fputs (", STT_FUNC", FILE);         \
    fputc (';',FILE);                   \
    fputc ('\n',FILE);			\
    ASM_OUTPUT_LABEL(FILE, NAME);	\
  } while (0)

#define ASM_OUTPUT_LABEL(FILE, NAME)    \
  do {  assemble_name (FILE, NAME);		\
        fputs (":\n",FILE);			\
      } while (0)

#define ASM_OUTPUT_LABELREF(FILE,NAME) 	\
    do {  fprintf (FILE, "_%s", NAME); \
        } while (0)

#define ASM_OUTPUT_ADDR_VEC_ELT(FILE, VALUE)    	\
do { char __buf[256];					\
     fprintf (FILE, "\t.dd\t");				\
     ASM_GENERATE_INTERNAL_LABEL (__buf, "L", VALUE);	\
     assemble_name (FILE, __buf);			\
     fputc (';', FILE);					\
     fputc ('\n', FILE);				\
   } while (0)

#define ASM_OUTPUT_ADDR_DIFF_ELT(FILE, BODY, VALUE, REL) \
    MY_ASM_OUTPUT_ADDR_DIFF_ELT(FILE, VALUE, REL)

#define MY_ASM_OUTPUT_ADDR_DIFF_ELT(FILE, VALUE, REL)		\
    do {							\
	char __buf[256];					\
	fprintf (FILE, "\t.dd\t");				\
	ASM_GENERATE_INTERNAL_LABEL (__buf, "L", VALUE);	\
	assemble_name (FILE, __buf);				\
	fputs (" - ", FILE);					\
	ASM_GENERATE_INTERNAL_LABEL (__buf, "L", REL);		\
	assemble_name (FILE, __buf);				\
	fputc (';', FILE);					\
	fputc ('\n', FILE);					\
    } while (0)

#define ASM_OUTPUT_ALIGN(FILE,LOG) 				\
    do {							\
      if ((LOG) != 0)						\
	fprintf (FILE, "\t.align %d\n", 1 << (LOG));		\
    } while (0)

#define ASM_OUTPUT_SKIP(FILE,SIZE)		\
    do {					\
	asm_output_skip (FILE, SIZE);		\
    } while (0)

#define ASM_OUTPUT_LOCAL(FILE, NAME, SIZE, ROUNDED) 	\
do { 						\
    switch_to_section (data_section);				\
    if ((SIZE) >= (unsigned int) 4 ) ASM_OUTPUT_ALIGN(FILE,2);	\
    ASM_OUTPUT_SIZE_DIRECTIVE (FILE, NAME, SIZE);		\
    ASM_OUTPUT_LABEL (FILE, NAME);				\
    fprintf (FILE, "%s %ld;\n", ASM_SPACE,			\
	     (ROUNDED) > (unsigned int) 1 ? (ROUNDED) : 1);	\
} while (0)

#define ASM_OUTPUT_COMMON(FILE, NAME, SIZE, ROUNDED)	\
     do {						\
	ASM_GLOBALIZE_LABEL1(FILE,NAME); 		\
        ASM_OUTPUT_LOCAL (FILE, NAME, SIZE, ROUNDED); } while(0)

#define ASM_COMMENT_START "//"

#define FUNCTION_PROFILER(FILE, LABELNO)	\
  do {						\
    fprintf (FILE, "\tCALL __mcount;\n");	\
  } while(0)

#undef NO_PROFILE_COUNTERS
#define NO_PROFILE_COUNTERS 1

#define ASM_OUTPUT_REG_PUSH(FILE, REGNO) fprintf (FILE, "[SP--] = %s;\n", reg_names[REGNO])
#define ASM_OUTPUT_REG_POP(FILE, REGNO)  fprintf (FILE, "%s = [SP++];\n", reg_names[REGNO])

extern struct rtx_def *bfin_cc_rtx, *bfin_rets_rtx;

/* This works for GAS and some other assemblers.  */
#define SET_ASM_OP              ".set "

/* DBX register number for a given compiler register number */
#define DBX_REGISTER_NUMBER(REGNO)  (REGNO) 

#define SIZE_ASM_OP     "\t.size\t"

extern int splitting_for_sched, splitting_loops;

#define PRINT_OPERAND_PUNCT_VALID_P(CHAR) ((CHAR) == '!')

#ifndef TARGET_SUPPORTS_SYNC_CALLS
#define TARGET_SUPPORTS_SYNC_CALLS 0
#endif

#endif /*  _BFIN_CONFIG */<|MERGE_RESOLUTION|>--- conflicted
+++ resolved
@@ -1,9 +1,5 @@
 /* Definitions for the Blackfin port.
-<<<<<<< HEAD
-   Copyright (C) 2005, 2007, 2008, 2009 Free Software Foundation, Inc.
-=======
    Copyright (C) 2005, 2007, 2008, 2009, 2010 Free Software Foundation, Inc.
->>>>>>> b56a5220
    Contributed by Analog Devices.
 
    This file is part of GCC.
@@ -729,18 +725,6 @@
    but prevents the compiler from extending the lifetime of these
    registers.  */
 #define TARGET_SMALL_REGISTER_CLASSES_FOR_MODE_P hook_bool_mode_true
-<<<<<<< HEAD
-
-#define CLASS_LIKELY_SPILLED_P(CLASS) \
-    ((CLASS) == PREGS_CLOBBERED \
-     || (CLASS) == PROLOGUE_REGS \
-     || (CLASS) == P0REGS \
-     || (CLASS) == D0REGS \
-     || (CLASS) == D1REGS \
-     || (CLASS) == D2REGS \
-     || (CLASS) == CCREGS)
-=======
->>>>>>> b56a5220
 
 /* Do not allow to store a value in REG_CC for any mode */
 /* Do not allow to store value in pregs if mode is not SI*/
