--- conflicted
+++ resolved
@@ -172,11 +172,7 @@
 #endif
 
 bool nonpic_symbol_mentioned_p (rtx x);
-<<<<<<< HEAD
-void rx_expand_sym_label2reg (rtx reg, rtx sym, rtx lab, bool sibcall_p);
-=======
 rtx legitimize_pic_address (rtx orig,
 			    machine_mode mode ATTRIBUTE_UNUSED, rtx reg);
->>>>>>> e0929231
 
 #endif /* GCC_RX_PROTOS_H */