--- conflicted
+++ resolved
@@ -798,14 +798,10 @@
    (set (reg CC_REG)
 	(compare (abs:SI (match_dup 1))
 		 (const_int 0)))]
-<<<<<<< HEAD
-  "reload_completed && rx_match_ccmode (insn, CC_ZSOmode)"
-=======
   ;; Note - although the ABS instruction does set the O bit in the processor
   ;; status word, it does not do so in a way that is comparable with the CMP
   ;; instruction.  Hence we use CC_ZSmode rather than CC_ZSOmode.
   "reload_completed && rx_match_ccmode (insn, CC_ZSmode)"
->>>>>>> 67b73e13
   "@
   abs\t%0
   abs\t%1, %0"
