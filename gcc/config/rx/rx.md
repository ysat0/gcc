;;  Machine Description for Renesas RX processors
;;  Copyright (C) 2008-2022 Free Software Foundation, Inc.
;;  Contributed by Red Hat.

;; This file is part of GCC.

;; GCC is free software; you can redistribute it and/or modify
;; it under the terms of the GNU General Public License as published by
;; the Free Software Foundation; either version 3, or (at your option)
;; any later version.

;; GCC is distributed in the hope that it will be useful,
;; but WITHOUT ANY WARRANTY; without even the implied warranty of
;; MERCHANTABILITY or FITNESS FOR A PARTICULAR PURPOSE.  See the
;; GNU General Public License for more details.

;; You should have received a copy of the GNU General Public License
;; along with GCC; see the file COPYING3.  If not see
;; <http://www.gnu.org/licenses/>.


;; This code iterator is used for sign- and zero- extensions.
(define_mode_iterator small_int_modes [(HI "") (QI "")])

;; This code iterator is used for max and min operations.
(define_mode_iterator int_modes [(SI "") (HI "") (QI "")])

;; We do not handle DFmode here because it is either
;; the same as SFmode, or if -m64bit-doubles is active
;; then all operations on doubles have to be handled by
;; library functions.
(define_mode_iterator register_modes
  [(SF "") (SI "") (HI "") (QI "")])

(define_constants
  [
   (SP_REG 0)
   (CC_REG 		   16)

   (UNSPEC_LOW_REG         0)
   (UNSPEC_HIGH_REG        1)

   (UNSPEC_RTE             10)
   (UNSPEC_RTFI            11)
   (UNSPEC_NAKED           12)
   (UNSPEC_CONST           13)
   
   (UNSPEC_MOVSTR          20)
   (UNSPEC_CPYMEM          21)
   (UNSPEC_SETMEM          22)
   (UNSPEC_STRLEN          23)
   (UNSPEC_CMPSTRN         24)

   (UNSPEC_BUILTIN_BRK     30)
   (UNSPEC_BUILTIN_CLRPSW  31)
   (UNSPEC_BUILTIN_INT     32)
   (UNSPEC_BUILTIN_MACHI   33)
   (UNSPEC_BUILTIN_MACLO   34)
   (UNSPEC_BUILTIN_MULHI   35)
   (UNSPEC_BUILTIN_MULLO   36)
   (UNSPEC_BUILTIN_MVFACHI 37)
   (UNSPEC_BUILTIN_MVFACMI 38)
   (UNSPEC_BUILTIN_MVFC    39)
   (UNSPEC_BUILTIN_MVFCP   40)
   (UNSPEC_BUILTIN_MVTACHI 41)
   (UNSPEC_BUILTIN_MVTACLO 42)
   (UNSPEC_BUILTIN_MVTC    43)
   (UNSPEC_BUILTIN_MVTIPL  44)
   (UNSPEC_BUILTIN_RACW	   45)
   (UNSPEC_BUILTIN_REVW    46)
   (UNSPEC_BUILTIN_RMPA	   47)
   (UNSPEC_BUILTIN_ROUND   48)
   (UNSPEC_BUILTIN_SAT     49)
   (UNSPEC_BUILTIN_SETPSW  50)
   (UNSPEC_BUILTIN_WAIT	   51)

   (UNSPEC_PID_ADDR	   52)

   (UNSPEC_PIC		   60)
   (UNSPEC_GOT		   61)
   (UNSPEC_GOTOFF	   62)
   (UNSPEC_PLT		   63)
   (UNSPEC_GOTPLT	   64)
   (UNSPEC_PCREL	   65)
   (UNSPEC_SYMOFF          66)
   (UNSPEC_PCREL_SYMOFF    67)

   (CTRLREG_PSW		    0)
   (CTRLREG_PC		    1)
   (CTRLREG_USP		    2)
   (CTRLREG_FPSW	    3)
   (CTRLREG_BPSW	    8)
   (CTRLREG_BPC		    9)
   (CTRLREG_ISP		   10)
   (CTRLREG_FINTV	   11)
   (CTRLREG_INTB	   12)

   (PIC_REG		   13)
]
)

(define_attr "length" "" (const_int 8))

(include "predicates.md")
(include "constraints.md")

;; Pipeline description.

;; The RX only has a single pipeline.  It has five stages (fetch,
;; decode, execute, memory access, writeback) each of which normally
;; takes a single CPU clock cycle.

;; The timings attribute consists of two numbers, the first is the
;; throughput, which is the number of cycles the instruction takes
;; to execute and generate a result.  The second is the latency
;; which is the effective number of cycles the instruction takes to
;; execute if its result is used by the following instruction.  The
;; latency is always greater than or equal to the throughput.
;; These values were taken from tables 2.13 and 2.14 in section 2.8
;; of the RX610 Group Hardware Manual v0.11

;; Note - it would be nice to use strings rather than integers for
;; the possible values of this attribute, so that we can have the
;; gcc build mechanism check for values that are not supported by
;; the reservations below.  But this will not work because the code
;; in rx_adjust_sched_cost() needs integers not strings.

(define_attr "timings" "" (const_int 11))

(define_automaton "pipelining")
(define_cpu_unit "throughput" "pipelining")

(define_insn_reservation "throughput__1_latency__1"  1
  (eq_attr "timings" "11") "throughput")
(define_insn_reservation "throughput__1_latency__2"  2
  (eq_attr "timings" "12") "throughput,nothing")
(define_insn_reservation "throughput__2_latency__2"  1
  (eq_attr "timings" "22") "throughput*2")
(define_insn_reservation "throughput__3_latency__3"  1
  (eq_attr "timings" "33") "throughput*3")
(define_insn_reservation "throughput__3_latency__4"  2
  (eq_attr "timings" "34") "throughput*3,nothing")
(define_insn_reservation "throughput__4_latency__4"  1
  (eq_attr "timings" "44") "throughput*4")
(define_insn_reservation "throughput__4_latency__5"  2
  (eq_attr "timings" "45") "throughput*4,nothing")
(define_insn_reservation "throughput__5_latency__5"  1
  (eq_attr "timings" "55") "throughput*5")
(define_insn_reservation "throughput__5_latency__6"  2
  (eq_attr "timings" "56") "throughput*5,nothing")
(define_insn_reservation "throughput__6_latency__6"  1
  (eq_attr "timings" "66") "throughput*6")
(define_insn_reservation "throughput_10_latency_10"  1
  (eq_attr "timings" "1010") "throughput*10")
(define_insn_reservation "throughput_11_latency_11"  1
  (eq_attr "timings" "1111") "throughput*11")
(define_insn_reservation "throughput_16_latency_16"  1
  (eq_attr "timings" "1616") "throughput*16")
(define_insn_reservation "throughput_18_latency_18"  1
  (eq_attr "timings" "1818") "throughput*18")

;; ----------------------------------------------------------------------------

;; Comparisons

;; Note - we do not specify the two instructions necessary to perform
;; a compare-and-branch in the cbranchsi4 pattern because that would
;; allow the comparison to be moved away from the jump before the reload
;; pass has completed.  That would be problematical because reload can
;; generate ADDSI3 instructions which would corrupt the PSW flags.

(define_expand "cbranchsi4"
  [(set (pc)
	(if_then_else
	  (match_operator 0 "comparison_operator"
	    [(match_operand:SI 1 "register_operand")
	     (match_operand:SI 2 "rx_source_operand")])
	  (label_ref (match_operand 3 ""))
	  (pc)))]
  ""
)

(define_insn_and_split "*cbranchsi4"
  [(set (pc)
	(if_then_else
	  (match_operator 3 "comparison_operator"
	    [(match_operand:SI  0 "register_operand"  "r")
	     (match_operand:SI  1 "rx_source_operand" "riQ")])
	  (match_operand        2 "label_ref_operand" "")
	  (pc)))]
  ""
  "#"
  "reload_completed"
  [(const_int 0)]
{
  rx_split_cbranch (CCmode, GET_CODE (operands[3]),
		    operands[0], operands[1], operands[2]);
  DONE;
})

(define_insn "*cmpsi"
  [(set (reg:CC CC_REG)
	(compare:CC (match_operand:SI 0 "register_operand"  "r,r,r,r,r,r,r")
		    (match_operand:SI 1 "rx_source_operand" "r,Uint04,Int08,Sint16,Sint24,i,Q")))]
  "reload_completed"
  "cmp\t%Q1, %0"
  [(set_attr "timings" "11,11,11,11,11,11,33")
   (set_attr "length"  "2,2,3,4,5,6,5")]
)

;; Canonical method for representing TST.
(define_insn_and_split "*cbranchsi4_tst"
  [(set (pc)
	(if_then_else
	  (match_operator 3 "rx_zs_comparison_operator"
	    [(and:SI (match_operand:SI  0 "register_operand"  "r")
		     (match_operand:SI  1 "rx_source_operand" "riQ"))
	     (const_int 0)])
	  (match_operand 2 "label_ref_operand" "")
	  (pc)))]
  ""
  "#"
  "reload_completed"
  [(const_int 0)]
{
  rx_split_cbranch (CC_ZSmode, GET_CODE (operands[3]),
		    XEXP (operands[3], 0), XEXP (operands[3], 1),
		    operands[2]);
  DONE;
})

;; Various other ways that GCC codes "var & const"
(define_insn_and_split "*cbranchsi4_tst_ext"
  [(set (pc)
	(if_then_else
	  (match_operator 4 "rx_z_comparison_operator"
	    [(zero_extract:SI
		(match_operand:SI 0 "register_operand" "r")
		(match_operand:SI 1 "rx_constshift_operand" "")
		(match_operand:SI 2 "rx_constshift_operand" ""))
	     (const_int 0)])
	  (match_operand 3 "label_ref_operand" "")
	  (pc)))]
  ""
  "#"
  "reload_completed"
  [(const_int 0)]
{
  HOST_WIDE_INT mask;
  rtx x;

  mask = 1;
  mask <<= INTVAL (operands[1]);
  mask -= 1;
  mask <<= INTVAL (operands[2]);
  x = gen_rtx_AND (SImode, operands[0], gen_int_mode (mask, SImode));

  rx_split_cbranch (CC_ZSmode, GET_CODE (operands[4]),
		    x, const0_rtx, operands[3]);
  DONE;
})

(define_insn "*tstsi"
  [(set (reg:CC_ZS CC_REG)
	(compare:CC_ZS
	  (and:SI (match_operand:SI 0 "register_operand"  "r,r,r")
		  (match_operand:SI 1 "rx_source_operand" "r,i,Q"))
	  (const_int 0)))]
  "reload_completed"
  "tst\t%Q1, %0"
  [(set_attr "timings" "11,11,33")
   (set_attr "length"  "3,7,6")]
)

(define_expand "cbranchsf4"
  [(set (pc)
	(if_then_else
	  (match_operator 0 "rx_fp_comparison_operator"
	    [(match_operand:SF 1 "register_operand")
	     (match_operand:SF 2 "rx_source_operand")])
	  (label_ref (match_operand 3 ""))
	  (pc)))]
  "ALLOW_RX_FPU_INSNS"
)

(define_insn_and_split "*cbranchsf4"
  [(set (pc)
	(if_then_else
	  (match_operator 3 "rx_fp_comparison_operator"
	    [(match_operand:SF  0 "register_operand"  "r")
	     (match_operand:SF  1 "rx_source_operand" "rFQ")])
	  (match_operand        2 "label_ref_operand" "")
	  (pc)))]
  "ALLOW_RX_FPU_INSNS"
  "#"
  "&& reload_completed"
  [(const_int 0)]
{
  rx_split_cbranch (CC_Fmode, GET_CODE (operands[3]),
		    operands[0], operands[1], operands[2]);
  DONE;
})

(define_insn "*cmpsf"
  [(set (reg:CC_F CC_REG)
	(compare:CC_F
	  (match_operand:SF 0 "register_operand"  "r,r,r")
	  (match_operand:SF 1 "rx_source_operand" "r,F,Q")))]
  "ALLOW_RX_FPU_INSNS && reload_completed"
  "fcmp\t%1, %0"
  [(set_attr "timings" "11,11,33")
   (set_attr "length" "3,7,5")]
)

;; Flow Control Instructions:

(define_insn "*conditional_branch"
  [(set (pc)
	(if_then_else
	  (match_operator 1 "comparison_operator"
	    [(reg CC_REG) (const_int 0)])
	  (label_ref (match_operand 0 "" ""))
	  (pc)))]
  "reload_completed"
  "b%B1\t%0"
  [(set_attr "length" "8")    ;; This length is wrong, but it is
                              ;; too hard to compute statically.
   (set_attr "timings" "33")] ;; The timing assumes that the branch is taken.
)

;; ----------------------------------------------------------------------------

(define_insn "jump"
  [(set (pc)
	(label_ref (match_operand 0 "" "")))]
  ""
  "bra\t%0"
  [(set_attr "length" "4")
   (set_attr "timings" "33")]
)

(define_insn "indirect_jump"
  [(set (pc)
	(match_operand:SI 0 "register_operand" "r"))]
  ""
  "jmp\t%0"
  [(set_attr "length" "2")
   (set_attr "timings" "33")]
)

(define_insn "tablejump"
  [(set (pc)
	(match_operand:SI          0 "register_operand" "r"))
   (use (label_ref (match_operand  1 "" "")))]
  ""
  { return TARGET_PID ? (TARGET_AS100_SYNTAX ? "\n?:\tbra\t%0"
					     : "\n1:\tbra\t%0")
	                                     : "\n1:jmp\t%0";
  }
  [(set_attr "timings" "33")
   (set_attr "length" "2")]
)

(define_expand "return"
  [(return)]
  "rx_can_use_simple_return ()"
  "rx_expand_epilogue (false); DONE;"
)

(define_insn "simple_return"
  [(simple_return)]
  ""
  "rts"
  [(set_attr "length" "1")
   (set_attr "timings" "55")]
)

;; Unspec used so that the constant will not be invalid
;; if -mmax-constant-size has been specified.
(define_insn "deallocate_and_return"
  [(set (reg:SI SP_REG)
	(plus:SI (reg:SI SP_REG)
		 (const:SI (unspec:SI [(match_operand 0 "const_int_operand" "n")] UNSPEC_CONST))))
   (return)]
  ""
  "rtsd\t%0"
  [(set_attr "length" "2")
   (set_attr "timings" "55")]
)

(define_insn "pop_and_return"
  [(match_parallel 1 "rx_rtsd_vector"
     [(set (reg:SI SP_REG)
	   (plus:SI (reg:SI SP_REG)
		    (match_operand:SI 0 "const_int_operand" "n")))])
   (return)]
  "reload_completed"
  {
    rx_emit_stack_popm (operands, false);
    return "";
  }
  [(set_attr "length" "3")
   (set_attr "timings" "56")]
)

(define_insn "fast_interrupt_return"
  [(unspec_volatile [(return)] UNSPEC_RTFI) ]
  ""
  "rtfi"
  [(set_attr "length" "2")
   (set_attr "timings" "33")]
)

(define_insn "exception_return"
  [(unspec_volatile [(return)] UNSPEC_RTE) ]
  ""
  "rte"
  [(set_attr "length" "2")
   (set_attr "timings" "66")]
)

(define_insn "naked_return"
  [(unspec_volatile [(return)] UNSPEC_NAKED) ]
  ""
  "; Naked function: epilogue provided by programmer."
)


;; Note - the following set of patterns do not use the "memory_operand"
;; predicate or an "m" constraint because we do not allow symbol_refs
;; or label_refs as legitimate memory addresses.  This matches the
;; behavior of most of the RX instructions.  Only the call/branch
;; instructions are allowed to refer to symbols/labels directly.
;; The call operands are in QImode because that is the value of
;; FUNCTION_MODE

(define_expand "call"
  [(call (match_operand:QI 0 "general_operand")
	 (match_operand:SI 1 "general_operand"))]
  ""
  {
    rtx dest = XEXP (operands[0], 0);

    if (! rx_call_operand (dest, Pmode))
      dest = force_reg (Pmode, dest);
    emit_call_insn (gen_call_internal (dest));
    DONE;
  }
)

(define_insn "call_internal"
  [(call (mem:QI (match_operand:SI 0 "rx_call_operand" "r,CALL_OP_SYMBOL_REF"))
	 (const_int 0))
   (clobber (reg:CC CC_REG))]
  ""
  "@
  jsr\t%0
  bsr\t%A0"
  [(set_attr "length" "2,4")
   (set_attr "timings" "33")]
)

(define_expand "call_site"
  [(unspec [(match_dup 0)] 0)]
  ""
{
  static HOST_WIDE_INT i = 0;
  operands[0] = GEN_INT (i);
  i++;
})

(define_expand "call_value"
  [(set (match_operand          0 "register_operand")
	(call (match_operand:QI 1 "general_operand")
	      (match_operand:SI 2 "general_operand")))]
  ""
{
  rtx dest = XEXP (operands[1], 0);

<<<<<<< HEAD
    if (! rx_call_operand (dest, Pmode))
      dest = force_reg (Pmode, dest);
    if (1 || !flag_pic || !(GET_CODE (dest) == SYMBOL_REF && !SYMBOL_REF_LOCAL_P (dest)))
        emit_call_insn (gen_call_value_internal (operands[0], dest));
    else
      {
	if (TARGET_JSR)
          emit_call_insn (gen_call_value_got (operands[0], dest));
	else {
	  printf("%s\n", __func__);
	  emit_call_insn (gen_call_value_plt (dest));
	}
      }
    DONE;
  }
)
=======
  if (flag_pic &&
      (GET_CODE (dest) == SYMBOL_REF) && (!SYMBOL_REF_LOCAL_P (dest)))
    {
      if (flag_plt)
        emit_call_insn (gen_call_value_internal_plt (operands[0], dest));
      else
        emit_call_insn (gen_call_value_internal_got (operands[0], dest));
      DONE;
    }
  else
    {
      if (! rx_call_operand (dest, Pmode))
        dest = force_reg (Pmode, dest);
      emit_call_insn (gen_call_value_internal (operands[0], dest));
    }
  DONE;
})
>>>>>>> e0929231

(define_insn "call_value_internal"
  [(set (match_operand                  0 "register_operand" "=r,r")
	(call (mem:QI (match_operand:SI 1 "rx_call_operand"   "r,CALL_OP_SYMBOL_REF"))
	      (const_int 0)))
   (clobber (reg:CC CC_REG))]
  ""
  "@
  jsr\t%1
  bsr\t%A1"
  [(set_attr "length" "2,4")
   (set_attr "timings" "33")]
)

;; Note - we do not allow indirect sibcalls (with the address
;; held in a register) because we cannot guarantee that the register
;; chosen will be a call-used one.  If it is a call-saved register,
;; then the epilogue code will corrupt it by popping the saved value
;; off of the stack.
(define_expand "sibcall"
  [(parallel
    [(call (mem:QI (match_operand:SI 0 "rx_symbolic_call_operand"))
	   (match_operand:SI         1 "general_operand"))
     (return)])]
  ""
  {
    if (MEM_P (operands[0]))
      operands[0] = XEXP (operands[0], 0);
    emit_call_insn (gen_sibcall_internal (operands[0]));
    DONE;
  }
)

(define_insn "sibcall_internal"
  [(call (mem:QI (match_operand:SI 0 "rx_symbolic_call_operand" "Symbol"))
	 (const_int 0))
   (return)]
  ""
  "bra\t%A0"
  [(set_attr "length"  "4")
   (set_attr "timings" "33")]
)

(define_expand "sibcall_value"
 [(parallel
   [(set (match_operand                  0 "register_operand")
	 (call (mem:QI (match_operand:SI 1 "rx_symbolic_call_operand"))
	       (match_operand:SI         2 "general_operand")))
    (return)])]
  ""
  {
    if (MEM_P (operands[1]))
      operands[1] = XEXP (operands[1], 0);
    emit_call_insn (gen_sibcall_value_internal (operands[0], operands[1]));
    DONE;
  }
)

(define_insn "sibcall_value_internal"
 [(set (match_operand                  0 "register_operand"         "=r")
       (call (mem:QI (match_operand:SI 1 "rx_symbolic_call_operand" "Symbol"))
	     (const_int 0)))
  (return)]
  ""
  "bra\t%A1"
  [(set_attr "length"  "4")
   (set_attr "timings" "33")]
)

;; Function Prologue/Epilogue Instructions

(define_expand "prologue"
  [(const_int 0)]
  ""
  "rx_expand_prologue (); DONE;"
)

(define_expand "epilogue"
  [(return)]
  ""
  "rx_expand_epilogue (false); DONE;"
)

(define_expand "sibcall_epilogue"
  [(return)]
  ""
  "rx_expand_epilogue (true); DONE;"
)

;; Move Instructions

;; Note - we do not allow memory to memory moves, even though the ISA
;; supports them.  The reason is that the conditions on such moves are
;; too restrictive, specifically the source addressing mode is limited
;; by the destination addressing mode and vice versa.  (For example it
;; is not possible to use indexed register indirect addressing for one
;; of the operands if the other operand is anything other than a register,
;; but it is possible to use register relative addressing when the other
;; operand also uses register relative or register indirect addressing).
;;
;; GCC does not support computing legitimate addresses based on the
;; nature of other operands involved in the instruction, and reload is
;; not smart enough to cope with a whole variety of different memory
;; addressing constraints, so it is simpler and safer to just refuse
;; to support memory to memory moves.

(define_expand "mov<register_modes:mode>"
  [(set (match_operand:register_modes 0 "general_operand")
	(match_operand:register_modes 1 "general_operand"))]
  ""
  {
    if (MEM_P (operands[0]) && MEM_P (operands[1]))
      operands[1] = copy_to_mode_reg (<register_modes:MODE>mode, operands[1]);
    operands[0] = rx_maybe_pidify_operand (operands[0], 0);
    operands[1] = rx_maybe_pidify_operand (operands[1], 0);
    if (GET_CODE (operands[0]) != REG
	&& GET_CODE (operands[1]) == PLUS)
      operands[1] = copy_to_mode_reg (<register_modes:MODE>mode, operands[1]);
    if (GET_CODE (operands[1]) == PLUS && GET_MODE (operands[1]) == SImode)
      {
        emit_insn (gen_addsi3 (operands[0], XEXP (operands[1], 0), XEXP (operands[1], 1)));
        DONE;
      }
    if (CONST_INT_P (operand1)
        && ! rx_is_legitimate_constant (<register_modes:MODE>mode, operand1))
      FAIL;
  }
)

(define_insn "*mov<register_modes:mode>_internal"
  [(set (match_operand:register_modes
	 0 "nonimmediate_operand" "=r,r,r,r,r,r,m,Q,Q,Q,Q,r")
	(match_operand:register_modes
	 1 "general_operand" "Int08,Sint16,Sint24,i,r,m,r,Int08,Sint16,Sint24,i,RpdaRpid"))]
  ""
  { return rx_gen_move_template (operands, false); }
  [(set_attr "length" "3,4,5,6,2,4,6,5,6,7,8,8")
   (set_attr "timings" "11,11,11,11,11,12,11,11,11,11,11,11")]
)

(define_insn "extend<small_int_modes:mode>si2"
  [(set (match_operand:SI 0 "register_operand"    "=r,r")
        (sign_extend:SI (match_operand:small_int_modes
			  1 "nonimmediate_operand" "r,m")))]
  ""
  { return rx_gen_move_template (operands, false); }
  [(set_attr "length" "2,6")
   (set_attr "timings" "11,12")]
)

(define_insn "zero_extend<small_int_modes:mode>si2"
  [(set (match_operand:SI 0 "register_operand"     "=r,r")
        (zero_extend:SI (match_operand:small_int_modes
			  1 "nonimmediate_operand"  "r,m")))]
  ""
  { return rx_gen_move_template (operands, true); }
  [(set_attr "length" "2,4")
   (set_attr "timings" "11,12")]
)

(define_insn "stack_push"
  [(set (reg:SI SP_REG)
	(minus:SI (reg:SI SP_REG)
		  (const_int 4)))
   (set (mem:SI (minus:SI (reg:SI SP_REG) (const_int 4)))
	(match_operand:SI 0 "register_operand" "r"))]
  ""
  "push.l\t%0"
  [(set_attr "length" "2")]
)

(define_insn "stack_pushm"
  [(match_parallel 1 "rx_store_multiple_vector"
     [(set (reg:SI SP_REG)
	   (minus:SI (reg:SI SP_REG)
		     (match_operand:SI 0 "const_int_operand" "n")))])]
  "reload_completed"
  {
    rx_emit_stack_pushm (operands);
    return "";
  }
  [(set_attr "length" "2")
   (set_attr "timings" "44")] ;; The timing is a guesstimate average timing.
)

(define_insn "stack_pop"
  [(set (match_operand:SI 0 "register_operand" "=r")
	(mem:SI (reg:SI SP_REG)))
   (set (reg:SI SP_REG)
	(plus:SI (reg:SI SP_REG)
		 (const_int 4)))]
  ""
  "pop\t%0"
  [(set_attr "length" "2")
   (set_attr "timings" "12")]
)

(define_insn "stack_popm"
  [(match_parallel 1 "rx_load_multiple_vector"
     [(set (reg:SI SP_REG)
	   (plus:SI (reg:SI SP_REG)
		    (match_operand:SI 0 "const_int_operand" "n")))])]
  "reload_completed"
  {
    rx_emit_stack_popm (operands, true);
    return "";
  }
  [(set_attr "length" "2")
   (set_attr "timings" "45")] ;; The timing is a guesstimate average timing.
)

(define_insn_and_split "cstoresi4"
  [(set (match_operand:SI   0 "register_operand" "=r")
	(match_operator:SI  1 "comparison_operator"
	  [(match_operand:SI 2 "register_operand"  "r")
	   (match_operand:SI 3 "rx_source_operand" "riQ")]))
   (clobber (reg:CC CC_REG))]
  ""
  "#"
  "reload_completed"
  [(const_int 0)]
{
  rtx flags, x;

  flags = gen_rtx_REG (CCmode, CC_REG);
  x = gen_rtx_COMPARE (CCmode, operands[2], operands[3]);
  x = gen_rtx_SET (flags, x);
  emit_insn (x);

  x = gen_rtx_fmt_ee (GET_CODE (operands[1]), SImode, flags, const0_rtx);
  x = gen_rtx_SET (operands[0], x);
  emit_insn (x);
  DONE;
})

(define_insn "*sccc"
  [(set (match_operand:SI 0 "register_operand" "=r")
	(match_operator:SI 1 "comparison_operator"
	  [(reg CC_REG) (const_int 0)]))]
  "reload_completed"
  "sc%B1.L\t%0"
  [(set_attr "length" "3")]
)

(define_insn_and_split "cstoresf4"
  [(set (match_operand:SI 0 "register_operand" "=r")
	(match_operator:SI 1 "rx_fp_comparison_operator"
	 [(match_operand:SF 2 "register_operand" "r")
	  (match_operand:SF 3 "rx_source_operand" "rFQ")]))]
  "ALLOW_RX_FPU_INSNS"
  "#"
  "reload_completed"
  [(const_int 0)]
{
  rtx flags, x;

  flags = gen_rtx_REG (CC_Fmode, CC_REG);
  x = gen_rtx_COMPARE (CC_Fmode, operands[2], operands[3]);
  x = gen_rtx_SET (flags, x);
  emit_insn (x);

  x = gen_rtx_fmt_ee (GET_CODE (operands[1]), SImode, flags, const0_rtx);
  x = gen_rtx_SET (operands[0], x);
  emit_insn (x);
  DONE;
})

(define_expand "movsicc"
  [(parallel
    [(set (match_operand:SI                  0 "register_operand")
	  (if_then_else:SI (match_operand 1 "comparison_operator")
			   (match_operand:SI 2 "nonmemory_operand")
			   (match_operand:SI 3 "nonmemory_operand")))
     (clobber (reg:CC CC_REG))])]
  ""
{
/* Make sure that we have an integer comparison...  */
  if (GET_MODE (XEXP (operands[1], 0)) != CCmode
      && GET_MODE (XEXP (operands[1], 0)) != SImode)
    FAIL;

  /* One operand must be a constant or a register, the other must be a register.  */
  if (   ! CONSTANT_P (operands[2])
      && ! CONSTANT_P (operands[3])
      && ! (REG_P (operands[2]) && REG_P (operands[3])))
    FAIL;
})

(define_insn_and_split "*movsicc"
  [(set (match_operand:SI     0 "register_operand" "=r,r,r")
	(if_then_else:SI
	  (match_operator     5 "comparison_operator"
	   [(match_operand:SI 3 "register_operand"  "r,r,r")
	    (match_operand:SI 4 "rx_source_operand" "riQ,riQ,riQ")])
	  (match_operand:SI   1 "nonmemory_operand" "i,ri,r")
	  (match_operand:SI   2 "nonmemory_operand" "ri,i,r")))
   (clobber (reg:CC CC_REG))]
  "(CONSTANT_P (operands[1]) || CONSTANT_P (operands[2]))
    || (REG_P (operands[1]) && REG_P (operands[2]))"
  "#"
  "&& reload_completed"
  [(const_int 0)]
{
  rtx x, flags, op0, op1, op2;
  enum rtx_code cmp_code;

  flags = gen_rtx_REG (CCmode, CC_REG);
  x = gen_rtx_COMPARE (CCmode, operands[3], operands[4]);
  emit_insn (gen_rtx_SET (flags, x));

  cmp_code = GET_CODE (operands[5]);
  op0 = operands[0];
  op1 = operands[1];
  op2 = operands[2];

  /* If OP2 is the constant, reverse the sense of the move.
     Likewise if both operands are registers but OP1 == OP0.  */
  if ((! CONSTANT_P (operands[1]) && CONSTANT_P (operands[2]))
      || (REG_P (operands[1]) && REG_P (operands[2])
          && rtx_equal_p (op0, op1)))
    {
      x = op1, op1 = op2, op2 = x;
      cmp_code = reverse_condition (cmp_code);
    }

  /* If OP2 does not match the output, copy it into place.  We have allowed
     these alternatives so that the destination can legitimately be one of
     the comparison operands without increasing register pressure.  */
  if (! rtx_equal_p (op0, op2))
    emit_move_insn (op0, op2);

  x = gen_rtx_fmt_ee (cmp_code, VOIDmode, flags, const0_rtx);
  x = gen_rtx_IF_THEN_ELSE (SImode, x, op1, op0);
  emit_insn (gen_rtx_SET (op0, x));
  DONE;
})

(define_insn "*stcc"
  [(set (match_operand:SI 0 "register_operand" "+r,r,r,r")
	(if_then_else:SI
	  (match_operator 2 "rx_z_comparison_operator"
	    [(reg CC_REG) (const_int 0)])
	  (match_operand:SI 1 "immediate_operand" "Sint08,Sint16,Sint24,i")
	  (match_dup 0)))]
  "reload_completed
   && ((GET_CODE (operands[2]) == EQ) || (GET_CODE (operands[2]) == NE))"
  {
    if (GET_CODE (operands[2]) == EQ)
      return "stz\t%1, %0";
    else
     return "stnz\t%1, %0";
  }
  [(set_attr "length" "4,5,6,7")]
)

(define_insn "*stcc_reg"
  [(set (match_operand:SI 0 "register_operand" "+r,r,r,r,r,r")
	(if_then_else:SI
	  (match_operator 2 "comparison_operator"
	    [(reg CC_REG) (const_int 0)])
	  (match_operand:SI 1 "nonmemory_operand"
		              "r,Uint04,Sint08,Sint16,Sint24,i")
	  (match_dup 0)))]
  "reload_completed"
  {
    PUT_CODE (operands[2], reverse_condition (GET_CODE (operands[2])));
    return "b%B2 1f\n\tmov %1, %0\n1:";
  }
  [(set_attr "length" "3,3,4,5,6,7")]
)

;; Arithmetic Instructions

(define_insn "abssi2"
  [(set (match_operand:SI         0 "register_operand" "=r,r")
        (abs:SI (match_operand:SI 1 "register_operand"  "0,r")))
   (clobber (reg:CC CC_REG))]
  ""
  "@
  abs\t%0
  abs\t%1, %0"
  [(set_attr "length" "2,3")]
)

(define_insn "*abssi2_flags"
  [(set (reg CC_REG)
        (compare (abs:SI (match_operand:SI 1 "register_operand"  "0,r"))
		 (const_int 0)))
   (set (match_operand:SI		   0 "register_operand" "=r,r")
	(abs:SI (match_dup 1)))]
  ;; Note - although the ABS instruction does set the O bit in the processor
  ;; status word, it does not do so in a way that is comparable with the CMP
  ;; instruction.  Hence we use CC_ZSmode rather than CC_ZSOmode.
  "reload_completed && rx_match_ccmode (insn, CC_ZSmode)"
  "@
  abs\t%0
  abs\t%1, %0"
  [(set_attr "length" "2,3")]
)

(define_expand "addsi3"
  [(parallel [(set (match_operand:SI          0 "register_operand"  "")
	(plus:SI (match_operand:SI 1 "register_operand"  "")
		 (match_operand:SI 2 "rx_source_operand" "")))
    (clobber (reg:CC CC_REG))])]
  ""
  "
      operands[0] = rx_maybe_pidify_operand (operands[0], 1);
      operands[1] = rx_maybe_pidify_operand (operands[1], 1);
      operands[2] = rx_maybe_pidify_operand (operands[2], 1);
  "
)

(define_insn "addsi3_internal"
  [(set (match_operand:SI          0 "register_operand"  "=r,r,r,r,r,r,r,r,r,r,r,r,r,r")
	(plus:SI (match_operand:SI 1 "register_operand"  "%0,0,0,0,0,0,0,r,r,r,r,r,r,0")
		 (match_operand:SI 2 "rx_source_operand" "r,Uint04,NEGint4,Sint08,Sint16,Sint24,i,0,r,Sint08,Sint16,Sint24,i,Q")))
   (clobber (reg:CC CC_REG))]
  ""
  "@
  add\t%2, %0
  add\t%2, %0
  sub\t%N2, %0
  add\t%2, %0
  add\t%2, %0
  add\t%2, %0
  add\t%2, %0
  add\t%1, %0
  add\t%2, %1, %0
  add\t%2, %1, %0
  add\t%2, %1, %0
  add\t%2, %1, %0
  add\t%2, %1, %0
  add\t%Q2, %0"
  [(set_attr "timings" "11,11,11,11,11,11,11,11,11,11,11,11,11,33")
   (set_attr "length"   "2,2,2,3,4,5,6,2,3,3,4,5,6,5")]
)

(define_insn "*addsi3_flags"
  [(set (reg CC_REG)
	(compare (plus:SI (match_operand:SI 1 "register_operand"  "%0,0,0,0,0,0,0,r,r,r,r,r,r,0")
			  (match_operand:SI 2 "rx_source_operand" "r,Uint04,NEGint4,Sint08,Sint16,Sint24,i,0,r,Sint08,Sint16,Sint24,i,Q"))
		 (const_int 0)))
   (set (match_operand:SI		    0 "register_operand"  "=r,r,r,r,r,r,r,r,r,r,r,r,r,r")
	(plus:SI (match_dup 1) (match_dup 2)))]
  "reload_completed && rx_match_ccmode (insn, CC_ZSCmode)"
  "@
  add\t%2, %0
  add\t%2, %0
  sub\t%N2, %0
  add\t%2, %0
  add\t%2, %0
  add\t%2, %0
  add\t%2, %0
  add\t%1, %0
  add\t%2, %1, %0
  add\t%2, %1, %0
  add\t%2, %1, %0
  add\t%2, %1, %0
  add\t%2, %1, %0
  add\t%Q2, %0"
  [(set_attr "timings" "11,11,11,11,11,11,11,11,11,11,11,11,11,33")
   (set_attr "length"   "2,2,2,3,4,5,6,2,3,3,4,5,6,5")]
)

;; A helper to expand the above with the CC_MODE filled in.
(define_expand "addsi3_flags"
  [(parallel [(set (reg:CC_ZSC CC_REG)
		   (compare:CC_ZSC
		     (plus:SI (match_operand:SI 1 "register_operand")
			      (match_operand:SI 2 "rx_source_operand"))
		     (const_int 0)))
	      (set (match_operand:SI 0 "register_operand")
		   (plus:SI (match_dup 1) (match_dup 2)))])]
)

(define_insn "adc_internal"
  [(set (match_operand:SI     0 "register_operand"  "=r,r,r,r,r,r")
	(plus:SI
	  (plus:SI
	    (ltu:SI (reg:CC CC_REG) (const_int 0))
	    (match_operand:SI 1 "register_operand"  "%0,0,0,0,0,0"))
	  (match_operand:SI   2 "rx_source_operand" "r,Sint08,Sint16,Sint24,i,Q")))
    (clobber (reg:CC CC_REG))]
  "reload_completed"
  "adc\t%2, %0"
  [(set_attr "timings" "11,11,11,11,11,33")
   (set_attr "length"   "3,4,5,6,7,6")]
)

(define_insn "*adc_flags"
  [(set (reg CC_REG)
	(compare
	  (plus:SI
	    (plus:SI
	      (ltu:SI (reg:CC CC_REG) (const_int 0))
	      (match_operand:SI 1 "register_operand"  "%0,0,0,0,0,0"))
	    (match_operand:SI   2 "rx_source_operand" "r,Sint08,Sint16,Sint24,i,Q"))
	  (const_int 0)))
   (set (match_operand:SI	0 "register_operand"  "=r,r,r,r,r,r")
	(plus:SI
	  (plus:SI
	    (ltu:SI (reg:CC CC_REG) (const_int 0))
	    (match_dup 1))
	  (match_dup 2)))]
  "reload_completed && rx_match_ccmode (insn, CC_ZSCmode)"
  "adc\t%2, %0"
  [(set_attr "timings" "11,11,11,11,11,33")
   (set_attr "length"   "3,4,5,6,7,6")]
)

;; Peepholes to match:
;;   (set (reg A) (reg B))
;;   (set (CC) (compare:CC (reg A/reg B) (const_int 0)))
;; and replace them with the addsi3_flags pattern, using an add
;; of zero to copy the register and set the condition code bits.
(define_peephole2
  [(set (match_operand:SI 0 "register_operand")
        (match_operand:SI 1 "register_operand"))
   (set (reg:CC CC_REG)
        (compare:CC (match_dup 0)
                    (const_int 0)))]
  ""
  [(parallel [(set (reg:CC_ZSC CC_REG)
		   (compare:CC_ZSC (plus:SI (match_dup 1) (const_int 0))
				   (const_int 0)))
	      (set (match_dup 0)
		   (plus:SI (match_dup 1) (const_int 0))) ])]
)

(define_peephole2
  [(set (match_operand:SI 0 "register_operand")
        (match_operand:SI 1 "register_operand"))
   (set (reg:CC CC_REG)
        (compare:CC (match_dup 1)
                    (const_int 0)))]
  ""
  [(parallel [(set (reg:CC_ZSC CC_REG)
		   (compare:CC_ZSC (plus:SI (match_dup 1) (const_int 0))
				   (const_int 0)))
	      (set (match_dup 0)
		   (plus:SI (match_dup 1) (const_int 0)))])]
)

(define_expand "adddi3"
  [(set (match_operand:DI          0 "register_operand")
	(plus:DI (match_operand:DI 1 "register_operand")
		 (match_operand:DI 2 "rx_source_operand")))]
  ""
{
  rtx op0l, op0h, op1l, op1h, op2l, op2h;

  op0l = gen_lowpart (SImode, operands[0]);
  op1l = gen_lowpart (SImode, operands[1]);
  op2l = gen_lowpart (SImode, operands[2]);
  op0h = gen_highpart (SImode, operands[0]);
  op1h = gen_highpart (SImode, operands[1]);
  op2h = gen_highpart_mode (SImode, DImode, operands[2]);

  emit_insn (gen_adddi3_internal (op0l, op0h, op1l, op2l, op1h, op2h));
  DONE;
})

(define_insn_and_split "adddi3_internal"
  [(set (match_operand:SI          0 "register_operand"  "=&r")
	(plus:SI (match_operand:SI 2 "register_operand"  "r")
		 (match_operand:SI 3 "rx_source_operand" "riQ")))
   (set (match_operand:SI          1 "register_operand"  "=r")
	(plus:SI
	  (plus:SI
	    (ltu:SI (plus:SI (match_dup 2) (match_dup 3)) (match_dup 2))
	    (match_operand:SI      4 "register_operand"  "%1"))
	  (match_operand:SI        5 "rx_source_operand" "riQ")))
   (clobber (match_scratch:SI      6                     "=&r"))
   (clobber (reg:CC CC_REG))]
  ""
  "#"
  "reload_completed"
  [(const_int 0)]
{
  rtx op0l = operands[0];
  rtx op0h = operands[1];
  rtx op1l = operands[2];
  rtx op2l = operands[3];
  rtx op1h = operands[4];
  rtx op2h = operands[5];
  rtx scratch = operands[6];
  rtx x;

  if (reg_overlap_mentioned_p (op0l, op1h))
    {
      emit_move_insn (scratch, op0l);
      op1h = scratch;
      if (reg_overlap_mentioned_p (op0l, op2h))
	op2h = scratch;
    }
  else if (reg_overlap_mentioned_p (op0l, op2h))
    {
      emit_move_insn (scratch, op0l);
      op2h = scratch;
    }

  if (rtx_equal_p (op0l, op1l))
    ;
  /* It is preferable that op0l == op1l...  */
  else if (rtx_equal_p (op0l, op2l))
    x = op1l, op1l = op2l, op2l = x;
  /* ... but it is only a requirement if op2l == MEM.  */
  else if (MEM_P (op2l))
    {
      /* Let's hope that we still have a scratch register free.  */
      gcc_assert (op1h != scratch);
      emit_move_insn (scratch, op2l);
      op2l = scratch;
    }

  emit_insn (gen_addsi3_flags (op0l, op1l, op2l));

  if (rtx_equal_p (op0h, op1h))
    ;
  else if (rtx_equal_p (op0h, op2h))
    x = op1h, op1h = op2h, op2h = x;
  else
    {
      emit_move_insn (op0h, op1h);
      op1h = op0h;
    }
  emit_insn (gen_adc_internal (op0h, op1h, op2h));
  DONE;
})

(define_insn_and_split "andsi3"
  [(set (match_operand:SI         0 "register_operand"  "=r,r,r,r,r,r,r,r,r")
	(and:SI (match_operand:SI 1 "register_operand"  "%0,0,0,0,0,0,r,r,0")
		(match_operand:SI 2 "rx_source_operand" "r,Uint04,Sint08,Sint16,Sint24,i,0,r,Q")))
   (clobber (reg:CC CC_REG))]
  ""
  "@
  and\t%2, %0
  and\t%2, %0
  and\t%2, %0
  and\t%2, %0
  and\t%2, %0
  and\t%2, %0
  and\t%1, %0
  and\t%2, %1, %0
  and\t%Q2, %0"
  "&& RX_REG_P (operands[1]) && CONST_INT_P (operands[2])
   && pow2p_hwi (~UINTVAL (operands[2]))"
 [(const_int 0)]
{
  /* For negated single bit constants use the bclr insn for smaller code.  */

  if (!rx_reg_dead_or_unused_after_insn (curr_insn, CC_REG))
    FAIL;

  rx_copy_reg_dead_or_unused_notes (operands[1], curr_insn,
    emit_insn (gen_bitclr (operands[0],
			   GEN_INT (exact_log2 (~UINTVAL (operands[2]))),
			   operands[1])));
  DONE;
}
  [(set_attr "timings" "11,11,11,11,11,11,11,11,33")
   (set_attr "length" "2,2,3,4,5,6,2,5,5")]
)

(define_insn "*andsi3_flags"
  [(set (reg CC_REG)
	(compare (and:SI (match_operand:SI 1 "register_operand"  "%0,0,0,0,0,0,r,r,0")
			 (match_operand:SI 2 "rx_source_operand" "r,Uint04,Sint08,Sint16,Sint24,i,0,r,Q"))
		 (const_int 0)))
   (set (match_operand:SI		   0 "register_operand"  "=r,r,r,r,r,r,r,r,r")
	(and:SI (match_dup 1) (match_dup 2)))]
  "reload_completed && rx_match_ccmode (insn, CC_ZSmode)"
  "@
  and\t%2, %0
  and\t%2, %0
  and\t%2, %0
  and\t%2, %0
  and\t%2, %0
  and\t%2, %0
  and\t%1, %0
  and\t%2, %1, %0
  and\t%Q2, %0"
  [(set_attr "timings" "11,11,11,11,11,11,11,11,33")
   (set_attr "length" "2,2,3,4,5,6,2,5,5")]
)

;; Byte swap (single 32-bit value).
(define_insn "bswapsi2"
  [(set (match_operand:SI           0 "register_operand" "=r")
	(bswap:SI (match_operand:SI 1 "register_operand"  "r")))]
  ""
  "revl\t%1, %0"
  [(set_attr "length" "3")]
)

;; Byte swap (single 16-bit value).  Note - we ignore the swapping of the high 16-bits.
(define_insn "bswaphi2"
  [(set (match_operand:HI           0 "register_operand" "=r")
	(bswap:HI (match_operand:HI 1 "register_operand"  "r")))]
  ""
  "revw\t%1, %0"
  [(set_attr "length" "3")]
)

(define_insn "divsi3"
  [(set (match_operand:SI         0 "register_operand" "=r,r,r,r,r,r")
	(div:SI (match_operand:SI 1 "register_operand"  "0,0,0,0,0,0")
		(match_operand:SI 2 "rx_source_operand" "r,Sint08,Sint16,Sint24,i,Q")))
   (clobber (reg:CC CC_REG))]
  ""
  "div\t%Q2, %0"
  [(set_attr "timings" "1111") ;; Strictly speaking the timing should be
                               ;; 2222, but that is a worst case sceanario.
   (set_attr "length" "3,4,5,6,7,6")]
)

(define_insn "udivsi3"
  [(set (match_operand:SI          0 "register_operand"  "=r,r,r,r,r,r")
	(udiv:SI (match_operand:SI 1 "register_operand"   "0,0,0,0,0,0")
		 (match_operand:SI 2 "rx_source_operand"  "r,Sint08,Sint16,Sint24,i,Q")))
   (clobber (reg:CC CC_REG))]
  ""
  "divu\t%Q2, %0"
  [(set_attr "timings" "1010") ;; Strictly speaking the timing should be
                               ;; 2020, but that is a worst case sceanario.
   (set_attr "length" "3,4,5,6,7,6")]
)

;; Note - these patterns are suppressed in big-endian mode because they
;; generate a little endian result.  ie the most significant word of the
;; result is placed in the higher numbered register of the destination
;; register pair.

(define_insn "mulsidi3"
  [(set (match_operand:DI          0 "register_operand"  "=r,r,r,r,r,r")
        (mult:DI (sign_extend:DI (match_operand:SI
				  1 "register_operand"  "%0,0,0,0,0,0"))
                 (sign_extend:DI (match_operand:SI
				  2 "rx_source_operand"
				  "r,Sint08,Sint16,Sint24,i,Q"))))]
  "! TARGET_BIG_ENDIAN_DATA"
  "emul\t%Q2, %0"
  [(set_attr "length" "3,4,5,6,7,6")   
   (set_attr "timings" "22,22,22,22,22,44")]
)

;; See comment for mulsidi3.
;; Note - the zero_extends are to distinguish this pattern from the
;; mulsidi3 pattern.  Immediate mode addressing is not supported
;; because gcc cannot handle the expression: (zero_extend (const_int)).
(define_insn "umulsidi3"
  [(set (match_operand:DI                          0 "register_operand"	 "=r,r")
        (mult:DI (zero_extend:DI (match_operand:SI 1 "register_operand"  "%0,0"))
                 (zero_extend:DI (match_operand:SI 2 "rx_compare_operand" "r,Q"))))]
  "! TARGET_BIG_ENDIAN_DATA"
  "emulu\t%Q2, %0"
  [(set_attr "length" "3,6")
   (set_attr "timings" "22,44")]
)

(define_insn "smaxsi3"
  [(set (match_operand:SI          0 "register_operand" "=r,r,r,r,r,r")
	(smax:SI (match_operand:SI 1 "register_operand" "%0,0,0,0,0,0")
		 (match_operand:SI 2 "rx_source_operand"
				   "r,Sint08,Sint16,Sint24,i,Q")))]
  ""
  "max\t%Q2, %0"
  [(set_attr "length" "3,4,5,6,7,6")
   (set_attr "timings" "11,11,11,11,11,33")]
)

(define_insn "sminsi3"
  [(set (match_operand:SI          0 "register_operand" "=r,r,r,r,r,r")
	(smin:SI (match_operand:SI 1 "register_operand" "%0,0,0,0,0,0")
		 (match_operand:SI 2 "rx_source_operand"
				   "r,Sint08,Sint16,Sint24,i,Q")))]
  ""
  "min\t%Q2, %0"
  [(set_attr "length"  "3,4,5,6,7,6")
   (set_attr "timings" "11,11,11,11,11,33")]
)

(define_insn "umax<small_int_modes:mode>3_u"
  [(set (match_operand:SI          0 "register_operand" "=r,r,r,r,r,r")
	(smax:SI (match_operand:SI 1 "register_operand" "%0,0,0,0,0,0")
		 (zero_extend:SI (match_operand:small_int_modes 2 "rx_minmaxex_operand"
								"r,Sint08,Sint16,Sint24,i,Q"))))]
  ""
  "max\t%R2, %0"
  [(set_attr "length"  "3,4,5,6,7,6")
   (set_attr "timings" "11,11,11,11,11,33")]
)

(define_insn "umin<small_int_modes:mode>3_ur"
  [(set (match_operand:SI          0 "register_operand" "=r,r,r,r,r,r")
	(smin:SI (zero_extend:SI (match_operand:small_int_modes 2 "rx_minmaxex_operand"
								"r,Sint08,Sint16,Sint24,i,Q"))
		 (match_operand:SI 1 "register_operand" "%0,0,0,0,0,0")))]
  ""
  "min\t%R2, %0"
  [(set_attr "length"  "3,4,5,6,7,6")
   (set_attr "timings" "11,11,11,11,11,33")]
)

(define_insn "umax<small_int_modes:mode>3_ur"
  [(set (match_operand:SI          0 "register_operand" "=r,r,r,r,r,r")
	(smax:SI (zero_extend:SI (match_operand:small_int_modes 2 "rx_minmaxex_operand"
								"r,Sint08,Sint16,Sint24,i,Q"))
		 (match_operand:SI 1 "register_operand" "%0,0,0,0,0,0")))]
  ""
  "max\t%R2, %0"
  [(set_attr "length"  "3,4,5,6,7,6")
   (set_attr "timings" "11,11,11,11,11,33")]
)

(define_expand "umax<small_int_modes:mode>3"
  [(set (match_dup 4)
	(zero_extend:SI (match_operand:small_int_modes 1 "register_operand" "%0,0,0,0,0,0")))
   (set (match_dup 3)
	(smax:SI (match_dup 4)
		 (match_operand:small_int_modes 2 "rx_source_operand"
						"r,Sint08,Sint16,Sint24,i,Q")))
   (set (match_operand:small_int_modes          0 "register_operand" "=r,r,r,r,r,r")
	(match_dup 6))
   ]
  ""
  "operands[3] = gen_reg_rtx (SImode);
   operands[4] = gen_reg_rtx (SImode);
   operands[5] = gen_reg_rtx (SImode);
   operands[6] = gen_rtx_SUBREG (GET_MODE (operands[0]), operands[3],
     TARGET_BIG_ENDIAN_DATA ? (GET_MODE (operands[0]) == HImode ? 2 : 3) : 0);
   if (GET_CODE (operands[2]) != CONST_INT)
     {
       emit_move_insn (operands[5], gen_rtx_ZERO_EXTEND (SImode, operands[2]));
       operands[2] = operands[5];
     }
  "
)

(define_expand "umin<small_int_modes:mode>3"
  [(set (match_dup 4)
	(zero_extend:SI (match_operand:small_int_modes 1 "register_operand" "%0,0,0,0,0,0")))
   (set (match_dup 3)
	(smin:SI (match_dup 4)
		 (match_operand:small_int_modes 2 "rx_source_operand"
						"r,Sint08,Sint16,Sint24,i,Q")))
   (set (match_operand:small_int_modes          0 "register_operand" "=r,r,r,r,r,r")
	(match_dup 6))
   ]
  ""
  "operands[3] = gen_reg_rtx (SImode);
   operands[4] = gen_reg_rtx (SImode);
   operands[5] = gen_reg_rtx (SImode);
   operands[6] = gen_rtx_SUBREG (GET_MODE (operands[0]), operands[3],
     TARGET_BIG_ENDIAN_DATA ? (GET_MODE (operands[0]) == HImode ? 2 : 3) : 0);
   if (GET_CODE (operands[2]) != CONST_INT)
     {
       emit_move_insn (operands[5], gen_rtx_ZERO_EXTEND (SImode, operands[2]));
       operands[2] = operands[5];
     }
   "
)

(define_insn "mulsi3"
  [(set (match_operand:SI          0 "register_operand" "=r,r,r,r,r,r,r,r,r")
        (mult:SI (match_operand:SI 1 "register_operand" "%0,0,0,0,0,0,0,r,r")
                 (match_operand:SI 2 "rx_source_operand"
				   "r,Uint04,Sint08,Sint16,Sint24,i,Q,0,r")))]
  ""
  "@
  mul\t%2, %0
  mul\t%2, %0
  mul\t%2, %0
  mul\t%2, %0
  mul\t%2, %0
  mul\t%Q2, %0
  mul\t%Q2, %0
  mul\t%1, %0
  mul\t%2, %1, %0"
  [(set_attr "length"  "2,2,3,4,5,6,5,2,3")
   (set_attr "timings" "11,11,11,11,11,11,33,11,11")]
)

(define_insn "negsi2"
  [(set (match_operand:SI         0 "register_operand" "=r,r")
        (neg:SI (match_operand:SI 1 "register_operand"  "0,r")))
   (clobber (reg:CC CC_REG))]
  ""
  "@
  neg\t%0
  neg\t%1, %0"
  [(set_attr "length" "2,3")]
)

;; Note that the O and C flags are not set as per a normal compare,
;; and thus are unusable in that context.
(define_insn "*negsi2_flags"
  [(set (reg CC_REG)
        (compare (neg:SI (match_operand:SI 1 "register_operand"  "0,r"))
		 (const_int 0)))
   (set (match_operand:SI		   0 "register_operand" "=r,r")
	(neg:SI (match_dup 1)))]
  "reload_completed && rx_match_ccmode (insn, CC_ZSmode)"
  "@
  neg\t%0
  neg\t%1, %0"
  [(set_attr "length" "2,3")]
)

(define_insn "one_cmplsi2"
  [(set (match_operand:SI         0 "register_operand" "=r,r")
	(not:SI (match_operand:SI 1 "register_operand"  "0,r")))
   (clobber (reg:CC CC_REG))]
  ""
  "@
  not\t%0
  not\t%1, %0"
  [(set_attr "length" "2,3")]
)

(define_insn "*one_cmplsi2_flags"
  [(set (reg CC_REG)
	(compare (not:SI (match_operand:SI 1 "register_operand"  "0,r"))
		 (const_int 0)))
   (set (match_operand:SI		   0 "register_operand" "=r,r")
	(not:SI (match_dup 1)))]
  "reload_completed && rx_match_ccmode (insn, CC_ZSmode)"
  "@
  not\t%0
  not\t%1, %0"
  [(set_attr "length" "2,3")]
)

(define_insn_and_split "iorsi3"
  [(set (match_operand:SI         0 "register_operand" "=r,r,r,r,r,r,r,r,r")
	(ior:SI (match_operand:SI 1 "register_operand" "%0,0,0,0,0,0,r,r,0")
	        (match_operand:SI 2 "rx_source_operand" "r,Uint04,Sint08,Sint16,Sint24,i,0,r,Q")))
   (clobber (reg:CC CC_REG))]
  ""
  "@
  or\t%2, %0
  or\t%2, %0
  or\t%2, %0
  or\t%2, %0
  or\t%2, %0
  or\t%Q2, %0
  or\t%1, %0
  or\t%2, %1, %0
  or\t%Q2, %0"
  "&& RX_REG_P (operands[1]) && CONST_INT_P (operands[2])
   && pow2p_hwi (UINTVAL (operands[2]))"
  [(const_int 0)]
{
  /* For single bit constants use the bset insn for smaller code.  */

  if (!rx_reg_dead_or_unused_after_insn (curr_insn, CC_REG))
    FAIL;

  rx_copy_reg_dead_or_unused_notes (operands[1], curr_insn,
    emit_insn (gen_bitset (operands[0],
			   GEN_INT (exact_log2 (UINTVAL (operands[2]))),
			   operands[1])));
  DONE;
}
  [(set_attr "timings" "11,11,11,11,11,11,11,11,33")
   (set_attr "length"  "2,2,3,4,5,6,2,3,5")]
)

(define_insn "*iorsi3_flags"
  [(set (reg CC_REG)
	(compare (ior:SI (match_operand:SI 1 "register_operand" "%0,0,0,0,0,0,r,r,0")
			 (match_operand:SI 2 "rx_source_operand" "r,Uint04,Sint08,Sint16,Sint24,i,0,r,Q"))
		 (const_int 0)))
   (set (match_operand:SI		   0 "register_operand" "=r,r,r,r,r,r,r,r,r")
	(ior:SI (match_dup 1) (match_dup 2)))]
  "reload_completed && rx_match_ccmode (insn, CC_ZSmode)"
  "@
  or\t%2, %0
  or\t%2, %0
  or\t%2, %0
  or\t%2, %0
  or\t%2, %0
  or\t%Q2, %0
  or\t%1, %0
  or\t%2, %1, %0
  or\t%Q2, %0"
  [(set_attr "timings" "11,11,11,11,11,11,11,11,33")
   (set_attr "length"  "2,2,3,4,5,6,2,3,5")]
)

(define_insn "rotlsi3"
  [(set (match_operand:SI            0 "register_operand" "=r")
	(rotate:SI (match_operand:SI 1 "register_operand"  "0")
		   (match_operand:SI 2 "rx_shift_operand" "rn")))
   (clobber (reg:CC CC_REG))]
  ""
  "rotl\t%2, %0"
  [(set_attr "length" "3")]
)

(define_insn "*rotlsi3_flags"
  [(set (reg CC_REG)
	(compare (rotate:SI (match_operand:SI 1 "register_operand"  "0")
			    (match_operand:SI 2 "rx_shift_operand" "rn"))
		 (const_int 0)))
   (set (match_operand:SI		      0 "register_operand" "=r")
	(rotate:SI (match_dup 1) (match_dup 2)))]
  "reload_completed && rx_match_ccmode (insn, CC_ZSmode)"
  "rotl\t%2, %0"
  [(set_attr "length" "3")]
)

(define_insn "rotrsi3"
  [(set (match_operand:SI              0 "register_operand" "=r")
	(rotatert:SI (match_operand:SI 1 "register_operand"  "0")
		     (match_operand:SI 2 "rx_shift_operand" "rn")))
   (clobber (reg:CC CC_REG))]
  ""
  "rotr\t%2, %0"
  [(set_attr "length" "3")]
)

(define_insn "*rotrsi3_flags"
  [(set (reg CC_REG)
	(compare (rotatert:SI (match_operand:SI 1 "register_operand"  "0")
			      (match_operand:SI 2 "rx_shift_operand" "rn"))
		 (const_int 0)))
   (set (match_operand:SI			0 "register_operand" "=r")
	(rotatert:SI (match_dup 1) (match_dup 2)))]
  "reload_completed && rx_match_ccmode (insn, CC_ZSmode)"
  "rotr\t%2, %0"
  [(set_attr "length" "3")]
)

(define_insn "ashrsi3"
  [(set (match_operand:SI              0 "register_operand" "=r,r,r")
	(ashiftrt:SI (match_operand:SI 1 "register_operand"  "0,0,r")
		     (match_operand:SI 2 "rx_shift_operand"  "r,n,n")))
   (clobber (reg:CC CC_REG))]
  ""
  "@
  shar\t%2, %0
  shar\t%2, %0
  shar\t%2, %1, %0"
  [(set_attr "length" "3,2,3")]
)

(define_insn "*ashrsi3_flags"
  [(set (reg CC_REG)
	(compare (ashiftrt:SI (match_operand:SI 1 "register_operand"  "0,0,r")
			      (match_operand:SI 2 "rx_shift_operand"  "r,n,n"))
		 (const_int 0)))
   (set (match_operand:SI              0 "register_operand" "=r,r,r")
	(ashiftrt:SI (match_dup 1) (match_dup 2)))]
  "reload_completed && rx_match_ccmode (insn, CC_ZSmode)"
  "@
  shar\t%2, %0
  shar\t%2, %0
  shar\t%2, %1, %0"
  [(set_attr "length" "3,2,3")]
)

(define_insn "lshrsi3"
  [(set (match_operand:SI              0 "register_operand" "=r,r,r")
	(lshiftrt:SI (match_operand:SI 1 "register_operand"  "0,0,r")
		     (match_operand:SI 2 "rx_shift_operand"  "r,n,n")))
   (clobber (reg:CC CC_REG))]
  ""
  "@
  shlr\t%2, %0
  shlr\t%2, %0
  shlr\t%2, %1, %0"
  [(set_attr "length" "3,2,3")]
)

(define_insn "*lshrsi3_flags"
  [(set (reg CC_REG)
	(compare (lshiftrt:SI (match_operand:SI 1 "register_operand"  "0,0,r")
			      (match_operand:SI 2 "rx_shift_operand"  "r,n,n"))
		 (const_int 0)))
   (set (match_operand:SI			0 "register_operand" "=r,r,r")
	(lshiftrt:SI (match_dup 1) (match_dup 2)))]
  "reload_completed && rx_match_ccmode (insn, CC_ZSmode)"
  "@
  shlr\t%2, %0
  shlr\t%2, %0
  shlr\t%2, %1, %0"
  [(set_attr "length" "3,2,3")]
)

(define_insn "ashlsi3"
  [(set (match_operand:SI            0 "register_operand" "=r,r,r")
	(ashift:SI (match_operand:SI 1 "register_operand"  "0,0,r")
	           (match_operand:SI 2 "rx_shift_operand"  "r,n,n")))
   (clobber (reg:CC CC_REG))]
  ""
  "@
  shll\t%2, %0
  shll\t%2, %0
  shll\t%2, %1, %0"
  [(set_attr "length" "3,2,3")]
)

(define_insn "*ashlsi3_flags"
  [(set (reg CC_REG)
	(compare (ashift:SI (match_operand:SI 1 "register_operand"  "0,0,r")
			    (match_operand:SI 2 "rx_shift_operand"  "r,n,n"))
		 (const_int 0)))
   (set (match_operand:SI		      0 "register_operand" "=r,r,r")
	(ashift:SI (match_dup 1) (match_dup 2)))]
  "reload_completed && rx_match_ccmode (insn, CC_ZSmode)"
  "@
  shll\t%2, %0
  shll\t%2, %0
  shll\t%2, %1, %0"
  [(set_attr "length" "3,2,3")]
)

;; Saturate to 32-bits
(define_insn_and_split "ssaddsi3"
  [(set (match_operand:SI             0 "register_operand" "=r")
	(ss_plus:SI (match_operand:SI 1 "register_operand"  "r")
		    (match_operand:SI 2 "rx_source_operand" "riQ")))
   (clobber (reg:CC CC_REG))]
  ""
  "#"
  "reload_completed"
  [(parallel [(set (reg:CC_ZSC CC_REG)
		   (compare:CC_ZSC
		     (plus:SI (match_dup 1) (match_dup 2))
		     (const_int 0)))
	      (set (match_dup 0)
		   (plus:SI (match_dup 1) (match_dup 2)))])
   (set (match_dup 0)
	(unspec:SI [(match_dup 0) (reg:CC CC_REG)] 
		   UNSPEC_BUILTIN_SAT))]
   ""
)

(define_insn "*sat"
  [(set (match_operand:SI             0 "register_operand" "=r")
	(unspec:SI [(match_operand:SI 1 "register_operand"  "0")
		    (reg:CC CC_REG)]
		   UNSPEC_BUILTIN_SAT))]
  "reload_completed"
  "sat\t%0"
  [(set_attr "length" "2")]
)

(define_insn "subsi3"
  [(set (match_operand:SI           0 "register_operand" "=r,r,r,r,r")
	(minus:SI (match_operand:SI 1 "register_operand"  "0,0,0,r,0")
		  (match_operand:SI 2 "rx_source_operand" "r,Uint04,n,r,Q")))
   (clobber (reg:CC CC_REG))]
  ""
  "@
  sub\t%2, %0
  sub\t%2, %0
  add\t%N2, %0
  sub\t%2, %1, %0
  sub\t%Q2, %0"
  [(set_attr "timings" "11,11,11,11,33")
   (set_attr "length" "2,2,6,3,5")]
)

;; Note that the O flag is set as if (compare op1 op2) not for
;; what is described here, (compare op0 0).
(define_insn "*subsi3_flags"
  [(set (reg CC_REG)
	(compare (minus:SI (match_operand:SI 1 "register_operand"  "0,0,0,r,0")
			   (match_operand:SI 2 "rx_source_operand" "r,Uint04,n,r,Q"))
		 (const_int 0)))
   (set (match_operand:SI		     0 "register_operand" "=r,r,r,r,r")
	(minus:SI (match_dup 1) (match_dup 2)))]
  "reload_completed && rx_match_ccmode (insn, CC_ZSCmode)"
  "@
  sub\t%2, %0
  sub\t%2, %0
  add\t%N2, %0
  sub\t%2, %1, %0
  sub\t%Q2, %0"
  [(set_attr "timings" "11,11,11,11,33")
   (set_attr "length" "2,2,6,3,5")]
)

;; A helper to expand the above with the CC_MODE filled in.
(define_expand "subsi3_flags"
  [(parallel [(set (reg:CC_ZSC CC_REG)
		   (compare:CC_ZSC
		     (minus:SI (match_operand:SI 1 "register_operand")
			       (match_operand:SI 2 "rx_source_operand"))
		     (const_int 0)))
	      (set (match_operand:SI 0 "register_operand")
		   (minus:SI (match_dup 1) (match_dup 2)))])]
)

(define_insn "sbb_internal"
  [(set (match_operand:SI     0 "register_operand"   "=r,r")
	(minus:SI
	  (minus:SI
	    (match_operand:SI 1 "register_operand"   " 0,0")
	    (match_operand:SI 2 "rx_compare_operand" " r,Q"))
	  (geu:SI (reg:CC CC_REG) (const_int 0))))
    (clobber (reg:CC CC_REG))]
  "reload_completed"
  "sbb\t%2, %0"
  [(set_attr "timings" "11,33")
   (set_attr "length"  "3,6")]
)

(define_insn "*sbb_flags"
  [(set (reg CC_REG)
	(compare
	  (minus:SI
	    (minus:SI
	      (match_operand:SI 1 "register_operand"   " 0,0")
	      (match_operand:SI 2 "rx_compare_operand" " r,Q"))
	    (geu:SI (reg:CC CC_REG) (const_int 0)))
	  (const_int 0)))
   (set (match_operand:SI	0 "register_operand"   "=r,r")
	(minus:SI
	  (minus:SI (match_dup 1) (match_dup 2))
	  (geu:SI (reg:CC CC_REG) (const_int 0))))]
  "reload_completed"
  "sbb\t%2, %0"
  [(set_attr "timings" "11,33")
   (set_attr "length"  "3,6")]
)

(define_expand "subdi3"
  [(set (match_operand:DI           0 "register_operand")
	(minus:DI (match_operand:DI 1 "register_operand")
		  (match_operand:DI 2 "register_operand")))]
  ""
{
  rtx op0l, op0h, op1l, op1h, op2l, op2h;

  op0l = gen_lowpart (SImode, operands[0]);
  op1l = gen_lowpart (SImode, operands[1]);
  op2l = gen_lowpart (SImode, operands[2]);
  op0h = gen_highpart (SImode, operands[0]);
  op1h = gen_highpart (SImode, operands[1]);
  op2h = gen_highpart_mode (SImode, DImode, operands[2]);

  emit_insn (gen_subdi3_internal (op0l, op0h, op1l, op2l, op1h, op2h));
  DONE;
})

(define_insn_and_split "subdi3_internal"
  [(set (match_operand:SI          0 "register_operand"   "=&r,&r")
	(minus:SI (match_operand:SI 2 "register_operand"  "  0, r")
		  (match_operand:SI 3 "rx_compare_operand" "rQ, r")))
   (set (match_operand:SI          1 "register_operand"   "= r, r")
	(minus:SI
	  (minus:SI
	    (match_operand:SI      4 "register_operand"   "  1, 1")
	    (match_operand:SI      5 "rx_compare_operand" " rQ,rQ"))
	  (geu:SI (match_dup 2) (match_dup 3))))
   (clobber (reg:CC CC_REG))]
  ""
  "#"
  "reload_completed"
  [(const_int 0)]
{
  emit_insn (gen_subsi3_flags (operands[0], operands[2], operands[3]));
  emit_insn (gen_sbb_internal (operands[1], operands[4], operands[5]));
  DONE;
})

(define_insn_and_split "xorsi3"
  [(set (match_operand:SI         0 "register_operand" "=r,r,r,r,r,r")
	(xor:SI (match_operand:SI 1 "register_operand" "%0,0,0,0,0,0")
	        (match_operand:SI 2 "rx_source_operand"
				  "r,Sint08,Sint16,Sint24,i,Q")))
   (clobber (reg:CC CC_REG))]
  ""
  "xor\t%Q2, %0"
  "&& RX_REG_P (operands[1]) && CONST_INT_P (operands[2])
   && pow2p_hwi (UINTVAL (operands[2]))"
  [(const_int 0)]
{
  /* For single bit constants use the bnot insn for smaller code.  */

  if (!rx_reg_dead_or_unused_after_insn (curr_insn, CC_REG))
    FAIL;

  rx_copy_reg_dead_or_unused_notes (operands[1], curr_insn,
    emit_insn (gen_bitinvert (operands[0],
			      GEN_INT (exact_log2 (UINTVAL (operands[2]))),
			      operands[1])));
  DONE;
}
  [(set_attr "timings" "11,11,11,11,11,33")
   (set_attr "length" "3,4,5,6,7,6")]
)

(define_insn "*xorsi3_flags"
  [(set (reg CC_REG)
	(compare (xor:SI (match_operand:SI 1 "register_operand" "%0,0,0,0,0,0")
			 (match_operand:SI 2 "rx_source_operand"
						"r,Sint08,Sint16,Sint24,i,Q"))
		 (const_int 0)))
   (set (match_operand:SI		   0 "register_operand" "=r,r,r,r,r,r")
	(xor:SI (match_dup 1) (match_dup 2)))]
  "reload_completed && rx_match_ccmode (insn, CC_ZSmode)"
  "xor\t%Q2, %0"
  [(set_attr "timings" "11,11,11,11,11,33")
   (set_attr "length" "3,4,5,6,7,6")]
)

;; A set of peepholes to catch extending loads followed by arithmetic operations.
;; We use iterators where possible to reduce the amount of typing and hence the
;; possibilities for typos.

(define_code_iterator extend_types [(zero_extend "") (sign_extend "")])
(define_code_attr     letter       [(zero_extend "R") (sign_extend "Q")])

(define_code_iterator memex_commutative [(plus "") (and "") (ior "") (xor "")])
(define_code_iterator memex_noncomm     [(div "") (udiv "") (minus "")])
(define_code_iterator memex_nocc        [(smax "") (smin "") (mult "")])

(define_code_attr     op                [(plus "add") (and "and") (div "div") (udiv "divu") (smax "max") (smin "min") (mult "mul") (ior "or") (minus "sub") (xor "xor")])

(define_peephole2
  [(set (match_operand:SI                               0 "register_operand")
	(extend_types:SI (match_operand:small_int_modes 1 "rx_restricted_mem_operand")))
   (parallel [(set (match_operand:SI                    2 "register_operand")
		   (memex_commutative:SI (match_dup 0)
					 (match_dup 2)))
	      (clobber (reg:CC CC_REG))])]
  "peep2_regno_dead_p (2, REGNO (operands[0])) && (optimize < 3 || optimize_size)"
  [(parallel [(set (match_dup 2)
		   (memex_commutative:SI (match_dup 2)
					 (extend_types:SI (match_dup 1))))
	      (clobber (reg:CC CC_REG))])]
)

(define_peephole2
  [(set (match_operand:SI                               0 "register_operand")
	(extend_types:SI (match_operand:small_int_modes 1 "rx_restricted_mem_operand")))
   (parallel [(set (match_operand:SI                    2 "register_operand")
		   (memex_commutative:SI (match_dup 2)
					 (match_dup 0)))
	      (clobber (reg:CC CC_REG))])]
  "peep2_regno_dead_p (2, REGNO (operands[0])) && (optimize < 3 || optimize_size)"
  [(parallel [(set (match_dup 2)
		   (memex_commutative:SI (match_dup 2)
					 (extend_types:SI (match_dup 1))))
	      (clobber (reg:CC CC_REG))])]
)

(define_peephole2
  [(set (match_operand:SI                               0 "register_operand")
	(extend_types:SI (match_operand:small_int_modes 1 "rx_restricted_mem_operand")))
   (parallel [(set (match_operand:SI                    2 "register_operand")
		   (memex_noncomm:SI (match_dup 2)
				     (match_dup 0)))
	      (clobber (reg:CC CC_REG))])]
  "peep2_regno_dead_p (2, REGNO (operands[0])) && (optimize < 3 || optimize_size)"
  [(parallel [(set (match_dup 2)
		   (memex_noncomm:SI (match_dup 2)
				     (extend_types:SI (match_dup 1))))
	      (clobber (reg:CC CC_REG))])]
)

(define_peephole2
  [(set (match_operand:SI                               0 "register_operand")
	(extend_types:SI (match_operand:small_int_modes 1 "rx_restricted_mem_operand")))
   (set (match_operand:SI                               2 "register_operand")
	(memex_nocc:SI (match_dup 0)
		       (match_dup 2)))]
  "peep2_regno_dead_p (2, REGNO (operands[0])) && (optimize < 3 || optimize_size)"
  [(set (match_dup 2)
	(memex_nocc:SI (match_dup 2)
		       (extend_types:SI (match_dup 1))))]
)

(define_peephole2
  [(set (match_operand:SI                               0 "register_operand")
	(extend_types:SI (match_operand:small_int_modes 1 "rx_restricted_mem_operand")))
   (set (match_operand:SI                               2 "register_operand")
	(memex_nocc:SI (match_dup 2)
		       (match_dup 0)))]
  "peep2_regno_dead_p (2, REGNO (operands[0])) && (optimize < 3 || optimize_size)"
  [(set (match_dup 2)
	(memex_nocc:SI (match_dup 2)
		       (extend_types:SI (match_dup 1))))]
)

(define_insn "<memex_commutative:code>si3_<extend_types:code><small_int_modes:mode>"
  [(set (match_operand:SI                                                     0 "register_operand" "=r")
	(memex_commutative:SI (match_operand:SI                               1 "register_operand" "%0")
 		              (extend_types:SI (match_operand:small_int_modes 2 "rx_restricted_mem_operand" "Q"))))
   (clobber (reg:CC CC_REG))]
  "(optimize < 3 || optimize_size)"
  "<memex_commutative:op>\t%<extend_types:letter>2, %0"
  [(set_attr "timings" "33")
   (set_attr "length"  "5")] ;; This length is corrected in rx_adjust_insn_length
)

(define_insn "<memex_noncomm:code>si3_<extend_types:code><small_int_modes:mode>"
  [(set (match_operand:SI                                                 0 "register_operand" "=r")
	(memex_noncomm:SI (match_operand:SI                               1 "register_operand" "0")
                          (extend_types:SI (match_operand:small_int_modes 2 "rx_restricted_mem_operand" "Q"))))
   (clobber (reg:CC CC_REG))]
  "(optimize < 3 || optimize_size)"
  "<memex_noncomm:op>\t%<extend_types:letter>2, %0"
  [(set_attr "timings" "33")
   (set_attr "length"  "5")] ;; This length is corrected in rx_adjust_insn_length
)

(define_insn "<memex_nocc:code>si3_<extend_types:code><small_int_modes:mode>"
  [(set (match_operand:SI                                              0 "register_operand" "=r")
	(memex_nocc:SI (match_operand:SI                               1 "register_operand" "%0")
		       (extend_types:SI (match_operand:small_int_modes 2 "rx_restricted_mem_operand" "Q"))))]
  "(optimize < 3 || optimize_size)"
  "<memex_nocc:op>\t%<extend_types:letter>2, %0"
  [(set_attr "timings" "33")
   (set_attr "length"  "5")] ;; This length is corrected in rx_adjust_insn_length
)

(define_peephole2
  [(set (match_operand:SI                               0 "register_operand")
	(extend_types:SI (match_operand:small_int_modes 1 "rx_restricted_mem_operand")))
   (set (reg:CC CC_REG)
	(compare:CC (match_operand:SI                   2 "register_operand")
		    (match_dup 0)))]
  "peep2_regno_dead_p (2, REGNO (operands[0])) && (optimize < 3 || optimize_size)"
  [(set (reg:CC CC_REG)
	(compare:CC (match_dup 2)
		    (extend_types:SI (match_dup 1))))]
)

;; Convert:
;;   (set (reg1) (sign_extend (mem))
;;   (set (reg2) (zero_extend (reg1))
;; into
;;   (set (reg2) (zero_extend (mem)))
(define_peephole2
  [(set (match_operand:SI                              0 "register_operand")
	(sign_extend:SI (match_operand:small_int_modes 1 "memory_operand")))
   (set (match_operand:SI                              2 "register_operand")
	(zero_extend:SI (match_operand:small_int_modes 3 "register_operand")))]
  "REGNO (operands[0]) == REGNO (operands[3])
   && (REGNO (operands[0]) == REGNO (operands[2])
       || peep2_regno_dead_p (2, REGNO (operands[0])))"
  [(set (match_dup 2)
	(zero_extend:SI (match_dup 1)))]
)

;; Remove the redundant sign extension from:
;;   (set (reg) (extend (mem)))
;;   (set (reg) (extend (reg)))
(define_peephole2
  [(set (match_operand:SI                               0 "register_operand")
	(extend_types:SI (match_operand:small_int_modes 1 "memory_operand")))
   (set (match_dup 0)
	(extend_types:SI (match_operand:small_int_modes 2 "register_operand")))]
  "REGNO (operands[0]) == REGNO (operands[2])"
  [(set (match_dup 0) (extend_types:SI (match_dup 1)))]
)

(define_insn "comparesi3_<extend_types:code><small_int_modes:mode>"
  [(set (reg:CC CC_REG)
	(compare:CC (match_operand:SI                               0 "register_operand" "r")
		    (extend_types:SI (match_operand:small_int_modes 1 "rx_restricted_mem_operand" "Q"))))]
  "(optimize < 3 || optimize_size)"
  "cmp\t%<extend_types:letter>1, %0"
  [(set_attr "timings" "33")
   (set_attr "length"  "5")] ;; This length is corrected in rx_adjust_insn_length
)

;; Floating Point Instructions

(define_insn "addsf3"
  [(set (match_operand:SF          0 "register_operand"  "=r,r,r")
	(plus:SF (match_operand:SF 1 "register_operand"  "%0,0,0")
		 (match_operand:SF 2 "rx_source_operand"  "r,F,Q")))
   (clobber (reg:CC CC_REG))]
  "ALLOW_RX_FPU_INSNS"
  "fadd\t%2, %0"
  [(set_attr "timings" "44,44,66")
   (set_attr "length" "3,7,5")]
)

(define_insn "divsf3"
  [(set (match_operand:SF         0 "register_operand" "=r,r,r")
	(div:SF (match_operand:SF 1 "register_operand"  "0,0,0")
		(match_operand:SF 2 "rx_source_operand" "r,F,Q")))
   (clobber (reg:CC CC_REG))]
  "ALLOW_RX_FPU_INSNS"
  "fdiv\t%2, %0"
  [(set_attr "timings" "1616,1616,1818")
   (set_attr "length" "3,7,5")]
)

(define_insn "mulsf3"
  [(set (match_operand:SF          0 "register_operand" "=r,r,r")
	(mult:SF (match_operand:SF 1 "register_operand" "%0,0,0")
		(match_operand:SF  2 "rx_source_operand" "r,F,Q")))
   (clobber (reg:CC CC_REG))]
  "ALLOW_RX_FPU_INSNS"
  "fmul\t%2, %0"
  [(set_attr "timings" "33,33,55")
   (set_attr "length"  "3,7,5")]
)

(define_insn "subsf3"
  [(set (match_operand:SF           0 "register_operand" "=r,r,r")
	(minus:SF (match_operand:SF 1 "register_operand"  "0,0,0")
		  (match_operand:SF 2 "rx_source_operand" "r,F,Q")))
   (clobber (reg:CC CC_REG))]
  "ALLOW_RX_FPU_INSNS"
  "fsub\t%Q2, %0"
  [(set_attr "timings" "44,44,66")
   (set_attr "length" "3,7,5")]
)

(define_insn "fix_truncsfsi2"
  [(set (match_operand:SI         0 "register_operand"  "=r,r")
	(fix:SI (match_operand:SF 1 "rx_compare_operand" "r,Q")))
   (clobber (reg:CC CC_REG))]
  "ALLOW_RX_FPU_INSNS"
  "ftoi\t%Q1, %0"
  [(set_attr "timings" "22,44")
   (set_attr "length" "3,5")]
)

(define_insn "floatsisf2"
  [(set (match_operand:SF           0 "register_operand"  "=r,r")
	(float:SF (match_operand:SI 1 "rx_compare_operand" "r,Q")))
   (clobber (reg:CC CC_REG))]
  "ALLOW_RX_FPU_INSNS"
  "itof\t%Q1, %0"
  [(set_attr "timings" "22,44")
   (set_attr "length" "3,6")]
)

;; Bit manipulation instructions.

;; The *_in_memory patterns will not be matched automatically, not even with
;; combiner bridge patterns.  Especially when the memory operands have a
;; displacement, the resulting patterns look too complex.
;; Instead we manually look around the matched insn to see if there is a
;; preceeding memory load and a following memory store of the modified register
;; which can be fused into the single *_in_memory insn.
;; Do that before register allocation, as it can eliminate one temporary
;; register that needs to be allocated.

(define_insn_and_split "bitset"
  [(set (match_operand:SI                    0 "register_operand" "=r")
	(ior:SI (ashift:SI (const_int 1)
			   (match_operand:SI 1 "rx_shift_operand" "ri"))
		(match_operand:SI            2 "register_operand" "0")))]
  ""
  "bset\t%1, %0"
  "&& can_create_pseudo_p ()"
  [(const_int 0)]
{
  if (rx_fuse_in_memory_bitop (operands, curr_insn, &gen_bitset_in_memory))
    DONE;
  else
    FAIL;
}
  [(set_attr "length" "3")]
)

(define_insn "bitset_in_memory"
  [(set (match_operand:QI                    0 "rx_restricted_mem_operand" "+Q")
	(ior:QI (ashift:QI (const_int 1)
			   (match_operand:QI 1 "nonmemory_operand" "ri"))
		(match_dup 0)))]
  ""
  "bset\t%1, %0.B"
  [(set_attr "length" "5")
   (set_attr "timings" "33")]
)

(define_insn_and_split "bitinvert"
  [(set (match_operand:SI 0 "register_operand" "=r")
	(xor:SI (ashift:SI (const_int 1)
			   (match_operand:SI 1 "rx_shift_operand" "ri"))
		(match_operand:SI 2 "register_operand" "0")))]
  ""
  "bnot\t%1, %0"
  "&& can_create_pseudo_p ()"
  [(const_int 0)]
{
  if (rx_fuse_in_memory_bitop (operands, curr_insn, &gen_bitinvert_in_memory))
    DONE;
  else
    FAIL;
}
  [(set_attr "length" "3")]
)

(define_insn "bitinvert_in_memory"
  [(set (match_operand:QI 0 "rx_restricted_mem_operand" "+Q")
	(xor:QI (ashift:QI (const_int 1)
			   (match_operand:QI 1 "nonmemory_operand" "ri"))
		(match_dup 0)))]
  ""
  "bnot\t%1, %0.B"
  [(set_attr "length" "5")
   (set_attr "timings" "33")]
)

(define_insn_and_split "bitclr"
  [(set (match_operand:SI 0 "register_operand" "=r")
	(and:SI (not:SI
		  (ashift:SI
		    (const_int 1)
		    (match_operand:SI 1 "rx_shift_operand" "ri")))
		(match_operand:SI 2 "register_operand" "0")))]
  ""
  "bclr\t%1, %0"
  "&& can_create_pseudo_p ()"
  [(const_int 0)]
{
  if (rx_fuse_in_memory_bitop (operands, curr_insn, &gen_bitclr_in_memory))
    DONE;
  else
    FAIL;
}
  [(set_attr "length" "3")]
)

(define_insn "bitclr_in_memory"
  [(set (match_operand:QI 0 "rx_restricted_mem_operand" "+Q")
	(and:QI (not:QI
		  (ashift:QI
		    (const_int 1)
		    (match_operand:QI 1 "nonmemory_operand" "ri")))
		(match_dup 0)))]
  ""
  "bclr\t%1, %0.B"
  [(set_attr "length" "5")
   (set_attr "timings" "33")]
)

(define_insn "*insv_imm"
  [(set (zero_extract:SI
	  (match_operand:SI 0 "register_operand" "+r")
	  (const_int 1)
	  (match_operand:SI 1 "rx_shift_operand" "ri"))
	(match_operand:SI 2 "const_int_operand" ""))]
  ""
{
  if (INTVAL (operands[2]) & 1)
    return "bset\t%1, %0";
  else
    return "bclr\t%1, %0";
}
  [(set_attr "length" "3")]
)

(define_insn_and_split "rx_insv_reg"
  [(set (zero_extract:SI
	  (match_operand:SI 0 "register_operand" "+r")
	  (const_int 1)
	  (match_operand:SI 1 "const_int_operand" ""))
	(match_operand:SI 2 "register_operand" "r"))
   (clobber (reg:CC CC_REG))]
  ""
  "#"
  "reload_completed"
  [(set (zero_extract:SI (match_dup 0) (const_int 1) (match_dup 1))
	(match_dup 3))]
{
  rtx flags, x;

  /* Emit tst #1, op2.  */
  flags = gen_rtx_REG (CC_ZSmode, CC_REG);
  x = gen_rtx_AND (SImode, operands[2], const1_rtx);
  x = gen_rtx_COMPARE (CC_ZSmode, x, const0_rtx);
  x = gen_rtx_SET (flags, x);
  emit_insn (x);

  /* Emit bmne.  */
  operands[3] = gen_rtx_NE (SImode, flags, const0_rtx);
})

(define_insn_and_split "*insv_cond"
  [(set (zero_extract:SI
	  (match_operand:SI 0 "register_operand" "+r")
	  (const_int 1)
	  (match_operand:SI 1 "const_int_operand" ""))
	(match_operator:SI 4 "comparison_operator"
	  [(match_operand:SI 2 "register_operand" "r")
	   (match_operand:SI 3 "rx_source_operand" "riQ")]))
   (clobber (reg:CC CC_REG))]
  ""
  "#"
  "reload_completed"
  [(set (zero_extract:SI (match_dup 0) (const_int 1) (match_dup 1))
	(match_dup 4))]
{
  rtx flags, x;

  flags = gen_rtx_REG (CCmode, CC_REG);
  x = gen_rtx_COMPARE (CCmode, operands[2], operands[3]);
  x = gen_rtx_SET (flags, x);
  emit_insn (x);

  operands[4] = gen_rtx_fmt_ee (GET_CODE (operands[4]), SImode,
			        flags, const0_rtx);
})

(define_insn "*bmcc"
  [(set (zero_extract:SI
	  (match_operand:SI 0 "register_operand" "+r")
	  (const_int 1)
	  (match_operand:SI 1 "const_int_operand" ""))
	(match_operator:SI 2 "comparison_operator"
	  [(reg CC_REG) (const_int 0)]))]
  "reload_completed"
  "bm%B2\t%1, %0"
  [(set_attr "length" "3")]
)

;; Work around the fact that X=Y<0 is preferentially expanded as a shift.
(define_insn_and_split "*insv_cond_lt"
  [(set (zero_extract:SI
	  (match_operand:SI 0 "register_operand" "+r")
	  (const_int 1)
	  (match_operand:SI 1 "const_int_operand" ""))
	(match_operator:SI 3 "rshift_operator"
	  [(match_operand:SI 2 "register_operand" "r")
	   (const_int 31)]))
   (clobber (reg:CC CC_REG))]
  ""
  "#"
  ""
  [(parallel [(set (zero_extract:SI (match_dup 0) (const_int 1) (match_dup 1))
		   (lt:SI (match_dup 2) (const_int 0)))
	      (clobber (reg:CC CC_REG))])]
  ""
)

(define_expand "insv"
  [(set (zero_extract:SI
	  (match_operand:SI 0 "register_operand")	;; Destination
	  (match_operand:SI 1 "const_int_operand")	;; # of bits to set
	  (match_operand:SI 2 "nonmemory_operand"))	;; Starting bit
	(match_operand:SI   3 "nonmemory_operand"))]	;; Bits to insert
  ""
{
  /* We only handle single-bit inserts.  */
  if (!CONST_INT_P (operands[1]) || INTVAL (operands[1]) != 1)
    FAIL;

  /* Either the bit to insert or the position must be constant.  */
  if (CONST_INT_P (operands[3]))
    operands[3] = GEN_INT (INTVAL (operands[3]) & 1);
  else if (CONST_INT_P (operands[2]))
    {
      emit_insn (gen_rx_insv_reg (operands[0], operands[2], operands[3]));
      DONE;
    }
  else
    FAIL;
})

;; Atomic operations.

(define_code_iterator FETCHOP [plus minus ior xor and])
(define_code_iterator FETCHOP_NO_MINUS [plus ior xor and])

(define_code_attr fetchop_name
  [(plus "add") (minus "sub") (ior "or") (xor "xor") (and "and")])

(define_code_attr fetchop_name2
  [(plus "add") (minus "sub") (ior "ior") (xor "xor") (and "and")])

(define_mode_iterator QIHI [QI HI])
(define_mode_attr BW [(QI "B") (HI "W")])

(define_insn "sync_lock_test_and_setsi"
  [(set (match_operand:SI 0 "register_operand"   "=r,r")
	(match_operand:SI 1 "rx_compare_operand" "=r,Q"))
   (set (match_dup 1)
	(match_operand:SI 2 "register_operand"    "0,0"))]
  ""
  "xchg\t%1, %0"
  [(set_attr "length" "3,6")
   (set_attr "timings" "22")]
)

(define_expand "atomic_exchange<mode>"
  [(match_operand:QIHI 0 "register_operand")		;; oldval output
   (match_operand:QIHI 1 "rx_restricted_mem_operand")	;; memory
   (match_operand:QIHI 2 "register_operand")		;; newval input
   (match_operand:QIHI 3 "const_int_operand")]		;; memory model
  ""
{
  emit_insn (gen_xchg_mem<mode> (operands[0], operands[1], operands[2]));
  DONE;
})

(define_expand "atomic_exchangesi"
  [(match_operand:SI 0 "register_operand")		;; oldval output
   (match_operand:SI 1 "rx_restricted_mem_operand")	;; memory
   (match_operand:SI 2 "register_operand")		;; newval input
   (match_operand:SI 3 "const_int_operand")]		;; memory model
  ""
{
  emit_insn (gen_sync_lock_test_and_setsi (operands[0], operands[1],
					   operands[2]));
  DONE;
})

(define_insn "xchg_mem<mode>"
  [(set (match_operand:QIHI 0 "register_operand"   "=r")
	(match_operand:QIHI 1 "rx_compare_operand" "=Q"))
   (set (match_dup 1)
	(match_operand:QIHI 2 "register_operand"    "0"))]
  ""
  "xchg\t%1.<BW>, %0"
  [(set_attr "length" "6")
   (set_attr "timings" "22")]
)

;; read - modify - write - return old value
(define_expand "atomic_fetch_<fetchop_name>si"
  [(set (match_operand:SI 0 "register_operand")
	(match_operand:SI 1 "memory_operand"))
   (set (match_dup 1)
	(FETCHOP:SI (match_dup 1) (match_operand:SI 2 "rx_source_operand")))
   (match_operand:SI 3 "const_int_operand")]		;; memory model
  ""
{
  {
    rx_atomic_sequence seq (current_function_decl);

    emit_move_insn (operands[0], operands[1]);

    rtx tmp = gen_reg_rtx (SImode);
    emit_insn (gen_<fetchop_name2>si3 (tmp, operands[0], operands[2]));

    emit_move_insn (operands[1], tmp);
  }
  DONE;
})

(define_expand "atomic_fetch_nandsi"
  [(set (match_operand:SI 0 "register_operand")
	(match_operand:SI 1 "memory_operand"))
   (set (match_dup 1)
	(not:SI (and:SI (match_dup 1)
			(match_operand:SI 2 "rx_source_operand"))))
   (match_operand:SI 3 "const_int_operand")]		;; memory model
  ""
{
  {
    rx_atomic_sequence seq (current_function_decl);

    emit_move_insn (operands[0], operands[1]);

    rtx tmp = gen_reg_rtx (SImode);
    emit_insn (gen_andsi3 (tmp, operands[0], operands[2]));
    emit_insn (gen_one_cmplsi2 (tmp, tmp));

    emit_move_insn (operands[1], tmp);
  }
  DONE;
})

;; read - modify - write - return new value
;; Because subtraction is not commutative we need to specify a different
;; set of patterns for it.
(define_expand "atomic_<fetchop_name>_fetchsi"
  [(set (match_operand:SI 0 "register_operand")
	(FETCHOP_NO_MINUS:SI (match_operand:SI 1 "rx_restricted_mem_operand")
			     (match_operand:SI 2 "register_operand")))
   (set (match_dup 1)
	(FETCHOP_NO_MINUS:SI (match_dup 1) (match_dup 2)))
   (match_operand:SI 3 "const_int_operand")]		;; memory model
  ""
{
  {
    rx_atomic_sequence seq (current_function_decl);

    emit_move_insn (operands[0], operands[2]);
    emit_insn (gen_<fetchop_name2>si3 (operands[0], operands[0], operands[1]));
    emit_move_insn (operands[1], operands[0]);
  }
  DONE;
})

(define_expand "atomic_sub_fetchsi"
  [(set (match_operand:SI 0 "register_operand")
	(minus:SI (match_operand:SI 1 "rx_restricted_mem_operand")
		  (match_operand:SI 2 "rx_source_operand")))
   (set (match_dup 1)
	(minus:SI (match_dup 1) (match_dup 2)))
   (match_operand:SI 3 "const_int_operand")]		;; memory model
  ""
{
  {
    rx_atomic_sequence seq (current_function_decl);

    emit_move_insn (operands[0], operands[1]);
    emit_insn (gen_subsi3 (operands[0], operands[0], operands[2]));
    emit_move_insn (operands[1], operands[0]);
  }
  DONE;
})

(define_expand "atomic_nand_fetchsi"
  [(set (match_operand:SI 0 "register_operand")
	(not:SI (and:SI (match_operand:SI 1 "rx_restricted_mem_operand")
			(match_operand:SI 2 "register_operand"))))
   (set (match_dup 1)
	(not:SI (and:SI (match_dup 1) (match_dup 2))))
   (match_operand:SI 3 "const_int_operand")]		;; memory model
  ""
{
  {
    rx_atomic_sequence seq (current_function_decl);

    emit_move_insn (operands[0], operands[2]);
    emit_insn (gen_andsi3 (operands[0], operands[0], operands[1]));
    emit_insn (gen_one_cmplsi2 (operands[0], operands[0]));
    emit_move_insn (operands[1], operands[0]);
  }
  DONE;
});


;; Block move functions.

(define_expand "movstr"
  [(set (match_operand:BLK 1 "memory_operand")    ;; Dest
	(match_operand:BLK 2 "memory_operand"))   ;; Source
   (use (match_operand:SI  0 "register_operand")) ;; Updated Dest
  ]
  "rx_allow_string_insns"
  {
    rtx addr1 = gen_rtx_REG (SImode, 1);
    rtx addr2 = gen_rtx_REG (SImode, 2);
    rtx len   = gen_rtx_REG (SImode, 3);
    rtx dest_copy = gen_reg_rtx (SImode);

    emit_move_insn (len, GEN_INT (-1));
    emit_move_insn (addr1, force_operand (XEXP (operands[1], 0), NULL_RTX));
    emit_move_insn (addr2, force_operand (XEXP (operands[2], 0), NULL_RTX));
    operands[1] = replace_equiv_address_nv (operands[1], addr1);
    operands[2] = replace_equiv_address_nv (operands[2], addr2);
    emit_move_insn (dest_copy, addr1);
    emit_insn (gen_rx_movstr ());
    emit_move_insn (len, GEN_INT (-1));
    emit_insn (gen_rx_strend (operands[0], dest_copy));
    DONE;
  }
)

(define_insn "rx_movstr"
  [(set (mem:BLK (reg:SI 1))
	(mem:BLK (reg:SI 2)))
   (unspec_volatile:BLK [(reg:SI 1) (reg:SI 2) (reg:SI 3)] UNSPEC_MOVSTR)
   (clobber (reg:SI 1))
   (clobber (reg:SI 2))
   (clobber (reg:SI 3))]
  "rx_allow_string_insns"
  "smovu"
  [(set_attr "length" "2")
   (set_attr "timings" "1111")] ;; The timing is a guesstimate.
)

(define_insn "rx_strend"
  [(set (match_operand:SI                      0 "register_operand" "=r")
	(unspec_volatile:SI [(match_operand:SI 1 "register_operand"  "r")
				(reg:SI 3)] UNSPEC_STRLEN))
   (clobber (reg:SI 1))
   (clobber (reg:SI 2))
   (clobber (reg:SI 3))
   (clobber (reg:CC CC_REG))
   ]
  "rx_allow_string_insns"
  "mov\t%1, r1\n\tmov\t#0, r2\n\tsuntil.b\n\tmov\tr1, %0\n\tsub\t#1, %0"
  [(set_attr "length" "10")
   (set_attr "timings" "1111")] ;; The timing is a guesstimate.
)

(define_expand "cpymemsi"
  [(parallel
    [(set (match_operand:BLK 0 "memory_operand")    ;; Dest
	  (match_operand:BLK 1 "memory_operand"))   ;; Source
     (use (match_operand:SI  2 "register_operand")) ;; Length in bytes
     (match_operand          3 "immediate_operand") ;; Align
     (unspec_volatile:BLK [(reg:SI 1) (reg:SI 2) (reg:SI 3)] UNSPEC_CPYMEM)]
    )]
  "rx_allow_string_insns"
  {
    rtx addr1 = gen_rtx_REG (SImode, 1);
    rtx addr2 = gen_rtx_REG (SImode, 2);
    rtx len   = gen_rtx_REG (SImode, 3);

    /* Do not use when the source or destination are volatile - the SMOVF
       instruction will read and write in word sized blocks, which may be
       outside of the valid address range.  */
    if (MEM_P (operands[0]) && MEM_VOLATILE_P (operands[0]))
      FAIL;
    if (MEM_P (operands[1]) && MEM_VOLATILE_P (operands[1]))
      FAIL;

    if (REG_P (operands[0]) && (REGNO (operands[0]) == 2
				      || REGNO (operands[0]) == 3))
      FAIL;
    if (REG_P (operands[1]) && (REGNO (operands[1]) == 1
				      || REGNO (operands[1]) == 3))
      FAIL;
    if (REG_P (operands[2]) && (REGNO (operands[2]) == 1
				      || REGNO (operands[2]) == 2))
      FAIL;

    emit_move_insn (addr1, force_operand (XEXP (operands[0], 0), NULL_RTX));
    emit_move_insn (addr2, force_operand (XEXP (operands[1], 0), NULL_RTX));
    emit_move_insn (len, force_operand (operands[2], NULL_RTX));
    operands[0] = replace_equiv_address_nv (operands[0], addr1);
    operands[1] = replace_equiv_address_nv (operands[1], addr2);
    emit_insn (gen_rx_cpymem ());
    DONE;
  }
)

(define_insn "rx_cpymem"
  [(set (mem:BLK (reg:SI 1))
	(mem:BLK (reg:SI 2)))
   (use (reg:SI 3))
   (unspec_volatile:BLK [(reg:SI 1) (reg:SI 2) (reg:SI 3)] UNSPEC_CPYMEM)
   (clobber (reg:SI 1))
   (clobber (reg:SI 2))
   (clobber (reg:SI 3))]
  "rx_allow_string_insns"
  "smovf"
  [(set_attr "length" "2")
   (set_attr "timings" "1111")] ;; The timing is a guesstimate.
)

(define_expand "setmemsi"
  [(set (match_operand:BLK 0 "memory_operand")     ;; Dest
        (match_operand:QI  2 "nonmemory_operand")) ;; Value
   (use (match_operand:SI  1 "nonmemory_operand")) ;; Length
   (match_operand          3 "immediate_operand")  ;; Align
   (unspec_volatile:BLK [(reg:SI 1) (reg:SI 2) (reg:SI 3)] UNSPEC_SETMEM)]
  "rx_allow_string_insns"
  {
    rtx addr = gen_rtx_REG (SImode, 1);
    rtx val  = gen_rtx_REG (QImode, 2);
    rtx len  = gen_rtx_REG (SImode, 3);

    emit_move_insn (addr, force_operand (XEXP (operands[0], 0), NULL_RTX));
    emit_move_insn (len, force_operand (operands[1], NULL_RTX));
    emit_move_insn (val, operands[2]);
    emit_insn (gen_rx_setmem ());
    DONE;
  }
)

(define_insn "rx_setmem"
  [(set (mem:BLK (reg:SI 1))
	(unspec_volatile:BLK [(reg:SI 1) (reg:SI 2) (reg:SI 3)] UNSPEC_SETMEM))
   (clobber (reg:SI 1))
   (clobber (reg:SI 3))]
  "rx_allow_string_insns"
  "sstr.b"
  [(set_attr "length" "2")
   (set_attr "timings" "1111")] ;; The timing is a guesstimate.
)

(define_expand "cmpstrnsi"
  [(set (match_operand:SI                       0 "register_operand")   ;; Result
	(unspec_volatile:SI [(match_operand:BLK 1 "memory_operand")     ;; String1
			     (match_operand:BLK 2 "memory_operand")]    ;; String2
			    UNSPEC_CMPSTRN))
   (use (match_operand:SI                       3 "register_operand"))  ;; Max Length
   (match_operand:SI                            4 "immediate_operand")] ;; Known Align
  "rx_allow_string_insns"
  {
    rtx str1 = gen_rtx_REG (SImode, 1);
    rtx str2 = gen_rtx_REG (SImode, 2);
    rtx len  = gen_rtx_REG (SImode, 3);
  
    emit_move_insn (str1, force_operand (XEXP (operands[1], 0), NULL_RTX));
    emit_move_insn (str2, force_operand (XEXP (operands[2], 0), NULL_RTX));
    emit_move_insn (len, operands[3]);

    emit_insn (gen_rx_cmpstrn (operands[0], operands[1], operands[2]));
    DONE;
  }
)

(define_expand "cmpstrsi"
  [(set (match_operand:SI                       0 "register_operand")   ;; Result
	(unspec_volatile:SI [(match_operand:BLK 1 "memory_operand")     ;; String1
			     (match_operand:BLK 2 "memory_operand")]    ;; String2
			    UNSPEC_CMPSTRN))
   (match_operand:SI                            3 "immediate_operand")] ;; Known Align
  "rx_allow_string_insns"
  {
    rtx str1 = gen_rtx_REG (SImode, 1);
    rtx str2 = gen_rtx_REG (SImode, 2);
    rtx len  = gen_rtx_REG (SImode, 3);
  
    emit_move_insn (str1, force_reg (SImode, XEXP (operands[1], 0)));
    emit_move_insn (str2, force_reg (SImode, XEXP (operands[2], 0)));
    emit_move_insn (len, GEN_INT (-1));

    emit_insn (gen_rx_cmpstrn (operands[0], operands[1], operands[2]));
    DONE;
  }
)

(define_insn "rx_cmpstrn"
  [(set (match_operand:SI 0 "register_operand" "=r")
	(unspec_volatile:SI [(reg:SI 1) (reg:SI 2) (reg:SI 3)]
			    UNSPEC_CMPSTRN))
   (use (match_operand:BLK 1 "memory_operand" "m"))
   (use (match_operand:BLK 2 "memory_operand" "m"))
   (clobber (reg:SI 1))
   (clobber (reg:SI 2))
   (clobber (reg:SI 3))
   (clobber (reg:CC CC_REG))]
  "rx_allow_string_insns"
  "scmpu		; Perform the string comparison
   mov     #-1, %0      ; Set up -1 result (which cannot be created
                        ; by the SC insn)
   bnc	   ?+		; If Carry is not set skip over
   scne.L  %0		; Set result based on Z flag
?:              	
"
  [(set_attr "length" "9")
   (set_attr "timings" "1111")] ;; The timing is a guesstimate.
)

;;   Builtin Functions
;;
;; GCC does not have the ability to generate the following instructions
;; on its own so they are provided as builtins instead.  To use them from
;; a program for example invoke them as __builtin_rx_<insn_name>.  For
;; example:
;;
;;    int short_byte_swap (int arg) { return __builtin_rx_revw (arg); }

;;---------- Accumulator Support ------------------------

;; Multiply & Accumulate (high)
(define_insn "machi"
  [(unspec:SI [(match_operand:SI 0 "register_operand" "r")
	       (match_operand:SI 1 "register_operand" "r")]
	      UNSPEC_BUILTIN_MACHI)]
  ""
  "machi\t%0, %1"
  [(set_attr "length" "3")]
)

;; Multiply & Accumulate (low)
(define_insn "maclo"
  [(unspec:SI [(match_operand:SI 0 "register_operand" "r")
	       (match_operand:SI 1 "register_operand" "r")]
	      UNSPEC_BUILTIN_MACLO)]
  ""
  "maclo\t%0, %1"
  [(set_attr "length" "3")]
)

;; Multiply (high)
(define_insn "mulhi"
  [(unspec:SI [(match_operand:SI 0 "register_operand" "r")
	       (match_operand:SI 1 "register_operand" "r")]
	      UNSPEC_BUILTIN_MULHI)]
  ""
  "mulhi\t%0, %1"
  [(set_attr "length" "3")]
)

;; Multiply (low)
(define_insn "mullo"
  [(unspec:SI [(match_operand:SI 0 "register_operand" "r")
	       (match_operand:SI 1 "register_operand" "r")]
	      UNSPEC_BUILTIN_MULLO)]
  ""
  "mullo\t%0, %1"
  [(set_attr "length" "3")]
)

;; Move from Accumulator (high)
(define_insn "mvfachi"
  [(set (match_operand:SI 0 "register_operand" "=r")
	(unspec:SI [(const_int 0)]
		   UNSPEC_BUILTIN_MVFACHI))]
  ""
  "mvfachi\t%0"
  [(set_attr "length" "3")]
)

;; Move from Accumulator (middle)
(define_insn "mvfacmi"
  [(set (match_operand:SI 0 "register_operand" "=r")
	(unspec:SI [(const_int 0)]
		   UNSPEC_BUILTIN_MVFACMI))]
  ""
  "mvfacmi\t%0"
  [(set_attr "length" "3")]
)

;; Move to Accumulator (high)
(define_insn "mvtachi"
  [(unspec_volatile:SI [(match_operand:SI 0 "register_operand" "r")]
		       UNSPEC_BUILTIN_MVTACHI)]
  ""
  "mvtachi\t%0"
  [(set_attr "length" "3")]
)

;; Move to Accumulator (low)
(define_insn "mvtaclo"
  [(unspec_volatile:SI [(match_operand:SI 0 "register_operand" "r")]
		       UNSPEC_BUILTIN_MVTACLO)]
  ""
  "mvtaclo\t%0"
  [(set_attr "length" "3")]
)

;; Round Accumulator
(define_insn "racw"
  [(unspec_volatile:SI [(match_operand:SI 0 "immediate_operand" "i")]
		       UNSPEC_BUILTIN_RACW)]
  ""
  "racw\t%0"
  [(set_attr "length" "3")]
)

;; Repeat multiply and accumulate
(define_insn "rmpa"
  [(unspec:SI [(const_int 0) (reg:SI 1) (reg:SI 2) (reg:SI 3)
	       (reg:SI 4) (reg:SI 5) (reg:SI 6)]
	      UNSPEC_BUILTIN_RMPA)
  (clobber (reg:SI 1))
  (clobber (reg:SI 2))
  (clobber (reg:SI 3))]
  "rx_allow_string_insns"
  "rmpa"
  [(set_attr "length" "2")
   (set_attr "timings" "1010")]
)

;;---------- Arithmetic ------------------------

;; Byte swap (two 16-bit values).
(define_insn "revw"
  [(set (match_operand:SI             0 "register_operand" "=r")
	(unspec:SI [(match_operand:SI 1 "register_operand"  "r")]
		   UNSPEC_BUILTIN_REVW))]
  ""
  "revw\t%1, %0"
  [(set_attr "length" "3")]
)

;; Round to integer.
(define_insn "lrintsf2"
  [(set (match_operand:SI             0 "register_operand"  "=r,r")
	(unspec:SI [(match_operand:SF 1 "rx_compare_operand" "r,Q")]
		   UNSPEC_BUILTIN_ROUND))
   (clobber (reg:CC CC_REG))]
  ""
  "round\t%1, %0"
  [(set_attr "timings" "22,44")   
   (set_attr "length" "3,5")]
)

;;---------- Control Registers ------------------------

;; Clear Processor Status Word
(define_insn "clrpsw"
  [(unspec_volatile:SI [(match_operand:SI 0 "immediate_operand" "i")]
	      UNSPEC_BUILTIN_CLRPSW)
   (clobber (reg:CC CC_REG))]
  ""
  "clrpsw\t%F0"
  [(set_attr "length" "2")]
)

;; Set Processor Status Word
(define_insn "setpsw"
  [(unspec_volatile:SI [(match_operand:SI 0 "immediate_operand" "i")]
	      UNSPEC_BUILTIN_SETPSW)
   (clobber (reg:CC CC_REG))]
  ""
  "setpsw\t%F0"
  [(set_attr "length" "2")]
)

;; Move from control register
(define_insn "mvfc"
  [(set (match_operand:SI             0 "register_operand" "=r")
	(unspec_volatile:SI [(match_operand:SI 1 "immediate_operand" "i")]
		   UNSPEC_BUILTIN_MVFC))]
  ""
  "mvfc\t%C1, %0"
  [(set_attr "length" "3")]
)

;; Move to control register
;; This insn can be used in atomic sequences to restore the previous PSW
;; and re-enable interrupts.  Because of that it always clobbers the CC_REG.
(define_insn "mvtc"
  [(unspec_volatile:SI [(match_operand:SI 0 "immediate_operand" "i,i")
	       (match_operand:SI 1 "nonmemory_operand" "r,i")]
	      UNSPEC_BUILTIN_MVTC)
   (clobber (reg:CC CC_REG))]
  ""
  "mvtc\t%1, %C0"
  [(set_attr "length" "3,7")]
)

;; Move to interrupt priority level
(define_insn "mvtipl"
  [(unspec_volatile:SI [(match_operand:SI 0 "immediate_operand" "Uint04")]
	      UNSPEC_BUILTIN_MVTIPL)]
  ""
  "mvtipl\t%0"
  [(set_attr "length" "3")]
)

;;---------- Interrupts ------------------------

;; Break
(define_insn "brk"
  [(unspec_volatile [(const_int 0)]
		    UNSPEC_BUILTIN_BRK)]
  ""
  "brk"
  [(set_attr "length" "1")
   (set_attr "timings" "66")]
)

;; Interrupt
(define_insn "int"
  [(unspec_volatile:SI [(match_operand:SI 0 "immediate_operand" "i")]
		       UNSPEC_BUILTIN_INT)]
  ""
  "int\t%0"
  [(set_attr "length" "3")]
)

;; Wait
(define_insn "wait"
  [(unspec_volatile [(const_int 0)]
		    UNSPEC_BUILTIN_WAIT)]
  ""
  "wait"
  [(set_attr "length" "2")]
)

;;---------- CoProcessor Support ------------------------

;; FIXME: The instructions are currently commented out because
;; the bit patterns have not been finalized, so the assembler
;; does not support them.  Once they are decided and the assembler
;; supports them, enable the instructions here.

;; Move from co-processor register
(define_insn "mvfcp"
  [(set (match_operand:SI             0 "register_operand" "=r")
	(unspec:SI [(match_operand:SI 1 "immediate_operand" "i")
		    (match_operand:SI 2 "immediate_operand" "i")]
		   UNSPEC_BUILTIN_MVFCP))]
  ""
  "; mvfcp\t%1, %0, %2"
  [(set_attr "length" "5")]
)

;;---------- Misc ------------------------

;; Required by cfglayout.c...
(define_insn "nop"
  [(const_int 0)]
  ""
  "nop"
  [(set_attr "length" "1")]
)

(define_expand "pid_addr"
  [(plus:SI (match_operand:SI 0)
	    (const:SI (unspec:SI [(match_operand:SI 1)] UNSPEC_PID_ADDR)))]
  ""
  ""
)

(define_insn "movdi"
  [(set (match_operand:DI 0 "nonimmediate_operand" "=rm")
        (match_operand:DI 1 "general_operand"      "rmi"))]
  "TARGET_ENABLE_LRA"
  { return rx_gen_move_template (operands, false); }
  [(set_attr "length" "16")
   (set_attr "timings" "22")]
)

(define_insn "movdf"
  [(set (match_operand:DF 0 "nonimmediate_operand" "=rm")
        (match_operand:DF 1 "general_operand"      "rmi"))]
  "TARGET_ENABLE_LRA"
  { return rx_gen_move_template (operands, false); }
  [(set_attr "length" "16")
   (set_attr "timings" "22")]
)

<<<<<<< HEAD
;; PIC stuff
=======
>>>>>>> e0929231
(define_expand "sym2GOT"
  [(const (unspec [(match_operand 0 "" "")] UNSPEC_GOT))]
  ""
  "")

(define_expand "symGOT2reg"
  [(match_operand 0 "" "") (match_operand 1 "" "")]
  ""
{
  gen_sym2GOT (operands[1]);

  DONE;
})

(define_expand "sym2GOTOFF"
  [(const (unspec [(match_operand 0 "" "")] UNSPEC_GOTOFF))]
  ""
  "")

(define_expand "symGOTOFF2reg"
  [(match_operand 0 "" "") (match_operand 1 "" "")]
  ""
{
  rtx gotoffsym;
  rtx t = (!can_create_pseudo_p ()
          ? operands[0]
          : gen_reg_rtx (GET_MODE (operands[0])));

  rtx picreg = gen_rtx_REG (Pmode, PIC_REG);

  gotoffsym = gen_sym2GOTOFF (operands[1]);
  emit_insn (gen_mov_from_got(t, picreg, gotoffsym));
  emit_move_insn (operands[0], t);
  //emit_insn(gen_mov_from_rirb(operands[0], picreg));
//  set_unique_reg_note (insn, REG_EQUAL, operands[1]);
  DONE;
})

<<<<<<< HEAD
(define_expand "sym2PIC"
  [(const (unspec [(match_operand:SI 0 "" "")] UNSPEC_PIC))]
=======
(define_insn "mov_from_got"
  [(match_operand 0 "register_operand" "r")
        (match_operand 1 "register_operand" "r")
        (match_operand 2 "" "g")]
>>>>>>> e0929231
  ""
  "mov.l\t%A2[%1],%0"
)

(define_insn "loadGOT"
  [(set (match_operand:SI 0 "register_operand" "=r")
       (unspec:SI [(const_int 0)] UNSPEC_GOT))]
  ""
{
  return "mvfc\tpc,%0\n\tadd\t#_GLOBAL_OFFSET_TABLE_,%0";
<<<<<<< HEAD
}
)

(define_expand "call_value_got"
  [(set (match_operand                  0 "register_operand" "=r,r")
	(call (mem:QI (match_operand:SI 1 "rx_call_operand"   "r,CALL_OP_SYMBOL_REF"))
	      (const_int 0)))
=======
})

(define_expand "call_value_internal_got"
  [(set (match_operand                  0 "register_operand" "=r,r")
       (call (mem:QI (match_operand:SI 1 "rx_call_operand"   "r,CALL_OP_SYMBOL_REF"))
             (const_int 0)))
>>>>>>> e0929231
   (clobber (reg:CC CC_REG))]
  ""
{
  rtx gotoffsym;
  rtx t = (!can_create_pseudo_p ()
<<<<<<< HEAD
	   ? operands[0]
	   : gen_reg_rtx (GET_MODE (operands[0])));
=======
          ? operands[0]
          : gen_reg_rtx (GET_MODE (operands[0])));
>>>>>>> e0929231

  rtx picreg = gen_rtx_REG (Pmode, PIC_REG);

  gotoffsym = gen_sym2GOTOFF (operands[1]);
  emit_move_insn (t, gotoffsym);
<<<<<<< HEAD
  emit_move_insn (operands[0], t);
  emit_insn(gen_mov_from_rirb(operands[0], picreg));
=======
  emit_insn (gen_mov_from_got(t, picreg, gotoffsym));
  emit_move_insn (operands[0], t);
>>>>>>> e0929231
  emit_call_insn (gen_call_internal (operands[0]));
  DONE;
})

<<<<<<< HEAD
(define_insn "call_value_plt"
  [(call (mem:QI (match_operand:SI 0 "rx_call_operand" "CALL_OP_SYMBOL_REF"))
	 (const_int 0))
   (clobber (reg:CC CC_REG))]
  ""
  "bsr\t%T0"
=======
(define_insn "call_value_internal_plt"
  [(set (match_operand                  0 "register_operand" "=r")
	(call (mem:QI (match_operand:SI 1 "rx_symbolic_call_operand" ""))
	      (const_int 0)))
   (use (reg:SI PIC_REG))
   (clobber (reg:CC CC_REG))]
  ""
  "bsr\t%A1@PLT"
>>>>>>> e0929231
  [(set_attr "length" "4")
   (set_attr "timings" "33")]
)<|MERGE_RESOLUTION|>--- conflicted
+++ resolved
@@ -461,15 +461,6 @@
    (set_attr "timings" "33")]
 )
 
-(define_expand "call_site"
-  [(unspec [(match_dup 0)] 0)]
-  ""
-{
-  static HOST_WIDE_INT i = 0;
-  operands[0] = GEN_INT (i);
-  i++;
-})
-
 (define_expand "call_value"
   [(set (match_operand          0 "register_operand")
 	(call (match_operand:QI 1 "general_operand")
@@ -478,24 +469,6 @@
 {
   rtx dest = XEXP (operands[1], 0);
 
-<<<<<<< HEAD
-    if (! rx_call_operand (dest, Pmode))
-      dest = force_reg (Pmode, dest);
-    if (1 || !flag_pic || !(GET_CODE (dest) == SYMBOL_REF && !SYMBOL_REF_LOCAL_P (dest)))
-        emit_call_insn (gen_call_value_internal (operands[0], dest));
-    else
-      {
-	if (TARGET_JSR)
-          emit_call_insn (gen_call_value_got (operands[0], dest));
-	else {
-	  printf("%s\n", __func__);
-	  emit_call_insn (gen_call_value_plt (dest));
-	}
-      }
-    DONE;
-  }
-)
-=======
   if (flag_pic &&
       (GET_CODE (dest) == SYMBOL_REF) && (!SYMBOL_REF_LOCAL_P (dest)))
     {
@@ -513,7 +486,6 @@
     }
   DONE;
 })
->>>>>>> e0929231
 
 (define_insn "call_value_internal"
   [(set (match_operand                  0 "register_operand" "=r,r")
@@ -2931,10 +2903,7 @@
    (set_attr "timings" "22")]
 )
 
-<<<<<<< HEAD
 ;; PIC stuff
-=======
->>>>>>> e0929231
 (define_expand "sym2GOT"
   [(const (unspec [(match_operand 0 "" "")] UNSPEC_GOT))]
   ""
@@ -2973,15 +2942,10 @@
   DONE;
 })
 
-<<<<<<< HEAD
-(define_expand "sym2PIC"
-  [(const (unspec [(match_operand:SI 0 "" "")] UNSPEC_PIC))]
-=======
 (define_insn "mov_from_got"
   [(match_operand 0 "register_operand" "r")
         (match_operand 1 "register_operand" "r")
         (match_operand 2 "" "g")]
->>>>>>> e0929231
   ""
   "mov.l\t%A2[%1],%0"
 )
@@ -2992,58 +2956,30 @@
   ""
 {
   return "mvfc\tpc,%0\n\tadd\t#_GLOBAL_OFFSET_TABLE_,%0";
-<<<<<<< HEAD
-}
-)
-
-(define_expand "call_value_got"
-  [(set (match_operand                  0 "register_operand" "=r,r")
-	(call (mem:QI (match_operand:SI 1 "rx_call_operand"   "r,CALL_OP_SYMBOL_REF"))
-	      (const_int 0)))
-=======
 })
 
 (define_expand "call_value_internal_got"
   [(set (match_operand                  0 "register_operand" "=r,r")
        (call (mem:QI (match_operand:SI 1 "rx_call_operand"   "r,CALL_OP_SYMBOL_REF"))
              (const_int 0)))
->>>>>>> e0929231
    (clobber (reg:CC CC_REG))]
   ""
 {
   rtx gotoffsym;
   rtx t = (!can_create_pseudo_p ()
-<<<<<<< HEAD
-	   ? operands[0]
-	   : gen_reg_rtx (GET_MODE (operands[0])));
-=======
           ? operands[0]
           : gen_reg_rtx (GET_MODE (operands[0])));
->>>>>>> e0929231
 
   rtx picreg = gen_rtx_REG (Pmode, PIC_REG);
 
   gotoffsym = gen_sym2GOTOFF (operands[1]);
   emit_move_insn (t, gotoffsym);
-<<<<<<< HEAD
-  emit_move_insn (operands[0], t);
-  emit_insn(gen_mov_from_rirb(operands[0], picreg));
-=======
   emit_insn (gen_mov_from_got(t, picreg, gotoffsym));
   emit_move_insn (operands[0], t);
->>>>>>> e0929231
   emit_call_insn (gen_call_internal (operands[0]));
   DONE;
 })
 
-<<<<<<< HEAD
-(define_insn "call_value_plt"
-  [(call (mem:QI (match_operand:SI 0 "rx_call_operand" "CALL_OP_SYMBOL_REF"))
-	 (const_int 0))
-   (clobber (reg:CC CC_REG))]
-  ""
-  "bsr\t%T0"
-=======
 (define_insn "call_value_internal_plt"
   [(set (match_operand                  0 "register_operand" "=r")
 	(call (mem:QI (match_operand:SI 1 "rx_symbolic_call_operand" ""))
@@ -3052,7 +2988,38 @@
    (clobber (reg:CC CC_REG))]
   ""
   "bsr\t%A1@PLT"
->>>>>>> e0929231
+  [(set_attr "length" "4")
+   (set_attr "timings" "33")]
+)
+
+(define_expand "call_value_got"
+  [(set (match_operand                  0 "register_operand" "=r,r")
+	(call (mem:QI (match_operand:SI 1 "rx_call_operand"   "r,CALL_OP_SYMBOL_REF"))
+	      (const_int 0)))
+   (clobber (reg:CC CC_REG))]
+  ""
+{
+  rtx gotoffsym;
+  rtx t = (!can_create_pseudo_p ()
+	   ? operands[0]
+	   : gen_reg_rtx (GET_MODE (operands[0])));
+
+  rtx picreg = gen_rtx_REG (Pmode, PIC_REG);
+
+  gotoffsym = gen_sym2GOTOFF (operands[1]);
+  emit_move_insn (t, gotoffsym);
+  emit_insn (gen_mov_from_got(t, picreg, gotoffsym));
+  emit_move_insn (operands[0], t);
+  emit_call_insn (gen_call_internal (operands[0]));
+  DONE;
+})
+
+(define_insn "call_value_plt"
+  [(call (mem:QI (match_operand:SI 0 "rx_call_operand" "CALL_OP_SYMBOL_REF"))
+	 (const_int 0))
+   (clobber (reg:CC CC_REG))]
+  ""
+  "bsr\t%T0"
   [(set_attr "length" "4")
    (set_attr "timings" "33")]
 )