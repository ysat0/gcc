--- conflicted
+++ resolved
@@ -702,11 +702,7 @@
   rtx e1        = gen_reg_rtx (RFmode);
   rtx q         = gen_reg_rtx (RFmode);
   rtx q1        = gen_reg_rtx (RFmode);
-<<<<<<< HEAD
-  rtx cond      = gen_reg_rtx (BImode);
-=======
   rtx cond      = gen_reg_rtx (CCImode);
->>>>>>> b56a5220
   rtx zero      = CONST0_RTX (RFmode);
   rtx one       = CONST1_RTX (RFmode);
   rtx status1   = CONST1_RTX (SImode);
@@ -848,11 +844,7 @@
   rtx q1        = gen_reg_rtx (RFmode);
   rtx q2        = gen_reg_rtx (RFmode);
   rtx r         = gen_reg_rtx (RFmode);
-<<<<<<< HEAD
-  rtx cond      = gen_reg_rtx (BImode);
-=======
   rtx cond      = gen_reg_rtx (CCImode);
->>>>>>> b56a5220
   rtx zero      = CONST0_RTX (RFmode);
   rtx one       = CONST1_RTX (RFmode);
   rtx status1   = CONST1_RTX (SImode);
@@ -896,11 +888,7 @@
   rtx e1        = gen_reg_rtx (RFmode);
   rtx q2        = gen_reg_rtx (RFmode);
   rtx r         = gen_reg_rtx (RFmode);
-<<<<<<< HEAD
-  rtx cond      = gen_reg_rtx (BImode);
-=======
   rtx cond      = gen_reg_rtx (CCImode);
->>>>>>> b56a5220
   rtx zero      = CONST0_RTX (RFmode);
   rtx one       = CONST1_RTX (RFmode);
   rtx status1   = CONST1_RTX (SImode);
@@ -932,13 +920,8 @@
   [(set (match_operand:RF 0 "fr_register_operand" "=f")
                 (unspec:RF [(match_operand:RF 1 "fr_reg_or_fp01_operand" "fG")]
 			   UNSPEC_FR_SQRT_RECIP_APPROX_RES))
-<<<<<<< HEAD
-   (set (match_operand:BI 2 "register_operand" "=c")
-        (unspec:BI [(match_dup 1)] UNSPEC_FR_SQRT_RECIP_APPROX))
-=======
    (set (match_operand:CCI 2 "register_operand" "=c")
         (unspec:CCI [(match_dup 1)] UNSPEC_FR_SQRT_RECIP_APPROX))
->>>>>>> b56a5220
    (use (match_operand:SI 3 "const_int_operand" ""))]
   ""
   "frsqrta.s%3 %0, %2 = %F1"
@@ -975,11 +958,7 @@
   rtx h         = gen_reg_rtx (RFmode);
   rtx d         = gen_reg_rtx (RFmode);
   rtx g2        = gen_reg_rtx (RFmode);
-<<<<<<< HEAD
-  rtx cond      = gen_reg_rtx (BImode);
-=======
   rtx cond      = gen_reg_rtx (CCImode);
->>>>>>> b56a5220
   rtx zero      = CONST0_RTX (RFmode);
   rtx one       = CONST1_RTX (RFmode);
   rtx c1        = ia64_dconst_0_5();
@@ -1042,11 +1021,7 @@
   rtx h         = gen_reg_rtx (RFmode);
   rtx h1        = gen_reg_rtx (RFmode);
   rtx d         = gen_reg_rtx (RFmode);
-<<<<<<< HEAD
-  rtx cond      = gen_reg_rtx (BImode);
-=======
   rtx cond      = gen_reg_rtx (CCImode);
->>>>>>> b56a5220
   rtx zero      = CONST0_RTX (RFmode);
   rtx one       = CONST1_RTX (RFmode);
   rtx c1        = ia64_dconst_0_5();
@@ -1129,11 +1104,7 @@
   rtx h2        = gen_reg_rtx (RFmode);
   rtx d         = gen_reg_rtx (RFmode);
   rtx d1        = gen_reg_rtx (RFmode);
-<<<<<<< HEAD
-  rtx cond      = gen_reg_rtx (BImode);
-=======
   rtx cond      = gen_reg_rtx (CCImode);
->>>>>>> b56a5220
   rtx zero      = CONST0_RTX (RFmode);
   rtx c1        = ia64_dconst_0_5();
   rtx reg_df_c1	= gen_reg_rtx (DFmode);
@@ -1200,11 +1171,7 @@
   rtx h3        = gen_reg_rtx (RFmode);
   rtx d         = gen_reg_rtx (RFmode);
   rtx d1        = gen_reg_rtx (RFmode);
-<<<<<<< HEAD
-  rtx cond      = gen_reg_rtx (BImode);
-=======
   rtx cond      = gen_reg_rtx (CCImode);
->>>>>>> b56a5220
   rtx zero      = CONST0_RTX (RFmode);
   rtx c1        = ia64_dconst_0_5();
   rtx reg_df_c1	= gen_reg_rtx (DFmode);
