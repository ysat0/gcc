<<<<<<< HEAD
; Copyright (C) 2005, 2006, 2008 Free Software Foundation, Inc.
=======
; Copyright (C) 2005, 2006, 2008, 2009, 2010, 2011
; Free Software Foundation, Inc.
>>>>>>> 3082eeb7
;
; This file is part of GCC.
;
; GCC is free software; you can redistribute it and/or modify it under
; the terms of the GNU General Public License as published by the Free
; Software Foundation; either version 3, or (at your option) any later
; version.
;
; GCC is distributed in the hope that it will be useful, but WITHOUT ANY
; WARRANTY; without even the implied warranty of MERCHANTABILITY or
; FITNESS FOR A PARTICULAR PURPOSE.  See the GNU General Public License
; for more details.
;
; You should have received a copy of the GNU General Public License
; along with GCC; see the file COPYING3.  If not see
; <http://www.gnu.org/licenses/>.

<<<<<<< HEAD
=======
HeaderInclude
config/ia64/ia64-opts.h

; Which cpu are we scheduling for.
Variable
enum processor_type ia64_tune = PROCESSOR_ITANIUM2

>>>>>>> 3082eeb7
mbig-endian
Target Report RejectNegative Mask(BIG_ENDIAN)
Generate big endian code

mlittle-endian
Target Report RejectNegative InverseMask(BIG_ENDIAN)
Generate little endian code

mgnu-as
Target Report Mask(GNU_AS)
Generate code for GNU as

mgnu-ld
Target Report Mask(GNU_LD)
Generate code for GNU ld

mvolatile-asm-stop
Target Report Mask(VOL_ASM_STOP)
Emit stop bits before and after volatile extended asms

mregister-names
Target Mask(REG_NAMES)
Use in/loc/out register names

mno-sdata
Target Report RejectNegative Mask(NO_SDATA)

msdata
Target Report RejectNegative InverseMask(NO_SDATA)
Enable use of sdata/scommon/sbss

mno-pic
Target Report RejectNegative Mask(NO_PIC)
Generate code without GP reg

mconstant-gp
Target Report RejectNegative Mask(CONST_GP)
gp is constant (but save/restore gp on indirect calls)

mauto-pic
Target Report RejectNegative Mask(AUTO_PIC)
Generate self-relocatable code

minline-float-divide-min-latency
Target Report RejectNegative Var(TARGET_INLINE_FLOAT_DIV, 1)
Generate inline floating point division, optimize for latency

minline-float-divide-max-throughput
Target Report RejectNegative Var(TARGET_INLINE_FLOAT_DIV, 2) Init(2)
Generate inline floating point division, optimize for throughput

mno-inline-float-divide
Target Report RejectNegative Var(TARGET_INLINE_FLOAT_DIV, 0)

minline-int-divide-min-latency
Target Report RejectNegative Var(TARGET_INLINE_INT_DIV, 1)
Generate inline integer division, optimize for latency

minline-int-divide-max-throughput
Target Report RejectNegative Var(TARGET_INLINE_INT_DIV, 2)
Generate inline integer division, optimize for throughput

mno-inline-int-divide
Target Report RejectNegative Var(TARGET_INLINE_INT_DIV, 0)
Do not inline integer division

minline-sqrt-min-latency
Target Report RejectNegative Var(TARGET_INLINE_SQRT, 1)
Generate inline square root, optimize for latency

minline-sqrt-max-throughput
Target Report RejectNegative Var(TARGET_INLINE_SQRT, 2)
Generate inline square root, optimize for throughput

mno-inline-sqrt
Target Report RejectNegative Var(TARGET_INLINE_SQRT, 0)
Do not inline square root

mdwarf2-asm
Target Report Mask(DWARF2_ASM)
Enable Dwarf 2 line debug info via GNU as

mearly-stop-bits
Target Report Mask(EARLY_STOP_BITS)
Enable earlier placing stop bits for better scheduling

mfixed-range=
Target RejectNegative Joined Var(ia64_deferred_options) Defer
Specify range of registers to make fixed

mtls-size=
Target RejectNegative Joined UInteger Var(ia64_tls_size) Init(22)
Specify bit size of immediate TLS offsets

mtune=
Target RejectNegative Joined Enum(ia64_tune) Var(ia64_tune)
Schedule code for given CPU

Enum
Name(ia64_tune) Type(enum processor_type)
Known Itanium CPUs (for use with the -mtune= option):

EnumValue
Enum(ia64_tune) String(itanium2) Value(PROCESSOR_ITANIUM2)

EnumValue
Enum(ia64_tune) String(mckinley) Value(PROCESSOR_ITANIUM2)

msched-br-data-spec
Target Report Var(mflag_sched_br_data_spec) Init(0)
Use data speculation before reload

msched-ar-data-spec
Target Report Var(mflag_sched_ar_data_spec) Init(1)
Use data speculation after reload

msched-control-spec
Target Report Var(mflag_sched_control_spec) Init(2)
Use control speculation

msched-br-in-data-spec
Target Report Var(mflag_sched_br_in_data_spec) Init(1)
Use in block data speculation before reload

msched-ar-in-data-spec
Target Report Var(mflag_sched_ar_in_data_spec) Init(1)
Use in block data speculation after reload

msched-in-control-spec
Target Report Var(mflag_sched_in_control_spec) Init(1)
Use in block control speculation

msched-spec-ldc
Target Report Var(mflag_sched_spec_ldc) Init(1)
Use simple data speculation check

msched-spec-control-ldc
Target Report Var(mflag_sched_spec_control_ldc) Init(0)
Use simple data speculation check for control speculation

msched-prefer-non-data-spec-insns
Target Report Var(mflag_sched_prefer_non_data_spec_insns) Init(0)
If set, data speculative instructions will be chosen for schedule only if there are no other choices at the moment 

msched-prefer-non-control-spec-insns
Target Report Var(mflag_sched_prefer_non_control_spec_insns) Init(0)
If set, control speculative instructions will be chosen for schedule only if there are no other choices at the moment 

msched-count-spec-in-critical-path
Target Report Var(mflag_sched_count_spec_in_critical_path) Init(0)
Count speculative dependencies while calculating priority of instructions

msched-stop-bits-after-every-cycle
Target Report Var(mflag_sched_stop_bits_after_every_cycle) Init(1)
Place a stop bit after every cycle when scheduling

msched-fp-mem-deps-zero-cost
Target Report Var(mflag_sched_fp_mem_deps_zero_cost) Init(0)
Assume that floating-point stores and loads are not likely to cause conflict when placed into one instruction group

msched-max-memory-insns=
Target RejectNegative Joined UInteger Var(ia64_max_memory_insns) Init(1)
Soft limit on number of memory insns per instruction group, giving lower priority to subsequent memory insns attempting to schedule in the same insn group. Frequently useful to prevent cache bank conflicts.  Default value is 1

msched-max-memory-insns-hard-limit
Target Report Var(mflag_sched_mem_insns_hard_limit) Init(0)
<<<<<<< HEAD
Disallow more than `msched-max-memory-insns' in instruction group. Otherwise, limit is `soft' (prefer non-memory operations when limit is reached)
=======
Disallow more than 'msched-max-memory-insns' in instruction group. Otherwise, limit is 'soft' (prefer non-memory operations when limit is reached)
>>>>>>> 3082eeb7

msel-sched-dont-check-control-spec
Target Report Var(mflag_sel_sched_dont_check_control_spec) Init(0)
Don't generate checks for control speculation in selective scheduling

<<<<<<< HEAD
mfused-madd
Target Report Mask(FUSED_MADD)
Enable fused multiply/add and multiply/subtract instructions

=======
>>>>>>> 3082eeb7
; This comment is to ensure we retain the blank line above.<|MERGE_RESOLUTION|>--- conflicted
+++ resolved
@@ -1,9 +1,5 @@
-<<<<<<< HEAD
-; Copyright (C) 2005, 2006, 2008 Free Software Foundation, Inc.
-=======
 ; Copyright (C) 2005, 2006, 2008, 2009, 2010, 2011
 ; Free Software Foundation, Inc.
->>>>>>> 3082eeb7
 ;
 ; This file is part of GCC.
 ;
@@ -21,8 +17,6 @@
 ; along with GCC; see the file COPYING3.  If not see
 ; <http://www.gnu.org/licenses/>.
 
-<<<<<<< HEAD
-=======
 HeaderInclude
 config/ia64/ia64-opts.h
 
@@ -30,7 +24,6 @@
 Variable
 enum processor_type ia64_tune = PROCESSOR_ITANIUM2
 
->>>>>>> 3082eeb7
 mbig-endian
 Target Report RejectNegative Mask(BIG_ENDIAN)
 Generate big endian code
@@ -197,21 +190,10 @@
 
 msched-max-memory-insns-hard-limit
 Target Report Var(mflag_sched_mem_insns_hard_limit) Init(0)
-<<<<<<< HEAD
-Disallow more than `msched-max-memory-insns' in instruction group. Otherwise, limit is `soft' (prefer non-memory operations when limit is reached)
-=======
 Disallow more than 'msched-max-memory-insns' in instruction group. Otherwise, limit is 'soft' (prefer non-memory operations when limit is reached)
->>>>>>> 3082eeb7
 
 msel-sched-dont-check-control-spec
 Target Report Var(mflag_sel_sched_dont_check_control_spec) Init(0)
 Don't generate checks for control speculation in selective scheduling
 
-<<<<<<< HEAD
-mfused-madd
-Target Report Mask(FUSED_MADD)
-Enable fused multiply/add and multiply/subtract instructions
-
-=======
->>>>>>> 3082eeb7
 ; This comment is to ensure we retain the blank line above.