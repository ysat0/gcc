/* Solaris support needed only by C/C++ frontends.
<<<<<<< HEAD
   Copyright (C) 2004, 2005, 2007, 2009, 2010 Free Software Foundation, Inc.
=======
   Copyright (C) 2004, 2005, 2007, 2009, 2010, 2011
   Free Software Foundation, Inc.
>>>>>>> 3082eeb7
   Contributed by CodeSourcery, LLC.

This file is part of GCC.

GCC is free software; you can redistribute it and/or modify
it under the terms of the GNU General Public License as published by
the Free Software Foundation; either version 3, or (at your option)
any later version.

GCC is distributed in the hope that it will be useful,
but WITHOUT ANY WARRANTY; without even the implied warranty of
MERCHANTABILITY or FITNESS FOR A PARTICULAR PURPOSE.  See the
GNU General Public License for more details.

You should have received a copy of the GNU General Public License
along with GCC; see the file COPYING3.  If not see
<http://www.gnu.org/licenses/>.  */

#include "config.h"
#include "system.h"
#include "coretypes.h"
#include "tree.h"
#include "tm.h"
#include "tm_p.h"

#include "c-family/c-format.h"
#include "intl.h"

#include "cpplib.h"
#include "c-family/c-pragma.h"
#include "c-family/c-common.h"

/* cmn_err only accepts "l" and "ll".  */
static const format_length_info cmn_err_length_specs[] =
{
  { "l", FMT_LEN_l, STD_C89, "ll", FMT_LEN_ll, STD_C89, 0 },
  { NULL, FMT_LEN_none, STD_C89, NULL, FMT_LEN_none, STD_C89, 0 }
};

static const format_flag_spec cmn_err_flag_specs[] =
{
  { 'w',  0, 0, N_("field width"),     N_("field width in printf format"),     STD_C89 },
  { 'L',  0, 0, N_("length modifier"), N_("length modifier in printf format"), STD_C89 },
  { 0, 0, 0, NULL, NULL, STD_C89 }
};


static const format_flag_pair cmn_err_flag_pairs[] =
{
  { 0, 0, 0, 0 }
};

static const format_char_info bitfield_string_type =
  { "b",   1, STD_C89, { T89_C,   BADLEN,  BADLEN,  BADLEN,  BADLEN,  BADLEN,  BADLEN,  BADLEN,  BADLEN  }, "",   "cR", NULL };

static const format_char_info cmn_err_char_table[] =
{
  /* C89 conversion specifiers.  */
  { "dD",  0, STD_C89, { T89_I,   BADLEN,  BADLEN,  T89_L,   T9L_LL,  BADLEN,  BADLEN,  BADLEN,  BADLEN  }, "w",  "",   NULL },
  { "oOxX",0, STD_C89, { T89_UI,  BADLEN,  BADLEN,  T89_UL,  T9L_ULL, BADLEN,  BADLEN,  BADLEN,  BADLEN  }, "w",  "",   NULL },
  { "u",   0, STD_C89, { T89_UI,  BADLEN,  BADLEN,  T89_UL,  T9L_ULL, BADLEN,  BADLEN,  BADLEN,  BADLEN  }, "w",  "",   NULL },
  { "c",   0, STD_C89, { T89_C,   BADLEN,  BADLEN,  BADLEN,  BADLEN,  BADLEN,  BADLEN,  BADLEN,  BADLEN  }, "w",  "",   NULL },
  { "p",   1, STD_C89, { T89_V,   BADLEN,  BADLEN,  BADLEN,  BADLEN,  BADLEN,  BADLEN,  BADLEN,  BADLEN  }, "w", "c",  NULL },
  { "s",   1, STD_C89, { T89_C,   BADLEN,  BADLEN,  BADLEN,  BADLEN,  BADLEN,  BADLEN,  BADLEN,  BADLEN  }, "w",  "cR", NULL },
  { "b",   0, STD_C89, { T89_I,   BADLEN,  BADLEN,  BADLEN,  BADLEN,  BADLEN,  BADLEN,  BADLEN,  BADLEN  }, "w",   "",   &bitfield_string_type },
  { NULL,  0, STD_C89, NOLENGTHS, NULL, NULL, NULL }
};

EXPORTED_CONST format_kind_info solaris_format_types[] = {
  { "cmn_err",  cmn_err_length_specs,  cmn_err_char_table, "", NULL,
    cmn_err_flag_specs, cmn_err_flag_pairs,
    FMT_FLAG_ARG_CONVERT|FMT_FLAG_EMPTY_PREC_OK,
    'w', 0, 0, 0, 'L', 0,
    &integer_type_node, &integer_type_node
  }
};

/* Handle #pragma align ALIGNMENT (VAR [, VAR]...)  */

static void
solaris_pragma_align (cpp_reader *pfile ATTRIBUTE_UNUSED)
{
  tree t, x;
  enum cpp_ttype ttype;
  HOST_WIDE_INT low;

  if (pragma_lex (&x) != CPP_NUMBER
      || pragma_lex (&t) != CPP_OPEN_PAREN)
    {
      warning (0, "malformed %<#pragma align%>, ignoring");
      return;
    }

  low = TREE_INT_CST_LOW (x);
  if (TREE_INT_CST_HIGH (x) != 0
      || (low != 1 && low != 2 && low != 4 && low != 8 && low != 16
	  && low != 32 && low != 64 && low != 128))
    {
      warning (0, "invalid alignment for %<#pragma align%>, ignoring");
      return;
    }

  ttype = pragma_lex (&t);
  if (ttype != CPP_NAME)
    {
      warning (0, "malformed %<#pragma align%>, ignoring");
      return;
    }

  while (1)
    {
      tree decl = identifier_global_value (t);
      if (decl && DECL_P (decl))
	warning (0, "%<#pragma align%> must appear before the declaration of "
		 "%D, ignoring", decl);
      else
	solaris_pending_aligns = tree_cons (t, build_tree_list (NULL, x),
					    solaris_pending_aligns);

      ttype = pragma_lex (&t);
      if (ttype == CPP_COMMA)
	{
	  ttype = pragma_lex (&t);
	  if (ttype != CPP_NAME)
	    {
	      warning (0, "malformed %<#pragma align%>");
	      return;
	    }
	}
      else if (ttype == CPP_CLOSE_PAREN)
	{
	  if (pragma_lex (&t) != CPP_EOF)
	    warning (0, "junk at end of %<#pragma align%>");
	  return;
	}
      else
	{
	  warning (0, "malformed %<#pragma align%>");
	  return;
	}
    }
}

/* Handle #pragma init (function [, function]...)  */

static void
solaris_pragma_init (cpp_reader *pfile ATTRIBUTE_UNUSED)
{
  tree t;
  enum cpp_ttype ttype;

  if (pragma_lex (&t) != CPP_OPEN_PAREN)
    {
      warning (0, "malformed %<#pragma init%>, ignoring");
      return;
    }

  ttype = pragma_lex (&t);
  if (ttype != CPP_NAME)
    {
      warning (0, "malformed %<#pragma init%>, ignoring");
      return;
    }

  while (1)
    {
      tree decl = identifier_global_value (t);
      if (decl && DECL_P (decl))
	{
	  tree attrs = build_tree_list (get_identifier ("init"),
					NULL);
	  TREE_USED (decl) = 1;
	  DECL_PRESERVE_P (decl) = 1;
	  decl_attributes (&decl, attrs, 0);
	}
      else
	solaris_pending_inits = tree_cons (t, NULL, solaris_pending_inits);

      ttype = pragma_lex (&t);
      if (ttype == CPP_COMMA)
	{
	  ttype = pragma_lex (&t);
	  if (ttype != CPP_NAME)
	    {
	      warning (0, "malformed %<#pragma init%>");
	      return;
	    }
	}
      else if (ttype == CPP_CLOSE_PAREN)
	{
	  if (pragma_lex (&t) != CPP_EOF)
	    warning (0, "junk at end of %<#pragma init%>");
	  return;
	}
      else
	{
	  warning (0, "malformed %<#pragma init%>");
	  return;
	}
    }
}

/* Handle #pragma fini (function [, function]...)  */

static void
solaris_pragma_fini (cpp_reader *pfile ATTRIBUTE_UNUSED)
{
  tree t;
  enum cpp_ttype ttype;

  if (pragma_lex (&t) != CPP_OPEN_PAREN)
    {
      warning (0, "malformed %<#pragma fini%>, ignoring");
      return;
    }

  ttype = pragma_lex (&t);
  if (ttype != CPP_NAME)
    {
      warning (0, "malformed %<#pragma fini%>, ignoring");
      return;
    }

  while (1)
    {
      tree decl = identifier_global_value (t);
      if (decl && DECL_P (decl))
	{
	  tree attrs = build_tree_list (get_identifier ("fini"),
					NULL);
	  TREE_USED (decl) = 1;
	  DECL_PRESERVE_P (decl) = 1;
	  decl_attributes (&decl, attrs, 0);
	}
      else
	solaris_pending_finis = tree_cons (t, NULL, solaris_pending_finis);

      ttype = pragma_lex (&t);
      if (ttype == CPP_COMMA)
	{
	  ttype = pragma_lex (&t);
	  if (ttype != CPP_NAME)
	    {
	      warning (0, "malformed %<#pragma fini%>");
	      return;
	    }
	}
      else if (ttype == CPP_CLOSE_PAREN)
	{
	  if (pragma_lex (&t) != CPP_EOF)
	    warning (0, "junk at end of %<#pragma fini%>");
	  return;
	}
      else
	{
	  warning (0, "malformed %<#pragma fini%>");
	  return;
	}
    }
}

/* Register Solaris-specific #pragma directives.  */

void
solaris_register_pragmas (void)
{
  c_register_pragma_with_expansion (0, "align", solaris_pragma_align);
  c_register_pragma (0, "init", solaris_pragma_init);
  c_register_pragma (0, "fini", solaris_pragma_fini);
}<|MERGE_RESOLUTION|>--- conflicted
+++ resolved
@@ -1,10 +1,6 @@
 /* Solaris support needed only by C/C++ frontends.
-<<<<<<< HEAD
-   Copyright (C) 2004, 2005, 2007, 2009, 2010 Free Software Foundation, Inc.
-=======
    Copyright (C) 2004, 2005, 2007, 2009, 2010, 2011
    Free Software Foundation, Inc.
->>>>>>> 3082eeb7
    Contributed by CodeSourcery, LLC.
 
 This file is part of GCC.
