--- conflicted
+++ resolved
@@ -48,10 +48,5 @@
 // { dg-error "required from here" "" { target *-*-* } 40 }
 // { dg-error "required from here" "" { target *-*-* } 42 }
 
-<<<<<<< HEAD
-// { dg-error "invalid use of incomplete type" "" { target *-*-* } 1441 }
-// { dg-error "declaration of" "" { target *-*-* } 1405 }
-=======
 // { dg-error "invalid use of incomplete type" "" { target *-*-* } 1463 }
-// { dg-error "declaration of" "" { target *-*-* } 1427 }
->>>>>>> dc5defc5
+// { dg-error "declaration of" "" { target *-*-* } 1427 }