// { dg-do compile }
// { dg-options "-std=gnu++0x" }

// 2007-05-03  Benjamin Kosnik  <bkoz@redhat.com>
//
<<<<<<< HEAD
// Copyright (C) 2007, 2008, 2009 Free Software Foundation, Inc.
=======
// Copyright (C) 2007, 2008, 2009, 2010, 2011 Free Software Foundation, Inc.
>>>>>>> 3082eeb7
//
// This file is part of the GNU ISO C++ Library.  This library is free
// software; you can redistribute it and/or modify it under the
// terms of the GNU General Public License as published by the
// Free Software Foundation; either version 3, or (at your option)
// any later version.
//
// This library is distributed in the hope that it will be useful,
// but WITHOUT ANY WARRANTY; without even the implied warranty of
// MERCHANTABILITY or FITNESS FOR A PARTICULAR PURPOSE.  See the
// GNU General Public License for more details.
//
// You should have received a copy of the GNU General Public License along
// with this library; see the file COPYING3.  If not see
// <http://www.gnu.org/licenses/>.

#include <type_traits>
#include <testsuite_character.h>

enum test_enum { first_selection };

void test01()
{
  using std::make_signed;

  // Negative  tests.
  typedef make_signed<bool>::type     	test1_type;

  typedef make_signed<__gnu_test::pod_uint>::type     	test2_type;

  typedef make_signed<int[4]>::type     test3_type;

  typedef void (fn_type) ();
  typedef make_signed<fn_type>::type  	test4_type;

  typedef make_signed<float>::type  	test5_type;
}

// { dg-error "does not name a type" "" { target *-*-* } 33 }
<<<<<<< HEAD
// { dg-error "instantiated from here" "" { target *-*-* } 35 }
// { dg-error "instantiated from here" "" { target *-*-* } 37 }
// { dg-error "instantiated from here" "" { target *-*-* } 40 }
// { dg-error "instantiated from here" "" { target *-*-* } 42 }

// { dg-error "invalid use of incomplete type" "" { target *-*-* } 588 }
// { dg-error "declaration of" "" { target *-*-* } 552 }

// { dg-excess-errors "At global scope" }
// { dg-excess-errors "In instantiation of" }
=======
// { dg-error "required from here" "" { target *-*-* } 35 }
// { dg-error "required from here" "" { target *-*-* } 37 }
// { dg-error "required from here" "" { target *-*-* } 40 }
// { dg-error "required from here" "" { target *-*-* } 42 }

// { dg-error "invalid use of incomplete type" "" { target *-*-* } 1511 }
// { dg-error "declaration of" "" { target *-*-* } 1475 }
>>>>>>> 3082eeb7
<|MERGE_RESOLUTION|>--- conflicted
+++ resolved
@@ -3,11 +3,7 @@
 
 // 2007-05-03  Benjamin Kosnik  <bkoz@redhat.com>
 //
-<<<<<<< HEAD
-// Copyright (C) 2007, 2008, 2009 Free Software Foundation, Inc.
-=======
 // Copyright (C) 2007, 2008, 2009, 2010, 2011 Free Software Foundation, Inc.
->>>>>>> 3082eeb7
 //
 // This file is part of the GNU ISO C++ Library.  This library is free
 // software; you can redistribute it and/or modify it under the
@@ -47,23 +43,10 @@
 }
 
 // { dg-error "does not name a type" "" { target *-*-* } 33 }
-<<<<<<< HEAD
-// { dg-error "instantiated from here" "" { target *-*-* } 35 }
-// { dg-error "instantiated from here" "" { target *-*-* } 37 }
-// { dg-error "instantiated from here" "" { target *-*-* } 40 }
-// { dg-error "instantiated from here" "" { target *-*-* } 42 }
-
-// { dg-error "invalid use of incomplete type" "" { target *-*-* } 588 }
-// { dg-error "declaration of" "" { target *-*-* } 552 }
-
-// { dg-excess-errors "At global scope" }
-// { dg-excess-errors "In instantiation of" }
-=======
 // { dg-error "required from here" "" { target *-*-* } 35 }
 // { dg-error "required from here" "" { target *-*-* } 37 }
 // { dg-error "required from here" "" { target *-*-* } 40 }
 // { dg-error "required from here" "" { target *-*-* } 42 }
 
 // { dg-error "invalid use of incomplete type" "" { target *-*-* } 1511 }
-// { dg-error "declaration of" "" { target *-*-* } 1475 }
->>>>>>> 3082eeb7
+// { dg-error "declaration of" "" { target *-*-* } 1475 }