// { dg-do compile }
// { dg-options "-std=gnu++0x" }
// { dg-require-cstdint "" }
// 2008-07-31 Chris Fairles <chris.fairles@gmail.com>

// Copyright (C) 2008, 2009, 2010 Free Software Foundation, Inc.
//
// This file is part of the GNU ISO C++ Library.  This library is free
// software; you can redistribute it and/or modify it under the
// terms of the GNU General Public License as published by the
// Free Software Foundation; either version 3, or (at your option)
// any later version.

// This library is distributed in the hope that it will be useful,
// but WITHOUT ANY WARRANTY; without even the implied warranty of
// MERCHANTABILITY or FITNESS FOR A PARTICULAR PURPOSE.  See the
// GNU General Public License for more details.

// You should have received a copy of the GNU General Public License along
// with this library; see the file COPYING3.  If not see
// <http://www.gnu.org/licenses/>.


#include <chrono>

void test01()
{
  // Check if rep is a duration type
  typedef std::chrono::duration<int> rep_type;
  typedef std::chrono::duration<rep_type> test_type;
  test_type d;
}

<<<<<<< HEAD
// { dg-error "rep cannot be a duration" "" { target *-*-* } 203 }
// { dg-error "instantiated from here" "" { target *-*-* } 31 }
// { dg-excess-errors "In instantiation of" }
=======
// { dg-error "rep cannot be a duration" "" { target *-*-* } 218 }
// { dg-error "instantiated from here" "" { target *-*-* } 31 }
>>>>>>> b56a5220
<|MERGE_RESOLUTION|>--- conflicted
+++ resolved
@@ -31,11 +31,5 @@
   test_type d;
 }
 
-<<<<<<< HEAD
-// { dg-error "rep cannot be a duration" "" { target *-*-* } 203 }
-// { dg-error "instantiated from here" "" { target *-*-* } 31 }
-// { dg-excess-errors "In instantiation of" }
-=======
 // { dg-error "rep cannot be a duration" "" { target *-*-* } 218 }
-// { dg-error "instantiated from here" "" { target *-*-* } 31 }
->>>>>>> b56a5220
+// { dg-error "instantiated from here" "" { target *-*-* } 31 }