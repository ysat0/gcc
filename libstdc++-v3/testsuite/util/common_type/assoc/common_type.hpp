--- conflicted
+++ resolved
@@ -1,10 +1,6 @@
 // -*- C++ -*-
 
-<<<<<<< HEAD
-// Copyright (C) 2005, 2006, 2009 Free Software Foundation, Inc.
-=======
 // Copyright (C) 2005, 2006, 2009, 2011 Free Software Foundation, Inc.
->>>>>>> 3082eeb7
 //
 // This file is part of the GNU ISO C++ Library.  This library is free
 // software; you can redistribute it and/or modify it under the terms
@@ -612,11 +608,7 @@
 
       public:
         typedef
-<<<<<<< HEAD
-	__gnu_pbds::list_update<Key, Data, Eq_Fn, update_policy_t, Allocator>
-=======
 	__gnu_pbds::list_update<Key, Data, Eq_Fn, update_policy_t, _Alloc>
->>>>>>> 3082eeb7
 	type;
       };
 
