// { dg-options "-std=gnu++0x" }
// { dg-do compile }

<<<<<<< HEAD
// Copyright (C) 2008, 2009, 2010 Free Software Foundation, Inc.
=======
// Copyright (C) 2008, 2009, 2010, 2011 Free Software Foundation, Inc.
>>>>>>> 3082eeb7
//
// This file is part of the GNU ISO C++ Library.  This library is free
// software; you can redistribute it and/or modify it under the
// terms of the GNU General Public License as published by the
// Free Software Foundation; either version 3, or (at your option)
// any later version.

// This library is distributed in the hope that it will be useful,
// but WITHOUT ANY WARRANTY; without even the implied warranty of
// MERCHANTABILITY or FITNESS FOR A PARTICULAR PURPOSE.  See the
// GNU General Public License for more details.

// You should have received a copy of the GNU General Public License along
// with this library; see the file COPYING3.  If not see
// <http://www.gnu.org/licenses/>.

#include <atomic>
#include <testsuite_common_types.h>

int main()
{
  __gnu_test::assignable test;
  __gnu_cxx::typelist::apply_generator(test, __gnu_test::atomics_tl());
  return 0;
}

<<<<<<< HEAD
// { dg-error "used here" "" { target *-*-* } 521 }
// { dg-error "deleted function" "" { target *-*-* } 230 }
// { dg-error "deleted function" "" { target *-*-* } 248 }
// { dg-error "deleted function" "" { target *-*-* } 266 }
// { dg-error "deleted function" "" { target *-*-* } 284 }
// { dg-error "deleted function" "" { target *-*-* } 302 }
// { dg-error "deleted function" "" { target *-*-* } 320 }
// { dg-error "deleted function" "" { target *-*-* } 338 }
// { dg-error "deleted function" "" { target *-*-* } 356 }
// { dg-error "deleted function" "" { target *-*-* } 374 }
// { dg-error "deleted function" "" { target *-*-* } 392 }
// { dg-error "deleted function" "" { target *-*-* } 410 }
// { dg-error "deleted function" "" { target *-*-* } 428 }
// { dg-error "deleted function" "" { target *-*-* } 446 }
// { dg-error "deleted function" "" { target *-*-* } 464 }
// { dg-error "deleted function" "" { target *-*-* } 482 }
// { dg-excess-errors "In member function" }
=======
// { dg-error "deleted" "" { target *-*-* } 572 }
// { dg-prune-output "include" }
>>>>>>> 3082eeb7
<|MERGE_RESOLUTION|>--- conflicted
+++ resolved
@@ -1,11 +1,7 @@
 // { dg-options "-std=gnu++0x" }
 // { dg-do compile }
 
-<<<<<<< HEAD
-// Copyright (C) 2008, 2009, 2010 Free Software Foundation, Inc.
-=======
 // Copyright (C) 2008, 2009, 2010, 2011 Free Software Foundation, Inc.
->>>>>>> 3082eeb7
 //
 // This file is part of the GNU ISO C++ Library.  This library is free
 // software; you can redistribute it and/or modify it under the
@@ -32,25 +28,5 @@
   return 0;
 }
 
-<<<<<<< HEAD
-// { dg-error "used here" "" { target *-*-* } 521 }
-// { dg-error "deleted function" "" { target *-*-* } 230 }
-// { dg-error "deleted function" "" { target *-*-* } 248 }
-// { dg-error "deleted function" "" { target *-*-* } 266 }
-// { dg-error "deleted function" "" { target *-*-* } 284 }
-// { dg-error "deleted function" "" { target *-*-* } 302 }
-// { dg-error "deleted function" "" { target *-*-* } 320 }
-// { dg-error "deleted function" "" { target *-*-* } 338 }
-// { dg-error "deleted function" "" { target *-*-* } 356 }
-// { dg-error "deleted function" "" { target *-*-* } 374 }
-// { dg-error "deleted function" "" { target *-*-* } 392 }
-// { dg-error "deleted function" "" { target *-*-* } 410 }
-// { dg-error "deleted function" "" { target *-*-* } 428 }
-// { dg-error "deleted function" "" { target *-*-* } 446 }
-// { dg-error "deleted function" "" { target *-*-* } 464 }
-// { dg-error "deleted function" "" { target *-*-* } 482 }
-// { dg-excess-errors "In member function" }
-=======
 // { dg-error "deleted" "" { target *-*-* } 572 }
-// { dg-prune-output "include" }
->>>>>>> 3082eeb7
+// { dg-prune-output "include" }