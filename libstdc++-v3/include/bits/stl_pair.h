// Pair implementation -*- C++ -*-

// Copyright (C) 2001, 2002, 2003, 2004, 2005, 2006, 2007, 2008, 2009, 2010
// Free Software Foundation, Inc.
//
// This file is part of the GNU ISO C++ Library.  This library is free
// software; you can redistribute it and/or modify it under the
// terms of the GNU General Public License as published by the
// Free Software Foundation; either version 3, or (at your option)
// any later version.

// This library is distributed in the hope that it will be useful,
// but WITHOUT ANY WARRANTY; without even the implied warranty of
// MERCHANTABILITY or FITNESS FOR A PARTICULAR PURPOSE.  See the
// GNU General Public License for more details.

// Under Section 7 of GPL version 3, you are granted additional
// permissions described in the GCC Runtime Library Exception, version
// 3.1, as published by the Free Software Foundation.

// You should have received a copy of the GNU General Public License and
// a copy of the GCC Runtime Library Exception along with this program;
// see the files COPYING3 and COPYING.RUNTIME respectively.  If not, see
// <http://www.gnu.org/licenses/>.

/*
 *
 * Copyright (c) 1994
 * Hewlett-Packard Company
 *
 * Permission to use, copy, modify, distribute and sell this software
 * and its documentation for any purpose is hereby granted without fee,
 * provided that the above copyright notice appear in all copies and
 * that both that copyright notice and this permission notice appear
 * in supporting documentation.  Hewlett-Packard Company makes no
 * representations about the suitability of this software for any
 * purpose.  It is provided "as is" without express or implied warranty.
 *
 *
 * Copyright (c) 1996,1997
 * Silicon Graphics Computer Systems, Inc.
 *
 * Permission to use, copy, modify, distribute and sell this software
 * and its documentation for any purpose is hereby granted without fee,
 * provided that the above copyright notice appear in all copies and
 * that both that copyright notice and this permission notice appear
 * in supporting documentation.  Silicon Graphics makes no
 * representations about the suitability of this software for any
 * purpose.  It is provided "as is" without express or implied warranty.
 */

/** @file stl_pair.h
 *  This is an internal header file, included by other library headers.
 *  You should not attempt to use it directly.
 */

#ifndef _STL_PAIR_H
#define _STL_PAIR_H 1

#include <bits/move.h> // for std::move / std::forward, and std::swap

#ifdef __GXX_EXPERIMENTAL_CXX0X__
#include <type_traits> // for std::__decay_and_strip too
#endif

#ifdef __GXX_EXPERIMENTAL_CXX0X__
#include <type_traits>
#endif

_GLIBCXX_BEGIN_NAMESPACE(std)

#ifdef __GXX_EXPERIMENTAL_CXX0X__
  struct piecewise_construct_t { };

  // forward declarations
  template<typename...>
    class tuple;

  template<int...>
    struct _Index_tuple;
#endif

  /// pair holds two objects of arbitrary type.
  template<class _T1, class _T2>
    struct pair
    {
      typedef _T1 first_type;    ///<  @c first_type is the first bound type
      typedef _T2 second_type;   ///<  @c second_type is the second bound type

      _T1 first;                 ///< @c first is a copy of the first object
      _T2 second;                ///< @c second is a copy of the second object

      // _GLIBCXX_RESOLVE_LIB_DEFECTS
      // 265.  std::pair::pair() effects overly restrictive
      /** The default constructor creates @c first and @c second using their
       *  respective default constructors.  */
      pair()
      : first(), second() { }

      /** Two objects may be passed to a @c pair constructor to be copied.  */
      pair(const _T1& __a, const _T2& __b)
      : first(__a), second(__b) { }

#ifdef __GXX_EXPERIMENTAL_CXX0X__
<<<<<<< HEAD
=======
      pair(const pair&) = default;

>>>>>>> 779871ac
      // DR 811.
      template<class _U1, class = typename
	       std::enable_if<std::is_convertible<_U1, _T1>::value>::type>
        pair(_U1&& __x, const _T2& __y)
	: first(std::forward<_U1>(__x)),
	  second(__y) { }

      template<class _U2, class = typename
	       std::enable_if<std::is_convertible<_U2, _T2>::value>::type>
        pair(const _T1& __x, _U2&& __y)
	: first(__x),
	  second(std::forward<_U2>(__y)) { }

      template<class _U1, class _U2, class = typename
	       std::enable_if<std::is_convertible<_U1, _T1>::value
			      && std::is_convertible<_U2, _T2>::value>::type>
        pair(_U1&& __x, _U2&& __y)
	: first(std::forward<_U1>(__x)),
	  second(std::forward<_U2>(__y)) { }

      template<class... _Args1, class... _Args2>
        pair(piecewise_construct_t,
	     tuple<_Args1...> __first_args,
	     tuple<_Args2...> __second_args)
	: first(__cons<first_type>(std::move(__first_args))),
	  second(__cons<second_type>(std::move(__second_args))) { }
#endif

      /** There is also a templated copy ctor for the @c pair class itself.  */
      template<class _U1, class _U2>
        pair(const pair<_U1, _U2>& __p)
	: first(__p.first),
	  second(__p.second) { }

#ifdef __GXX_EXPERIMENTAL_CXX0X__
      template<class _U1, class _U2>
        pair(pair<_U1, _U2>&& __p)
<<<<<<< HEAD
	: first(std::move(__p.first)),
	  second(std::move(__p.second)) { }
=======
	: first(std::forward<_U1>(__p.first)),
	  second(std::forward<_U2>(__p.second)) { }
>>>>>>> 779871ac

      pair&
      operator=(pair&& __p)
      { 
	first = std::move(__p.first);
	second = std::move(__p.second);
	return *this;
      }

      template<class _U1, class _U2>
        pair&
        operator=(const pair<_U1, _U2>& __p)
	{
	  first = __p.first;
	  second = __p.second;
	  return *this;
	}

      template<class _U1, class _U2>
        pair&
        operator=(pair<_U1, _U2>&& __p)
	{
	  first = std::move(__p.first);
	  second = std::move(__p.second);
	  return *this;
	}

      void
      swap(pair& __p)
      {
	using std::swap;
	swap(first, __p.first);
	swap(second, __p.second);	
      }

    private:
      template<typename _Tp, typename... _Args>
        static _Tp
        __cons(tuple<_Args...>&&);

      template<typename _Tp, typename... _Args, int... _Indexes>
        static _Tp
        __do_cons(tuple<_Args...>&&, const _Index_tuple<_Indexes...>&);
#endif
    };

  /// Two pairs of the same type are equal iff their members are equal.
  template<class _T1, class _T2>
    inline bool
    operator==(const pair<_T1, _T2>& __x, const pair<_T1, _T2>& __y)
    { return __x.first == __y.first && __x.second == __y.second; }

  /// <http://gcc.gnu.org/onlinedocs/libstdc++/manual/utilities.html>
  template<class _T1, class _T2>
    inline bool
    operator<(const pair<_T1, _T2>& __x, const pair<_T1, _T2>& __y)
    { return __x.first < __y.first
	     || (!(__y.first < __x.first) && __x.second < __y.second); }

  /// Uses @c operator== to find the result.
  template<class _T1, class _T2>
    inline bool
    operator!=(const pair<_T1, _T2>& __x, const pair<_T1, _T2>& __y)
    { return !(__x == __y); }

  /// Uses @c operator< to find the result.
  template<class _T1, class _T2>
    inline bool
    operator>(const pair<_T1, _T2>& __x, const pair<_T1, _T2>& __y)
    { return __y < __x; }

  /// Uses @c operator< to find the result.
  template<class _T1, class _T2>
    inline bool
    operator<=(const pair<_T1, _T2>& __x, const pair<_T1, _T2>& __y)
    { return !(__y < __x); }

  /// Uses @c operator< to find the result.
  template<class _T1, class _T2>
    inline bool
    operator>=(const pair<_T1, _T2>& __x, const pair<_T1, _T2>& __y)
    { return !(__x < __y); }

#ifdef __GXX_EXPERIMENTAL_CXX0X__
  /// See std::pair::swap().
  // Note:  no std::swap overloads in C++03 mode, this has performance
  //        implications, see, eg, libstdc++/38466.
  template<class _T1, class _T2>
    inline void
    swap(pair<_T1, _T2>& __x, pair<_T1, _T2>& __y)
    { __x.swap(__y); }
#endif

  /**
   *  @brief A convenience wrapper for creating a pair from two objects.
   *  @param  x  The first object.
   *  @param  y  The second object.
   *  @return   A newly-constructed pair<> object of the appropriate type.
   *
   *  The standard requires that the objects be passed by reference-to-const,
   *  but LWG issue #181 says they should be passed by const value.  We follow
   *  the LWG by default.
   */
  // _GLIBCXX_RESOLVE_LIB_DEFECTS
  // 181.  make_pair() unintended behavior
#ifndef __GXX_EXPERIMENTAL_CXX0X__
  template<class _T1, class _T2>
    inline pair<_T1, _T2>
    make_pair(_T1 __x, _T2 __y)
    { return pair<_T1, _T2>(__x, __y); }
#else
  // NB: DR 706.
  template<class _T1, class _T2>
    inline pair<typename __decay_and_strip<_T1>::__type,
		typename __decay_and_strip<_T2>::__type>
    make_pair(_T1&& __x, _T2&& __y)
    {
      return pair<typename __decay_and_strip<_T1>::__type,
	          typename __decay_and_strip<_T2>::__type>
	(std::forward<_T1>(__x), std::forward<_T2>(__y));
    }
#endif

_GLIBCXX_END_NAMESPACE

#endif /* _STL_PAIR_H */<|MERGE_RESOLUTION|>--- conflicted
+++ resolved
@@ -63,10 +63,6 @@
 #include <type_traits> // for std::__decay_and_strip too
 #endif
 
-#ifdef __GXX_EXPERIMENTAL_CXX0X__
-#include <type_traits>
-#endif
-
 _GLIBCXX_BEGIN_NAMESPACE(std)
 
 #ifdef __GXX_EXPERIMENTAL_CXX0X__
@@ -102,11 +98,8 @@
       : first(__a), second(__b) { }
 
 #ifdef __GXX_EXPERIMENTAL_CXX0X__
-<<<<<<< HEAD
-=======
       pair(const pair&) = default;
 
->>>>>>> 779871ac
       // DR 811.
       template<class _U1, class = typename
 	       std::enable_if<std::is_convertible<_U1, _T1>::value>::type>
@@ -144,13 +137,8 @@
 #ifdef __GXX_EXPERIMENTAL_CXX0X__
       template<class _U1, class _U2>
         pair(pair<_U1, _U2>&& __p)
-<<<<<<< HEAD
-	: first(std::move(__p.first)),
-	  second(std::move(__p.second)) { }
-=======
 	: first(std::forward<_U1>(__p.first)),
 	  second(std::forward<_U2>(__p.second)) { }
->>>>>>> 779871ac
 
       pair&
       operator=(pair&& __p)
