// Raw memory manipulators -*- C++ -*-

// Copyright (C) 2001, 2002, 2003, 2004, 2005, 2006, 2007, 2008,
// 2009, 2010
// Free Software Foundation, Inc.
//
// This file is part of the GNU ISO C++ Library.  This library is free
// software; you can redistribute it and/or modify it under the
// terms of the GNU General Public License as published by the
// Free Software Foundation; either version 3, or (at your option)
// any later version.

// This library is distributed in the hope that it will be useful,
// but WITHOUT ANY WARRANTY; without even the implied warranty of
// MERCHANTABILITY or FITNESS FOR A PARTICULAR PURPOSE.  See the
// GNU General Public License for more details.

// Under Section 7 of GPL version 3, you are granted additional
// permissions described in the GCC Runtime Library Exception, version
// 3.1, as published by the Free Software Foundation.

// You should have received a copy of the GNU General Public License and
// a copy of the GCC Runtime Library Exception along with this program;
// see the files COPYING3 and COPYING.RUNTIME respectively.  If not, see
// <http://www.gnu.org/licenses/>.

/*
 *
 * Copyright (c) 1994
 * Hewlett-Packard Company
 *
 * Permission to use, copy, modify, distribute and sell this software
 * and its documentation for any purpose is hereby granted without fee,
 * provided that the above copyright notice appear in all copies and
 * that both that copyright notice and this permission notice appear
 * in supporting documentation.  Hewlett-Packard Company makes no
 * representations about the suitability of this software for any
 * purpose.  It is provided "as is" without express or implied warranty.
 *
 *
 * Copyright (c) 1996,1997
 * Silicon Graphics Computer Systems, Inc.
 *
 * Permission to use, copy, modify, distribute and sell this software
 * and its documentation for any purpose is hereby granted without fee,
 * provided that the above copyright notice appear in all copies and
 * that both that copyright notice and this permission notice appear
 * in supporting documentation.  Silicon Graphics makes no
 * representations about the suitability of this software for any
 * purpose.  It is provided "as is" without express or implied warranty.
 */

/** @file bits/stl_uninitialized.h
 *  This is an internal header file, included by other library headers.
 *  Do not attempt to use it directly. @headername{memory}
 */

#ifndef _STL_UNINITIALIZED_H
#define _STL_UNINITIALIZED_H 1

_GLIBCXX_BEGIN_NAMESPACE(std)

  template<bool _TrivialValueTypes>
    struct __uninitialized_copy
    {
      template<typename _InputIterator, typename _ForwardIterator>
        static _ForwardIterator
        __uninit_copy(_InputIterator __first, _InputIterator __last,
		      _ForwardIterator __result)
        {
	  _ForwardIterator __cur = __result;
	  __try
	    {
	      for (; __first != __last; ++__first, ++__cur)
		std::_Construct(std::__addressof(*__cur), *__first);
	      return __cur;
	    }
	  __catch(...)
	    {
	      std::_Destroy(__result, __cur);
	      __throw_exception_again;
	    }
	}
    };

  template<>
    struct __uninitialized_copy<true>
    {
      template<typename _InputIterator, typename _ForwardIterator>
        static _ForwardIterator
        __uninit_copy(_InputIterator __first, _InputIterator __last,
		      _ForwardIterator __result)
        { return std::copy(__first, __last, __result); }
    };

  /**
   *  @brief Copies the range [first,last) into result.
   *  @param  first  An input iterator.
   *  @param  last   An input iterator.
   *  @param  result An output iterator.
   *  @return   result + (first - last)
   *
   *  Like copy(), but does not require an initialized output range.
  */
  template<typename _InputIterator, typename _ForwardIterator>
    inline _ForwardIterator
    uninitialized_copy(_InputIterator __first, _InputIterator __last,
		       _ForwardIterator __result)
    {
      typedef typename iterator_traits<_InputIterator>::value_type
	_ValueType1;
      typedef typename iterator_traits<_ForwardIterator>::value_type
	_ValueType2;

      return std::__uninitialized_copy<(__is_trivial(_ValueType1)
					&& __is_trivial(_ValueType2))>::
	__uninit_copy(__first, __last, __result);
    }


  template<bool _TrivialValueType>
    struct __uninitialized_fill
    {
      template<typename _ForwardIterator, typename _Tp>
        static void
        __uninit_fill(_ForwardIterator __first, _ForwardIterator __last,
		      const _Tp& __x)
        {
	  _ForwardIterator __cur = __first;
	  __try
	    {
	      for (; __cur != __last; ++__cur)
		std::_Construct(std::__addressof(*__cur), __x);
	    }
	  __catch(...)
	    {
	      std::_Destroy(__first, __cur);
	      __throw_exception_again;
	    }
	}
    };

  template<>
    struct __uninitialized_fill<true>
    {
      template<typename _ForwardIterator, typename _Tp>
        static void
        __uninit_fill(_ForwardIterator __first, _ForwardIterator __last,
		      const _Tp& __x)
        { std::fill(__first, __last, __x); }
    };

  /**
   *  @brief Copies the value x into the range [first,last).
   *  @param  first  An input iterator.
   *  @param  last   An input iterator.
   *  @param  x      The source value.
   *  @return   Nothing.
   *
   *  Like fill(), but does not require an initialized output range.
  */
  template<typename _ForwardIterator, typename _Tp>
    inline void
    uninitialized_fill(_ForwardIterator __first, _ForwardIterator __last,
		       const _Tp& __x)
    {
      typedef typename iterator_traits<_ForwardIterator>::value_type
	_ValueType;

      std::__uninitialized_fill<__is_trivial(_ValueType)>::
	__uninit_fill(__first, __last, __x);
    }


<<<<<<< HEAD
  template<bool>
    struct __uninitialized_construct_range_dispatch
    {
      template<typename _ForwardIterator, typename _Tp>
        static void
        __ucr(_ForwardIterator __first, _ForwardIterator __last,
	      _Tp& __value)
        {
	  if(__first == __last)
	    return;

	  _ForwardIterator __cur = __first;
	  __try
	    {
	      std::_Construct(std::__addressof(*__first),
			      _GLIBCXX_MOVE(__value));
	      _ForwardIterator __prev = __cur;
	      ++__cur;
	      for(; __cur != __last; ++__cur, ++__prev)
		std::_Construct(std::__addressof(*__cur),
				_GLIBCXX_MOVE(*__prev));
	      __value = _GLIBCXX_MOVE(*__prev);
	    }
	  __catch(...)
	    {
	      std::_Destroy(__first, __cur);
	      __throw_exception_again;
	    }
	}
    };

  template<>
    struct __uninitialized_construct_range_dispatch<true>
    {
      template<typename _ForwardIterator, typename _Tp>
        static void
        __ucr(_ForwardIterator, _ForwardIterator, _Tp&) { }
    };

  // Constructs objects in the range [first, last).
  // Note that while these new objects will take valid values,
  // their exact value is not defined. In particular they may
  // be 'moved from'.
  //
  // While __value may altered during this algorithm, it will have
  // the same value when the algorithm finishes, unless one of the
  // constructions throws.
  //
  // Requirements: _ForwardIterator::value_type(_Tp&&) is valid.
  template<typename _ForwardIterator, typename _Tp>
    inline void
    __uninitialized_construct_range(_ForwardIterator __first,
				    _ForwardIterator __last,
				    _Tp& __value)
    {
      typedef typename std::iterator_traits<_ForwardIterator>::value_type
	_ValueType;

      std::__uninitialized_construct_range_dispatch<
        __has_trivial_constructor(_ValueType)>::
	  __ucr(__first, __last, __value);
    }


  template<bool>
=======
  template<bool _TrivialValueType>
>>>>>>> b56a5220
    struct __uninitialized_fill_n
    {
      template<typename _ForwardIterator, typename _Size, typename _Tp>
        static void
        __uninit_fill_n(_ForwardIterator __first, _Size __n,
			const _Tp& __x)
        {
	  _ForwardIterator __cur = __first;
	  __try
	    {
	      for (; __n > 0; --__n, ++__cur)
		std::_Construct(std::__addressof(*__cur), __x);
	    }
	  __catch(...)
	    {
	      std::_Destroy(__first, __cur);
	      __throw_exception_again;
	    }
	}
    };

  template<>
    struct __uninitialized_fill_n<true>
    {
      template<typename _ForwardIterator, typename _Size, typename _Tp>
        static void
        __uninit_fill_n(_ForwardIterator __first, _Size __n,
			const _Tp& __x)
        { std::fill_n(__first, __n, __x); }
    };

  /**
   *  @brief Copies the value x into the range [first,first+n).
   *  @param  first  An input iterator.
   *  @param  n      The number of copies to make.
   *  @param  x      The source value.
   *  @return   Nothing.
   *
   *  Like fill_n(), but does not require an initialized output range.
  */
  template<typename _ForwardIterator, typename _Size, typename _Tp>
    inline void
    uninitialized_fill_n(_ForwardIterator __first, _Size __n, const _Tp& __x)
    {
      typedef typename iterator_traits<_ForwardIterator>::value_type
	_ValueType;

      std::__uninitialized_fill_n<__is_trivial(_ValueType)>::
	__uninit_fill_n(__first, __n, __x);
    }

  // Extensions: versions of uninitialized_copy, uninitialized_fill,
  //  and uninitialized_fill_n that take an allocator parameter.
  //  We dispatch back to the standard versions when we're given the
  //  default allocator.  For nondefault allocators we do not use 
  //  any of the POD optimizations.

  template<typename _InputIterator, typename _ForwardIterator,
	   typename _Allocator>
    _ForwardIterator
    __uninitialized_copy_a(_InputIterator __first, _InputIterator __last,
			   _ForwardIterator __result, _Allocator& __alloc)
    {
      _ForwardIterator __cur = __result;
      __try
	{
	  for (; __first != __last; ++__first, ++__cur)
	    __alloc.construct(std::__addressof(*__cur), *__first);
	  return __cur;
	}
      __catch(...)
	{
	  std::_Destroy(__result, __cur, __alloc);
	  __throw_exception_again;
	}
    }

  template<typename _InputIterator, typename _ForwardIterator, typename _Tp>
    inline _ForwardIterator
    __uninitialized_copy_a(_InputIterator __first, _InputIterator __last,
			   _ForwardIterator __result, allocator<_Tp>&)
    { return std::uninitialized_copy(__first, __last, __result); }

  template<typename _InputIterator, typename _ForwardIterator,
	   typename _Allocator>
    inline _ForwardIterator
    __uninitialized_move_a(_InputIterator __first, _InputIterator __last,
			   _ForwardIterator __result, _Allocator& __alloc)
    {
      return std::__uninitialized_copy_a(_GLIBCXX_MAKE_MOVE_ITERATOR(__first),
					 _GLIBCXX_MAKE_MOVE_ITERATOR(__last),
					 __result, __alloc);
    }

  template<typename _ForwardIterator, typename _Tp, typename _Allocator>
    void
    __uninitialized_fill_a(_ForwardIterator __first, _ForwardIterator __last,
			   const _Tp& __x, _Allocator& __alloc)
    {
      _ForwardIterator __cur = __first;
      __try
	{
	  for (; __cur != __last; ++__cur)
	    __alloc.construct(std::__addressof(*__cur), __x);
	}
      __catch(...)
	{
	  std::_Destroy(__first, __cur, __alloc);
	  __throw_exception_again;
	}
    }

  template<typename _ForwardIterator, typename _Tp, typename _Tp2>
    inline void
    __uninitialized_fill_a(_ForwardIterator __first, _ForwardIterator __last,
			   const _Tp& __x, allocator<_Tp2>&)
    { std::uninitialized_fill(__first, __last, __x); }

  template<typename _ForwardIterator, typename _Size, typename _Tp,
	   typename _Allocator>
    void
    __uninitialized_fill_n_a(_ForwardIterator __first, _Size __n, 
			     const _Tp& __x, _Allocator& __alloc)
    {
      _ForwardIterator __cur = __first;
      __try
	{
	  for (; __n > 0; --__n, ++__cur)
	    __alloc.construct(std::__addressof(*__cur), __x);
	}
      __catch(...)
	{
	  std::_Destroy(__first, __cur, __alloc);
	  __throw_exception_again;
	}
    }

  template<typename _ForwardIterator, typename _Size, typename _Tp,
	   typename _Tp2>
    inline void
    __uninitialized_fill_n_a(_ForwardIterator __first, _Size __n, 
			     const _Tp& __x, allocator<_Tp2>&)
    { std::uninitialized_fill_n(__first, __n, __x); }


  // Extensions: __uninitialized_copy_move, __uninitialized_move_copy,
  // __uninitialized_fill_move, __uninitialized_move_fill.
  // All of these algorithms take a user-supplied allocator, which is used
  // for construction and destruction.

  // __uninitialized_copy_move
  // Copies [first1, last1) into [result, result + (last1 - first1)), and
  //  move [first2, last2) into
  //  [result, result + (last1 - first1) + (last2 - first2)).
  template<typename _InputIterator1, typename _InputIterator2,
	   typename _ForwardIterator, typename _Allocator>
    inline _ForwardIterator
    __uninitialized_copy_move(_InputIterator1 __first1,
			      _InputIterator1 __last1,
			      _InputIterator2 __first2,
			      _InputIterator2 __last2,
			      _ForwardIterator __result,
			      _Allocator& __alloc)
    {
      _ForwardIterator __mid = std::__uninitialized_copy_a(__first1, __last1,
							   __result,
							   __alloc);
      __try
	{
	  return std::__uninitialized_move_a(__first2, __last2, __mid, __alloc);
	}
      __catch(...)
	{
	  std::_Destroy(__result, __mid, __alloc);
	  __throw_exception_again;
	}
    }

  // __uninitialized_move_copy
  // Moves [first1, last1) into [result, result + (last1 - first1)), and
  //  copies [first2, last2) into
  //  [result, result + (last1 - first1) + (last2 - first2)).
  template<typename _InputIterator1, typename _InputIterator2,
	   typename _ForwardIterator, typename _Allocator>
    inline _ForwardIterator
    __uninitialized_move_copy(_InputIterator1 __first1,
			      _InputIterator1 __last1,
			      _InputIterator2 __first2,
			      _InputIterator2 __last2,
			      _ForwardIterator __result,
			      _Allocator& __alloc)
    {
      _ForwardIterator __mid = std::__uninitialized_move_a(__first1, __last1,
							   __result,
							   __alloc);
      __try
	{
	  return std::__uninitialized_copy_a(__first2, __last2, __mid, __alloc);
	}
      __catch(...)
	{
	  std::_Destroy(__result, __mid, __alloc);
	  __throw_exception_again;
	}
    }
  
  // __uninitialized_fill_move
  // Fills [result, mid) with x, and moves [first, last) into
  //  [mid, mid + (last - first)).
  template<typename _ForwardIterator, typename _Tp, typename _InputIterator,
	   typename _Allocator>
    inline _ForwardIterator
    __uninitialized_fill_move(_ForwardIterator __result, _ForwardIterator __mid,
			      const _Tp& __x, _InputIterator __first,
			      _InputIterator __last, _Allocator& __alloc)
    {
      std::__uninitialized_fill_a(__result, __mid, __x, __alloc);
      __try
	{
	  return std::__uninitialized_move_a(__first, __last, __mid, __alloc);
	}
      __catch(...)
	{
	  std::_Destroy(__result, __mid, __alloc);
	  __throw_exception_again;
	}
    }

  // __uninitialized_move_fill
  // Moves [first1, last1) into [first2, first2 + (last1 - first1)), and
  //  fills [first2 + (last1 - first1), last2) with x.
  template<typename _InputIterator, typename _ForwardIterator, typename _Tp,
	   typename _Allocator>
    inline void
    __uninitialized_move_fill(_InputIterator __first1, _InputIterator __last1,
			      _ForwardIterator __first2,
			      _ForwardIterator __last2, const _Tp& __x,
			      _Allocator& __alloc)
    {
      _ForwardIterator __mid2 = std::__uninitialized_move_a(__first1, __last1,
							    __first2,
							    __alloc);
      __try
	{
	  std::__uninitialized_fill_a(__mid2, __last2, __x, __alloc);
	}
      __catch(...)
	{
	  std::_Destroy(__first2, __mid2, __alloc);
	  __throw_exception_again;
	}
    }

#ifdef __GXX_EXPERIMENTAL_CXX0X__
  // Extensions: __uninitialized_default, __uninitialized_default_n,
  // __uninitialized_default_a, __uninitialized_default_n_a.

  template<bool _TrivialValueType>
    struct __uninitialized_default_1
    {
      template<typename _ForwardIterator>
        static void
        __uninit_default(_ForwardIterator __first, _ForwardIterator __last)
        {
	  _ForwardIterator __cur = __first;
	  __try
	    {
	      for (; __cur != __last; ++__cur)
		std::_Construct(std::__addressof(*__cur));
	    }
	  __catch(...)
	    {
	      std::_Destroy(__first, __cur);
	      __throw_exception_again;
	    }
	}
    };

  template<>
    struct __uninitialized_default_1<true>
    {
      template<typename _ForwardIterator>
        static void
        __uninit_default(_ForwardIterator __first, _ForwardIterator __last)
        {
	  typedef typename iterator_traits<_ForwardIterator>::value_type
	    _ValueType;

	  std::fill(__first, __last, _ValueType());
	}
    };

  template<bool _TrivialValueType>
    struct __uninitialized_default_n_1
    {
      template<typename _ForwardIterator, typename _Size>
        static void
        __uninit_default_n(_ForwardIterator __first, _Size __n)
        {
	  _ForwardIterator __cur = __first;
	  __try
	    {
	      for (; __n > 0; --__n, ++__cur)
		std::_Construct(std::__addressof(*__cur));
	    }
	  __catch(...)
	    {
	      std::_Destroy(__first, __cur);
	      __throw_exception_again;
	    }
	}
    };

  template<>
    struct __uninitialized_default_n_1<true>
    {
      template<typename _ForwardIterator, typename _Size>
        static void
        __uninit_default_n(_ForwardIterator __first, _Size __n)
        {
	  typedef typename iterator_traits<_ForwardIterator>::value_type
	    _ValueType;

	  std::fill_n(__first, __n, _ValueType());
	}
    };

  // __uninitialized_default
  // Fills [first, last) with std::distance(first, last) default
  // constructed value_types(s).
  template<typename _ForwardIterator>
    inline void
    __uninitialized_default(_ForwardIterator __first,
			    _ForwardIterator __last)
    {
      typedef typename iterator_traits<_ForwardIterator>::value_type
	_ValueType;

      std::__uninitialized_default_1<__is_trivial(_ValueType)>::
	__uninit_default(__first, __last);
    }

  // __uninitialized_default_n
  // Fills [first, first + n) with n default constructed value_type(s).
  template<typename _ForwardIterator, typename _Size>
    inline void
    __uninitialized_default_n(_ForwardIterator __first, _Size __n)
    {
      typedef typename iterator_traits<_ForwardIterator>::value_type
	_ValueType;

      std::__uninitialized_default_n_1<__is_trivial(_ValueType)>::
	__uninit_default_n(__first, __n);
    }


  // __uninitialized_default_a
  // Fills [first, last) with std::distance(first, last) default
  // constructed value_types(s), constructed with the allocator alloc.
  template<typename _ForwardIterator, typename _Allocator>
    void
    __uninitialized_default_a(_ForwardIterator __first,
			      _ForwardIterator __last,
			      _Allocator& __alloc)
    {
      _ForwardIterator __cur = __first;
      __try
	{
	  for (; __cur != __last; ++__cur)
	    __alloc.construct(std::__addressof(*__cur));
	}
      __catch(...)
	{
	  std::_Destroy(__first, __cur, __alloc);
	  __throw_exception_again;
	}
    }

  template<typename _ForwardIterator, typename _Tp>
    inline void
    __uninitialized_default_a(_ForwardIterator __first,
			      _ForwardIterator __last,
			      allocator<_Tp>&)
    { std::__uninitialized_default(__first, __last); }


  // __uninitialized_default_n_a
  // Fills [first, first + n) with n default constructed value_types(s),
  // constructed with the allocator alloc.
  template<typename _ForwardIterator, typename _Size, typename _Allocator>
    void
    __uninitialized_default_n_a(_ForwardIterator __first, _Size __n, 
				_Allocator& __alloc)
    {
      _ForwardIterator __cur = __first;
      __try
	{
	  for (; __n > 0; --__n, ++__cur)
	    __alloc.construct(std::__addressof(*__cur));
	}
      __catch(...)
	{
	  std::_Destroy(__first, __cur, __alloc);
	  __throw_exception_again;
	}
    }

  template<typename _ForwardIterator, typename _Size, typename _Tp>
    inline void
    __uninitialized_default_n_a(_ForwardIterator __first, _Size __n, 
				allocator<_Tp>&)
    { std::__uninitialized_default_n(__first, __n); }


  template<typename _InputIterator, typename _Size,
	   typename _ForwardIterator>
    _ForwardIterator
    __uninitialized_copy_n(_InputIterator __first, _Size __n,
			   _ForwardIterator __result, input_iterator_tag)
    {
      _ForwardIterator __cur = __result;
      __try
	{
	  for (; __n > 0; --__n, ++__first, ++__cur)
<<<<<<< HEAD
	    ::new(static_cast<void*>(std::__addressof(*__cur))) typename
		iterator_traits<_ForwardIterator>::value_type(*__first);
=======
	    std::_Construct(std::__addressof(*__cur), *__first);
>>>>>>> b56a5220
	  return __cur;
	}
      __catch(...)
	{
	  std::_Destroy(__result, __cur);
	  __throw_exception_again;
	}
    }

  template<typename _RandomAccessIterator, typename _Size,
	   typename _ForwardIterator>
    inline _ForwardIterator
    __uninitialized_copy_n(_RandomAccessIterator __first, _Size __n,
			   _ForwardIterator __result,
			   random_access_iterator_tag)
    { return std::uninitialized_copy(__first, __first + __n, __result); }

  /**
   *  @brief Copies the range [first,first+n) into result.
   *  @param  first  An input iterator.
   *  @param  n      The number of elements to copy.
   *  @param  result An output iterator.
   *  @return  result + n
   *
   *  Like copy_n(), but does not require an initialized output range.
  */
  template<typename _InputIterator, typename _Size, typename _ForwardIterator>
    inline _ForwardIterator
    uninitialized_copy_n(_InputIterator __first, _Size __n,
			 _ForwardIterator __result)
    { return std::__uninitialized_copy_n(__first, __n, __result,
					 std::__iterator_category(__first)); }
#endif

_GLIBCXX_END_NAMESPACE

#endif /* _STL_UNINITIALIZED_H */<|MERGE_RESOLUTION|>--- conflicted
+++ resolved
@@ -172,75 +172,7 @@
     }
 
 
-<<<<<<< HEAD
-  template<bool>
-    struct __uninitialized_construct_range_dispatch
-    {
-      template<typename _ForwardIterator, typename _Tp>
-        static void
-        __ucr(_ForwardIterator __first, _ForwardIterator __last,
-	      _Tp& __value)
-        {
-	  if(__first == __last)
-	    return;
-
-	  _ForwardIterator __cur = __first;
-	  __try
-	    {
-	      std::_Construct(std::__addressof(*__first),
-			      _GLIBCXX_MOVE(__value));
-	      _ForwardIterator __prev = __cur;
-	      ++__cur;
-	      for(; __cur != __last; ++__cur, ++__prev)
-		std::_Construct(std::__addressof(*__cur),
-				_GLIBCXX_MOVE(*__prev));
-	      __value = _GLIBCXX_MOVE(*__prev);
-	    }
-	  __catch(...)
-	    {
-	      std::_Destroy(__first, __cur);
-	      __throw_exception_again;
-	    }
-	}
-    };
-
-  template<>
-    struct __uninitialized_construct_range_dispatch<true>
-    {
-      template<typename _ForwardIterator, typename _Tp>
-        static void
-        __ucr(_ForwardIterator, _ForwardIterator, _Tp&) { }
-    };
-
-  // Constructs objects in the range [first, last).
-  // Note that while these new objects will take valid values,
-  // their exact value is not defined. In particular they may
-  // be 'moved from'.
-  //
-  // While __value may altered during this algorithm, it will have
-  // the same value when the algorithm finishes, unless one of the
-  // constructions throws.
-  //
-  // Requirements: _ForwardIterator::value_type(_Tp&&) is valid.
-  template<typename _ForwardIterator, typename _Tp>
-    inline void
-    __uninitialized_construct_range(_ForwardIterator __first,
-				    _ForwardIterator __last,
-				    _Tp& __value)
-    {
-      typedef typename std::iterator_traits<_ForwardIterator>::value_type
-	_ValueType;
-
-      std::__uninitialized_construct_range_dispatch<
-        __has_trivial_constructor(_ValueType)>::
-	  __ucr(__first, __last, __value);
-    }
-
-
-  template<bool>
-=======
   template<bool _TrivialValueType>
->>>>>>> b56a5220
     struct __uninitialized_fill_n
     {
       template<typename _ForwardIterator, typename _Size, typename _Tp>
@@ -665,12 +597,7 @@
       __try
 	{
 	  for (; __n > 0; --__n, ++__first, ++__cur)
-<<<<<<< HEAD
-	    ::new(static_cast<void*>(std::__addressof(*__cur))) typename
-		iterator_traits<_ForwardIterator>::value_type(*__first);
-=======
 	    std::_Construct(std::__addressof(*__cur), *__first);
->>>>>>> b56a5220
 	  return __cur;
 	}
       __catch(...)
