--- conflicted
+++ resolved
@@ -1,10 +1,6 @@
 // Set implementation -*- C++ -*-
 
-<<<<<<< HEAD
 // Copyright (C) 2001, 2002, 2003, 2004, 2005, 2006, 2007, 2008, 2009, 2010
-=======
-// Copyright (C) 2001, 2002, 2003, 2004, 2005, 2006, 2007, 2008, 2009
->>>>>>> e33a1692
 // Free Software Foundation, Inc.
 //
 // This file is part of the GNU ISO C++ Library.  This library is free
@@ -201,7 +197,7 @@
        *  The contents of @a x are a valid, but unspecified %set.
        */
       set(set&& __x)
-      : _M_t(std::forward<_Rep_type>(__x._M_t)) { }
+      : _M_t(std::move(__x._M_t)) { }
 
       /**
        *  @brief  Builds a %set from an initializer_list.
@@ -250,25 +246,6 @@
 	this->clear();
 	this->swap(__x);
       	return *this;
-      }
-
-      /**
-       *  @brief  %Set list assignment operator.
-       *  @param  l  An initializer_list.
-       *
-       *  This function fills a %set with copies of the elements in the
-       *  initializer list @a l.
-       *
-       *  Note that the assignment completely changes the %set and
-       *  that the resulting %set's size is the same as the number
-       *  of elements assigned.  Old data may be lost.
-       */
-      set&
-      operator=(initializer_list<value_type> __l)
-      {
-	this->clear();
-	this->insert(__l.begin(), __l.end());
-	return *this;
       }
 
       /**
@@ -446,11 +423,7 @@
        *  potentially improve the performance of the insertion process.  A bad
        *  hint would cause no gains in efficiency.
        *
-<<<<<<< HEAD
        *  For more on @a hinting, see:
-=======
-       *  For more on "hinting", see:
->>>>>>> e33a1692
        *  http://gcc.gnu.org/onlinedocs/libstdc++/manual/bk01pt07ch17.html
        *  
        *  Insertion requires logarithmic time (if the hint is not taken).
