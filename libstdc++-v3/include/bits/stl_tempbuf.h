// Temporary buffer implementation -*- C++ -*-

// Copyright (C) 2001, 2002, 2003, 2004, 2005, 2006, 2007, 2008, 2009, 2010
// Free Software Foundation, Inc.
//
// This file is part of the GNU ISO C++ Library.  This library is free
// software; you can redistribute it and/or modify it under the
// terms of the GNU General Public License as published by the
// Free Software Foundation; either version 3, or (at your option)
// any later version.

// This library is distributed in the hope that it will be useful,
// but WITHOUT ANY WARRANTY; without even the implied warranty of
// MERCHANTABILITY or FITNESS FOR A PARTICULAR PURPOSE.  See the
// GNU General Public License for more details.

// Under Section 7 of GPL version 3, you are granted additional
// permissions described in the GCC Runtime Library Exception, version
// 3.1, as published by the Free Software Foundation.

// You should have received a copy of the GNU General Public License and
// a copy of the GCC Runtime Library Exception along with this program;
// see the files COPYING3 and COPYING.RUNTIME respectively.  If not, see
// <http://www.gnu.org/licenses/>.

/*
 *
 * Copyright (c) 1994
 * Hewlett-Packard Company
 *
 * Permission to use, copy, modify, distribute and sell this software
 * and its documentation for any purpose is hereby granted without fee,
 * provided that the above copyright notice appear in all copies and
 * that both that copyright notice and this permission notice appear
 * in supporting documentation.  Hewlett-Packard Company makes no
 * representations about the suitability of this software for any
 * purpose.  It is provided "as is" without express or implied warranty.
 *
 *
 * Copyright (c) 1996,1997
 * Silicon Graphics Computer Systems, Inc.
 *
 * Permission to use, copy, modify, distribute and sell this software
 * and its documentation for any purpose is hereby granted without fee,
 * provided that the above copyright notice appear in all copies and
 * that both that copyright notice and this permission notice appear
 * in supporting documentation.  Silicon Graphics makes no
 * representations about the suitability of this software for any
 * purpose.  It is provided "as is" without express or implied warranty.
 */

/** @file bits/stl_tempbuf.h
 *  This is an internal header file, included by other library headers.
 *  Do not attempt to use it directly. @headername{memory}
 */

#ifndef _STL_TEMPBUF_H
#define _STL_TEMPBUF_H 1

#include <bits/stl_algobase.h>
#include <bits/stl_construct.h>

_GLIBCXX_BEGIN_NAMESPACE(std)

  /**
   *  @brief Allocates a temporary buffer.
   *  @param  len  The number of objects of type Tp.
   *  @return See full description.
   *
   *  Reinventing the wheel, but this time with prettier spokes!
   *
   *  This function tries to obtain storage for @c len adjacent Tp
   *  objects.  The objects themselves are not constructed, of course.
   *  A pair<> is returned containing <em>the buffer s address and
   *  capacity (in the units of sizeof(Tp)), or a pair of 0 values if
   *  no storage can be obtained.</em>  Note that the capacity obtained
   *  may be less than that requested if the memory is unavailable;
   *  you should compare len with the .second return value.
   *
   * Provides the nothrow exception guarantee.
   */
  template<typename _Tp>
    pair<_Tp*, ptrdiff_t>
    get_temporary_buffer(ptrdiff_t __len)
    {
      const ptrdiff_t __max =
	__gnu_cxx::__numeric_traits<ptrdiff_t>::__max / sizeof(_Tp);
      if (__len > __max)
	__len = __max;
      
      while (__len > 0) 
	{
	  _Tp* __tmp = static_cast<_Tp*>(::operator new(__len * sizeof(_Tp), 
							std::nothrow));
	  if (__tmp != 0)
	    return std::pair<_Tp*, ptrdiff_t>(__tmp, __len);
	  __len /= 2;
	}
      return std::pair<_Tp*, ptrdiff_t>(static_cast<_Tp*>(0), 0);
    }

  /**
   *  @brief The companion to get_temporary_buffer().
   *  @param  p  A buffer previously allocated by get_temporary_buffer.
   *  @return   None.
   *
   *  Frees the memory pointed to by p.
   */
  template<typename _Tp>
    inline void
    return_temporary_buffer(_Tp* __p)
    { ::operator delete(__p, std::nothrow); }


  /**
   *  This class is used in two places: stl_algo.h and ext/memory,
   *  where it is wrapped as the temporary_buffer class.  See
   *  temporary_buffer docs for more notes.
   */
  template<typename _ForwardIterator, typename _Tp>
    class _Temporary_buffer
    {
      // concept requirements
      __glibcxx_class_requires(_ForwardIterator, _ForwardIteratorConcept)

    public:
      typedef _Tp         value_type;
      typedef value_type* pointer;
      typedef pointer     iterator;
      typedef ptrdiff_t   size_type;

    protected:
      size_type  _M_original_len;
      size_type  _M_len;
      pointer    _M_buffer;

    public:
      /// As per Table mumble.
      size_type
      size() const
      { return _M_len; }

      /// Returns the size requested by the constructor; may be >size().
      size_type
      requested_size() const
      { return _M_original_len; }

      /// As per Table mumble.
      iterator
      begin()
      { return _M_buffer; }

      /// As per Table mumble.
      iterator
      end()
      { return _M_buffer + _M_len; }

      /**
       * Constructs a temporary buffer of a size somewhere between
       * zero and the size of the given range.
       */
      _Temporary_buffer(_ForwardIterator __first, _ForwardIterator __last);

      ~_Temporary_buffer()
      {
	std::_Destroy(_M_buffer, _M_buffer + _M_len);
	std::return_temporary_buffer(_M_buffer);
      }

    private:
      // Disable copy constructor and assignment operator.
      _Temporary_buffer(const _Temporary_buffer&);

      void
      operator=(const _Temporary_buffer&);
    };


  template<bool>
    struct __uninitialized_construct_buf_dispatch
    {
      template<typename _ForwardIterator, typename _Tp>
        static void
        __ucr(_ForwardIterator __first, _ForwardIterator __last,
	      _Tp& __value)
        {
	  if(__first == __last)
	    return;

	  _ForwardIterator __cur = __first;
	  __try
	    {
	      std::_Construct(std::__addressof(*__first),
			      _GLIBCXX_MOVE(__value));
	      _ForwardIterator __prev = __cur;
	      ++__cur;
	      for(; __cur != __last; ++__cur, ++__prev)
		std::_Construct(std::__addressof(*__cur),
				_GLIBCXX_MOVE(*__prev));
	      __value = _GLIBCXX_MOVE(*__prev);
	    }
	  __catch(...)
	    {
	      std::_Destroy(__first, __cur);
	      __throw_exception_again;
	    }
	}
    };

  template<>
    struct __uninitialized_construct_buf_dispatch<true>
    {
      template<typename _ForwardIterator, typename _Tp>
        static void
        __ucr(_ForwardIterator, _ForwardIterator, _Tp&) { }
    };

  // Constructs objects in the range [first, last).
  // Note that while these new objects will take valid values,
  // their exact value is not defined. In particular they may
  // be 'moved from'.
  //
  // While __value may altered during this algorithm, it will have
  // the same value when the algorithm finishes, unless one of the
  // constructions throws.
  //
  // Requirements: _ForwardIterator::value_type(_Tp&&) is valid.
  template<typename _ForwardIterator, typename _Tp>
    inline void
    __uninitialized_construct_buf(_ForwardIterator __first,
				  _ForwardIterator __last,
				  _Tp& __value)
    {
      typedef typename std::iterator_traits<_ForwardIterator>::value_type
	_ValueType;

      std::__uninitialized_construct_buf_dispatch<
        __has_trivial_constructor(_ValueType)>::
	  __ucr(__first, __last, __value);
    }

  template<typename _ForwardIterator, typename _Tp>
    _Temporary_buffer<_ForwardIterator, _Tp>::
    _Temporary_buffer(_ForwardIterator __first, _ForwardIterator __last)
    : _M_original_len(std::distance(__first, __last)),
      _M_len(0), _M_buffer(0)
    {
      __try
	{
	  std::pair<pointer, size_type> __p(std::get_temporary_buffer<
					    value_type>(_M_original_len));
	  _M_buffer = __p.first;
	  _M_len = __p.second;
	  if(_M_buffer)
<<<<<<< HEAD
	    std::__uninitialized_construct_range(_M_buffer, _M_buffer + _M_len,
						 *__first);
=======
	    std::__uninitialized_construct_buf(_M_buffer, _M_buffer + _M_len,
					       *__first);
>>>>>>> b56a5220
	}
      __catch(...)
	{
	  std::return_temporary_buffer(_M_buffer);
	  _M_buffer = 0;
	  _M_len = 0;
	  __throw_exception_again;
	}
    }

_GLIBCXX_END_NAMESPACE

#endif /* _STL_TEMPBUF_H */
<|MERGE_RESOLUTION|>--- conflicted
+++ resolved
@@ -252,13 +252,8 @@
 	  _M_buffer = __p.first;
 	  _M_len = __p.second;
 	  if(_M_buffer)
-<<<<<<< HEAD
-	    std::__uninitialized_construct_range(_M_buffer, _M_buffer + _M_len,
-						 *__first);
-=======
 	    std::__uninitialized_construct_buf(_M_buffer, _M_buffer + _M_len,
 					       *__first);
->>>>>>> b56a5220
 	}
       __catch(...)
 	{
