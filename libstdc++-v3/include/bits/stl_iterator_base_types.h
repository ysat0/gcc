--- conflicted
+++ resolved
@@ -96,13 +96,6 @@
   /// Bidirectional iterators support a superset of forward iterator
   /// operations.
   struct bidirectional_iterator_tag : public forward_iterator_tag { };
-<<<<<<< HEAD
-
-  /// Random-access iterators support a superset of bidirectional
-  /// iterator operations.
-  struct random_access_iterator_tag : public bidirectional_iterator_tag { };
-=======
->>>>>>> 779871ac
 
   /// Random-access iterators support a superset of bidirectional
   /// iterator operations.
