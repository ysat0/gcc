// Concept-checking control -*- C++ -*-

<<<<<<< HEAD
// Copyright (C) 2001, 2009 Free Software Foundation, Inc.
=======
// Copyright (C) 2001, 2009, 2010 Free Software Foundation, Inc.
>>>>>>> 3082eeb7
//
// This file is part of the GNU ISO C++ Library.  This library is free
// software; you can redistribute it and/or modify it under the
// terms of the GNU General Public License as published by the
// Free Software Foundation; either version 3, or (at your option)
// any later version.

// This library is distributed in the hope that it will be useful,
// but WITHOUT ANY WARRANTY; without even the implied warranty of
// MERCHANTABILITY or FITNESS FOR A PARTICULAR PURPOSE.  See the
// GNU General Public License for more details.

// Under Section 7 of GPL version 3, you are granted additional
// permissions described in the GCC Runtime Library Exception, version
// 3.1, as published by the Free Software Foundation.

// You should have received a copy of the GNU General Public License and
// a copy of the GCC Runtime Library Exception along with this program;
// see the files COPYING3 and COPYING.RUNTIME respectively.  If not, see
// <http://www.gnu.org/licenses/>.

<<<<<<< HEAD
/** @file concept_check.h
=======
/** @file bits/concept_check.h
>>>>>>> 3082eeb7
 *  This is an internal header file, included by other library headers.
 *  Do not attempt to use it directly. @headername{iterator}
 */

#ifndef _CONCEPT_CHECK_H
#define _CONCEPT_CHECK_H 1

#pragma GCC system_header

#include <bits/c++config.h>

// All places in libstdc++-v3 where these are used, or /might/ be used, or
// don't need to be used, or perhaps /should/ be used, are commented with
// "concept requirements" (and maybe some more text).  So grep like crazy
// if you're looking for additional places to use these.

// Concept-checking code is off by default unless users turn it on via
// configure options or editing c++config.h.

#ifndef _GLIBCXX_CONCEPT_CHECKS

#define __glibcxx_function_requires(...)
#define __glibcxx_class_requires(_a,_b)
#define __glibcxx_class_requires2(_a,_b,_c)
#define __glibcxx_class_requires3(_a,_b,_c,_d)
#define __glibcxx_class_requires4(_a,_b,_c,_d,_e)

#else // the checks are on

#include <bits/boost_concept_check.h>

// Note that the obvious and elegant approach of
//
//#define glibcxx_function_requires(C) boost::function_requires< boost::C >()
//
// won't work due to concept templates with more than one parameter, e.g.,
// BinaryPredicateConcept.  The preprocessor tries to split things up on
// the commas in the template argument list.  We can't use an inner pair of
// parenthesis to hide the commas, because "boost::(Temp<Foo,Bar>)" isn't
// a valid instantiation pattern.  Thus, we steal a feature from C99.

#define __glibcxx_function_requires(...)                                 \
            __gnu_cxx::__function_requires< __gnu_cxx::__VA_ARGS__ >();
#define __glibcxx_class_requires(_a,_C)                                  \
            _GLIBCXX_CLASS_REQUIRES(_a, __gnu_cxx, _C);
#define __glibcxx_class_requires2(_a,_b,_C)                              \
            _GLIBCXX_CLASS_REQUIRES2(_a, _b, __gnu_cxx, _C);
#define __glibcxx_class_requires3(_a,_b,_c,_C)                           \
            _GLIBCXX_CLASS_REQUIRES3(_a, _b, _c, __gnu_cxx, _C);
#define __glibcxx_class_requires4(_a,_b,_c,_d,_C)                        \
            _GLIBCXX_CLASS_REQUIRES4(_a, _b, _c, _d, __gnu_cxx, _C);

#endif // enable/disable

#endif // _GLIBCXX_CONCEPT_CHECK<|MERGE_RESOLUTION|>--- conflicted
+++ resolved
@@ -1,10 +1,6 @@
 // Concept-checking control -*- C++ -*-
 
-<<<<<<< HEAD
-// Copyright (C) 2001, 2009 Free Software Foundation, Inc.
-=======
 // Copyright (C) 2001, 2009, 2010 Free Software Foundation, Inc.
->>>>>>> 3082eeb7
 //
 // This file is part of the GNU ISO C++ Library.  This library is free
 // software; you can redistribute it and/or modify it under the
@@ -26,11 +22,7 @@
 // see the files COPYING3 and COPYING.RUNTIME respectively.  If not, see
 // <http://www.gnu.org/licenses/>.
 
-<<<<<<< HEAD
-/** @file concept_check.h
-=======
 /** @file bits/concept_check.h
->>>>>>> 3082eeb7
  *  This is an internal header file, included by other library headers.
  *  Do not attempt to use it directly. @headername{iterator}
  */
