--- conflicted
+++ resolved
@@ -133,11 +133,7 @@
       _GLIBCXX_CONSTEXPR bitset() : _Base() { }
 
 #ifdef __GXX_EXPERIMENTAL_CXX0X__
-<<<<<<< HEAD
-      bitset(unsigned long long __val)
-=======
       constexpr bitset(unsigned long long __val)
->>>>>>> b56a5220
 #else
       bitset(unsigned long __val)
 #endif
@@ -175,11 +171,6 @@
 	: _Base(__str, __n, __zero, __one) { }
 #endif
 
-#ifdef __GXX_EXPERIMENTAL_CXX0X__
-      explicit
-      bitset(const char* __str) : _Base(__str) { }
-#endif
-
       // 23.3.5.2 bitset operations:
       bitset<_Nb>&
       operator&=(const bitset<_Nb>& __rhs)
@@ -415,11 +406,7 @@
   /// std::hash specialization for bitset.
   template<size_t _Nb>
     struct hash<__debug::bitset<_Nb>>
-<<<<<<< HEAD
-    : public std::unary_function<__debug::bitset<_Nb>, size_t>
-=======
     : public __hash_base<size_t, __debug::bitset<_Nb>>
->>>>>>> b56a5220
     {
       size_t
       operator()(const __debug::bitset<_Nb>& __b) const
