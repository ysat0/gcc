--- conflicted
+++ resolved
@@ -306,31 +306,6 @@
     : public integral_constant<bool, __is_base_of(_Base, _Derived)>
     { };
 
-<<<<<<< HEAD
-  // Relationships between types.
-  template<typename _From, typename _To,
-	   bool = (is_void<_From>::value || is_void<_To>::value
-		   || is_function<_To>::value || is_array<_To>::value)>
-    struct __is_convertible_helper
-    { static const bool __value = (is_void<_From>::value
-				   && is_void<_To>::value); };
-
-  template<typename _From, typename _To>
-    struct __is_convertible_helper<_From, _To, false>
-    : public __sfinae_types
-    {
-    private:
-      static __one __test(_To);
-      static __two __test(...);
-      static typename add_rvalue_reference<_From>::type __makeFrom();
-
-    public:
-      static const bool __value = sizeof(__test(__makeFrom())) == 1;
-    };
-
-  // XXX FIXME
-  // The C++0x specifications require front-end support, see N2255.
-=======
   template<typename _From, typename _To,
 	   bool = (is_void<_From>::value || is_function<_To>::value
 		   || is_array<_To>::value)>
@@ -355,7 +330,6 @@
       static const bool __value = sizeof(__test<_From, _To>(0)) == 1;
     };
 
->>>>>>> 779871ac
   /// is_convertible
   // XXX FIXME
   // The C++0x specifications require front-end support, see N2255.
