--- conflicted
+++ resolved
@@ -1,10 +1,6 @@
 // <thread> -*- C++ -*-
 
-<<<<<<< HEAD
-// Copyright (C) 2008, 2009, 2010 Free Software Foundation, Inc.
-=======
 // Copyright (C) 2008, 2009, 2010, 2011 Free Software Foundation, Inc.
->>>>>>> 3082eeb7
 //
 // This file is part of the GNU ISO C++ Library.  This library is free
 // software; you can redistribute it and/or modify it under the
@@ -26,11 +22,7 @@
 // see the files COPYING3 and COPYING.RUNTIME respectively.  If not, see
 // <http://www.gnu.org/licenses/>.
 
-<<<<<<< HEAD
-/** @file thread
-=======
 /** @file include/thread
->>>>>>> 3082eeb7
  *  This is a Standard C++ Library header.
  */
 
@@ -46,12 +38,6 @@
 #include <chrono>
 #include <functional>
 #include <memory>
-<<<<<<< HEAD
-#include <mutex>
-#include <condition_variable>
-#include <cstddef>
-=======
->>>>>>> 3082eeb7
 #include <bits/functexcept.h>
 #include <bits/functional_hash.h>
 #include <bits/gthr.h>
@@ -60,7 +46,8 @@
 
 namespace std _GLIBCXX_VISIBILITY(default)
 {
-<<<<<<< HEAD
+_GLIBCXX_BEGIN_NAMESPACE_VERSION
+
   /**
    * @defgroup threads Threads
    * @ingroup concurrency
@@ -69,20 +56,6 @@
    * @{
    */
 
-  template<typename _Tp>
-    struct hash;
-=======
-_GLIBCXX_BEGIN_NAMESPACE_VERSION
-
-  /**
-   * @defgroup threads Threads
-   * @ingroup concurrency
-   *
-   * Classes for thread support.
-   * @{
-   */
->>>>>>> 3082eeb7
-
   /// thread
   class thread
   {
@@ -97,11 +70,7 @@
       native_handle_type	_M_thread;
 
     public:
-<<<<<<< HEAD
-      id() : _M_thread() { }
-=======
       id() noexcept : _M_thread() { }
->>>>>>> 3082eeb7
 
       explicit
       id(native_handle_type __id) : _M_thread(__id) { }
@@ -111,19 +80,11 @@
       friend class hash<thread::id>;
 
       friend bool
-<<<<<<< HEAD
-      operator==(thread::id __x, thread::id __y)
-      { return __gthread_equal(__x._M_thread, __y._M_thread); }
-
-      friend bool
-      operator<(thread::id __x, thread::id __y)
-=======
       operator==(thread::id __x, thread::id __y) noexcept
       { return __gthread_equal(__x._M_thread, __y._M_thread); }
 
       friend bool
       operator<(thread::id __x, thread::id __y) noexcept
->>>>>>> 3082eeb7
       { return __x._M_thread < __y._M_thread; }
 
       template<class _CharT, class _Traits>
@@ -141,37 +102,6 @@
 
       virtual void _M_run() = 0;
     };
-<<<<<<< HEAD
-
-    template<typename _Callable>
-      struct _Impl : public _Impl_base
-      {
-	_Callable		_M_func;
-
-	_Impl(_Callable&& __f) : _M_func(std::forward<_Callable>(__f))
-	{ }
-
-	void
-	_M_run() { _M_func(); }
-      };
-
-  private:
-    id				_M_id;
-
-  public:
-    thread() = default;
-    thread(const thread&) = delete;
-
-    thread(thread&& __t)
-    { swap(__t); }
-
-    template<typename _Callable>
-      explicit thread(_Callable __f)
-      {
-	_M_start_thread(_M_make_routine<_Callable>
-			(std::forward<_Callable>(__f)));
-      }
-=======
 
     template<typename _Callable>
       struct _Impl : public _Impl_base
@@ -195,20 +125,15 @@
 
     thread(thread&& __t) noexcept
     { swap(__t); }
->>>>>>> 3082eeb7
 
     template<typename _Callable, typename... _Args>
       explicit 
       thread(_Callable&& __f, _Args&&... __args)
-<<<<<<< HEAD
-      { _M_start_thread(_M_make_routine(std::bind(__f, __args...))); }
-=======
       {
         _M_start_thread(_M_make_routine(std::__bind_simple(
                 std::forward<_Callable>(__f),
                 std::forward<_Args>(__args)...)));
       }
->>>>>>> 3082eeb7
 
     ~thread()
     {
@@ -218,26 +143,13 @@
 
     thread& operator=(const thread&) = delete;
 
-<<<<<<< HEAD
-    thread& operator=(thread&& __t)
-=======
     thread& operator=(thread&& __t) noexcept
->>>>>>> 3082eeb7
     {
       if (joinable())
 	std::terminate();
       swap(__t);
       return *this;
     }
-<<<<<<< HEAD
-
-    void
-    swap(thread& __t)
-    { std::swap(_M_id, __t._M_id); }
-
-    bool
-    joinable() const
-=======
 
     void
     swap(thread& __t) noexcept
@@ -245,7 +157,6 @@
 
     bool
     joinable() const noexcept
->>>>>>> 3082eeb7
     { return !(_M_id == id()); }
 
     void
@@ -255,11 +166,7 @@
     detach();
 
     thread::id
-<<<<<<< HEAD
-    get_id() const
-=======
     get_id() const noexcept
->>>>>>> 3082eeb7
     { return _M_id; }
 
     /** @pre thread is joinable
@@ -270,12 +177,7 @@
 
     // Returns a value that hints at the number of hardware thread contexts.
     static unsigned int
-<<<<<<< HEAD
-    hardware_concurrency()
-    { return 0; }
-=======
     hardware_concurrency() noexcept;
->>>>>>> 3082eeb7
 
   private:
     void
@@ -291,27 +193,6 @@
   };
 
   inline thread::_Impl_base::~_Impl_base() = default;
-<<<<<<< HEAD
-
-  inline void
-  swap(thread& __x, thread& __y)
-  { __x.swap(__y); }
-
-  inline bool
-  operator!=(thread::id __x, thread::id __y)
-  { return !(__x == __y); }
-
-  inline bool
-  operator<=(thread::id __x, thread::id __y)
-  { return !(__y < __x); }
-
-  inline bool
-  operator>(thread::id __x, thread::id __y)
-  { return __y < __x; }
-
-  inline bool
-  operator>=(thread::id __x, thread::id __y)
-=======
 
   inline void
   swap(thread& __x, thread& __y) noexcept
@@ -331,26 +212,17 @@
 
   inline bool
   operator>=(thread::id __x, thread::id __y) noexcept
->>>>>>> 3082eeb7
   { return !(__x < __y); }
 
   // DR 889.
   /// std::hash specialization for thread::id.
   template<>
     struct hash<thread::id>
-<<<<<<< HEAD
-    : public std::unary_function<thread::id, size_t>
-    {
-      size_t
-      operator()(const thread::id& __id) const
-      { return std::_Fnv_hash::hash(__id._M_thread); }
-=======
     : public __hash_base<size_t, thread::id>
     {
       size_t
       operator()(const thread::id& __id) const
       { return std::_Hash_impl::hash(__id._M_thread); }
->>>>>>> 3082eeb7
     };
 
   template<class _CharT, class _Traits>
@@ -363,37 +235,14 @@
 	return __out << __id._M_thread;
     }
 
-<<<<<<< HEAD
-=======
 _GLIBCXX_END_NAMESPACE_VERSION
 
->>>>>>> 3082eeb7
   /** @namespace std::this_thread
    *  @brief ISO C++ 0x entities sub namespace for thread.
    *  30.2.2 Namespace this_thread.
    */
   namespace this_thread
   {
-<<<<<<< HEAD
-    /// get_id
-    inline thread::id
-    get_id() { return thread::id(__gthread_self()); }
-
-#ifdef _GLIBCXX_USE_SCHED_YIELD
-    /// yield
-    inline void
-    yield()
-    { __gthread_yield(); }
-#endif
-
-#ifdef _GLIBCXX_USE_NANOSLEEP
-    /// sleep_until
-    template<typename _Clock, typename _Duration>
-      inline void
-      sleep_until(const chrono::time_point<_Clock, _Duration>& __atime)
-      { sleep_for(__atime - _Clock::now()); }
-
-=======
   _GLIBCXX_BEGIN_NAMESPACE_VERSION
 
     /// get_id
@@ -408,7 +257,6 @@
 #endif
 
 #ifdef _GLIBCXX_USE_NANOSLEEP
->>>>>>> 3082eeb7
     /// sleep_for
     template<typename _Rep, typename _Period>
       inline void
@@ -428,13 +276,6 @@
 
 	::nanosleep(&__ts, 0);
       }
-<<<<<<< HEAD
-#endif
-  }
-
-  // @} group threads
-}
-=======
 
     /// sleep_until
     template<typename _Clock, typename _Duration>
@@ -449,7 +290,6 @@
   // @} group threads
 
 } // namespace
->>>>>>> 3082eeb7
 
 #endif // _GLIBCXX_HAS_GTHREADS && _GLIBCXX_USE_C99_STDINT_TR1
 
