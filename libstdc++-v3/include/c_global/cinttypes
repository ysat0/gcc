// <cinttypes> -*- C++ -*-

// Copyright (C) 2007, 2008, 2009, 2010 Free Software Foundation, Inc.
//
// This file is part of the GNU ISO C++ Library.  This library is free
// software; you can redistribute it and/or modify it under the
// terms of the GNU General Public License as published by the
// Free Software Foundation; either version 3, or (at your option)
// any later version.

// This library is distributed in the hope that it will be useful,
// but WITHOUT ANY WARRANTY; without even the implied warranty of
// MERCHANTABILITY or FITNESS FOR A PARTICULAR PURPOSE.  See the
// GNU General Public License for more details.

// Under Section 7 of GPL version 3, you are granted additional
// permissions described in the GCC Runtime Library Exception, version
// 3.1, as published by the Free Software Foundation.

// You should have received a copy of the GNU General Public License and
// a copy of the GCC Runtime Library Exception along with this program;
// see the files COPYING3 and COPYING.RUNTIME respectively.  If not, see
// <http://www.gnu.org/licenses/>.

/** @file include/cinttypes
 *  This is a Standard C++ Library header.
 */

#ifndef _GLIBCXX_CINTTYPES
#define _GLIBCXX_CINTTYPES 1

#pragma GCC system_header

#ifndef __GXX_EXPERIMENTAL_CXX0X__
# include <bits/c++0x_warning.h>
<<<<<<< HEAD
#endif
=======
#else

#include <cstdint>
>>>>>>> 3082eeb7

// For 8.11.1/1 (see C99, Note 184)
#if _GLIBCXX_HAVE_INTTYPES_H
# ifndef __STDC_FORMAT_MACROS
#  define _UNDEF__STDC_FORMAT_MACROS
#  define __STDC_FORMAT_MACROS
# endif
# include <inttypes.h>
# ifdef _UNDEF__STDC_FORMAT_MACROS
#  undef __STDC_FORMAT_MACROS
#  undef _UNDEF__STDC_FORMAT_MACROS
# endif
#endif

#ifdef _GLIBCXX_USE_C99_INTTYPES_TR1

<<<<<<< HEAD
// For 8.11.1/1 (see C99, Note 184)
#if _GLIBCXX_HAVE_INTTYPES_H
# ifndef __STDC_FORMAT_MACROS
#  define _UNDEF__STDC_FORMAT_MACROS
#  define __STDC_FORMAT_MACROS
# endif
# include <inttypes.h>
# ifdef _UNDEF__STDC_FORMAT_MACROS
#  undef __STDC_FORMAT_MACROS
#  undef _UNDEF__STDC_FORMAT_MACROS
# endif
#endif

#if defined(_GLIBCXX_INCLUDE_AS_CXX0X)
#  include <tr1_impl/cinttypes>
#else
#  define _GLIBCXX_INCLUDE_AS_CXX0X
#  define _GLIBCXX_BEGIN_NAMESPACE_TR1
#  define _GLIBCXX_END_NAMESPACE_TR1
#  define _GLIBCXX_TR1
#  include <tr1_impl/cinttypes>
#  undef _GLIBCXX_TR1
#  undef _GLIBCXX_END_NAMESPACE_TR1
#  undef _GLIBCXX_BEGIN_NAMESPACE_TR1
#  undef _GLIBCXX_INCLUDE_AS_CXX0X
=======
namespace std
{
  // types
  using ::imaxdiv_t;

  // functions
  using ::imaxabs;

  // May collide with _Longlong abs(_Longlong), and is not described
  // anywhere outside the synopsis.  Likely, a defect.
  //
  // intmax_t abs(intmax_t)

  using ::imaxdiv;

  // Likewise, with lldiv_t div(_Longlong, _Longlong).
  //
  // imaxdiv_t div(intmax_t, intmax_t)

  using ::strtoimax;
  using ::strtoumax;

#if defined(_GLIBCXX_USE_WCHAR_T) && _GLIBCXX_USE_C99_INTTYPES_WCHAR_T_TR1
  using ::wcstoimax;
  using ::wcstoumax;
>>>>>>> 3082eeb7
#endif
} // namespace std

#endif // _GLIBCXX_USE_C99_INTTYPES_TR1

#endif // __GXX_EXPERIMENTAL_CXX0X__

#endif // _GLIBCXX_CINTTYPES<|MERGE_RESOLUTION|>--- conflicted
+++ resolved
@@ -33,13 +33,9 @@
 
 #ifndef __GXX_EXPERIMENTAL_CXX0X__
 # include <bits/c++0x_warning.h>
-<<<<<<< HEAD
-#endif
-=======
 #else
 
 #include <cstdint>
->>>>>>> 3082eeb7
 
 // For 8.11.1/1 (see C99, Note 184)
 #if _GLIBCXX_HAVE_INTTYPES_H
@@ -56,33 +52,6 @@
 
 #ifdef _GLIBCXX_USE_C99_INTTYPES_TR1
 
-<<<<<<< HEAD
-// For 8.11.1/1 (see C99, Note 184)
-#if _GLIBCXX_HAVE_INTTYPES_H
-# ifndef __STDC_FORMAT_MACROS
-#  define _UNDEF__STDC_FORMAT_MACROS
-#  define __STDC_FORMAT_MACROS
-# endif
-# include <inttypes.h>
-# ifdef _UNDEF__STDC_FORMAT_MACROS
-#  undef __STDC_FORMAT_MACROS
-#  undef _UNDEF__STDC_FORMAT_MACROS
-# endif
-#endif
-
-#if defined(_GLIBCXX_INCLUDE_AS_CXX0X)
-#  include <tr1_impl/cinttypes>
-#else
-#  define _GLIBCXX_INCLUDE_AS_CXX0X
-#  define _GLIBCXX_BEGIN_NAMESPACE_TR1
-#  define _GLIBCXX_END_NAMESPACE_TR1
-#  define _GLIBCXX_TR1
-#  include <tr1_impl/cinttypes>
-#  undef _GLIBCXX_TR1
-#  undef _GLIBCXX_END_NAMESPACE_TR1
-#  undef _GLIBCXX_BEGIN_NAMESPACE_TR1
-#  undef _GLIBCXX_INCLUDE_AS_CXX0X
-=======
 namespace std
 {
   // types
@@ -108,7 +77,6 @@
 #if defined(_GLIBCXX_USE_WCHAR_T) && _GLIBCXX_USE_C99_INTTYPES_WCHAR_T_TR1
   using ::wcstoimax;
   using ::wcstoumax;
->>>>>>> 3082eeb7
 #endif
 } // namespace std
 
