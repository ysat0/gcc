// -*- C++ -*-

<<<<<<< HEAD
// Copyright (C) 2007, 2008, 2009, 2010 Free Software Foundation, Inc.
=======
// Copyright (C) 2007, 2008, 2009, 2010, 2011 Free Software Foundation, Inc.
>>>>>>> 3082eeb7
//
// This file is part of the GNU ISO C++ Library.  This library is free
// software; you can redistribute it and/or modify it under the terms
// of the GNU General Public License as published by the Free Software
// Foundation; either version 3, or (at your option) any later
// version.

// This library is distributed in the hope that it will be useful, but
// WITHOUT ANY WARRANTY; without even the implied warranty of
// MERCHANTABILITY or FITNESS FOR A PARTICULAR PURPOSE.  See the GNU
// General Public License for more details.

// Under Section 7 of GPL version 3, you are granted additional
// permissions described in the GCC Runtime Library Exception, version
// 3.1, as published by the Free Software Foundation.

// You should have received a copy of the GNU General Public License and
// a copy of the GCC Runtime Library Exception along with this program;
// see the files COPYING3 and COPYING.RUNTIME respectively.  If not, see
// <http://www.gnu.org/licenses/>.

/** @file parallel/quicksort.h
 *  @brief Implementation of a unbalanced parallel quicksort (in-place).
 *  This file is a GNU parallel extension to the Standard C++ Library.
 */

// Written by Johannes Singler.

#ifndef _GLIBCXX_PARALLEL_QUICKSORT_H
#define _GLIBCXX_PARALLEL_QUICKSORT_H 1

#include <parallel/parallel.h>
#include <parallel/partition.h>

namespace __gnu_parallel
{
  /** @brief Unbalanced quicksort divide step.
   *  @param __begin Begin iterator of subsequence.
   *  @param __end End iterator of subsequence.
   *  @param __comp Comparator.
   *  @param __pivot_rank Desired __rank of the pivot.
   *  @param __num_samples Choose pivot from that many samples.
   *  @param __num_threads Number of threads that are allowed to work on
   *  this part.
   */
  template<typename _RAIter, typename _Compare>
    typename std::iterator_traits<_RAIter>::difference_type
    __parallel_sort_qs_divide(_RAIter __begin, _RAIter __end,
			      _Compare __comp, typename std::iterator_traits
			      <_RAIter>::difference_type __pivot_rank,
			      typename std::iterator_traits
			      <_RAIter>::difference_type
			      __num_samples, _ThreadIndex __num_threads)
    {
      typedef std::iterator_traits<_RAIter> _TraitsType;
      typedef typename _TraitsType::value_type _ValueType;
      typedef typename _TraitsType::difference_type _DifferenceType;

      _DifferenceType __n = __end - __begin;
      __num_samples = std::min(__num_samples, __n);

      // Allocate uninitialized, to avoid default constructor.
      _ValueType* __samples = static_cast<_ValueType*>
	(::operator new(__num_samples * sizeof(_ValueType)));

      for (_DifferenceType __s = 0; __s < __num_samples; ++__s)
        {
          const unsigned long long __index = static_cast<unsigned long long>
	    (__s) * __n / __num_samples;
          ::new(&(__samples[__s])) _ValueType(__begin[__index]);
        }

      __gnu_sequential::sort(__samples, __samples + __num_samples, __comp);

      _ValueType& __pivot = __samples[__pivot_rank * __num_samples / __n];

      __gnu_parallel::__binder2nd<_Compare, _ValueType, _ValueType, bool>
        __pred(__comp, __pivot);
      _DifferenceType __split = __parallel_partition(__begin, __end,
						     __pred, __num_threads);

<<<<<<< HEAD
=======
      for (_DifferenceType __s = 0; __s < __num_samples; ++__s)
	__samples[__s].~_ValueType();
>>>>>>> 3082eeb7
      ::operator delete(__samples);

      return __split;
    }

  /** @brief Unbalanced quicksort conquer step.
   *  @param __begin Begin iterator of subsequence.
   *  @param __end End iterator of subsequence.
   *  @param __comp Comparator.
   *  @param __num_threads Number of threads that are allowed to work on
   *  this part.
   */
  template<typename _RAIter, typename _Compare>
    void
    __parallel_sort_qs_conquer(_RAIter __begin, _RAIter __end,
			       _Compare __comp,
			       _ThreadIndex __num_threads)
    {
      typedef std::iterator_traits<_RAIter> _TraitsType;
      typedef typename _TraitsType::value_type _ValueType;
      typedef typename _TraitsType::difference_type _DifferenceType;

      if (__num_threads <= 1)
        {
          __gnu_sequential::sort(__begin, __end, __comp);
          return;
        }

      _DifferenceType __n = __end - __begin, __pivot_rank;

      if (__n <= 1)
        return;

      _ThreadIndex __num_threads_left;

      if ((__num_threads % 2) == 1)
        __num_threads_left = __num_threads / 2 + 1;
      else
        __num_threads_left = __num_threads / 2;

      __pivot_rank = __n * __num_threads_left / __num_threads;

      _DifferenceType __split = __parallel_sort_qs_divide
	(__begin, __end, __comp, __pivot_rank,
	 _Settings::get().sort_qs_num_samples_preset, __num_threads);

#pragma omp parallel sections num_threads(2)
      {
#pragma omp section
        __parallel_sort_qs_conquer(__begin, __begin + __split,
				   __comp, __num_threads_left);
#pragma omp section
        __parallel_sort_qs_conquer(__begin + __split, __end,
				   __comp, __num_threads - __num_threads_left);
      }
    }


  /** @brief Unbalanced quicksort main call.
   *  @param __begin Begin iterator of input sequence.
   *  @param __end End iterator input sequence, ignored.
   *  @param __comp Comparator.
   *  @param __num_threads Number of threads that are allowed to work on
   *  this part.
   */
  template<typename _RAIter, typename _Compare>
    void
    __parallel_sort_qs(_RAIter __begin, _RAIter __end,
		       _Compare __comp,
		       _ThreadIndex __num_threads)
    {
      _GLIBCXX_CALL(__n)

      typedef std::iterator_traits<_RAIter> _TraitsType;
      typedef typename _TraitsType::value_type _ValueType;
      typedef typename _TraitsType::difference_type _DifferenceType;

      _DifferenceType __n = __end - __begin;

      // At least one element per processor.
      if (__num_threads > __n)
        __num_threads = static_cast<_ThreadIndex>(__n);

      __parallel_sort_qs_conquer(
        __begin, __begin + __n, __comp, __num_threads);
    }

} //namespace __gnu_parallel

#endif /* _GLIBCXX_PARALLEL_QUICKSORT_H */<|MERGE_RESOLUTION|>--- conflicted
+++ resolved
@@ -1,10 +1,6 @@
 // -*- C++ -*-
 
-<<<<<<< HEAD
-// Copyright (C) 2007, 2008, 2009, 2010 Free Software Foundation, Inc.
-=======
 // Copyright (C) 2007, 2008, 2009, 2010, 2011 Free Software Foundation, Inc.
->>>>>>> 3082eeb7
 //
 // This file is part of the GNU ISO C++ Library.  This library is free
 // software; you can redistribute it and/or modify it under the terms
@@ -86,11 +82,8 @@
       _DifferenceType __split = __parallel_partition(__begin, __end,
 						     __pred, __num_threads);
 
-<<<<<<< HEAD
-=======
       for (_DifferenceType __s = 0; __s < __num_samples; ++__s)
 	__samples[__s].~_ValueType();
->>>>>>> 3082eeb7
       ::operator delete(__samples);
 
       return __split;
