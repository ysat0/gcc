// -*- C++ -*-

// Copyright (C) 2007, 2008, 2009, 2010 Free Software Foundation, Inc.
//
// This file is part of the GNU ISO C++ Library.  This library is free
// software; you can redistribute it and/or modify it under the terms
// of the GNU General Public License as published by the Free Software
// Foundation; either version 3, or (at your option) any later
// version.

// This library is distributed in the hope that it will be useful, but
// WITHOUT ANY WARRANTY; without even the implied warranty of
// MERCHANTABILITY or FITNESS FOR A PARTICULAR PURPOSE.  See the GNU
// General Public License for more details.

// Under Section 7 of GPL version 3, you are granted additional
// permissions described in the GCC Runtime Library Exception, version
// 3.1, as published by the Free Software Foundation.

// You should have received a copy of the GNU General Public License and
// a copy of the GCC Runtime Library Exception along with this program;
// see the files COPYING3 and COPYING.RUNTIME respectively.  If not, see
// <http://www.gnu.org/licenses/>.

/** @file parallel/workstealing.h
 *  @brief Parallelization of embarrassingly parallel execution by
 *  means of work-stealing.
 *
 *  Work stealing is described in
 *
 *  R. D. Blumofe and C. E. Leiserson.
 *  Scheduling multithreaded computations by work stealing.
 *  Journal of the ACM, 46(5):720–748, 1999.
 *
 *  This file is a GNU parallel extension to the Standard C++ Library.
 */

// Written by Felix Putze.

#ifndef _GLIBCXX_PARALLEL_WORKSTEALING_H
#define _GLIBCXX_PARALLEL_WORKSTEALING_H 1

#include <parallel/parallel.h>
#include <parallel/random_number.h>
#include <parallel/compatibility.h>

namespace __gnu_parallel
{

#define _GLIBCXX_JOB_VOLATILE volatile

  /** @brief One __job for a certain thread. */
  template<typename _DifferenceTp>
    struct _Job
    {
      typedef _DifferenceTp _DifferenceType;

      /** @brief First element.
       *
       *  Changed by owning and stealing thread. By stealing thread,
       *  always incremented. */
      _GLIBCXX_JOB_VOLATILE _DifferenceType _M_first;

      /** @brief Last element.
       *
       *  Changed by owning thread only. */
      _GLIBCXX_JOB_VOLATILE _DifferenceType _M_last;

      /** @brief Number of elements, i.e. @c _M_last-_M_first+1.
       *
       *  Changed by owning thread only. */
      _GLIBCXX_JOB_VOLATILE _DifferenceType _M_load;
    };

  /** @brief Work stealing algorithm for random access iterators.
    *
    *  Uses O(1) additional memory. Synchronization at job lists is
    *  done with atomic operations.
    *  @param __begin Begin iterator of element sequence.
    *  @param __end End iterator of element sequence.
    *  @param __op User-supplied functor (comparator, predicate, adding
    *  functor, ...).
<<<<<<< HEAD
    *  @param __f Functor to "process" an element with __op (depends on
    *  desired functionality, e. g. for std::for_each(), ...).
    *  @param __r Functor to "add" a single __result to the already
=======
    *  @param __f Functor to @a process an element with __op (depends on
    *  desired functionality, e. g. for std::for_each(), ...).
    *  @param __r Functor to @a add a single __result to the already
>>>>>>> 779871ac
    *  processed elements (depends on functionality).
    *  @param __base Base value for reduction.
    *  @param __output Pointer to position where final result is written to
    *  @param __bound Maximum number of elements processed (e. g. for
    *  std::count_n()).
    *  @return User-supplied functor (that may contain a part of the result).
    */
  template<typename _RAIter,
           typename _Op,
           typename _Fu,
           typename _Red,
           typename _Result>
    _Op
    __for_each_template_random_access_workstealing(_RAIter __begin,
						   _RAIter __end, _Op __op,
						   _Fu& __f, _Red __r,
						   _Result __base,
						   _Result& __output,
      typename std::iterator_traits<_RAIter>::difference_type __bound)
    {
      _GLIBCXX_CALL(__end - __begin)

      typedef std::iterator_traits<_RAIter> _TraitsType;
      typedef typename _TraitsType::difference_type _DifferenceType;

      const _Settings& __s = _Settings::get();

      _DifferenceType __chunk_size =
          static_cast<_DifferenceType>(__s.workstealing_chunk_size);

      // How many jobs?
      _DifferenceType __length = (__bound < 0) ? (__end - __begin) : __bound;

      // To avoid false sharing in a cache line.
      const int __stride = (__s.cache_line_size * 10
			    / sizeof(_Job<_DifferenceType>) + 1);

      // Total number of threads currently working.
      _ThreadIndex __busy = 0;

      _Job<_DifferenceType> *__job;

      omp_lock_t __output_lock;
      omp_init_lock(&__output_lock);

      // Write base value to output.
      __output = __base;

      // No more threads than jobs, at least one thread.
      _ThreadIndex __num_threads = __gnu_parallel::max<_ThreadIndex>
	(1, __gnu_parallel::min<_DifferenceType>(__length,
						 __get_max_threads()));

#     pragma omp parallel shared(__busy) num_threads(__num_threads)
      {
#       pragma omp single
	{
	  __num_threads = omp_get_num_threads();

	  // Create job description array.
	  __job = new _Job<_DifferenceType>[__num_threads * __stride];
	}

	// Initialization phase.

	// Flags for every thread if it is doing productive work.
	bool __iam_working = false;

	// Thread id.
	_ThreadIndex __iam = omp_get_thread_num();

	// This job.
	_Job<_DifferenceType>& __my_job = __job[__iam * __stride];

	// Random number (for work stealing).
	_ThreadIndex __victim;

	// Local value for reduction.
	_Result __result = _Result();

	// Number of elements to steal in one attempt.
	_DifferenceType __steal;

	// Every thread has its own random number generator
	// (modulo __num_threads).
	_RandomNumber __rand_gen(__iam, __num_threads);

	// This thread is currently working.
#       pragma omp atomic
	++__busy;

	__iam_working = true;

	// How many jobs per thread? last thread gets the rest.
	__my_job._M_first = static_cast<_DifferenceType>
	  (__iam * (__length / __num_threads));

	__my_job._M_last = (__iam == (__num_threads - 1)
			    ? (__length - 1)
			    : ((__iam + 1) * (__length / __num_threads) - 1));
	__my_job._M_load = __my_job._M_last - __my_job._M_first + 1;

	// Init result with _M_first value (to have a base value for reduction)
	if (__my_job._M_first <= __my_job._M_last)
	  {
	    // Cannot use volatile variable directly.
	    _DifferenceType __my_first = __my_job._M_first;
	    __result = __f(__op, __begin + __my_first);
	    ++__my_job._M_first;
	    --__my_job._M_load;
	  }

	_RAIter __current;

#       pragma omp barrier

	// Actual work phase
	// Work on own or stolen current start
	while (__busy > 0)
	  {
	    // Work until no productive thread left.
#           pragma omp flush(__busy)

	    // Thread has own work to do
	    while (__my_job._M_first <= __my_job._M_last)
	      {
		// fetch-and-add call
		// Reserve current job block (size __chunk_size) in my queue.
		_DifferenceType __current_job =
		  __fetch_and_add<_DifferenceType>(&(__my_job._M_first),
						   __chunk_size);

		// Update _M_load, to make the three values consistent,
		// _M_first might have been changed in the meantime
		__my_job._M_load = __my_job._M_last - __my_job._M_first + 1;
		for (_DifferenceType __job_counter = 0;
		     __job_counter < __chunk_size
		       && __current_job <= __my_job._M_last;
		     ++__job_counter)
		  {
		    // Yes: process it!
		    __current = __begin + __current_job;
		    ++__current_job;

		    // Do actual work.
		    __result = __r(__result, __f(__op, __current));
		  }

#               pragma omp flush(__busy)
	      }

	    // After reaching this point, a thread's __job list is empty.
	    if (__iam_working)
	      {
		// This thread no longer has work.
#               pragma omp atomic
		--__busy;

		__iam_working = false;
	      }

	    _DifferenceType __supposed_first, __supposed_last,
	                    __supposed_load;
	    do
	      {
		// Find random nonempty deque (not own), do consistency check.
		__yield();
#               pragma omp flush(__busy)
		__victim = __rand_gen();
		__supposed_first = __job[__victim * __stride]._M_first;
		__supposed_last = __job[__victim * __stride]._M_last;
		__supposed_load = __job[__victim * __stride]._M_load;
	      }
	    while (__busy > 0
		   && ((__supposed_load <= 0)
		       || ((__supposed_first + __supposed_load - 1)
			   != __supposed_last)));

	    if (__busy == 0)
	      break;

	    if (__supposed_load > 0)
	      {
		// Has work and work to do.
		// Number of elements to steal (at least one).
		__steal = (__supposed_load < 2) ? 1 : __supposed_load / 2;

		// Push __victim's current start forward.
		_DifferenceType __stolen_first =
		  __fetch_and_add<_DifferenceType>
		  (&(__job[__victim * __stride]._M_first), __steal);
		_DifferenceType __stolen_try = (__stolen_first + __steal
						- _DifferenceType(1));

		__my_job._M_first = __stolen_first;
		__my_job._M_last = __gnu_parallel::min(__stolen_try,
						       __supposed_last);
		__my_job._M_load = __my_job._M_last - __my_job._M_first + 1;

		// Has potential work again.
#               pragma omp atomic
		++__busy;
		__iam_working = true;

#               pragma omp flush(__busy)
	      }
#           pragma omp flush(__busy)
	  } // end while __busy > 0
	// Add accumulated result to output.
	omp_set_lock(&__output_lock);
	__output = __r(__output, __result);
	omp_unset_lock(&__output_lock);
      }

      delete[] __job;

      // Points to last element processed (needed as return value for
      // some algorithms like transform)
      __f._M_finish_iterator = __begin + __length;

      omp_destroy_lock(&__output_lock);

      return __op;
    }
} // end namespace

#endif /* _GLIBCXX_PARALLEL_WORKSTEALING_H */<|MERGE_RESOLUTION|>--- conflicted
+++ resolved
@@ -80,15 +80,9 @@
     *  @param __end End iterator of element sequence.
     *  @param __op User-supplied functor (comparator, predicate, adding
     *  functor, ...).
-<<<<<<< HEAD
-    *  @param __f Functor to "process" an element with __op (depends on
-    *  desired functionality, e. g. for std::for_each(), ...).
-    *  @param __r Functor to "add" a single __result to the already
-=======
     *  @param __f Functor to @a process an element with __op (depends on
     *  desired functionality, e. g. for std::for_each(), ...).
     *  @param __r Functor to @a add a single __result to the already
->>>>>>> 779871ac
     *  processed elements (depends on functionality).
     *  @param __base Base value for reduction.
     *  @param __output Pointer to position where final result is written to
