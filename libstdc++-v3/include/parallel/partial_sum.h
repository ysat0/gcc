// -*- C++ -*-

// Copyright (C) 2007, 2008, 2009 Free Software Foundation, Inc.
//
// This file is part of the GNU ISO C++ Library.  This library is free
// software; you can redistribute it and/or modify it under the terms
// of the GNU General Public License as published by the Free Software
// Foundation; either version 3, or (at your option) any later
// version.

// This library is distributed in the hope that it will be useful, but
// WITHOUT ANY WARRANTY; without even the implied warranty of
// MERCHANTABILITY or FITNESS FOR A PARTICULAR PURPOSE.  See the GNU
// General Public License for more details.

// Under Section 7 of GPL version 3, you are granted additional
// permissions described in the GCC Runtime Library Exception, version
// 3.1, as published by the Free Software Foundation.

// You should have received a copy of the GNU General Public License and
// a copy of the GCC Runtime Library Exception along with this program;
// see the files COPYING3 and COPYING.RUNTIME respectively.  If not, see
// <http://www.gnu.org/licenses/>.

/** @file parallel/partial_sum.h
 *  @brief Parallel implementation of std::partial_sum(), i.e. prefix
*  sums.
 *  This file is a GNU parallel extension to the Standard C++ Library.
 */

// Written by Johannes Singler.

#ifndef _GLIBCXX_PARALLEL_PARTIAL_SUM_H
#define _GLIBCXX_PARALLEL_PARTIAL_SUM_H 1

#include <omp.h>
#include <new>
#include <bits/stl_algobase.h>
#include <parallel/parallel.h>
#include <parallel/numericfwd.h>

namespace __gnu_parallel
{
  // Problem: there is no 0-element given.

  /** @brief Base case prefix sum routine.
   *  @param __begin Begin iterator of input sequence.
   *  @param __end End iterator of input sequence.
   *  @param __result Begin iterator of output sequence.
   *  @param __bin_op Associative binary function.
   *  @param __value Start value. Must be passed since the neutral
   *  element is unknown in general.
   *  @return End iterator of output sequence. */
  template<typename _IIter,
	   typename _OutputIterator,
	   typename _BinaryOperation>
    _OutputIterator
    __parallel_partial_sum_basecase(_IIter __begin, _IIter __end,
				    _OutputIterator __result,
				    _BinaryOperation __bin_op,
      typename std::iterator_traits <_IIter>::value_type __value)
    {
      if (__begin == __end)
	return __result;

      while (__begin != __end)
	{
	  __value = __bin_op(__value, *__begin);
	  *__result = __value;
	  ++__result;
	  ++__begin;
	}
      return __result;
    }

  /** @brief Parallel partial sum implementation, two-phase approach,
      no recursion.
      *  @param __begin Begin iterator of input sequence.
      *  @param __end End iterator of input sequence.
      *  @param __result Begin iterator of output sequence.
      *  @param __bin_op Associative binary function.
      *  @param __n Length of sequence.
      *  @param __num_threads Number of threads to use.
      *  @return End iterator of output sequence.
      */
  template<typename _IIter,
	   typename _OutputIterator,
	   typename _BinaryOperation>
    _OutputIterator
    __parallel_partial_sum_linear(_IIter __begin, _IIter __end,
				  _OutputIterator __result,
				  _BinaryOperation __bin_op,
      typename std::iterator_traits<_IIter>::difference_type __n)
    {
      typedef std::iterator_traits<_IIter> _TraitsType;
      typedef typename _TraitsType::value_type _ValueType;
      typedef typename _TraitsType::difference_type _DifferenceType;

      if (__begin == __end)
	return __result;

      _ThreadIndex __num_threads =
        std::min<_DifferenceType>(__get_max_threads(), __n - 1);

      if (__num_threads < 2)
	{
	  *__result = *__begin;
	  return __parallel_partial_sum_basecase(__begin + 1, __end,
						 __result + 1, __bin_op,
						 *__begin);
	}

      _DifferenceType* __borders;
      _ValueType* __sums;

      const _Settings& __s = _Settings::get();

#     pragma omp parallel num_threads(__num_threads)
      {
#       pragma omp single
	{
	  __num_threads = omp_get_num_threads();
	    
	  __borders = new _DifferenceType[__num_threads + 2];

	  if (__s.partial_sum_dilation == 1.0f)
	    equally_split(__n, __num_threads + 1, __borders);
	  else
	    {
<<<<<<< HEAD
	      _DifferenceType __chunk_length =
		((double)__n
		 / ((double)__num_threads + __s.partial_sum_dilation)),
		__borderstart = __n - __num_threads * __chunk_length;
	      __borders[0] = 0;
	      for (int __i = 1; __i < (__num_threads + 1); ++__i)
=======
	      _DifferenceType __first_part_length =
		  std::max<_DifferenceType>(1,
		    __n / (1.0f + __s.partial_sum_dilation * __num_threads));
	      _DifferenceType __chunk_length =
		  (__n - __first_part_length) / __num_threads;
	      _DifferenceType __borderstart =
		  __n - __num_threads * __chunk_length;
	      __borders[0] = 0;
	      for (_ThreadIndex __i = 1; __i < (__num_threads + 1); ++__i)
>>>>>>> 779871ac
		{
		  __borders[__i] = __borderstart;
		  __borderstart += __chunk_length;
		}
	      __borders[__num_threads + 1] = __n;
	    }

	  __sums = static_cast<_ValueType*>(::operator new(sizeof(_ValueType)
                                                           * __num_threads));
	  _OutputIterator __target_end;
	} //single

        _ThreadIndex __iam = omp_get_thread_num();
        if (__iam == 0)
          {
            *__result = *__begin;
            __parallel_partial_sum_basecase(__begin + 1,
					    __begin + __borders[1],
					    __result + 1,
					    __bin_op, *__begin);
            ::new(&(__sums[__iam])) _ValueType(*(__result + __borders[1] - 1));
          }
        else
          {
            ::new(&(__sums[__iam]))
              _ValueType(__gnu_parallel::accumulate(
                                         __begin + __borders[__iam] + 1,
                                         __begin + __borders[__iam + 1],
                                         *(__begin + __borders[__iam]),
                                         __bin_op,
                                         __gnu_parallel::sequential_tag()));
          }

#       pragma omp barrier

#       pragma omp single
	__parallel_partial_sum_basecase(__sums + 1, __sums + __num_threads,
					__sums + 1, __bin_op, __sums[0]);

#       pragma omp barrier

	// Still same team.
        __parallel_partial_sum_basecase(__begin + __borders[__iam + 1],
					__begin + __borders[__iam + 2],
					__result + __borders[__iam + 1],
					__bin_op, __sums[__iam]);
      } //parallel

      ::operator delete(__sums);
      delete[] __borders;

      return __result + __n;
    }

  /** @brief Parallel partial sum front-__end.
   *  @param __begin Begin iterator of input sequence.
   *  @param __end End iterator of input sequence.
   *  @param __result Begin iterator of output sequence.
   *  @param __bin_op Associative binary function.
   *  @return End iterator of output sequence. */
  template<typename _IIter,
	   typename _OutputIterator,
	   typename _BinaryOperation>
    _OutputIterator
    __parallel_partial_sum(_IIter __begin, _IIter __end,
			   _OutputIterator __result, _BinaryOperation __bin_op)
    {
      _GLIBCXX_CALL(__begin - __end)

      typedef std::iterator_traits<_IIter> _TraitsType;
      typedef typename _TraitsType::value_type _ValueType;
      typedef typename _TraitsType::difference_type _DifferenceType;

      _DifferenceType __n = __end - __begin;

      switch (_Settings::get().partial_sum_algorithm)
	{
	case LINEAR:
	  // Need an initial offset.
	  return __parallel_partial_sum_linear(__begin, __end, __result,
					       __bin_op, __n);
	default:
	  // Partial_sum algorithm not implemented.
	  _GLIBCXX_PARALLEL_ASSERT(0);
	  return __result + __n;
	}
    }
}

#endif /* _GLIBCXX_PARALLEL_PARTIAL_SUM_H */<|MERGE_RESOLUTION|>--- conflicted
+++ resolved
@@ -127,14 +127,6 @@
 	    equally_split(__n, __num_threads + 1, __borders);
 	  else
 	    {
-<<<<<<< HEAD
-	      _DifferenceType __chunk_length =
-		((double)__n
-		 / ((double)__num_threads + __s.partial_sum_dilation)),
-		__borderstart = __n - __num_threads * __chunk_length;
-	      __borders[0] = 0;
-	      for (int __i = 1; __i < (__num_threads + 1); ++__i)
-=======
 	      _DifferenceType __first_part_length =
 		  std::max<_DifferenceType>(1,
 		    __n / (1.0f + __s.partial_sum_dilation * __num_threads));
@@ -144,7 +136,6 @@
 		  __n - __num_threads * __chunk_length;
 	      __borders[0] = 0;
 	      for (_ThreadIndex __i = 1; __i < (__num_threads + 1); ++__i)
->>>>>>> 779871ac
 		{
 		  __borders[__i] = __borderstart;
 		  __borderstart += __chunk_length;
