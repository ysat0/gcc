# configure.host
#
# This shell script handles all host based configuration for libstdc++.
# It sets various shell variables based on the the host and the
# configuration options.  You can modify this shell script without needing
# to rerun autoconf/aclocal/etc.  This file is "sourced" not executed.
#
# You should read docs/html/17_intro/porting.* to make sense of this file.
#
#
# It uses the following shell variables as set by config.guess:
#   host                The configuration host (full CPU-vendor-OS triplet)
#   host_cpu            The configuration host CPU
#   host_os             The configuration host OS
#
#
# It sets the following shell variables:
#
#   cpu_include_dir        CPU-specific directory, defaults to cpu/generic
#                          if cpu/host_cpu doesn't exist.  This is not used
#                          directly, but sets the default for others.
#
#   os_include_dir         OS-specific directory, defaults to os/generic.
#
#   c_model                the "C" header model, defaults to c_global.
#
#   c_compatibility        if "C" compatibility headers are necessary,
#                          defaults to no.
#
#   abi_baseline_pair      directory name for ABI compat testing,
#                          defaults to host_cpu-host_os (as per config.guess)
#
#   abi_baseline_subdir_switch
#			   g++ switch to determine ABI baseline subdir for
#			   multilibbed targets,
#			   defaults to --print-multi-directory
#
#   abi_tweaks_dir         location of cxxabi_tweaks.h,
#                          defaults to cpu_include_dir
#
#   atomicity_dir          location of atomicity.h,
#                          defaults to cpu_include_dir
#
#   atomic_word_dir        location of atomic_word.h
#                          defaults to generic.
#
#   atomic_flags           extra flags to pass to use atomic instructions
#                          defaults to nothing.
#
#   cpu_defines_dir        location of cpu_defines.h
#                          defaults to generic.
#
#   cpu_opt_bits_random    path name of random.h containing CPU-specific
#                          optimizations
#
#   cpu_opt_ext_random     path name of random.h containing CPU-specific
#                          optimizations for extensions
#
#   error_constants_dir    location of error_constants.h
#                          defaults to os/generic.
#
# It possibly modifies the following variables:
#
#   OPT_LDFLAGS            extra flags to pass when linking the library, of
#                          the form '-Wl,blah'
#                          (defaults to empty in acinclude.m4)
#
#   port_specific_symbol_files
#                          whitespace-seperated list of files containing
#                          additional symbols to export from the shared
#                          library, when symbol versioning is in use
#
#
# If the defaults will not work for your platform, you need only change the
# variables that won't work, i.e., you do not need to explicitly set a
# working variable to its default.  Most hosts only need to change the two
# *_include_dir variables.


# DEFAULTS
# Try to guess a default cpu_include_dir based on the name of the CPU.  We
# cannot do this for os_include_dir; there are too many portable operating
# systems out there.  :-)
c_model=c_global
c_compatibility=no
atomic_word_dir=cpu/generic
atomic_flags=""
atomicity_dir="cpu/generic"
cpu_defines_dir="cpu/generic"
try_cpu=generic
abi_baseline_subdir_switch=--print-multi-directory
abi_tweaks_dir="cpu/generic"
error_constants_dir="os/generic"

# HOST-SPECIFIC OVERRIDES
# Set any CPU-dependent bits.

# Provide a way to funnel exotic flavors and prefixed/postfixed chip
# variants into the established source config/cpu/* sub-directories.
# THIS TABLE IS SORTED.  KEEP IT THAT WAY.
case "${host_cpu}" in
  alpha*)
    try_cpu=alpha
    ;;
  arm*)
    try_cpu=arm
    ;;
  crisv32)
    try_cpu=cris
    ;;
  i[567]86 | x86_64)
    try_cpu=i486
    ;;
  hppa*)
    try_cpu=hppa
    ;;
  mep*)
    EXTRA_CXX_FLAGS=-mm
    try_cpu=generic
    ;;
  mips*)
    try_cpu=mips
    ;;
  powerpc* | rs6000)
    try_cpu=powerpc
    ;;
  sparc* | ultrasparc)
    try_cpu=sparc
    ;;
  *)
    if test -d ${glibcxx_srcdir}/config/cpu/${host_cpu}; then
      try_cpu=${host_cpu}
    fi
esac


# Now look for the file(s) usually tied to a CPU model, and make
# default choices for those if they haven't been explicitly set
# already.  
cpu_include_dir=cpu/${try_cpu}


# Set specific CPU overrides for cpu_defines_dir. Most can just use generic.
# THIS TABLE IS SORTED.  KEEP IT THAT WAY.
case "${host_cpu}" in
  powerpc* | rs6000)
    cpu_defines_dir=cpu/powerpc
    ;;
esac


# Set specific CPU overrides for atomic_word_dir and atomic_flags. 
# Most can just use generic.
# THIS TABLE IS SORTED.  KEEP IT THAT WAY.
case "${host_cpu}" in
  alpha*)
    atomic_word_dir=cpu/alpha
    ;;
  cris*)
    atomic_word_dir=cpu/cris
    ;;
  ia64)
    atomic_word_dir=cpu/ia64
    ;;
  i[4567]86 | x86_64)
    atomic_flags="-march=native"
    ;;
  powerpc* | rs6000)
    atomic_word_dir=cpu/powerpc
    ;;
  sparc* | ultrasparc)
    atomic_word_dir=cpu/sparc
    atomic_flags="-mcpu=v9"
    ;;
esac


# Set specific CPU overrides for atomicity_dir.
# This can be over-ridden in GLIBCXX_ENABLE_ATOMIC_BUILTINS.
# THIS TABLE IS SORTED.  KEEP IT THAT WAY.
if test -f ${glibcxx_srcdir}/config/${cpu_include_dir}/atomicity.h ; then
  atomicity_dir=$cpu_include_dir
fi


if test -f ${glibcxx_srcdir}/config/${cpu_include_dir}/cxxabi_tweaks.h ; then
  abi_tweaks_dir=$cpu_include_dir
fi


# Set directory with CPU-specific optimization
cpu_opt_dir=${cpu_include_dir}/opt
test -d ${glibcxx_srcdir}/config/${cpu_include_dir}/opt ||
cpu_opt_dir=cpu/generic/opt
# For each header with CPU-specific optimizations check whether it
# exists in ${cpu_opt_dir}.  If not, point the variable at the
# appropriate file in the generic directory.
cpu_opt_ext_random=${cpu_opt_dir}/ext/opt_random.h
test -f ${glibcxx_srcdir}/config/${cpu_opt_ext_random} ||
cpu_opt_ext_random=cpu/generic/opt/ext/opt_random.h

cpu_opt_bits_random=${cpu_opt_dir}/bits/opt_random.h
test -f ${glibcxx_srcdir}/config/${cpu_opt_ext_random} ||
cpu_opt_ext_random=cpu/generic/opt/bits/opt_random.h


# Set any OS-dependent bits.
# Set the os_include_dir.
# Set the error_costants_dir.
# Set c_model, c_compatibility here.
# If atomic ops and/or numeric limits are OS-specific rather than
# CPU-specifc, set those here too.
# THIS TABLE IS SORTED.  KEEP IT THAT WAY.
case "${host_os}" in
  aix4.[3456789]* | aix[56789]*)
    # We set os_include_dir to os/aix only on AIX 4.3 and newer, but
    # os/aix/atomicity.h works on earlier versions of AIX 4.*, so we
    # explicitly duplicate the directory for 4.[<3].
    os_include_dir="os/aix"
    atomicity_dir="os/aix"
    atomic_word_dir="os/aix"
    OPT_LDFLAGS="-Wl,-G"
    ;;
  aix4.*)
    os_include_dir="os/generic"
    atomicity_dir="os/aix"
    atomic_word_dir="os/aix"
    ;;
  aix*)
    os_include_dir="os/generic"
    atomicity_dir="cpu/generic"
    ;;
  bsd*)
    # Plain BSD attempts to share FreeBSD files.
    os_include_dir="os/bsd/freebsd"
    ;;
  cygwin*)
    os_include_dir="os/newlib"
    OPT_LDFLAGS="${OPT_LDFLAGS} \$(lt_host_flags)"
    ;;
  darwin | darwin[1-7] | darwin[1-7].*)
    # On Darwin, performance is improved if libstdc++ is single-module.
    # Up to at least 10.3.7, -flat_namespace is required for proper
    # treatment of coalesced symbols.
    OPT_LDFLAGS="${OPT_LDFLAGS} -Wl,-single_module -Wl,-flat_namespace"
    os_include_dir="os/bsd/darwin"
    ;;
  darwin[89] | darwin[89].* | darwin[1-9][0-9]* )
    # On Darwin, performance is improved if libstdc++ is single-module,
    # and on 8+ compatibility is better if not -flat_namespace.
    OPT_LDFLAGS="${OPT_LDFLAGS} -Wl,-single_module"
    case "${host_cpu}" in
      i[34567]86 | x86_64)
        OPTIMIZE_CXXFLAGS="${OPTIMIZE_CXXFLAGS} -fvisibility-inlines-hidden"
        ;;
    esac
    os_include_dir="os/bsd/darwin"
    ;;
  *djgpp*)      # leading * picks up "msdosdjgpp"
    os_include_dir="os/djgpp"
    error_constants_dir="os/djgpp"
    ;;
  freebsd*)
    os_include_dir="os/bsd/freebsd"
    ;;
  gnu* | linux* | kfreebsd*-gnu | knetbsd*-gnu)
    if [ "$uclibc" = "yes" ]; then
      os_include_dir="os/uclibc"
    elif [ "$bionic" = "yes" ]; then
      os_include_dir="os/bionic"
    else
      os_include_dir="os/gnu-linux"
    fi
    ;;
  hpux*)
    os_include_dir="os/hpux"
    ;;
  mingw32*)
    case "$host" in
      *-w64-*)
        os_include_dir="os/mingw32-w64"
        error_constants_dir="os/mingw32-w64"
        ;;
      *)
        os_include_dir="os/mingw32"
        error_constants_dir="os/mingw32"
        ;;
    esac
    OPT_LDFLAGS="${OPT_LDFLAGS} \$(lt_host_flags)"
    ;;
  netbsd*)
    os_include_dir="os/bsd/netbsd"
    ;;
  openbsd*)
    os_include_dir="os/bsd/openbsd"
    ;;
  qnx6.[12]*)
    os_include_dir="os/qnx/qnx6.1"
    c_model=c
    ;;
  solaris2)
    # This too-vague configuration does not provide enough information
    # to select a ctype include, and thus os_include_dir is a crap shoot.
    echo "Please specify the full version of Solaris, ie. solaris2.9 " 1>&2
    exit 1
    ;;
  solaris2.9 | solaris2.1[0-9])
    os_include_dir="os/solaris/solaris2.9"
    ;;
  tpf)
    os_include_dir="os/tpf"
    ;;
  vxworks)
    os_include_dir="os/vxworks"
    ;;
  *)
    os_include_dir="os/generic"
    ;;
esac


# Set any OS-dependent and CPU-dependent bits.
# THIS TABLE IS SORTED.  KEEP IT THAT WAY.
case "${host}" in
  *-*-linux*)
    case "${host_cpu}" in
      i[567]86)
        abi_baseline_pair=i486-linux-gnu
        ;;
      mips64*)
	abi_baseline_pair=mips64-linux-gnu
	;;
      powerpc64)
        abi_baseline_pair=powerpc64-linux-gnu
        ;;
      s390)
        abi_baseline_pair=s390-linux-gnu
        ;;
      s390x)
        abi_baseline_pair=s390x-linux-gnu
        ;;
      x86_64)
        abi_baseline_pair=x86_64-linux-gnu
        ;;
      *)
        if test -d ${glibcxx_srcdir}/config/abi/post/${try_cpu}-linux-gnu; then
          abi_baseline_pair=${try_cpu}-linux-gnu
        fi
    esac
    case "${host}" in
<<<<<<< HEAD
      arm*-*-linux-*eabi*)
=======
      arm*-*-linux-*)
>>>>>>> bc75ee5f
	port_specific_symbol_files="\$(srcdir)/../config/os/gnu-linux/arm-eabi-extra.ver"
	;;
    esac
    ;;
  powerpc*-*-darwin*)
    port_specific_symbol_files="\$(srcdir)/../config/os/bsd/darwin/ppc-extra.ver"
    ;;
  *-*-solaris2.9)
    abi_baseline_pair=solaris2.9
    abi_baseline_subdir_switch=--print-multi-os-directory
    ;;
  *-*-solaris2.1[0-9])
    abi_baseline_pair=solaris2.10
    abi_baseline_subdir_switch=--print-multi-os-directory
    ;;
esac<|MERGE_RESOLUTION|>--- conflicted
+++ resolved
@@ -348,11 +348,7 @@
         fi
     esac
     case "${host}" in
-<<<<<<< HEAD
-      arm*-*-linux-*eabi*)
-=======
       arm*-*-linux-*)
->>>>>>> bc75ee5f
 	port_specific_symbol_files="\$(srcdir)/../config/os/gnu-linux/arm-eabi-extra.ver"
 	;;
     esac
