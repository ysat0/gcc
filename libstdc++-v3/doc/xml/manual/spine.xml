<<<<<<< HEAD
<?xml version='1.0'?>
<!DOCTYPE book PUBLIC "-//OASIS//DTD DocBook XML V4.5//EN"
 "http://www.oasis-open.org/docbook/xml/4.5/docbookx.dtd"
[ ]>

<book id="manual-index">
=======
<book xmlns="http://docbook.org/ns/docbook" version="5.0" xml:id="manual-index">
>>>>>>> b56a5220
<?dbhtml dir="manual"?>
<?dbhtml filename="spine.html"?>

  <title>The GNU C++ Library Manual</title>

<info>
  <copyright>
    <year>2009</year>
    <year>2010</year>
    <holder>
<<<<<<< HEAD
      <ulink url="http://www.fsf.org">FSF</ulink>
=======
      <link xmlns:xlink="http://www.w3.org/1999/xlink" xlink:href="http://www.fsf.org">FSF</link>
>>>>>>> b56a5220
    </holder>
  </copyright>
  <legalnotice>
    <para>
      <link linkend="manual.intro.status.license">License</link>
    </para>
  </legalnotice>
</info>

<!-- Part 01 : Intro -->
<<<<<<< HEAD
<xi:include xmlns:xi="http://www.w3.org/2001/XInclude"
	    parse="xml" href="intro.xml">
</xi:include>

<!-- Part 02 : Standard Contents -->
<part id="manual.std" xreflabel="Standard Contents">
<title>
  Standard Contents
</title>

<!-- Chapter 01 : Support -->
<xi:include xmlns:xi="http://www.w3.org/2001/XInclude"
	    parse="xml" href="support.xml">
</xi:include>


<!-- Chapter 02 : Diagnostics -->
<xi:include xmlns:xi="http://www.w3.org/2001/XInclude"
	    parse="xml" href="diagnostics.xml">
</xi:include>

<!-- Chapter 03 : Utilities -->
<xi:include xmlns:xi="http://www.w3.org/2001/XInclude"
	    parse="xml" href="utilities.xml">
</xi:include>

<!-- Chapter 04 : Strings -->
<xi:include xmlns:xi="http://www.w3.org/2001/XInclude"
	    parse="xml" href="strings.xml">
</xi:include>

<!-- Chapter 05 : Localization -->
<xi:include xmlns:xi="http://www.w3.org/2001/XInclude"
	    parse="xml" href="localization.xml">
</xi:include>

<!-- Chapter 06 : Containers -->
<xi:include xmlns:xi="http://www.w3.org/2001/XInclude"
	    parse="xml" href="containers.xml">
</xi:include>

<!-- Chapter 07 : Iterators -->
<xi:include xmlns:xi="http://www.w3.org/2001/XInclude"
	    parse="xml" href="iterators.xml">
</xi:include>

<!-- Chapter 08 : Algorithms -->
<xi:include xmlns:xi="http://www.w3.org/2001/XInclude"
	    parse="xml" href="algorithms.xml">
</xi:include>

<!-- Chapter 09 : Numerics -->
<xi:include xmlns:xi="http://www.w3.org/2001/XInclude"
	    parse="xml" href="numerics.xml">
</xi:include>

<!-- Chapter 10 : Input Output -->
<xi:include xmlns:xi="http://www.w3.org/2001/XInclude"
	    parse="xml" href="io.xml">
</xi:include>

<!-- Chapter 11 : Atomics -->
<xi:include xmlns:xi="http://www.w3.org/2001/XInclude"
	    parse="xml" href="atomics.xml">
</xi:include>

<!-- Chapter 12 : Concurrency -->
<xi:include xmlns:xi="http://www.w3.org/2001/XInclude"
	    parse="xml" href="concurrency.xml">
</xi:include>

</part>

<!-- Part 03 : Extensions -->
<xi:include xmlns:xi="http://www.w3.org/2001/XInclude"
	    parse="xml" href="extensions.xml">
=======
<xi:include xmlns:xi="http://www.w3.org/2001/XInclude" parse="xml" href="intro.xml">
</xi:include>

<!-- Part 02 : Standard Contents -->
<part xml:id="manual.std" xreflabel="Standard Contents">
<info>
  <title>
    Standard Contents
  </title>
</info>


<!-- Chapter 01 : Support -->
<xi:include xmlns:xi="http://www.w3.org/2001/XInclude" parse="xml" href="support.xml">
</xi:include>


<!-- Chapter 02 : Diagnostics -->
<xi:include xmlns:xi="http://www.w3.org/2001/XInclude" parse="xml" href="diagnostics.xml">
</xi:include>

<!-- Chapter 03 : Utilities -->
<xi:include xmlns:xi="http://www.w3.org/2001/XInclude" parse="xml" href="utilities.xml">
</xi:include>

<!-- Chapter 04 : Strings -->
<xi:include xmlns:xi="http://www.w3.org/2001/XInclude" parse="xml" href="strings.xml">
</xi:include>

<!-- Chapter 05 : Localization -->
<xi:include xmlns:xi="http://www.w3.org/2001/XInclude" parse="xml" href="localization.xml">
</xi:include>

<!-- Chapter 06 : Containers -->
<xi:include xmlns:xi="http://www.w3.org/2001/XInclude" parse="xml" href="containers.xml">
</xi:include>

<!-- Chapter 07 : Iterators -->
<xi:include xmlns:xi="http://www.w3.org/2001/XInclude" parse="xml" href="iterators.xml">
</xi:include>

<!-- Chapter 08 : Algorithms -->
<xi:include xmlns:xi="http://www.w3.org/2001/XInclude" parse="xml" href="algorithms.xml">
</xi:include>

<!-- Chapter 09 : Numerics -->
<xi:include xmlns:xi="http://www.w3.org/2001/XInclude" parse="xml" href="numerics.xml">
</xi:include>

<!-- Chapter 10 : Input Output -->
<xi:include xmlns:xi="http://www.w3.org/2001/XInclude" parse="xml" href="io.xml">
</xi:include>

<!-- Chapter 11 : Atomics -->
<xi:include xmlns:xi="http://www.w3.org/2001/XInclude" parse="xml" href="atomics.xml">
</xi:include>

<!-- Chapter 12 : Concurrency -->
<xi:include xmlns:xi="http://www.w3.org/2001/XInclude" parse="xml" href="concurrency.xml">
</xi:include>

</part>

<!-- Part 03 : Extensions -->
<xi:include xmlns:xi="http://www.w3.org/2001/XInclude" parse="xml" href="extensions.xml">
>>>>>>> b56a5220
</xi:include>


<!-- Part 04 : Appendices -->
<<<<<<< HEAD
<part id="appendix" xreflabel="Appendices">
<title>
  Appendices
</title>

<!-- Appendix A -->
<xi:include xmlns:xi="http://www.w3.org/2001/XInclude"
	    parse="xml" href="appendix_contributing.xml">
</xi:include>

<!-- Appendix B -->
<xi:include xmlns:xi="http://www.w3.org/2001/XInclude"
	    parse="xml" href="appendix_porting.xml">
</xi:include>

<!-- Appendix C -->
<xi:include xmlns:xi="http://www.w3.org/2001/XInclude"
	    parse="xml" href="appendix_free.xml">
</xi:include>

<!-- Appendix D -->
<xi:include xmlns:xi="http://www.w3.org/2001/XInclude"
	    parse="xml" href="../gnu/gpl-3.0.xml">
</xi:include>

<!-- Appendix E -->
<xi:include xmlns:xi="http://www.w3.org/2001/XInclude"
	    parse="xml" href="../gnu/fdl-1.3.xml">
=======
<part xml:id="appendix" xreflabel="Appendices"><info><title>
  Appendices
</title></info>


<!-- Appendix A -->
<xi:include xmlns:xi="http://www.w3.org/2001/XInclude" parse="xml" href="appendix_contributing.xml">
</xi:include>

<!-- Appendix B -->
<xi:include xmlns:xi="http://www.w3.org/2001/XInclude" parse="xml" href="appendix_porting.xml">
</xi:include>

<!-- Appendix C -->
<xi:include xmlns:xi="http://www.w3.org/2001/XInclude" parse="xml" href="appendix_free.xml">
</xi:include>

<!-- Appendix D -->
<xi:include xmlns:xi="http://www.w3.org/2001/XInclude" parse="xml" href="../gnu/gpl-3.0.xml">
</xi:include>

<!-- Appendix E -->
<xi:include xmlns:xi="http://www.w3.org/2001/XInclude" parse="xml" href="../gnu/fdl-1.3.xml">
>>>>>>> b56a5220
</xi:include>

</part>

</book><|MERGE_RESOLUTION|>--- conflicted
+++ resolved
@@ -1,13 +1,4 @@
-<<<<<<< HEAD
-<?xml version='1.0'?>
-<!DOCTYPE book PUBLIC "-//OASIS//DTD DocBook XML V4.5//EN"
- "http://www.oasis-open.org/docbook/xml/4.5/docbookx.dtd"
-[ ]>
-
-<book id="manual-index">
-=======
 <book xmlns="http://docbook.org/ns/docbook" version="5.0" xml:id="manual-index">
->>>>>>> b56a5220
 <?dbhtml dir="manual"?>
 <?dbhtml filename="spine.html"?>
 
@@ -18,11 +9,7 @@
     <year>2009</year>
     <year>2010</year>
     <holder>
-<<<<<<< HEAD
-      <ulink url="http://www.fsf.org">FSF</ulink>
-=======
       <link xmlns:xlink="http://www.w3.org/1999/xlink" xlink:href="http://www.fsf.org">FSF</link>
->>>>>>> b56a5220
     </holder>
   </copyright>
   <legalnotice>
@@ -33,84 +20,6 @@
 </info>
 
 <!-- Part 01 : Intro -->
-<<<<<<< HEAD
-<xi:include xmlns:xi="http://www.w3.org/2001/XInclude"
-	    parse="xml" href="intro.xml">
-</xi:include>
-
-<!-- Part 02 : Standard Contents -->
-<part id="manual.std" xreflabel="Standard Contents">
-<title>
-  Standard Contents
-</title>
-
-<!-- Chapter 01 : Support -->
-<xi:include xmlns:xi="http://www.w3.org/2001/XInclude"
-	    parse="xml" href="support.xml">
-</xi:include>
-
-
-<!-- Chapter 02 : Diagnostics -->
-<xi:include xmlns:xi="http://www.w3.org/2001/XInclude"
-	    parse="xml" href="diagnostics.xml">
-</xi:include>
-
-<!-- Chapter 03 : Utilities -->
-<xi:include xmlns:xi="http://www.w3.org/2001/XInclude"
-	    parse="xml" href="utilities.xml">
-</xi:include>
-
-<!-- Chapter 04 : Strings -->
-<xi:include xmlns:xi="http://www.w3.org/2001/XInclude"
-	    parse="xml" href="strings.xml">
-</xi:include>
-
-<!-- Chapter 05 : Localization -->
-<xi:include xmlns:xi="http://www.w3.org/2001/XInclude"
-	    parse="xml" href="localization.xml">
-</xi:include>
-
-<!-- Chapter 06 : Containers -->
-<xi:include xmlns:xi="http://www.w3.org/2001/XInclude"
-	    parse="xml" href="containers.xml">
-</xi:include>
-
-<!-- Chapter 07 : Iterators -->
-<xi:include xmlns:xi="http://www.w3.org/2001/XInclude"
-	    parse="xml" href="iterators.xml">
-</xi:include>
-
-<!-- Chapter 08 : Algorithms -->
-<xi:include xmlns:xi="http://www.w3.org/2001/XInclude"
-	    parse="xml" href="algorithms.xml">
-</xi:include>
-
-<!-- Chapter 09 : Numerics -->
-<xi:include xmlns:xi="http://www.w3.org/2001/XInclude"
-	    parse="xml" href="numerics.xml">
-</xi:include>
-
-<!-- Chapter 10 : Input Output -->
-<xi:include xmlns:xi="http://www.w3.org/2001/XInclude"
-	    parse="xml" href="io.xml">
-</xi:include>
-
-<!-- Chapter 11 : Atomics -->
-<xi:include xmlns:xi="http://www.w3.org/2001/XInclude"
-	    parse="xml" href="atomics.xml">
-</xi:include>
-
-<!-- Chapter 12 : Concurrency -->
-<xi:include xmlns:xi="http://www.w3.org/2001/XInclude"
-	    parse="xml" href="concurrency.xml">
-</xi:include>
-
-</part>
-
-<!-- Part 03 : Extensions -->
-<xi:include xmlns:xi="http://www.w3.org/2001/XInclude"
-	    parse="xml" href="extensions.xml">
-=======
 <xi:include xmlns:xi="http://www.w3.org/2001/XInclude" parse="xml" href="intro.xml">
 </xi:include>
 
@@ -176,41 +85,10 @@
 
 <!-- Part 03 : Extensions -->
 <xi:include xmlns:xi="http://www.w3.org/2001/XInclude" parse="xml" href="extensions.xml">
->>>>>>> b56a5220
 </xi:include>
 
 
 <!-- Part 04 : Appendices -->
-<<<<<<< HEAD
-<part id="appendix" xreflabel="Appendices">
-<title>
-  Appendices
-</title>
-
-<!-- Appendix A -->
-<xi:include xmlns:xi="http://www.w3.org/2001/XInclude"
-	    parse="xml" href="appendix_contributing.xml">
-</xi:include>
-
-<!-- Appendix B -->
-<xi:include xmlns:xi="http://www.w3.org/2001/XInclude"
-	    parse="xml" href="appendix_porting.xml">
-</xi:include>
-
-<!-- Appendix C -->
-<xi:include xmlns:xi="http://www.w3.org/2001/XInclude"
-	    parse="xml" href="appendix_free.xml">
-</xi:include>
-
-<!-- Appendix D -->
-<xi:include xmlns:xi="http://www.w3.org/2001/XInclude"
-	    parse="xml" href="../gnu/gpl-3.0.xml">
-</xi:include>
-
-<!-- Appendix E -->
-<xi:include xmlns:xi="http://www.w3.org/2001/XInclude"
-	    parse="xml" href="../gnu/fdl-1.3.xml">
-=======
 <part xml:id="appendix" xreflabel="Appendices"><info><title>
   Appendices
 </title></info>
@@ -234,7 +112,6 @@
 
 <!-- Appendix E -->
 <xi:include xmlns:xi="http://www.w3.org/2001/XInclude" parse="xml" href="../gnu/fdl-1.3.xml">
->>>>>>> b56a5220
 </xi:include>
 
 </part>
