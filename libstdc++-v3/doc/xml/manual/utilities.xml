--- conflicted
+++ resolved
@@ -1,14 +1,3 @@
-<<<<<<< HEAD
-<?xml version='1.0'?>
-<!DOCTYPE chapter PUBLIC "-//OASIS//DTD DocBook XML V4.5//EN"
- "http://www.oasis-open.org/docbook/xml/4.5/docbookx.dtd"
-[ ]>
-
-<chapter id="std.util" xreflabel="Utilities">
-<?dbhtml filename="utilities.html"?>
-
-<chapterinfo>
-=======
 <chapter xmlns="http://docbook.org/ns/docbook" version="5.0" 
 	 xml:id="std.util" xreflabel="Utilities">
 <?dbhtml filename="utilities.html"?>
@@ -17,7 +6,6 @@
   Utilities
   <indexterm><primary>Utilities</primary></indexterm>
 </title>
->>>>>>> b56a5220
   <keywordset>
     <keyword>
       ISO C++
@@ -26,42 +14,25 @@
       library
     </keyword>
   </keywordset>
-<<<<<<< HEAD
-</chapterinfo>
-=======
 </info>
 
->>>>>>> b56a5220
 
 
 <!-- Section 01 : Functors -->
-<<<<<<< HEAD
-<section id="std.util.functors" xreflabel="Functors">
-=======
 <section xml:id="std.util.functors" xreflabel="Functors"><info><title>Functors</title></info>
->>>>>>> b56a5220
 <?dbhtml filename="functors.html"?>
   
    <para>If you don't know what functors are, you're not alone.  Many people
       get slightly the wrong idea.  In the interest of not reinventing
       the wheel, we will refer you to the introduction to the functor
       concept written by SGI as chapter of their STL, in
-<<<<<<< HEAD
-      <ulink url="http://www.sgi.com/tech/stl/functors.html">their
-      http://www.sgi.com/tech/stl/functors.html</ulink>.
-=======
       <link xmlns:xlink="http://www.w3.org/1999/xlink" xlink:href="http://www.sgi.com/tech/stl/functors.html">their
       http://www.sgi.com/tech/stl/functors.html</link>.
->>>>>>> b56a5220
    </para>
 </section>
 
 <!-- Section 02 : Pairs -->
-<<<<<<< HEAD
-<section id="std.util.pairs" xreflabel="Pairs">
-=======
 <section xml:id="std.util.pairs" xreflabel="Pairs"><info><title>Pairs</title></info>
->>>>>>> b56a5220
 <?dbhtml filename="pairs.html"?>
   
    <para>The <code>pair&lt;T1,T2&gt;</code> is a simple and handy way to
@@ -117,11 +88,7 @@
 </section>
 
 <!-- Section 03 : Memory -->
-<<<<<<< HEAD
-<section id="std.util.memory" xreflabel="Memory">
-=======
 <section xml:id="std.util.memory" xreflabel="Memory"><info><title>Memory</title></info>
->>>>>>> b56a5220
 <?dbhtml filename="memory.html"?>
   
   <para>
@@ -133,20 +100,6 @@
   </para>
 
   <!--  Section 01 : allocator -->
-<<<<<<< HEAD
-  <xi:include xmlns:xi="http://www.w3.org/2001/XInclude"
-	      parse="xml" href="allocator.xml">
-  </xi:include>
-
-  <!--  Section 02 : auto_ptr -->
-  <xi:include xmlns:xi="http://www.w3.org/2001/XInclude"
-	      parse="xml" href="auto_ptr.xml">
-  </xi:include>
-
-  <!--  Section 03 : shared_ptr -->
-  <xi:include xmlns:xi="http://www.w3.org/2001/XInclude"
-	      parse="xml" href="shared_ptr.xml">
-=======
   <xi:include xmlns:xi="http://www.w3.org/2001/XInclude" parse="xml" href="allocator.xml">
   </xi:include>
 
@@ -156,17 +109,12 @@
 
   <!--  Section 03 : shared_ptr -->
   <xi:include xmlns:xi="http://www.w3.org/2001/XInclude" parse="xml" href="shared_ptr.xml">
->>>>>>> b56a5220
   </xi:include>
 
 </section>
 
 <!-- Section 04 : Traits -->
-<<<<<<< HEAD
-<section id="std.util.traits" xreflabel="Traits">
-=======
 <section xml:id="std.util.traits" xreflabel="Traits"><info><title>Traits</title></info>
->>>>>>> b56a5220
 <?dbhtml filename="traits.html"?>
   
   <para>
