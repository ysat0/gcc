<section xmlns="http://docbook.org/ns/docbook" version="5.0" 
	 xml:id="std.localization.facet.ctype" xreflabel="ctype">
<?dbhtml filename="ctype.html"?>

<info><title>ctype</title>
  <keywordset>
    <keyword>
      ISO C++
    </keyword>
    <keyword>
      ctype
    </keyword>
  </keywordset>
</info>



<section xml:id="facet.ctype.impl"><info><title>Implementation</title></info>


  <section><info><title>Specializations</title></info>
    

<para>
For the required specialization codecvt&lt;wchar_t, char, mbstate_t&gt; ,
conversions are made between the internal character set (always UCS4
on GNU/Linux) and whatever the currently selected locale for the
LC_CTYPE category implements.
</para>

<para>
The two required specializations are implemented as follows:
</para>

<para>
<code>
ctype&lt;char&gt;
</code>
</para>
<para>
This is simple specialization. Implementing this was a piece of cake.
</para>

<para>
<code>
ctype&lt;wchar_t&gt;
</code>
</para>
<para>
This specialization, by specifying all the template parameters, pretty
much ties the hands of implementors. As such, the implementation is
straightforward, involving mcsrtombs for the conversions between char
to wchar_t and wcsrtombs for conversions between wchar_t and char.
</para>

<para>
Neither of these two required specializations deals with Unicode
characters.
</para>

  </section>
</section>

<section xml:id="facet.ctype.future"><info><title>Future</title></info>



<itemizedlist>
   <listitem>
   <para>
   How to deal with the global locale issue?
   </para></listitem>

   <listitem>
   <para>
   How to deal with different types than char, wchar_t? </para></listitem>

   <listitem><para>
   Overlap between codecvt/ctype: narrow/widen
   </para></listitem>

   <listitem>
     <para>
       Mask typedef in codecvt_base, argument types in codecvt.  what
       is know about this type?
   </para></listitem>

   <listitem>
   <para>
   Why mask* argument in codecvt?
   </para></listitem>

   <listitem>
     <para>
       Can this be made (more) generic? is there a simple way to
       straighten out the configure-time mess that is a by-product of
       this class?
   </para></listitem>

   <listitem>
     <para>
       Get the ctype&lt;wchar_t&gt;::mask stuff under control. Need to
       make some kind of static table, and not do lookup every time
       somebody hits the do_is... functions. Too bad we can't just
       redefine mask for ctype&lt;wchar_t&gt;
   </para></listitem>

   <listitem>
     <para>
       Rename abstract base class. See if just smash-overriding is a
       better approach. Clarify, add sanity to naming.
     </para>
   </listitem>

</itemizedlist>


</section>


<bibliography xml:id="facet.ctype.biblio"><info><title>Bibliography</title></info>


  <biblioentry>
    <citetitle>
      The GNU C Library
    </citetitle>
    <author><personname><surname>McGrath</surname><firstname>Roland</firstname></personname></author>
    <author><personname><surname>Drepper</surname><firstname>Ulrich</firstname></personname></author>
    <copyright>
      <year>2007</year>
      <holder>FSF</holder>
    </copyright>
    <pagenums>Chapters 6  Character Set Handling and 7 Locales and Internationalization</pagenums>
  </biblioentry>

  <biblioentry>
    <citetitle>
      Correspondence
    </citetitle>
    <author><personname><surname>Drepper</surname><firstname>Ulrich</firstname></personname></author>
    <copyright>
      <year>2002</year>
      <holder/>
    </copyright>
  </biblioentry>

  <biblioentry>
    <citetitle>
      ISO/IEC 14882:1998 Programming languages - C++
    </citetitle>
    <copyright>
      <year>1998</year>
      <holder>ISO</holder>
    </copyright>
  </biblioentry>

  <biblioentry>
    <citetitle>
      ISO/IEC 9899:1999 Programming languages - C
    </citetitle>
    <copyright>
      <year>1999</year>
      <holder>ISO</holder>
    </copyright>
  </biblioentry>

  <biblioentry>
<<<<<<< HEAD
    <title>
      The Open Group Base Specifications, Issue 6 (IEEE Std. 1003.1-2004)
    </title>
=======
    <biblioid xmlns:xlink="http://www.w3.org/1999/xlink" xlink:href="http://www.unix.org/version3/ieee_std.html" class="uri">
      </biblioid>
      <citetitle>
	The Open Group Base Specifications, Issue 6 (IEEE Std. 1003.1-2004)
      </citetitle>
>>>>>>> 779871ac

    <copyright>
      <year>1999</year>
      <holder>
      The Open Group/The Institute of Electrical and Electronics Engineers, Inc.</holder>
    </copyright>
<<<<<<< HEAD

    <biblioid>
      <ulink url="http://www.unix.org/version3/ieee_std.html">
      </ulink>
    </biblioid>

  </biblioentry> 
=======
  </biblioentry>
>>>>>>> 779871ac

  <biblioentry>
    <citetitle>
      The C++ Programming Language, Special Edition
    </citetitle>
    <author><personname><surname>Stroustrup</surname><firstname>Bjarne</firstname></personname></author>
    <copyright>
      <year>2000</year>
      <holder>Addison Wesley, Inc.</holder>
    </copyright>
    <pagenums>Appendix D</pagenums>
    <publisher>
      <publishername>
	Addison Wesley
      </publishername>
    </publisher>
  </biblioentry>

  <biblioentry>
    <citetitle>
      Standard C++ IOStreams and Locales
    </citetitle>
    <subtitle>
      Advanced Programmer's Guide and Reference
    </subtitle>
    <author><personname><surname>Langer</surname><firstname>Angelika</firstname></personname></author>
    <author><personname><surname>Kreft</surname><firstname>Klaus</firstname></personname></author>
    <copyright>
      <year>2000</year>
      <holder>Addison Wesley Longman, Inc.</holder>
    </copyright>
    <publisher>
      <publishername>
	Addison Wesley Longman
      </publishername>
    </publisher>
  </biblioentry>

</bibliography>

</section><|MERGE_RESOLUTION|>--- conflicted
+++ resolved
@@ -166,34 +166,18 @@
   </biblioentry>
 
   <biblioentry>
-<<<<<<< HEAD
-    <title>
-      The Open Group Base Specifications, Issue 6 (IEEE Std. 1003.1-2004)
-    </title>
-=======
     <biblioid xmlns:xlink="http://www.w3.org/1999/xlink" xlink:href="http://www.unix.org/version3/ieee_std.html" class="uri">
       </biblioid>
       <citetitle>
 	The Open Group Base Specifications, Issue 6 (IEEE Std. 1003.1-2004)
       </citetitle>
->>>>>>> 779871ac
 
     <copyright>
       <year>1999</year>
       <holder>
       The Open Group/The Institute of Electrical and Electronics Engineers, Inc.</holder>
     </copyright>
-<<<<<<< HEAD
-
-    <biblioid>
-      <ulink url="http://www.unix.org/version3/ieee_std.html">
-      </ulink>
-    </biblioid>
-
-  </biblioentry> 
-=======
-  </biblioentry>
->>>>>>> 779871ac
+  </biblioentry>
 
   <biblioentry>
     <citetitle>
