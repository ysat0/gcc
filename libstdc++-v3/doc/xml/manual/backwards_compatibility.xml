<section xmlns="http://docbook.org/ns/docbook" version="5.0" 
	 xml:id="manual.appendix.porting.backwards" xreflabel="backwards">
<?dbhtml filename="backwards.html"?>

<<<<<<< HEAD
<sect1info>
=======
<info><title>Backwards Compatibility</title>
>>>>>>> 3bd7a983
  <keywordset>
    <keyword>
      ISO C++
    </keyword>
    <keyword>
      backwards
    </keyword>
  </keywordset>
</info>



<section xml:id="backwards.first"><info><title>First</title></info>

<<<<<<< HEAD
<sect2 id="backwards.first">
<title>First</title>
=======
>>>>>>> 3bd7a983

<para>The first generation GNU C++ library was called libg++.  It was a
separate GNU project, although reliably paired with GCC. Rumors imply
that it had a working relationship with at least two kinds of
dinosaur.
</para>

<para>Some background: libg++ was designed and created when there was no
ISO standard to provide guidance.  Classes like linked lists are now
provided for by <classname>list&lt;T&gt;</classname> and do not need to be
created by <function>genclass</function>.  (For that matter, templates exist
now and are well-supported, whereas genclass (mostly) predates them.)
</para>

<para>There are other classes in libg++ that are not specified in the
ISO Standard (e.g., statistical analysis).  While there are a lot of
really useful things that are used by a lot of people, the Standards
Committee couldn't include everything, and so a lot of those
<quote>obvious</quote> classes didn't get included.
</para>

<para>Known Issues include many of the limitations of its immediate ancestor.</para>

<para>Portability notes and known implementation limitations are as follows.</para>

<section><info><title>No <code>ios_base</code></title></info>
  

<para> At least some older implementations don't have <code>std::ios_base</code>, so you should use <code>std::ios::badbit</code>, <code>std::ios::failbit</code> and <code>std::ios::eofbit</code> and <code>std::ios::goodbit</code>.
</para>
</section>

<section><info><title>No <code>cout</code> in <code>ostream.h</code>, no <code>cin</code> in <code>istream.h</code></title></info>


<para>
	In earlier versions of the standard,
	<filename class="headerfile">fstream.h</filename>,
	<filename class="headerfile">ostream.h</filename>
	and <filename class="headerfile">istream.h</filename>
	used to define
	<code>cout</code>, <code>cin</code> and so on. ISO C++ specifies that one needs to include
	<filename class="headerfile">iostream</filename>
	explicitly to get the required definitions.
 </para>
<para> Some include adjustment may be required.</para>

<para>This project is no longer maintained or supported, and the sources
archived. For the desperate,
the <link xmlns:xlink="http://www.w3.org/1999/xlink" xlink:href="http://gcc.gnu.org/extensions.html">GCC extensions
page</link> describes where to find the last libg++ source. The code is
considered replaced and rewritten.
</para>
</section>
</section>

<<<<<<< HEAD
<sect2 id="backwards.second">
<title>Second</title>

=======
<section xml:id="backwards.second"><info><title>Second</title></info>


>>>>>>> 3bd7a983
<para>
  The second generation GNU C++ library was called libstdc++, or
  libstdc++-v2. It spans the time between libg++ and pre-ISO C++
  standardization and is usually associated with the following GCC
  releases: egcs 1.x, gcc 2.95, and gcc 2.96.
</para>

<para>
  The STL portions of this library are based on SGI/HP STL release 3.11.
</para>

<para>
  This project is no longer maintained or supported, and the sources
  archived.  The code is considered replaced and rewritten.
</para>

<para>
  Portability notes and known implementation limitations are as follows.
</para>

<section><info><title>Namespace <code>std::</code> not supported</title></info>
  

  <para>
    Some care is required to support C++ compiler and or library
    implementation that do not have the standard library in
    <code>namespace std</code>.
  </para>

  <para>
    The following sections list some possible solutions to support compilers
    that cannot ignore <code>std::</code>-qualified names.
  </para>

  <para>
    First, see if the compiler has a flag for this. Namespace
    back-portability-issues are generally not a problem for g++
    compilers that do not have libstdc++ in <code>std::</code>, as the
    compilers use <code>-fno-honor-std</code> (ignore
    <code>std::</code>, <code>:: = std::</code>) by default. That is,
    the responsibility for enabling or disabling <code>std::</code> is
    on the user; the maintainer does not have to care about it. This
    probably applies to some other compilers as well.
  </para>

  <para>
    Second, experiment with a variety of pre-processor tricks.
  </para>

  <para>
    By defining <code>std</code> as a macro, fully-qualified namespace
    calls become global. Volia.
  </para>

<programlisting>
#ifdef WICKEDLY_OLD_COMPILER
# define std
#endif
</programlisting>

  <para>
    Thanks to Juergen Heinzl who posted this solution on gnu.gcc.help.
  </para>

  <para>
    Another pre-processor based approach is to define a macro
    <code>NAMESPACE_STD</code>, which is defined to either
    <quote> </quote> or <quote>std</quote> based on a compile-type
    test. On GNU systems, this can be done with autotools by means of
    an autoconf test (see below) for <code>HAVE_NAMESPACE_STD</code>,
    then using that to set a value for the <code>NAMESPACE_STD</code>
    macro.  At that point, one is able to use
    <code>NAMESPACE_STD::string</code>, which will evaluate to
    <code>std::string</code> or <code>::string</code> (i.e., in the
    global namespace on systems that do not put <code>string</code> in
    <code>std::</code>).
  </para>

<programlisting>
dnl @synopsis AC_CXX_NAMESPACE_STD
dnl
dnl If the compiler supports namespace std, define
dnl HAVE_NAMESPACE_STD.
dnl
dnl @category Cxx
dnl @author Todd Veldhuizen
dnl @author Luc Maisonobe &lt;luc@spaceroots.org&gt;
dnl @version 2004-02-04
dnl @license AllPermissive
AC_DEFUN([AC_CXX_NAMESPACE_STD], [
  AC_CACHE_CHECK(if g++ supports namespace std,
  ac_cv_cxx_have_std_namespace,
  [AC_LANG_SAVE
  AC_LANG_CPLUSPLUS
  AC_TRY_COMPILE([#include &lt;iostream&gt;
		  std::istream&amp; is = std::cin;],,
  ac_cv_cxx_have_std_namespace=yes, ac_cv_cxx_have_std_namespace=no)
  AC_LANG_RESTORE
  ])
  if test "$ac_cv_cxx_have_std_namespace" = yes; then
    AC_DEFINE(HAVE_NAMESPACE_STD,,[Define if g++ supports namespace std. ])
  fi
])
</programlisting>
</section>

<section><info><title>Illegal iterator usage</title></info>

<para>
  The following illustrate implementation-allowed illegal iterator
  use, and then correct use.
</para>

<itemizedlist>
  <listitem>
    <para>
      you cannot do <code>ostream::operator&lt;&lt;(iterator)</code>
      to print the address of the iterator =&gt; use
      <code>operator&lt;&lt; &amp;*iterator</code> instead
    </para>
  </listitem>
  <listitem>
    <para>
      you cannot clear an iterator's reference (<code>iterator =
      0</code>) =&gt; use <code>iterator = iterator_type();</code>
    </para>
  </listitem>
  <listitem>
    <para>
      <code>if (iterator)</code> won't work any more =&gt; use
      <code>if (iterator != iterator_type())</code>
    </para>
  </listitem>
</itemizedlist>
</section>

<section><info><title><code>isspace</code> from <filename class="headerfile">cctype</filename> is a macro
  </title></info>
  

  <para>
<<<<<<< HEAD
    Glibc 2.0.x and 2.1.x define <filename
    class="headerfile">ctype.h</filename> functionality as macros
=======
    Glibc 2.0.x and 2.1.x define <filename class="headerfile">ctype.h</filename> functionality as macros
>>>>>>> 3bd7a983
    (isspace, isalpha etc.).
  </para>

  <para>
    This implementations of libstdc++, however, keep these functions
    as macros, and so it is not back-portable to use fully qualified
    names. For example:
  </para>

<programlisting>
#include &lt;cctype&gt;
int main() { std::isspace('X'); }
</programlisting>

<para>
  Results in something like this:
</para>

<programlisting>
std:: (__ctype_b[(int) ( ( 'X' ) )] &amp; (unsigned short int) _ISspace ) ;
</programlisting>

<para>
  A solution is to modify a header-file so that the compiler tells
  <filename class="headerfile">ctype.h</filename> to define functions
  instead of macros:
</para>

<programlisting>
// This keeps isalnum, et al from being propagated as macros.
#if __linux__
# define __NO_CTYPE 1
#endif
</programlisting>

<para>
  Then, include <filename class="headerfile">ctype.h</filename>
</para>

<para>
  Another problem arises if you put a <code>using namespace
  std;</code> declaration at the top, and include <filename class="headerfile">ctype.h</filename>. This will result in
  ambiguities between the definitions in the global namespace
  (<filename class="headerfile">ctype.h</filename>) and the
  definitions in namespace <code>std::</code>
  (<code>&lt;cctype&gt;</code>).
</para>
</section>

<section><info><title>No <code>vector::at</code>, <code>deque::at</code>, <code>string::at</code></title></info>


<para>
  One solution is to add an autoconf-test for this:
</para>

<programlisting>
AC_MSG_CHECKING(for container::at)
AC_TRY_COMPILE(
[
#include &lt;vector&gt;
#include &lt;deque&gt;
#include &lt;string&gt;

using namespace std;
],
[
deque&lt;int&gt; test_deque(3);
test_deque.at(2);
vector&lt;int&gt; test_vector(2);
test_vector.at(1);
string test_string(<quote>test_string</quote>);
test_string.at(3);
],
[AC_MSG_RESULT(yes)
AC_DEFINE(HAVE_CONTAINER_AT)],
[AC_MSG_RESULT(no)])
</programlisting>

<para>
  If you are using other (non-GNU) compilers it might be a good idea
  to check for <code>string::at</code> separately.
</para>

</section>

<section><info><title>No <code>std::char_traits&lt;char&gt;::eof</code></title></info>


<para>
  Use some kind of autoconf test, plus this:
</para>

<programlisting>
#ifdef HAVE_CHAR_TRAITS
#define CPP_EOF std::char_traits&lt;char&gt;::eof()
#else
#define CPP_EOF EOF
#endif
</programlisting>

</section>

<section><info><title>No <code>string::clear</code></title></info>


<para>
  There are two functions for deleting the contents of a string:
  <code>clear</code> and <code>erase</code> (the latter returns the
  string).
</para>

<programlisting>
void
clear() { _M_mutate(0, this-&gt;size(), 0); }
</programlisting>

<programlisting>
basic_string&amp;
erase(size_type __pos = 0, size_type __n = npos)
{
  return this-&gt;replace(_M_check(__pos), _M_fold(__pos, __n),
			  _M_data(), _M_data());
}
</programlisting>

<para>
  Unfortunately, <code>clear</code> is not implemented in this
  version, so you should use <code>erase</code> (which is probably
  faster than <code>operator=(charT*)</code>).
</para>
</section>

<section><info><title>
  Removal of <code>ostream::form</code> and <code>istream::scan</code>
  extensions
</title></info>


<para>
  These are no longer supported. Please use stringstreams instead.
</para>
</section>

<section><info><title>No <code>basic_stringbuf</code>, <code>basic_stringstream</code></title></info>


<para>
  Although the ISO standard <code>i/ostringstream</code>-classes are
  provided, (<filename class="headerfile">sstream</filename>), for
  compatibility with older implementations the pre-ISO
  <code>i/ostrstream</code> (<filename class="headerfile">strstream</filename>) interface is also provided,
  with these caveats:
</para>

<itemizedlist>
  <listitem>
    <para>
      <code>strstream</code> is considered to be deprecated
    </para>
  </listitem>
  <listitem>
    <para>
      <code>strstream</code> is limited to <code>char</code>
    </para>
  </listitem>
  <listitem>
    <para>
      with <code>ostringstream</code> you don't have to take care of
      terminating the string or freeing its memory
    </para>
  </listitem>
  <listitem>
    <para>
      <code>istringstream</code> can be re-filled (clear();
      str(input);)
    </para>
  </listitem>
</itemizedlist>

<para>
  You can then use output-stringstreams like this:
</para>

<programlisting>
#ifdef HAVE_SSTREAM
# include &lt;sstream&gt;
#else
# include &lt;strstream&gt;
#endif

#ifdef HAVE_SSTREAM
  std::ostringstream oss;
#else
  std::ostrstream oss;
#endif

oss &lt;&lt; <quote>Name=</quote> &lt;&lt; m_name &lt;&lt; <quote>, number=</quote> &lt;&lt; m_number &lt;&lt; std::endl;
...
#ifndef HAVE_SSTREAM
  oss &lt;&lt; std::ends; // terminate the char*-string
#endif

// str() returns char* for ostrstream and a string for ostringstream
// this also causes ostrstream to think that the buffer's memory
// is yours
m_label.set_text(oss.str());
#ifndef HAVE_SSTREAM
  // let the ostrstream take care of freeing the memory
  oss.freeze(false);
#endif
</programlisting>

<para>
      Input-stringstreams can be used similarly:
</para>

<programlisting>
std::string input;
...
#ifdef HAVE_SSTREAM
std::istringstream iss(input);
#else
std::istrstream iss(input.c_str());
#endif

int i;
iss &gt;&gt; i;
</programlisting>

<para> One (the only?) restriction is that an istrstream cannot be re-filled:
</para>

<programlisting>
std::istringstream iss(numerator);
iss &gt;&gt; m_num;
// this is not possible with istrstream
iss.clear();
iss.str(denominator);
iss &gt;&gt; m_den;
</programlisting>

<para>
If you don't care about speed, you can put these conversions in
      a template-function:
</para>
<programlisting>
template &lt;class X&gt;
void fromString(const string&amp; input, X&amp; any)
{
#ifdef HAVE_SSTREAM
std::istringstream iss(input);
#else
std::istrstream iss(input.c_str());
#endif
X temp;
iss &gt;&gt; temp;
if (iss.fail())
throw runtime_error(..)
any = temp;
}
</programlisting>

<para>
<<<<<<< HEAD
  Another example of using stringstreams is in <link
  linkend="strings.string.shrink">this howto</link>.
=======
  Another example of using stringstreams is in <link linkend="strings.string.shrink">this howto</link>.
>>>>>>> 3bd7a983
</para>

<para> There is additional information in the libstdc++-v2 info files, in
particular <quote>info iostream</quote>.
</para>
</section>

<section><info><title>Little or no wide character support</title></info>
  
  <para>
    Classes <classname>wstring</classname> and
    <classname>char_traits&lt;wchar_t&gt;</classname> are
    not supported.
  </para>
</section>

<section><info><title>No templatized iostreams</title></info>
  
  <para>
    Classes <classname>wfilebuf</classname> and
    <classname>wstringstream</classname> are not supported.
  </para>
</section>

<section><info><title>Thread safety issues</title></info>


  <para>
    Earlier GCC releases had a somewhat different approach to
    threading configuration and proper compilation.  Before GCC 3.0,
    configuration of the threading model was dictated by compiler
    command-line options and macros (both of which were somewhat
    thread-implementation and port-specific).  There were no
    guarantees related to being able to link code compiled with one
    set of options and macro setting with another set.
  </para>

  <para>
    For GCC 3.0, configuration of the threading model used with
    libraries and user-code is performed when GCC is configured and
    built using the --enable-threads and --disable-threads options.
    The ABI is stable for symbol name-mangling and limited functional
    compatibility exists between code compiled under different
    threading models.
  </para>

   <para>
     The libstdc++ library has been designed so that it can be used in
     multithreaded applications (with libstdc++-v2 this was only true
     of the STL parts.)  The first problem is finding a
     <emphasis>fast</emphasis> method of implementation portable to
     all platforms.  Due to historical reasons, some of the library is
     written against per-CPU-architecture spinlocks and other parts
     against the gthr.h abstraction layer which is provided by gcc.  A
     minor problem that pops up every so often is different
     interpretations of what "thread-safe" means for a
     library (not a general program).  We currently use the <link xmlns:xlink="http://www.w3.org/1999/xlink" xlink:href="http://www.sgi.com/tech/stl/thread_safety.html">same
     definition that SGI</link> uses for their STL subset.  However,
     the exception for read-only containers only applies to the STL
     components. This definition is widely-used and something similar
     will be used in the next version of the C++ standard library.
   </para>

   <para>
     Here is a small link farm to threads (no pun) in the mail
     archives that discuss the threading problem.  Each link is to the
     first relevant message in the thread; from there you can use
     "Thread Next" to move down the thread.  This farm is in
     latest-to-oldest order.
   </para>

      <itemizedlist>
	<listitem>
	  <para>
	    Our threading expert Loren gives a breakdown of <link xmlns:xlink="http://www.w3.org/1999/xlink" xlink:href="http://gcc.gnu.org/ml/libstdc++/2001-10/msg00024.html">the
	    six situations involving threads</link> for the 3.0
	    release series.
	  </para>
      </listitem>
	<listitem>
	  <para>
<<<<<<< HEAD
	    <ulink url="http://gcc.gnu.org/ml/libstdc++/2001-05/msg00384.html">
	This message</ulink> inspired a recent updating of issues with
=======
	    <link xmlns:xlink="http://www.w3.org/1999/xlink" xlink:href="http://gcc.gnu.org/ml/libstdc++/2001-05/msg00384.html">
	This message</link> inspired a recent updating of issues with
>>>>>>> 3bd7a983
	threading and the SGI STL library.  It also contains some
	example POSIX-multithreaded STL code.
	  </para>
	</listitem>
      </itemizedlist>

   <para>
     (A large selection of links to older messages has been removed;
     many of the messages from 1999 were lost in a disk crash, and the
     few people with access to the backup tapes have been too swamped
     with work to restore them.  Many of the points have been
     superseded anyhow.)
   </para>
</section>

</section>

<section xml:id="backwards.third"><info><title>Third</title></info>

<<<<<<< HEAD
<sect2 id="backwards.third">
<title>Third</title>
=======
>>>>>>> 3bd7a983

<para> The third generation GNU C++ library is called libstdc++, or
libstdc++-v3.
</para>

      <para>The subset commonly known as the Standard Template Library
	 (chapters 23 through 25, mostly) is adapted from the final release
	 of the SGI STL (version 3.3), with extensive changes.
      </para>

      <para>A more formal description of the V3 goals can be found in the
	 official <link linkend="contrib.design_notes">design document</link>.
      </para>

<para>Portability notes and known implementation limitations are as follows.</para>

<section><info><title>Pre-ISO headers moved to backwards or removed</title></info>


<para> The pre-ISO C++ headers
      (<code>iostream.h</code>, <code>defalloc.h</code> etc.) are
      available, unlike previous libstdc++ versions, but inclusion
      generates a warning that you are using deprecated headers.
</para>

    <para>This compatibility layer is constructed by including the
    standard C++ headers, and injecting any items in
    <code>std::</code> into the global namespace.
   </para>
   <para>For those of you new to ISO C++ (welcome, time travelers!), no,
      that isn't a typo. Yes, the headers really have new names.
      Marshall Cline's C++ FAQ Lite has a good explanation in <link xmlns:xlink="http://www.w3.org/1999/xlink" xlink:href="http://www.parashift.com/c++-faq-lite/coding-standards.html#faq-27.4">item
      [27.4]</link>.
   </para>

<para> Some include adjustment may be required. What follows is an
autoconf test that defines <code>PRE_STDCXX_HEADERS</code> when they
exist.</para>

<programlisting>
# AC_HEADER_PRE_STDCXX
AC_DEFUN([AC_HEADER_PRE_STDCXX], [
  AC_CACHE_CHECK(for pre-ISO C++ include files,
  ac_cv_cxx_pre_stdcxx,
  [AC_LANG_SAVE
  AC_LANG_CPLUSPLUS
  ac_save_CXXFLAGS="$CXXFLAGS"
  CXXFLAGS="$CXXFLAGS -Wno-deprecated"

  # Omit defalloc.h, as compilation with newer compilers is problematic.
  AC_TRY_COMPILE([
  #include &lt;new.h&gt;
  #include &lt;iterator.h&gt;
  #include &lt;alloc.h&gt;
  #include &lt;set.h&gt;
  #include &lt;hashtable.h&gt;
  #include &lt;hash_set.h&gt;
  #include &lt;fstream.h&gt;
  #include &lt;tempbuf.h&gt;
  #include &lt;istream.h&gt;
  #include &lt;bvector.h&gt;
  #include &lt;stack.h&gt;
  #include &lt;rope.h&gt;
  #include &lt;complex.h&gt;
  #include &lt;ostream.h&gt;
  #include &lt;heap.h&gt;
  #include &lt;iostream.h&gt;
  #include &lt;function.h&gt;
  #include &lt;multimap.h&gt;
  #include &lt;pair.h&gt;
  #include &lt;stream.h&gt;
  #include &lt;iomanip.h&gt;
  #include &lt;slist.h&gt;
  #include &lt;tree.h&gt;
  #include &lt;vector.h&gt;
  #include &lt;deque.h&gt;
  #include &lt;multiset.h&gt;
  #include &lt;list.h&gt;
  #include &lt;map.h&gt;
  #include &lt;algobase.h&gt;
  #include &lt;hash_map.h&gt;
  #include &lt;algo.h&gt;
  #include &lt;queue.h&gt;
  #include &lt;streambuf.h&gt;
  ],,
  ac_cv_cxx_pre_stdcxx=yes, ac_cv_cxx_pre_stdcxx=no)
  CXXFLAGS="$ac_save_CXXFLAGS"
  AC_LANG_RESTORE
  ])
  if test "$ac_cv_cxx_pre_stdcxx" = yes; then
    AC_DEFINE(PRE_STDCXX_HEADERS,,[Define if pre-ISO C++ header files are present. ])
  fi
])
</programlisting>

<para>Porting between pre-ISO headers and ISO headers is simple: headers
like <filename class="headerfile">vector.h</filename> can be replaced with <filename class="headerfile">vector</filename> and a using
directive <code>using namespace std;</code> can be put at the global
scope. This should be enough to get this code compiling, assuming the
other usage is correct.
</para>
</section>

<section><info><title>Extension headers hash_map, hash_set moved to ext or backwards</title></info>


      <para>At this time most of the features of the SGI STL extension have been
	 replaced by standardized libraries.
	 In particular, the unordered_map and unordered_set containers of TR1
	 are suitable replacement for the non-standard hash_map and hash_set
	 containers in the SGI STL.
      </para>
<para> Header files <filename class="headerfile">hash_map</filename> and <filename class="headerfile">hash_set</filename> moved
to <filename class="headerfile">ext/hash_map</filename> and  <filename class="headerfile">ext/hash_set</filename>,
respectively. At the same time, all types in these files are enclosed
in <code>namespace __gnu_cxx</code>. Later versions move deprecate
these files, and suggest using TR1's  <filename class="headerfile">unordered_map</filename>
and  <filename class="headerfile">unordered_set</filename> instead.
</para>

      <para>The extensions are no longer in the global or <code>std</code>
	 namespaces, instead they are declared in the <code>__gnu_cxx</code>
	 namespace. For maximum portability, consider defining a namespace
	 alias to use to talk about extensions, e.g.:
      </para>
      <programlisting>
      #ifdef __GNUC__
      #if __GNUC__ &lt; 3
	#include &lt;hash_map.h&gt;
	namespace extension { using ::hash_map; }; // inherit globals
      #else
	#include &lt;backward/hash_map&gt;
	#if __GNUC__ == 3 &amp;&amp; __GNUC_MINOR__ == 0
	  namespace extension = std;               // GCC 3.0
	#else
	  namespace extension = ::__gnu_cxx;       // GCC 3.1 and later
	#endif
      #endif
      #else      // ...  there are other compilers, right?
	namespace extension = std;
      #endif

      extension::hash_map&lt;int,int&gt; my_map;
      </programlisting>
      <para>This is a bit cleaner than defining typedefs for all the
	 instantiations you might need.
      </para>


<para>The following autoconf tests check for working HP/SGI hash containers.
</para>

<programlisting>
# AC_HEADER_EXT_HASH_MAP
AC_DEFUN([AC_HEADER_EXT_HASH_MAP], [
  AC_CACHE_CHECK(for ext/hash_map,
  ac_cv_cxx_ext_hash_map,
  [AC_LANG_SAVE
  AC_LANG_CPLUSPLUS
  ac_save_CXXFLAGS="$CXXFLAGS"
  CXXFLAGS="$CXXFLAGS -Werror"
  AC_TRY_COMPILE([#include &lt;ext/hash_map&gt;], [using __gnu_cxx::hash_map;],
  ac_cv_cxx_ext_hash_map=yes, ac_cv_cxx_ext_hash_map=no)
  CXXFLAGS="$ac_save_CXXFLAGS"
  AC_LANG_RESTORE
  ])
  if test "$ac_cv_cxx_ext_hash_map" = yes; then
    AC_DEFINE(HAVE_EXT_HASH_MAP,,[Define if ext/hash_map is present. ])
  fi
])
</programlisting>

<programlisting>
# AC_HEADER_EXT_HASH_SET
AC_DEFUN([AC_HEADER_EXT_HASH_SET], [
  AC_CACHE_CHECK(for ext/hash_set,
  ac_cv_cxx_ext_hash_set,
  [AC_LANG_SAVE
  AC_LANG_CPLUSPLUS
  ac_save_CXXFLAGS="$CXXFLAGS"
  CXXFLAGS="$CXXFLAGS -Werror"
  AC_TRY_COMPILE([#include &lt;ext/hash_set&gt;], [using __gnu_cxx::hash_set;],
  ac_cv_cxx_ext_hash_set=yes, ac_cv_cxx_ext_hash_set=no)
  CXXFLAGS="$ac_save_CXXFLAGS"
  AC_LANG_RESTORE
  ])
  if test "$ac_cv_cxx_ext_hash_set" = yes; then
    AC_DEFINE(HAVE_EXT_HASH_SET,,[Define if ext/hash_set is present. ])
  fi
])
</programlisting>
</section>

<section><info><title>No <code>ios::nocreate/ios::noreplace</code>.
</title></info>


<para> The existence of <code>ios::nocreate</code> being used for
input-streams has been confirmed, most probably because the author
thought it would be more correct to specify nocreate explicitly.  So
it can be left out for input-streams.
</para>

<para>For output streams, <quote>nocreate</quote> is probably the default,
unless you specify <code>std::ios::trunc</code> ? To be safe, you can
open the file for reading, check if it has been opened, and then
decide whether you want to create/replace or not. To my knowledge,
even older implementations support <code>app</code>, <code>ate</code>
and <code>trunc</code> (except for <code>app</code> ?).
</para>
</section>

<section><info><title>
No <code>stream::attach(int fd)</code>
</title></info>


<para>
      Phil Edwards writes: It was considered and rejected for the ISO
      standard.  Not all environments use file descriptors.  Of those
      that do, not all of them use integers to represent them.
    </para>

<para>
      For a portable solution (among systems which use
      file descriptors), you need to implement a subclass of
      <code>std::streambuf</code> (or
      <code>std::basic_streambuf&lt;..&gt;</code>) which opens a file
      given a descriptor, and then pass an instance of this to the
      stream-constructor.
    </para>

<para>
      An extension is available that implements this.
      <filename class="headerfile">ext/stdio_filebuf.h</filename> contains a derived class called
<<<<<<< HEAD
      <ulink url="http://gcc.gnu.org/onlinedocs/libstdc++/latest-doxygen/a00074.html"><code>__gnu_cxx::stdio_filebuf</code></ulink>.
=======
      <link xmlns:xlink="http://www.w3.org/1999/xlink" xlink:href="http://gcc.gnu.org/onlinedocs/libstdc++/latest-doxygen/a00074.html"><code>__gnu_cxx::stdio_filebuf</code></link>.
>>>>>>> 3bd7a983
      This class can be constructed from a C <code>FILE*</code> or a file
      descriptor, and provides the <code>fd()</code> function.
    </para>

<para>
 For another example of this, refer to
<<<<<<< HEAD
      <ulink url="http://www.josuttis.com/cppcode/fdstream.html">fdstream example</ulink>
=======
      <link xmlns:xlink="http://www.w3.org/1999/xlink" xlink:href="http://www.josuttis.com/cppcode/fdstream.html">fdstream example</link>
>>>>>>> 3bd7a983
      by Nicolai Josuttis.
</para>
</section>

<section><info><title>
Support for C++98 dialect.
</title></info>


<para>Check for complete library coverage of the C++1998/2003 standard.
</para>

<programlisting>
# AC_HEADER_STDCXX_98
AC_DEFUN([AC_HEADER_STDCXX_98], [
  AC_CACHE_CHECK(for ISO C++ 98 include files,
  ac_cv_cxx_stdcxx_98,
  [AC_LANG_SAVE
  AC_LANG_CPLUSPLUS
  AC_TRY_COMPILE([
    #include &lt;cassert&gt;
    #include &lt;cctype&gt;
    #include &lt;cerrno&gt;
    #include &lt;cfloat&gt;
    #include &lt;ciso646&gt;
    #include &lt;climits&gt;
    #include &lt;clocale&gt;
    #include &lt;cmath&gt;
    #include &lt;csetjmp&gt;
    #include &lt;csignal&gt;
    #include &lt;cstdarg&gt;
    #include &lt;cstddef&gt;
    #include &lt;cstdio&gt;
    #include &lt;cstdlib&gt;
    #include &lt;cstring&gt;
    #include &lt;ctime&gt;

    #include &lt;algorithm&gt;
    #include &lt;bitset&gt;
    #include &lt;complex&gt;
    #include &lt;deque&gt;
    #include &lt;exception&gt;
    #include &lt;fstream&gt;
    #include &lt;functional&gt;
    #include &lt;iomanip&gt;
    #include &lt;ios&gt;
    #include &lt;iosfwd&gt;
    #include &lt;iostream&gt;
    #include &lt;istream&gt;
    #include &lt;iterator&gt;
    #include &lt;limits&gt;
    #include &lt;list&gt;
    #include &lt;locale&gt;
    #include &lt;map&gt;
    #include &lt;memory&gt;
    #include &lt;new&gt;
    #include &lt;numeric&gt;
    #include &lt;ostream&gt;
    #include &lt;queue&gt;
    #include &lt;set&gt;
    #include &lt;sstream&gt;
    #include &lt;stack&gt;
    #include &lt;stdexcept&gt;
    #include &lt;streambuf&gt;
    #include &lt;string&gt;
    #include &lt;typeinfo&gt;
    #include &lt;utility&gt;
    #include &lt;valarray&gt;
    #include &lt;vector&gt;
  ],,
  ac_cv_cxx_stdcxx_98=yes, ac_cv_cxx_stdcxx_98=no)
  AC_LANG_RESTORE
  ])
  if test "$ac_cv_cxx_stdcxx_98" = yes; then
    AC_DEFINE(STDCXX_98_HEADERS,,[Define if ISO C++ 1998 header files are present. ])
  fi
])
</programlisting>
</section>

<section><info><title>
Support for C++TR1 dialect.
</title></info>


<para>Check for library coverage of the TR1 standard.
</para>

<programlisting>
# AC_HEADER_STDCXX_TR1
AC_DEFUN([AC_HEADER_STDCXX_TR1], [
  AC_CACHE_CHECK(for ISO C++ TR1 include files,
  ac_cv_cxx_stdcxx_tr1,
  [AC_LANG_SAVE
  AC_LANG_CPLUSPLUS
  AC_TRY_COMPILE([
  #include &lt;tr1/array&gt;
  #include &lt;tr1/ccomplex&gt;
  #include &lt;tr1/cctype&gt;
  #include &lt;tr1/cfenv&gt;
  #include &lt;tr1/cfloat&gt;
  #include &lt;tr1/cinttypes&gt;
  #include &lt;tr1/climits&gt;
  #include &lt;tr1/cmath&gt;
  #include &lt;tr1/complex&gt;
  #include &lt;tr1/cstdarg&gt;
  #include &lt;tr1/cstdbool&gt;
  #include &lt;tr1/cstdint&gt;
  #include &lt;tr1/cstdio&gt;
  #include &lt;tr1/cstdlib&gt;
  #include &lt;tr1/ctgmath&gt;
  #include &lt;tr1/ctime&gt;
  #include &lt;tr1/cwchar&gt;
  #include &lt;tr1/cwctype&gt;
  #include &lt;tr1/functional&gt;
  #include &lt;tr1/memory&gt;
  #include &lt;tr1/random&gt;
  #include &lt;tr1/regex&gt;
  #include &lt;tr1/tuple&gt;
  #include &lt;tr1/type_traits&gt;
  #include &lt;tr1/unordered_set&gt;
  #include &lt;tr1/unordered_map&gt;
  #include &lt;tr1/utility&gt;
  ],,
  ac_cv_cxx_stdcxx_tr1=yes, ac_cv_cxx_stdcxx_tr1=no)
  AC_LANG_RESTORE
  ])
  if test "$ac_cv_cxx_stdcxx_tr1" = yes; then
    AC_DEFINE(STDCXX_TR1_HEADERS,,[Define if ISO C++ TR1 header files are present. ])
  fi
])
</programlisting>

<para>An alternative is to check just for specific TR1 includes, such as &lt;unordered_map&gt; and &lt;unordered_set&gt;.
</para>

<programlisting>
# AC_HEADER_TR1_UNORDERED_MAP
AC_DEFUN([AC_HEADER_TR1_UNORDERED_MAP], [
  AC_CACHE_CHECK(for tr1/unordered_map,
  ac_cv_cxx_tr1_unordered_map,
  [AC_LANG_SAVE
  AC_LANG_CPLUSPLUS
  AC_TRY_COMPILE([#include &lt;tr1/unordered_map&gt;], [using std::tr1::unordered_map;],
  ac_cv_cxx_tr1_unordered_map=yes, ac_cv_cxx_tr1_unordered_map=no)
  AC_LANG_RESTORE
  ])
  if test "$ac_cv_cxx_tr1_unordered_map" = yes; then
    AC_DEFINE(HAVE_TR1_UNORDERED_MAP,,[Define if tr1/unordered_map is present. ])
  fi
])
</programlisting>

<programlisting>
# AC_HEADER_TR1_UNORDERED_SET
AC_DEFUN([AC_HEADER_TR1_UNORDERED_SET], [
  AC_CACHE_CHECK(for tr1/unordered_set,
  ac_cv_cxx_tr1_unordered_set,
  [AC_LANG_SAVE
  AC_LANG_CPLUSPLUS
  AC_TRY_COMPILE([#include &lt;tr1/unordered_set&gt;], [using std::tr1::unordered_set;],
  ac_cv_cxx_tr1_unordered_set=yes, ac_cv_cxx_tr1_unordered_set=no)
  AC_LANG_RESTORE
  ])
  if test "$ac_cv_cxx_tr1_unordered_set" = yes; then
    AC_DEFINE(HAVE_TR1_UNORDERED_SET,,[Define if tr1/unordered_set is present. ])
  fi
])
</programlisting>
</section>


<section><info><title>
Support for C++0x dialect.
</title></info>


<para>Check for baseline language coverage in the compiler for the C++0xstandard.
</para>

<programlisting>
# AC_COMPILE_STDCXX_OX
AC_DEFUN([AC_COMPILE_STDCXX_0X], [
  AC_CACHE_CHECK(if g++ supports C++0x features without additional flags,
  ac_cv_cxx_compile_cxx0x_native,
  [AC_LANG_SAVE
  AC_LANG_CPLUSPLUS
  AC_TRY_COMPILE([
  template &lt;typename T&gt;
    struct check
    {
      static_assert(sizeof(int) &lt;= sizeof(T), "not big enough");
    };

    typedef check&lt;check&lt;bool&gt;&gt; right_angle_brackets;

    int a;
    decltype(a) b;

    typedef check&lt;int&gt; check_type;
    check_type c;
    check_type&amp;&amp; cr = c;],,
  ac_cv_cxx_compile_cxx0x_native=yes, ac_cv_cxx_compile_cxx0x_native=no)
  AC_LANG_RESTORE
  ])

  AC_CACHE_CHECK(if g++ supports C++0x features with -std=c++0x,
  ac_cv_cxx_compile_cxx0x_cxx,
  [AC_LANG_SAVE
  AC_LANG_CPLUSPLUS
  ac_save_CXXFLAGS="$CXXFLAGS"
  CXXFLAGS="$CXXFLAGS -std=c++0x"
  AC_TRY_COMPILE([
  template &lt;typename T&gt;
    struct check
    {
      static_assert(sizeof(int) &lt;= sizeof(T), "not big enough");
    };

    typedef check&lt;check&lt;bool&gt;&gt; right_angle_brackets;

    int a;
    decltype(a) b;

    typedef check&lt;int&gt; check_type;
    check_type c;
    check_type&amp;&amp; cr = c;],,
  ac_cv_cxx_compile_cxx0x_cxx=yes, ac_cv_cxx_compile_cxx0x_cxx=no)
  CXXFLAGS="$ac_save_CXXFLAGS"
  AC_LANG_RESTORE
  ])

  AC_CACHE_CHECK(if g++ supports C++0x features with -std=gnu++0x,
  ac_cv_cxx_compile_cxx0x_gxx,
  [AC_LANG_SAVE
  AC_LANG_CPLUSPLUS
  ac_save_CXXFLAGS="$CXXFLAGS"
  CXXFLAGS="$CXXFLAGS -std=gnu++0x"
  AC_TRY_COMPILE([
  template &lt;typename T&gt;
    struct check
    {
      static_assert(sizeof(int) &lt;= sizeof(T), "not big enough");
    };

    typedef check&lt;check&lt;bool&gt;&gt; right_angle_brackets;

    int a;
    decltype(a) b;

    typedef check&lt;int&gt; check_type;
    check_type c;
    check_type&amp;&amp; cr = c;],,
  ac_cv_cxx_compile_cxx0x_gxx=yes, ac_cv_cxx_compile_cxx0x_gxx=no)
  CXXFLAGS="$ac_save_CXXFLAGS"
  AC_LANG_RESTORE
  ])

  if test "$ac_cv_cxx_compile_cxx0x_native" = yes ||
     test "$ac_cv_cxx_compile_cxx0x_cxx" = yes ||
     test "$ac_cv_cxx_compile_cxx0x_gxx" = yes; then
    AC_DEFINE(HAVE_STDCXX_0X,,[Define if g++ supports C++0x features. ])
  fi
])
</programlisting>


<para>Check for library coverage of the C++0xstandard.
</para>

<programlisting>
# AC_HEADER_STDCXX_0X
AC_DEFUN([AC_HEADER_STDCXX_0X], [
  AC_CACHE_CHECK(for ISO C++ 0x include files,
  ac_cv_cxx_stdcxx_0x,
  [AC_REQUIRE([AC_COMPILE_STDCXX_0X])
  AC_LANG_SAVE
  AC_LANG_CPLUSPLUS
  ac_save_CXXFLAGS="$CXXFLAGS"
  CXXFLAGS="$CXXFLAGS -std=gnu++0x"

  AC_TRY_COMPILE([
    #include &lt;cassert&gt;
    #include &lt;ccomplex&gt;
    #include &lt;cctype&gt;
    #include &lt;cerrno&gt;
    #include &lt;cfenv&gt;
    #include &lt;cfloat&gt;
    #include &lt;cinttypes&gt;
    #include &lt;ciso646&gt;
    #include &lt;climits&gt;
    #include &lt;clocale&gt;
    #include &lt;cmath&gt;
    #include &lt;csetjmp&gt;
    #include &lt;csignal&gt;
    #include &lt;cstdarg&gt;
    #include &lt;cstdbool&gt;
    #include &lt;cstddef&gt;
    #include &lt;cstdint&gt;
    #include &lt;cstdio&gt;
    #include &lt;cstdlib&gt;
    #include &lt;cstring&gt;
    #include &lt;ctgmath&gt;
    #include &lt;ctime&gt;
    #include &lt;cwchar&gt;
    #include &lt;cwctype&gt;

    #include &lt;algorithm&gt;
    #include &lt;array&gt;
    #include &lt;bitset&gt;
    #include &lt;complex&gt;
    #include &lt;deque&gt;
    #include &lt;exception&gt;
    #include &lt;fstream&gt;
    #include &lt;functional&gt;
    #include &lt;iomanip&gt;
    #include &lt;ios&gt;
    #include &lt;iosfwd&gt;
    #include &lt;iostream&gt;
    #include &lt;istream&gt;
    #include &lt;iterator&gt;
    #include &lt;limits&gt;
    #include &lt;list&gt;
    #include &lt;locale&gt;
    #include &lt;map&gt;
    #include &lt;memory&gt;
    #include &lt;new&gt;
    #include &lt;numeric&gt;
    #include &lt;ostream&gt;
    #include &lt;queue&gt;
    #include &lt;random&gt;
    #include &lt;regex&gt;
    #include &lt;set&gt;
    #include &lt;sstream&gt;
    #include &lt;stack&gt;
    #include &lt;stdexcept&gt;
    #include &lt;streambuf&gt;
    #include &lt;string&gt;
    #include &lt;tuple&gt;
    #include &lt;typeinfo&gt;
    #include &lt;type_traits&gt;
    #include &lt;unordered_map&gt;
    #include &lt;unordered_set&gt;
    #include &lt;utility&gt;
    #include &lt;valarray&gt;
    #include &lt;vector&gt;
  ],,
  ac_cv_cxx_stdcxx_0x=yes, ac_cv_cxx_stdcxx_0x=no)
  AC_LANG_RESTORE
  CXXFLAGS="$ac_save_CXXFLAGS"
  ])
  if test "$ac_cv_cxx_stdcxx_0x" = yes; then
    AC_DEFINE(STDCXX_0X_HEADERS,,[Define if ISO C++ 0x header files are present. ])
  fi
])
</programlisting>

<para>As is the case for TR1 support, these autoconf macros can be made for a finer-grained, per-header-file check. For &lt;unordered_map&gt;
</para>

<programlisting>
# AC_HEADER_UNORDERED_MAP
AC_DEFUN([AC_HEADER_UNORDERED_MAP], [
  AC_CACHE_CHECK(for unordered_map,
  ac_cv_cxx_unordered_map,
  [AC_REQUIRE([AC_COMPILE_STDCXX_0X])
  AC_LANG_SAVE
  AC_LANG_CPLUSPLUS
  ac_save_CXXFLAGS="$CXXFLAGS"
  CXXFLAGS="$CXXFLAGS -std=gnu++0x"
  AC_TRY_COMPILE([#include &lt;unordered_map&gt;], [using std::unordered_map;],
  ac_cv_cxx_unordered_map=yes, ac_cv_cxx_unordered_map=no)
  CXXFLAGS="$ac_save_CXXFLAGS"
  AC_LANG_RESTORE
  ])
  if test "$ac_cv_cxx_unordered_map" = yes; then
    AC_DEFINE(HAVE_UNORDERED_MAP,,[Define if unordered_map is present. ])
  fi
])
</programlisting>

<programlisting>
# AC_HEADER_UNORDERED_SET
AC_DEFUN([AC_HEADER_UNORDERED_SET], [
  AC_CACHE_CHECK(for unordered_set,
  ac_cv_cxx_unordered_set,
  [AC_REQUIRE([AC_COMPILE_STDCXX_0X])
  AC_LANG_SAVE
  AC_LANG_CPLUSPLUS
  ac_save_CXXFLAGS="$CXXFLAGS"
  CXXFLAGS="$CXXFLAGS -std=gnu++0x"
  AC_TRY_COMPILE([#include &lt;unordered_set&gt;], [using std::unordered_set;],
  ac_cv_cxx_unordered_set=yes, ac_cv_cxx_unordered_set=no)
  CXXFLAGS="$ac_save_CXXFLAGS"
  AC_LANG_RESTORE
  ])
  if test "$ac_cv_cxx_unordered_set" = yes; then
    AC_DEFINE(HAVE_UNORDERED_SET,,[Define if unordered_set is present. ])
  fi
])
</programlisting>
</section>

<section><info><title>
  Container::iterator_type is not necessarily Container::value_type*
</title></info>


<para>
  This is a change in behavior from the previous version. Now, most
  <type>iterator_type</type> typedefs in container classes are POD
  objects, not <type>value_type</type> pointers.
</para>
</section>

</section>

<<<<<<< HEAD
<bibliography id="backwards.biblio">
<title>Bibliography</title>

  <biblioentry>
    <biblioid class="uri">
      <ulink url="http://www.kegel.com/gcc/gcc4.html">
	<citetitle>
	  Migrating to GCC 4.1
	</citetitle>
	</ulink>
    </biblioid>
    <author>
      <firstname>Dan</firstname>
      <surname>Kegel</surname>
    </author>
  </biblioentry>

  <biblioentry>
    <biblioid class="uri">
      <ulink url="http://lists.debian.org/debian-gcc/2006/03/msg00405.html">
	<citetitle>
	  Building the Whole Debian Archive with GCC 4.1: A Summary
	</citetitle>
      </ulink>
    </biblioid>
    <author>
      <firstname>Martin</firstname>
      <surname>Michlmayr</surname>
    </author>
  </biblioentry>

  <biblioentry>
    <biblioid class="uri">
      <ulink url="http://annwm.lbl.gov/~leggett/Atlas/gcc-3.2.html">
	<citetitle>
	  Migration guide for GCC-3.2
	</citetitle>
      </ulink>
    </biblioid>
=======
<bibliography xml:id="backwards.biblio"><info><title>Bibliography</title></info>


  <biblioentry>
    <biblioid xmlns:xlink="http://www.w3.org/1999/xlink" xlink:href="http://www.kegel.com/gcc/gcc4.html" class="uri">
    </biblioid>
    <citetitle>
      Migrating to GCC 4.1
    </citetitle>

    <author><personname><firstname>Dan</firstname><surname>Kegel</surname></personname></author>
  </biblioentry>

  <biblioentry>
    <biblioid xmlns:xlink="http://www.w3.org/1999/xlink" xlink:href="http://lists.debian.org/debian-gcc/2006/03/msg00405.html" class="uri">
    </biblioid>
    <citetitle>
      Building the Whole Debian Archive with GCC 4.1: A Summary
    </citetitle>

    <author><personname><firstname>Martin</firstname><surname>Michlmayr</surname></personname></author>
  </biblioentry>

  <biblioentry>
    <biblioid xmlns:xlink="http://www.w3.org/1999/xlink" xlink:href="http://annwm.lbl.gov/~leggett/Atlas/gcc-3.2.html" class="uri">
    </biblioid>
    <citetitle>
      Migration guide for GCC-3.2
    </citetitle>

>>>>>>> 3bd7a983
  </biblioentry>

</bibliography>

</section><|MERGE_RESOLUTION|>--- conflicted
+++ resolved
@@ -2,11 +2,7 @@
 	 xml:id="manual.appendix.porting.backwards" xreflabel="backwards">
 <?dbhtml filename="backwards.html"?>
 
-<<<<<<< HEAD
-<sect1info>
-=======
 <info><title>Backwards Compatibility</title>
->>>>>>> 3bd7a983
   <keywordset>
     <keyword>
       ISO C++
@@ -21,11 +17,6 @@
 
 <section xml:id="backwards.first"><info><title>First</title></info>
 
-<<<<<<< HEAD
-<sect2 id="backwards.first">
-<title>First</title>
-=======
->>>>>>> 3bd7a983
 
 <para>The first generation GNU C++ library was called libg++.  It was a
 separate GNU project, although reliably paired with GCC. Rumors imply
@@ -82,15 +73,9 @@
 </section>
 </section>
 
-<<<<<<< HEAD
-<sect2 id="backwards.second">
-<title>Second</title>
-
-=======
 <section xml:id="backwards.second"><info><title>Second</title></info>
 
 
->>>>>>> 3bd7a983
 <para>
   The second generation GNU C++ library was called libstdc++, or
   libstdc++-v2. It spans the time between libg++ and pre-ISO C++
@@ -232,12 +217,7 @@
   
 
   <para>
-<<<<<<< HEAD
-    Glibc 2.0.x and 2.1.x define <filename
-    class="headerfile">ctype.h</filename> functionality as macros
-=======
     Glibc 2.0.x and 2.1.x define <filename class="headerfile">ctype.h</filename> functionality as macros
->>>>>>> 3bd7a983
     (isspace, isalpha etc.).
   </para>
 
@@ -502,12 +482,7 @@
 </programlisting>
 
 <para>
-<<<<<<< HEAD
-  Another example of using stringstreams is in <link
-  linkend="strings.string.shrink">this howto</link>.
-=======
   Another example of using stringstreams is in <link linkend="strings.string.shrink">this howto</link>.
->>>>>>> 3bd7a983
 </para>
 
 <para> There is additional information in the libstdc++-v2 info files, in
@@ -589,13 +564,8 @@
       </listitem>
 	<listitem>
 	  <para>
-<<<<<<< HEAD
-	    <ulink url="http://gcc.gnu.org/ml/libstdc++/2001-05/msg00384.html">
-	This message</ulink> inspired a recent updating of issues with
-=======
 	    <link xmlns:xlink="http://www.w3.org/1999/xlink" xlink:href="http://gcc.gnu.org/ml/libstdc++/2001-05/msg00384.html">
 	This message</link> inspired a recent updating of issues with
->>>>>>> 3bd7a983
 	threading and the SGI STL library.  It also contains some
 	example POSIX-multithreaded STL code.
 	  </para>
@@ -615,11 +585,6 @@
 
 <section xml:id="backwards.third"><info><title>Third</title></info>
 
-<<<<<<< HEAD
-<sect2 id="backwards.third">
-<title>Third</title>
-=======
->>>>>>> 3bd7a983
 
 <para> The third generation GNU C++ library is called libstdc++, or
 libstdc++-v3.
@@ -855,22 +820,14 @@
 <para>
       An extension is available that implements this.
       <filename class="headerfile">ext/stdio_filebuf.h</filename> contains a derived class called
-<<<<<<< HEAD
-      <ulink url="http://gcc.gnu.org/onlinedocs/libstdc++/latest-doxygen/a00074.html"><code>__gnu_cxx::stdio_filebuf</code></ulink>.
-=======
       <link xmlns:xlink="http://www.w3.org/1999/xlink" xlink:href="http://gcc.gnu.org/onlinedocs/libstdc++/latest-doxygen/a00074.html"><code>__gnu_cxx::stdio_filebuf</code></link>.
->>>>>>> 3bd7a983
       This class can be constructed from a C <code>FILE*</code> or a file
       descriptor, and provides the <code>fd()</code> function.
     </para>
 
 <para>
  For another example of this, refer to
-<<<<<<< HEAD
-      <ulink url="http://www.josuttis.com/cppcode/fdstream.html">fdstream example</ulink>
-=======
       <link xmlns:xlink="http://www.w3.org/1999/xlink" xlink:href="http://www.josuttis.com/cppcode/fdstream.html">fdstream example</link>
->>>>>>> 3bd7a983
       by Nicolai Josuttis.
 </para>
 </section>
@@ -1288,47 +1245,6 @@
 
 </section>
 
-<<<<<<< HEAD
-<bibliography id="backwards.biblio">
-<title>Bibliography</title>
-
-  <biblioentry>
-    <biblioid class="uri">
-      <ulink url="http://www.kegel.com/gcc/gcc4.html">
-	<citetitle>
-	  Migrating to GCC 4.1
-	</citetitle>
-	</ulink>
-    </biblioid>
-    <author>
-      <firstname>Dan</firstname>
-      <surname>Kegel</surname>
-    </author>
-  </biblioentry>
-
-  <biblioentry>
-    <biblioid class="uri">
-      <ulink url="http://lists.debian.org/debian-gcc/2006/03/msg00405.html">
-	<citetitle>
-	  Building the Whole Debian Archive with GCC 4.1: A Summary
-	</citetitle>
-      </ulink>
-    </biblioid>
-    <author>
-      <firstname>Martin</firstname>
-      <surname>Michlmayr</surname>
-    </author>
-  </biblioentry>
-
-  <biblioentry>
-    <biblioid class="uri">
-      <ulink url="http://annwm.lbl.gov/~leggett/Atlas/gcc-3.2.html">
-	<citetitle>
-	  Migration guide for GCC-3.2
-	</citetitle>
-      </ulink>
-    </biblioid>
-=======
 <bibliography xml:id="backwards.biblio"><info><title>Bibliography</title></info>
 
 
@@ -1359,7 +1275,6 @@
       Migration guide for GCC-3.2
     </citetitle>
 
->>>>>>> 3bd7a983
   </biblioentry>
 
 </bibliography>
