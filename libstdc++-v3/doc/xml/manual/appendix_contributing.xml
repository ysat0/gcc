--- conflicted
+++ resolved
@@ -1,14 +1,5 @@
-<<<<<<< HEAD
-<?xml version='1.0'?>
-<!DOCTYPE appendix PUBLIC "-//OASIS//DTD DocBook XML V4.5//EN"
- "http://www.oasis-open.org/docbook/xml/4.5/docbookx.dtd"
-[ ]>
-
-<appendix id="appendix.contrib" xreflabel="Contributing">
-=======
 <appendix xmlns="http://docbook.org/ns/docbook" version="5.0" 
 	  xml:id="appendix.contrib" xreflabel="Contributing">
->>>>>>> 3bd7a983
 <?dbhtml filename="appendix_contributing.html"?>
 
 <info><title>
@@ -29,10 +20,7 @@
 </info>
 
 
-<<<<<<< HEAD
-=======
-
->>>>>>> 3bd7a983
+
 <para>
   The GNU C++ Library follows an open development model. Active
   contributors are assigned maintainer-ship responsibility, and given
@@ -43,13 +31,8 @@
 <section xml:id="contrib.list" xreflabel="Contributor Checklist"><info><title>Contributor Checklist</title></info>
   
 
-<<<<<<< HEAD
-  <sect2 id="list.reading">
-    <title>Reading</title>
-=======
   <section xml:id="list.reading"><info><title>Reading</title></info>
     
->>>>>>> 3bd7a983
 
     <itemizedlist>
       <listitem>
@@ -63,15 +46,9 @@
 	  the standard from their respective national standards
 	  organization. In the USA, this national standards
 	  organization is ANSI and their web-site is right
-<<<<<<< HEAD
-	  <ulink url="http://www.ansi.org">here.</ulink>
-	  (And if you've already registered with them, clicking this link will take you to directly to the place where you can
-	  <ulink url="http://webstore.ansi.org/RecordDetail.aspx?sku=ISO%2FIEC+14882:2003">buy the standard on-line</ulink>.)
-=======
 	  <link xmlns:xlink="http://www.w3.org/1999/xlink" xlink:href="http://www.ansi.org">here.</link>
 	  (And if you've already registered with them, clicking this link will take you to directly to the place where you can
 	  <link xmlns:xlink="http://www.w3.org/1999/xlink" xlink:href="http://webstore.ansi.org/RecordDetail.aspx?sku=ISO%2FIEC+14882:2003">buy the standard on-line</link>.)
->>>>>>> 3bd7a983
 	</para>
       </listitem>
 
@@ -88,26 +65,16 @@
 	  The newsgroup dedicated to standardization issues is
 	  comp.std.c++: this FAQ for this group is quite useful and
 	  can be
-<<<<<<< HEAD
-	  found <ulink url="http://www.comeaucomputing.com/csc/faq.html">
-	  here </ulink>.
-=======
 	  found <link xmlns:xlink="http://www.w3.org/1999/xlink" xlink:href="http://www.comeaucomputing.com/csc/faq.html">
 	  here </link>.
->>>>>>> 3bd7a983
       </para>
       </listitem>
 
       <listitem>
 	<para>
 	  Peruse
-<<<<<<< HEAD
-	  the <ulink url="http://www.gnu.org/prep/standards">GNU
-	  Coding Standards</ulink>, and chuckle when you hit the part
-=======
 	  the <link xmlns:xlink="http://www.w3.org/1999/xlink" xlink:href="http://www.gnu.org/prep/standards">GNU
 	  Coding Standards</link>, and chuckle when you hit the part
->>>>>>> 3bd7a983
 	  about <quote>Using Languages Other Than C</quote>.
 	</para>
       </listitem>
@@ -129,15 +96,9 @@
       </listitem>
     </itemizedlist>
 
-<<<<<<< HEAD
-  </sect2>
-  <sect2 id="list.copyright">
-    <title>Assignment</title>
-=======
   </section>
   <section xml:id="list.copyright"><info><title>Assignment</title></info>
     
->>>>>>> 3bd7a983
     <para>
       Small changes can be accepted without a copyright assignment form on
       file. New code and additions to the library need completed copyright
@@ -164,13 +125,8 @@
 
     <para>
       For more information about getting a copyright assignment, please see
-<<<<<<< HEAD
-      <ulink url="http://www.gnu.org/prep/maintain/html_node/Legal-Matters.html">Legal
-	Matters</ulink>.
-=======
       <link xmlns:xlink="http://www.w3.org/1999/xlink" xlink:href="http://www.gnu.org/prep/maintain/html_node/Legal-Matters.html">Legal
 	Matters</link>.
->>>>>>> 3bd7a983
     </para>
 
     <para>
@@ -183,26 +139,16 @@
     </para>
   </section>
 
-<<<<<<< HEAD
-  <sect2 id="list.getting">
-    <title>Getting Sources</title>
-=======
   <section xml:id="list.getting"><info><title>Getting Sources</title></info>
     
->>>>>>> 3bd7a983
     <para>
       <link xmlns:xlink="http://www.w3.org/1999/xlink" xlink:href="http://gcc.gnu.org/svnwrite.html">Getting write access
 	(look for "Write after approval")</link>
     </para>
   </section>
 
-<<<<<<< HEAD
-  <sect2 id="list.patches">
-    <title>Submitting Patches</title>
-=======
   <section xml:id="list.patches"><info><title>Submitting Patches</title></info>
     
->>>>>>> 3bd7a983
 
     <para>
       Every patch must have several pieces of information before it can be
@@ -267,11 +213,7 @@
 
 <section xml:id="contrib.organization" xreflabel="Source Organization"><info><title>Directory Layout and Source Conventions</title></info>
   <?dbhtml filename="source_organization.html"?>
-<<<<<<< HEAD
-  <title>Directory Layout and Source Conventions</title>
-=======
   
->>>>>>> 3bd7a983
 
   <para>
     The unpacked source directory of libstdc++ contains the files
@@ -372,13 +314,8 @@
   
   <para>
   </para>
-<<<<<<< HEAD
-  <sect2 id="coding_style.bad_identifiers">
-    <title>Bad Identifiers</title>
-=======
   <section xml:id="coding_style.bad_identifiers"><info><title>Bad Identifiers</title></info>
     
->>>>>>> 3bd7a983
     <para>
       Identifiers that conflict and should be avoided.
     </para>
@@ -572,34 +509,20 @@
     </literallayout>
   </section>
 
-<<<<<<< HEAD
-  <sect2 id="coding_style.example">
-    <title>By Example</title>
-    <literallayout>
-=======
   <section xml:id="coding_style.example"><info><title>By Example</title></info>
     
     <literallayout class="normal">
->>>>>>> 3bd7a983
       This library is written to appropriate C++ coding standards. As such,
       it is intended to precede the recommendations of the GNU Coding
       Standard, which can be referenced in full here:
 
-<<<<<<< HEAD
-      <ulink url="http://www.gnu.org/prep/standards/standards.html#Formatting">http://www.gnu.org/prep/standards/standards.html#Formatting</ulink>
-=======
       <link xmlns:xlink="http://www.w3.org/1999/xlink" xlink:href="http://www.gnu.org/prep/standards/standards.html#Formatting">http://www.gnu.org/prep/standards/standards.html#Formatting</link>
->>>>>>> 3bd7a983
 
       The rest of this is also interesting reading, but skip the "Design
       Advice" part.
 
       The GCC coding conventions are here, and are also useful:
-<<<<<<< HEAD
-      <ulink url="http://gcc.gnu.org/codingconventions.html">http://gcc.gnu.org/codingconventions.html</ulink>
-=======
       <link xmlns:xlink="http://www.w3.org/1999/xlink" xlink:href="http://gcc.gnu.org/codingconventions.html">http://gcc.gnu.org/codingconventions.html</link>
->>>>>>> 3bd7a983
 
       In addition, because it doesn't seem to be stated explicitly anywhere
       else, there is an 80 column source limit.
@@ -1014,28 +937,11 @@
       } // namespace std
       </code>
     </literallayout>
-<<<<<<< HEAD
-  </sect2>
-</sect1>
-=======
   </section>
 </section>
->>>>>>> 3bd7a983
 
 <section xml:id="contrib.doc_style" xreflabel="Documentation Style"><info><title>Documentation Style</title></info>
   <?dbhtml filename="documentation_style.html"?>
-<<<<<<< HEAD
-  <title>Documentation Style</title>
-  <sect2 id="doc_style.doxygen">
-    <title>Doxygen</title>
-    <sect3 id="doxygen.prereq">
-      <title>Prerequisites</title>
-      <para>
-	Prerequisite tools are Bash 2.0 or later,
-	<ulink url="http://www.doxygen.org/">Doxygen</ulink>, and
-	the <ulink url="http://www.gnu.org/software/coreutils/">GNU
-	coreutils</ulink>. (GNU versions of find, xargs, and possibly
-=======
   
   <section xml:id="doc_style.doxygen"><info><title>Doxygen</title></info>
     
@@ -1046,7 +952,6 @@
 	<link xmlns:xlink="http://www.w3.org/1999/xlink" xlink:href="http://www.doxygen.org/">Doxygen</link>, and
 	the <link xmlns:xlink="http://www.w3.org/1999/xlink" xlink:href="http://www.gnu.org/software/coreutils/">GNU
 	coreutils</link>. (GNU versions of find, xargs, and possibly
->>>>>>> 3bd7a983
 	sed and grep are used, just because the GNU versions make
 	things very easy.) 
       </para>
@@ -1054,33 +959,18 @@
       <para>
 	To generate the pretty pictures and hierarchy
 	graphs, the
-<<<<<<< HEAD
-	<ulink url="http://www.graphviz.org">Graphviz</ulink> package
-	will need to be installed. For PDF
-	output, <ulink url="http://www.tug.org/applications/pdftex/">
-	pdflatex</ulink> is required.
-=======
 	<link xmlns:xlink="http://www.w3.org/1999/xlink" xlink:href="http://www.graphviz.org">Graphviz</link> package
 	will need to be installed. For PDF
 	output, <link xmlns:xlink="http://www.w3.org/1999/xlink" xlink:href="http://www.tug.org/applications/pdftex/">
 	pdflatex</link> is required.
->>>>>>> 3bd7a983
       </para>
     </section>
 
-<<<<<<< HEAD
-    <sect3 id="doxygen.rules">
-      <title>Generating the Doxygen Files</title>
-      <para>
-	The following Makefile rules run Doxygen to generate HTML
-	docs, XML docs, PDF docs, and the man pages.
-=======
     <section xml:id="doxygen.rules"><info><title>Generating the Doxygen Files</title></info>
       
       <para>
 	The following Makefile rules run Doxygen to generate HTML
 	docs, XML docs, XML docs as a single file, PDF docs, and the man pages.
->>>>>>> 3bd7a983
       </para>
 
       <para>
@@ -1092,13 +982,10 @@
       </para>
 
       <para>
-<<<<<<< HEAD
-=======
       <screen><userinput>make doc-xml-single-doxygen</userinput></screen>
       </para>
 
       <para>
->>>>>>> 3bd7a983
       <screen><userinput>make doc-pdf-doxygen</userinput></screen>
       </para>
 
@@ -1130,13 +1017,8 @@
 
     </section>
 
-<<<<<<< HEAD
-    <sect3 id="doxygen.markup">
-      <title>Markup</title>
-=======
     <section xml:id="doxygen.markup"><info><title>Markup</title></info>
       
->>>>>>> 3bd7a983
 
       <para>
 	In general, libstdc++ files should be formatted according to
@@ -1166,21 +1048,12 @@
 
       <para>
 	Some commentary to accompany
-<<<<<<< HEAD
-	the first list in the <ulink url="http://www.stack.nl/~dimitri/doxygen/docblocks.html">Special
-	Documentation Blocks</ulink> section of
-	the Doxygen manual:
-      </para>
-
-      <orderedlist>
-=======
 	the first list in the <link xmlns:xlink="http://www.w3.org/1999/xlink" xlink:href="http://www.stack.nl/~dimitri/doxygen/docblocks.html">Special
 	Documentation Blocks</link> section of
 	the Doxygen manual:
       </para>
 
       <orderedlist inheritnum="ignore" continuation="restarts">
->>>>>>> 3bd7a983
 	<listitem>
 	  <para>For longer comments, use the Javadoc style...</para>
 	</listitem>
@@ -1238,11 +1111,7 @@
       </para>
 
       <para>
-<<<<<<< HEAD
-<literallayout>
-=======
 <literallayout class="normal">
->>>>>>> 3bd7a983
   /**
    * @brief A model of a linear congruential random number generator.
    *
@@ -1259,81 +1128,10 @@
 	separators in filenames are two common trouble spots. When in
 	doubt, consult the following table.
       </para>
-<<<<<<< HEAD
-
-<table frame='all'>
-<title>HTML to Doxygen Markup Comparison</title>
-<tgroup cols='2' align='left' colsep='1' rowsep='1'>
-<colspec colname='c1'></colspec>
-<colspec colname='c2'></colspec>
-
-  <thead>
-    <row>
-      <entry>HTML</entry>
-      <entry>Doxygen</entry>
-    </row>
-  </thead>
-
-  <tbody>
-    <row>
-      <entry>\</entry>
-      <entry>\\</entry>
-    </row>
-
-    <row>
-      <entry>&quot;</entry>
-      <entry>\"</entry>
-    </row>
-
-    <row>
-      <entry>&apos;</entry>
-      <entry>\'</entry>
-    </row>
-
-    <row>
-      <entry>&lt;i&gt;</entry>
-      <entry>@a word</entry>
-    </row>
-
-    <row>
-      <entry>&lt;b&gt;</entry>
-      <entry>@b word</entry>
-    </row>
-
-    <row>
-      <entry>&lt;code&gt;</entry>
-      <entry>@c word</entry>
-    </row>
-
-    <row>
-      <entry>&lt;em&gt;</entry>
-      <entry>@a word</entry>
-    </row>
-
-    <row>
-      <entry>&lt;em&gt;</entry>
-      <entry>&lt;em&gt;two words or more&lt;/em&gt;</entry>
-    </row>
-  </tbody>
-
-</tgroup>
-</table>
-
-
-    </sect3>
-=======
->>>>>>> 3bd7a983
 
 <table frame="all">
 <title>HTML to Doxygen Markup Comparison</title>
 
-<<<<<<< HEAD
-  <sect2 id="doc_style.docbook">
-    <title>Docbook</title>
-
-    <sect3 id="docbook.prereq">
-      <title>Prerequisites</title>
-=======
 <tgroup cols="2" align="left" colsep="1" rowsep="1">
 <colspec colname="c1"/>
 <colspec colname="c2"/>
@@ -1400,7 +1198,6 @@
 
     <section xml:id="docbook.prereq"><info><title>Prerequisites</title></info>
       
->>>>>>> 3bd7a983
       <para>
 	Editing the DocBook sources requires an XML editor. Many
 	exist: some notable options
@@ -1447,31 +1244,16 @@
       </para>
 
       <para>
-<<<<<<< HEAD
-	For PDF output, something that transforms valid XML to PDF is
-	required. Possible solutions include 
-	<ulink url="http://dblatex.sourceforge.net">dblatex</ulink>, 
-	<command>xmlto</command>, or <command>prince</command>. Other
-	options are listed on the DocBook
-	web <ulink url="http://wiki.docbook.org/topic/DocBookPublishingTools">pages</ulink>. Please
-=======
 	For PDF output, something that transforms valid Docbook XML to PDF is
 	required. Possible solutions include <link xmlns:xlink="http://www.w3.org/1999/xlink" xlink:href="http://dblatex.sourceforge.net">dblatex</link>,
 	<command>xmlto</command>, or <command>prince</command>. Of
 	these, <command>dblatex</command> is the default. Other
 	options are listed on the DocBook web <link xmlns:xlink="http://www.w3.org/1999/xlink" xlink:href="http://wiki.docbook.org/topic/DocBookPublishingTools">pages</link>. Please
->>>>>>> 3bd7a983
 	consult the <email>libstdc++@gcc.gnu.org</email> list when
 	preparing printed manuals for current best practice and
 	suggestions.
       </para>
 
-<<<<<<< HEAD
-      <para>
-	Make sure that the XML documentation and markup is valid for
-	any change. This can be done easily, with the validation rules
-	in the <filename>Makefile</filename>, which is equivalent to doing:
-=======
       <para>
 	For Texinfo output, something that transforms valid Docbook
 	XML to Texinfo is required. The default choice is <link xmlns:xlink="http://www.w3.org/1999/xlink" xlink:href="http://docbook2x.sourceforge.net/">docbook2X</link>.
@@ -1481,7 +1263,6 @@
 	Please make sure that the XML documentation and markup is valid for
 	any change. This can be done easily, with the validation rule
 	detailed below, which is equivalent to doing:
->>>>>>> 3bd7a983
       </para>
 
 	<screen>
@@ -1491,13 +1272,8 @@
 	</screen>
     </section>
 
-<<<<<<< HEAD
-    <sect3 id="docbook.rules">
-      <title>Generating the DocBook Files</title>
-=======
     <section xml:id="docbook.rules"><info><title>Generating the DocBook Files</title></info>
       
->>>>>>> 3bd7a983
 
       <para>
 	The following Makefile rules generate (in order): an HTML
@@ -1530,13 +1306,8 @@
       </para>
     </section>
 
-<<<<<<< HEAD
-    <sect3 id="docbook.examples">
-      <title>File Organization and Basics</title>
-=======
     <section xml:id="docbook.examples"><info><title>File Organization and Basics</title></info>
       
->>>>>>> 3bd7a983
 
     <literallayout class="normal">
       <emphasis>Which files are important</emphasis>
@@ -1601,29 +1372,12 @@
     </literallayout>
     </section>
 
-<<<<<<< HEAD
-    <sect3 id="docbook.markup">
-      <title>Markup By Example</title>
-=======
     <section xml:id="docbook.markup"><info><title>Markup By Example</title></info>
       
->>>>>>> 3bd7a983
 
       <para>
 	Complete details on Docbook markup can be found in the DocBook
 	Element Reference,
-<<<<<<< HEAD
-	<ulink url="http://www.docbook.org/tdg/en/html/part2.html">online</ulink>.
-	An incomplete reference for HTML to Docbook conversion is
-	detailed in the table below.
-      </para>
-
-<table frame='all'>
-<title>HTML to Docbook XML Markup Comparison</title>
-<tgroup cols='2' align='left' colsep='1' rowsep='1'>
-<colspec colname='c1'></colspec>
-<colspec colname='c2'></colspec>
-=======
 	<link xmlns:xlink="http://www.w3.org/1999/xlink" xlink:href="http://www.docbook.org/tdg/en/html/part2.html">online</link>.
 	An incomplete reference for HTML to Docbook conversion is
 	detailed in the table below.
@@ -1635,7 +1389,6 @@
 <tgroup cols="2" align="left" colsep="1" rowsep="1">
 <colspec colname="c1"/>
 <colspec colname="c2"/>
->>>>>>> 3bd7a983
 
   <thead>
     <row>
@@ -1875,37 +1628,9 @@
 </variablelist>
 
 
-<<<<<<< HEAD
-  <sect2 id="doc_style.combines">
-    <title>Combines</title>
-
-    <sect3 id="combines.rules">
-      <title>Generating Combines and Assemblages</title>
-
-      <para>
-	The following Makefile rules are defaults, and are usually
-	aliased to variable rules.
-      </para>
-
-      <para>
-      <screen><userinput>make doc-html</userinput></screen>
-      </para>
-
-      <para>
-      <screen><userinput>make doc-man</userinput></screen>
-      </para>
-
-      <para>
-      <screen><userinput>make doc-pdf</userinput></screen>
-      </para>
-  </sect3>
-  </sect2>
-</sect1>
-=======
   </section>
   </section>
 </section>
->>>>>>> 3bd7a983
 
 <section xml:id="contrib.design_notes" xreflabel="Design Notes"><info><title>Design Notes</title></info>
   <?dbhtml filename="source_design_notes.html"?>
@@ -2767,10 +2492,6 @@
     include them via "&lt;backward/hash_map.h&gt;" or "&lt;ext/hash_map&gt;" than
     to search the subdirectory itself via a "-I" directive.
   </literallayout>
-<<<<<<< HEAD
-</sect1>
-=======
 </section>
->>>>>>> 3bd7a983
 
 </appendix>