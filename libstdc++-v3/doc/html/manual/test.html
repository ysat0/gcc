<?xml version="1.0" encoding="UTF-8" standalone="no"?>
<!DOCTYPE html PUBLIC "-//W3C//DTD XHTML 1.0 Transitional//EN" "http://www.w3.org/TR/xhtml1/DTD/xhtml1-transitional.dtd">
<<<<<<< HEAD
<html xmlns="http://www.w3.org/1999/xhtml"><head><meta http-equiv="Content-Type" content="text/html; charset=UTF-8" /><title>Test</title><meta name="generator" content="DocBook XSL Stylesheets V1.75.2" /><meta name="keywords" content="&#10;      ISO C++&#10;    , &#10;      test&#10;    , &#10;      testsuite&#10;    , &#10;      performance&#10;    , &#10;      conformance&#10;    , &#10;      ABI&#10;    , &#10;      exception safety&#10;    " /><meta name="keywords" content="&#10;      ISO C++&#10;    , &#10;      library&#10;    " /><link rel="home" href="../spine.html" title="The GNU C++ Library Documentation" /><link rel="up" href="appendix_porting.html" title="Appendix B.  Porting and Maintenance" /><link rel="prev" href="internals.html" title="Porting to New Hardware or Operating Systems" /><link rel="next" href="abi.html" title="ABI Policy and Guidelines" /></head><body><div class="navheader"><table width="100%" summary="Navigation header"><tr><th colspan="3" align="center">Test</th></tr><tr><td width="20%" align="left"><a accesskey="p" href="internals.html">Prev</a> </td><th width="60%" align="center">Appendix B. 
  Porting and Maintenance
  
</th><td width="20%" align="right"> <a accesskey="n" href="abi.html">Next</a></td></tr></table><hr /></div><div class="sect1" title="Test"><div class="titlepage"><div><div><h2 class="title" style="clear: both"><a id="manual.intro.setup.test"></a>Test</h2></div></div></div><p>
The libstdc++ testsuite includes testing for standard conformance,
regressions, ABI, and performance.
</p><div class="sect2" title="Organization"><div class="titlepage"><div><div><h3 class="title"><a id="test.organization"></a>Organization</h3></div></div></div><div class="sect3" title="Directory Layout"><div class="titlepage"><div><div><h4 class="title"><a id="test.organization.layout"></a>Directory Layout</h4></div></div></div><p>
=======
<html xmlns="http://www.w3.org/1999/xhtml"><head><meta http-equiv="Content-Type" content="text/html; charset=UTF-8" /><title>Test</title><meta name="generator" content="DocBook XSL Stylesheets V1.74.3" /><meta name="keywords" content="&#10;      ISO C++&#10;    , &#10;      test&#10;    , &#10;      testsuite&#10;    , &#10;      performance&#10;    , &#10;      conformance&#10;    , &#10;      ABI&#10;    , &#10;      exception safety&#10;    " /><meta name="keywords" content="&#10;      ISO C++&#10;    , &#10;      library&#10;    " /><link rel="home" href="../spine.html" title="The GNU C++ Library Documentation" /><link rel="up" href="setup.html" title="Chapter 2. Setup" /><link rel="prev" href="make.html" title="Make" /><link rel="next" href="using.html" title="Chapter 3. Using" /></head><body><div class="navheader"><table width="100%" summary="Navigation header"><tr><th colspan="3" align="center">Test</th></tr><tr><td width="20%" align="left"><a accesskey="p" href="make.html">Prev</a> </td><th width="60%" align="center">Chapter 2. Setup</th><td width="20%" align="right"> <a accesskey="n" href="using.html">Next</a></td></tr></table><hr /></div><div class="sect1" lang="en" xml:lang="en"><div class="titlepage"><div><div><h2 class="title" style="clear: both"><a id="manual.intro.setup.test"></a>Test</h2></div></div></div><p>
The libstdc++ testsuite includes testing for standard conformance,
regressions, ABI, and performance.
</p><div class="sect2" lang="en" xml:lang="en"><div class="titlepage"><div><div><h3 class="title"><a id="test.organization"></a>Organization</h3></div></div></div><div class="sect3" lang="en" xml:lang="en"><div class="titlepage"><div><div><h4 class="title"><a id="test.organization.layout"></a>Directory Layout</h4></div></div></div><p>
>>>>>>> e33a1692
  The directory <span class="emphasis"><em>libsrcdir/testsuite</em></span> contains the
  individual test cases organized in sub-directories corresponding to
  chapters of the C++ standard (detailed below), the dejagnu test
  harness support files, and sources to various testsuite utilities
  that are packaged in a separate testing library.
</p><p>
  All test cases for functionality required by the runtime components
  of the C++ standard (ISO 14882) are files within the following
  directories.
</p><pre class="programlisting">
17_intro
18_support
19_diagnostics
20_util
21_strings
22_locale
23_containers
25_algorithms
26_numerics
27_io
28_regex
29_atomics
30_threads
   </pre><p>
      In addition, the following directories include test files:
   </p><pre class="programlisting">
tr1		  Tests for components as described by the Technical Report on Standard Library Extensions (TR1).
backward	  Tests for backwards compatibility and deprecated features.
demangle	  Tests for __cxa_demangle, the IA 64 C++ ABI demangler
ext		  Tests for extensions.
performance	  Tests for performance analysis, and performance regressions.
   </pre><p>
      Some directories don't have test files, but instead contain
      auxiliary information:
   </p><pre class="programlisting">
config		  Files for the dejagnu test harness.
lib		  Files for the dejagnu test harness.
libstdc++*     	  Files for the dejagnu test harness.
data		  Sample text files for testing input and output.
util		  Files for libtestc++, utilities and testing routines.
   </pre><p>
      Within a directory that includes test files, there may be
      additional subdirectories, or files.  Originally, test cases
      were appended to one file that represented a particular section
      of the chapter under test, and was named accordingly. For
      instance, to test items related to <code class="code"> 21.3.6.1 -
      basic_string::find [lib.string::find]</code> in the standard,
      the following was used:
   </p><pre class="programlisting">
21_strings/find.cc
   </pre><p>
      However, that practice soon became a liability as the test cases
      became huge and unwieldy, and testing new or extended
      functionality (like wide characters or named locales) became
      frustrating, leading to aggressive pruning of test cases on some
      platforms that covered up implementation errors. Now, the test
      suite has a policy of one file, one test case, which solves the
      above issues and gives finer grained results and more manageable
      error debugging. As an example, the test case quoted above
      becomes:
   </p><pre class="programlisting">
21_strings/basic_string/find/char/1.cc
21_strings/basic_string/find/char/2.cc
21_strings/basic_string/find/char/3.cc
21_strings/basic_string/find/wchar_t/1.cc
21_strings/basic_string/find/wchar_t/2.cc
21_strings/basic_string/find/wchar_t/3.cc
   </pre><p>
      All new tests should be written with the policy of one test
<<<<<<< HEAD
      case, one file in mind.
   </p></div><div class="sect3" title="Naming Conventions"><div class="titlepage"><div><div><h4 class="title"><a id="test.organization.naming"></a>Naming Conventions</h4></div></div></div><p>
=======
      case, one file in mind. 
   </p></div><div class="sect3" lang="en" xml:lang="en"><div class="titlepage"><div><div><h4 class="title"><a id="test.organization.naming"></a>Naming Conventions</h4></div></div></div><p>
>>>>>>> e33a1692
      In addition, there are some special names and suffixes that are
      used within the testsuite to designate particular kinds of
      tests.
   </p><div class="itemizedlist"><ul class="itemizedlist" type="disc"><li class="listitem"><p>
   <span class="emphasis"><em>_xin.cc</em></span>
  </p><p>
      This test case expects some kind of interactive input in order
      to finish or pass. At the moment, the interactive tests are not
      run by default. Instead, they are run by hand, like:
   </p><pre class="programlisting">
g++ 27_io/objects/char/3_xin.cc
cat 27_io/objects/char/3_xin.in | a.out
     </pre></li><li class="listitem"><p>
     <span class="emphasis"><em>.in</em></span>
   </p><p>
      This file contains the expected input for the corresponding <span class="emphasis"><em>
      _xin.cc</em></span> test case.
   </p></li><li class="listitem"><p>
   <span class="emphasis"><em>_neg.cc</em></span>
  </p><p>
      This test case is expected to fail: it's a negative test. At the
      moment, these are almost always compile time errors.
   </p></li><li class="listitem"><p>
   <span class="emphasis"><em>char</em></span>
  </p><p>
      This can either be a directory name or part of a longer file
      name, and indicates that this file, or the files within this
      directory are testing the <code class="code">char</code> instantiation of a
      template.
   </p></li><li class="listitem"><p>
   <span class="emphasis"><em>wchar_t</em></span>
  </p><p>
      This can either be a directory name or part of a longer file
      name, and indicates that this file, or the files within this
      directory are testing the <code class="code">wchar_t</code> instantiation of
      a template. Some hosts do not support <code class="code">wchar_t</code>
      functionality, so for these targets, all of these tests will not
      be run.
   </p></li><li class="listitem"><p>
   <span class="emphasis"><em>thread</em></span>
  </p><p>
      This can either be a directory name or part of a longer file
      name, and indicates that this file, or the files within this
      directory are testing situations where multiple threads are
      being used.
   </p></li><li class="listitem"><p>
   <span class="emphasis"><em>performance</em></span>
  </p><p>
      This can either be an enclosing directory name or part of a
      specific file name. This indicates a test that is used to
      analyze runtime performance, for performance regression testing,
      or for other optimization related analysis. At the moment, these
      test cases are not run by default.
<<<<<<< HEAD
   </p></li></ul></div></div></div><div class="sect2" title="Running the Testsuite"><div class="titlepage"><div><div><h3 class="title"><a id="test.run"></a>Running the Testsuite</h3></div></div></div><div class="sect3" title="Basic"><div class="titlepage"><div><div><h4 class="title"><a id="test.run.basic"></a>Basic</h4></div></div></div><p>
=======
   </p></li></ul></div></div></div><div class="sect2" lang="en" xml:lang="en"><div class="titlepage"><div><div><h3 class="title"><a id="test.run"></a>Running the Testsuite</h3></div></div></div><div class="sect3" lang="en" xml:lang="en"><div class="titlepage"><div><div><h4 class="title"><a id="test.run.basic"></a>Basic</h4></div></div></div><p>
>>>>>>> e33a1692
      You can check the status of the build without installing it
      using the dejagnu harness, much like the rest of the gcc
      tools.</p><pre class="programlisting"> make check</pre><p>in the <span class="emphasis"><em>libbuilddir</em></span> directory.</p><p>or</p><pre class="programlisting"> make check-target-libstdc++-v3</pre><p>in the <span class="emphasis"><em>gccbuilddir</em></span> directory.
     </p><p>
       These commands are functionally equivalent and will create a
       'testsuite' directory underneath
       <span class="emphasis"><em>libbuilddir</em></span> containing the results of the
       tests. Two results files will be generated: <span class="emphasis"><em>
       libstdc++.sum</em></span>, which is a PASS/FAIL summary for each
       test, and <span class="emphasis"><em>libstdc++.log</em></span> which is a log of
       the exact command line passed to the compiler, the compiler
       output, and the executable output (if any).
     </p><p>
       Archives of test results for various versions and platforms are
       available on the GCC website in the <a class="ulink" href="http://gcc.gnu.org/gcc-4.3/buildstat.html" target="_top">build
       status</a> section of each individual release, and are also
       archived on a daily basis on the <a class="ulink" href="http://gcc.gnu.org/ml/gcc-testresults/current" target="_top">gcc-testresults</a>
       mailing list. Please check either of these places for a similar
       combination of source version, operating system, and host CPU.
<<<<<<< HEAD
     </p></div><div class="sect3" title="Variations"><div class="titlepage"><div><div><h4 class="title"><a id="test.run.variations"></a>Variations</h4></div></div></div><p>
=======
     </p></div><div class="sect3" lang="en" xml:lang="en"><div class="titlepage"><div><div><h4 class="title"><a id="test.run.variations"></a>Variations</h4></div></div></div><p>
>>>>>>> e33a1692
      There are several options for running tests, including testing
      the regression tests, testing a subset of the regression tests,
      testing the performance tests, testing just compilation, testing
      installed tools, etc. In addition, there is a special rule for
      checking the exported symbols of the shared library.
    </p><p>
      To debug the dejagnu test harness during runs, try invoking with a
      specific argument to the variable RUNTESTFLAGS, as below.
    </p><pre class="programlisting">
make check-target-libstdc++-v3 RUNTESTFLAGS="-v"
</pre><p>
      or
    </p><pre class="programlisting">
make check-target-libstdc++-v3 RUNTESTFLAGS="-v -v"
</pre><p>
      To run a subset of the library tests, you will need to generate
      the <span class="emphasis"><em>testsuite_files</em></span> file by running
      <span class="command"><strong>make testsuite_files</strong></span> in the
      <span class="emphasis"><em>libbuilddir/testsuite</em></span> directory, described
      below.  Edit the file to remove the tests you don't want and
      then run the testsuite as normal.
    </p><p>
      There are two ways to run on a simulator: set up DEJAGNU to point to a
      specially crafted site.exp, or pass down --target_board flags.
    </p><p>
    Example flags to pass down for various embedded builds are as follows:
    </p><pre class="programlisting">
      --target=powerpc-eabism (libgloss/sim)
make check-target-libstdc++-v3 RUNTESTFLAGS="--target_board=powerpc-sim"

--target=calmrisc32 (libgloss/sid)
make check-target-libstdc++-v3 RUNTESTFLAGS="--target_board=calmrisc32-sid"

--target=xscale-elf (newlib/sim)
make check-target-libstdc++-v3 RUNTESTFLAGS="--target_board=arm-sim"
</pre><p>
      Also, here is an example of how to run the libstdc++ testsuite
      for a multilibed build directory with different ABI settings:
    </p><pre class="programlisting">
make check-target-libstdc++-v3 RUNTESTFLAGS='--target_board \"unix{-mabi=32,,-mabi=64}\"'
</pre><p>
      You can run the tests with a compiler and library that have
      already been installed.  Make sure that the compiler (e.g.,
      <code class="code">g++</code>) is in your <code class="code">PATH</code>.  If you are
      using shared libraries, then you must also ensure that the
      directory containing the shared version of libstdc++ is in your
      <code class="code">LD_LIBRARY_PATH</code>, or equivalent.  If your GCC source
      tree is at <code class="code">/path/to/gcc</code>, then you can run the tests
      as follows:
    </p><pre class="programlisting">
runtest --tool libstdc++ --srcdir=/path/to/gcc/libstdc++-v3/testsuite
</pre><p>
      The testsuite will create a number of files in the directory in
      which you run this command,.  Some of those files might use the
      same name as files created by other testsuites (like the ones
      for GCC and G++), so you should not try to run all the
      testsuites in parallel from the same directory.
    </p><p>
      In addition, there are some testing options that are mostly of
      interest to library maintainers and system integrators. As such,
      these tests may not work on all cpu and host combinations, and
      may need to be executed in the
      <span class="emphasis"><em>libbuilddir/testsuite</em></span> directory.  These
      options include, but are not necessarily limited to, the
      following:
   </p><pre class="programlisting">
   make testsuite_files
   </pre><p>
    Five files are generated that determine what test files
    are run. These files are:
  </p><div class="itemizedlist"><ul class="itemizedlist" type="disc"><li class="listitem"><p>
	 <span class="emphasis"><em>testsuite_files</em></span>
       </p><p>
	 This is a list of all the test cases that will be run. Each
	 test case is on a separate line, given with an absolute path
	 from the <span class="emphasis"><em>libsrcdir/testsuite</em></span> directory.
       </p></li><li class="listitem"><p>
	 <span class="emphasis"><em>testsuite_files_interactive</em></span>
       </p><p>
	 This is a list of all the interactive test cases, using the
	 same format as the file list above. These tests are not run
	 by default.
     </p></li><li class="listitem"><p>
	 <span class="emphasis"><em>testsuite_files_performance</em></span>
       </p><p>
	 This is a list of all the performance test cases, using the
	 same format as the file list above. These tests are not run
	 by default.
     </p></li><li class="listitem"><p>
	 <span class="emphasis"><em>testsuite_thread</em></span>
       </p><p>
	 This file indicates that the host system can run tests which
	 involved multiple threads.
       </p></li><li class="listitem"><p>
	 <span class="emphasis"><em>testsuite_wchar_t</em></span>
       </p><p>
	 This file indicates that the host system can run the wchar_t
	 tests, and corresponds to the macro definition <code class="code">
	 _GLIBCXX_USE_WCHAR_T</code> in the file c++config.h.
       </p></li></ul></div><pre class="programlisting">
   make check-abi
   </pre><p>
     The library ABI can be tested. This involves testing the shared
     library against an ABI-defining previous version of symbol
     exports.
   </p><pre class="programlisting">
   make check-compile
  </pre><p>
     This rule compiles, but does not link or execute, the
     <span class="emphasis"><em>testsuite_files</em></span> test cases and displays the
     output on stdout.
   </p><pre class="programlisting">
   make check-performance
   </pre><p>
     This rule runs through the
     <span class="emphasis"><em>testsuite_files_performance</em></span> test cases and
     collects information for performance analysis and can be used to
     spot performance regressions. Various timing information is
     collected, as well as number of hard page faults, and memory
     used. This is not run by default, and the implementation is in
     flux.
   </p><p>
      We are interested in any strange failures of the testsuite;
      please email the main libstdc++ mailing list if you see
      something odd or have questions.
<<<<<<< HEAD
   </p></div><div class="sect3" title="Permutations"><div class="titlepage"><div><div><h4 class="title"><a id="test.run.permutations"></a>Permutations</h4></div></div></div><p>
      To run the libstdc++ test suite under the <a class="link" href="debug_mode.html" title="Chapter 17. Debug Mode">debug mode</a>, edit
=======
   </p></div><div class="sect3" lang="en" xml:lang="en"><div class="titlepage"><div><div><h4 class="title"><a id="test.run.permutations"></a>Permutations</h4></div></div></div><p>
      To run the libstdc++ test suite under the <a class="link" href="debug_mode.html" title="Chapter 30. Debug Mode">debug mode</a>, edit
>>>>>>> e33a1692
      <code class="filename">libstdc++-v3/scripts/testsuite_flags</code> to add the
      compile-time flag <code class="constant">-D_GLIBCXX_DEBUG</code> to the
      result printed by the <code class="literal">--build-cxx</code>
      option. Additionally, add the
      <code class="constant">-D_GLIBCXX_DEBUG_PEDANTIC</code> flag to turn on
      pedantic checking. The libstdc++ test suite should produce
      precisely the same results under debug mode that it does under
      release mode: any deviation indicates an error in either the
      library or the test suite.
    </p><p>
<<<<<<< HEAD
      The <a class="link" href="parallel_mode.html" title="Chapter 18. Parallel Mode">parallel
=======
      The <a class="link" href="parallel_mode.html" title="Chapter 31. Parallel Mode">parallel
>>>>>>> e33a1692
      mode</a> can be tested in much the same manner, substituting
      <code class="constant">-D_GLIBCXX_PARALLEL</code> for
      <code class="constant">-D_GLIBCXX_DEBUG</code> in the previous paragraph.
    </p><p>
      Or, just run the testsuites with <code class="constant">CXXFLAGS</code>
      set to <code class="constant">-D_GLIBCXX_DEBUG</code> or
      <code class="constant">-D_GLIBCXX_PARALLEL</code>.
<<<<<<< HEAD
    </p></div></div><div class="sect2" title="Writing a new test case"><div class="titlepage"><div><div><h3 class="title"><a id="test.new_tests"></a>Writing a new test case</h3></div></div></div><p>
=======
    </p></div></div><div class="sect2" lang="en" xml:lang="en"><div class="titlepage"><div><div><h3 class="title"><a id="test.new_tests"></a>Writing a new test case</h3></div></div></div><p>
>>>>>>> e33a1692
    The first step in making a new test case is to choose the correct
    directory and file name, given the organization as previously
    described.
   </p><p>
    All files are copyright the FSF, and GPL'd: this is very
    important.  The first copyright year should correspond to the date
    the file was checked in to SVN.
   </p><p>
     As per the dejagnu instructions, always return 0 from main to
     indicate success.
   </p><p>
   A bunch of utility functions and classes have already been
   abstracted out into the testsuite utility library, <code class="code">
   libtestc++</code>. To use this functionality, just include the
   appropriate header file: the library or specific object files will
   automatically be linked in as part of the testsuite run.
   </p><p>
   For a test that needs to take advantage of the dejagnu test
   harness, what follows below is a list of special keyword that
   harness uses. Basically, a test case contains dg-keywords (see
   dg.exp) indicating what to do and what kinds of behavior are to be
   expected.  New test cases should be written with the new style
   DejaGnu framework in mind.
   </p><p>
    To ease transition, here is the list of dg-keyword documentation
    lifted from dg.exp.
   </p><pre class="programlisting">
# The currently supported options are:
#
# dg-prms-id N
#	set prms_id to N
#
# dg-options "options ..." [{ target selector }]
#	specify special options to pass to the tool (eg: compiler)
#
# dg-do do-what-keyword [{ target/xfail selector }]
#	`do-what-keyword' is tool specific and is passed unchanged to
#	${tool}-dg-test.  An example is gcc where `keyword' can be any of:
#	preprocess|compile|assemble|link|run
#	and will do one of: produce a .i, produce a .s, produce a .o,
#	produce an a.out, or produce an a.out and run it (the default is
#	compile).
#
# dg-error regexp comment [{ target/xfail selector } [{.|0|linenum}]]
#	indicate an error message &lt;regexp&gt; is expected on this line
#	(the test fails if it doesn't occur)
#	Linenum=0 for general tool messages (eg: -V arg missing).
#	"." means the current line.
#
# dg-warning regexp comment [{ target/xfail selector } [{.|0|linenum}]]
#	indicate a warning message &lt;regexp&gt; is expected on this line
#	(the test fails if it doesn't occur)
#
# dg-bogus regexp comment [{ target/xfail selector } [{.|0|linenum}]]
#	indicate a bogus error message &lt;regexp&gt; use to occur here
#	(the test fails if it does occur)
#
# dg-build regexp comment [{ target/xfail selector }]
#	indicate the build use to fail for some reason
#	(errors covered here include bad assembler generated, tool crashes,
#	and link failures)
#	(the test fails if it does occur)
#
# dg-excess-errors comment [{ target/xfail selector }]
#	indicate excess errors are expected (any line)
#	(this should only be used sparingly and temporarily)
#
# dg-output regexp [{ target selector }]
#	indicate the expected output of the program is &lt;regexp&gt;
#	(there may be multiple occurrences of this, they are concatenated)
#
# dg-final { tcl code }
#	add some tcl code to be run at the end
#	(there may be multiple occurrences of this, they are concatenated)
#	(unbalanced braces must be \-escaped)
#
# "{ target selector }" is a list of expressions that determine whether the
# test succeeds or fails for a particular target, or in some cases whether the
# option applies for a particular target.  If the case of `dg-do' it specifies
# whether the test case is even attempted on the specified target.
#
# The target selector is always optional.  The format is one of:
#
# { xfail *-*-* ... } - the test is expected to fail for the given targets
# { target *-*-* ... } - the option only applies to the given targets
#
# At least one target must be specified, use *-*-* for "all targets".
# At present it is not possible to specify both `xfail' and `target'.
# "native" may be used in place of "*-*-*".

Example 1: Testing compilation only
// { dg-do compile }

Example 2: Testing for expected warnings on line 36, which all targets fail
// { dg-warning "string literals" "" { xfail *-*-* } 36

Example 3: Testing for expected warnings on line 36
// { dg-warning "string literals" "" { target *-*-* } 36

Example 4: Testing for compilation errors on line 41
// { dg-do compile }
// { dg-error "no match for" "" { target *-*-* } 41 }

Example 5: Testing with special command line settings, or without the
use of pre-compiled headers, in particular the stdc++.h.gch file. Any
options here will override the DEFAULT_CXXFLAGS and PCH_CXXFLAGS set
up in the normal.exp file.
// { dg-options "-O0" { target *-*-* } }
</pre><p>
    More examples can be found in the libstdc++-v3/testsuite/*/*.cc files.
<<<<<<< HEAD
   </p></div><div class="sect2" title="Test Harness and Utilities"><div class="titlepage"><div><div><h3 class="title"><a id="test.harness"></a>Test Harness and Utilities</h3></div></div></div><div class="sect3" title="Dejagnu Harness Details"><div class="titlepage"><div><div><h4 class="title"><a id="test.harness.dejagnu"></a>Dejagnu Harness Details</h4></div></div></div><p>
=======
   </p></div><div class="sect2" lang="en" xml:lang="en"><div class="titlepage"><div><div><h3 class="title"><a id="test.harness"></a>Test Harness and Utilities</h3></div></div></div><div class="sect3" lang="en" xml:lang="en"><div class="titlepage"><div><div><h4 class="title"><a id="test.harness.dejagnu"></a>Dejagnu Harness Details</h4></div></div></div><p> 
>>>>>>> e33a1692
    Underlying details of testing for conformance and regressions are
    abstracted via the GNU Dejagnu package. This is similar to the
    rest of GCC.
  </p><p>This is information for those looking at making changes to the testsuite
structure, and/or needing to trace dejagnu's actions with --verbose.  This
will not be useful to people who are "merely" adding new tests to the existing
structure.
</p><p>The first key point when working with dejagnu is the idea of a "tool".
Files, directories, and functions are all implicitly used when they are
named after the tool in use.  Here, the tool will always be "libstdc++".
</p><p>The <code class="code">lib</code> subdir contains support routines.  The
<code class="code">lib/libstdc++.exp</code> file ("support library") is loaded
automagically, and must explicitly load the others.  For example, files can
be copied from the core compiler's support directory into <code class="code">lib</code>.
</p><p>Some routines in <code class="code">lib/libstdc++.exp</code> are callbacks, some are
our own.  Callbacks must be prefixed with the name of the tool.  To easily
distinguish the others, by convention our own routines are named "v3-*".
</p><p>The next key point when working with dejagnu is "test files".  Any
directory whose name starts with the tool name will be searched for test files.
(We have only one.)  In those directories, any <code class="code">.exp</code> file is
considered a test file, and will be run in turn.  Our main test file is called
<code class="code">normal.exp</code>; it runs all the tests in testsuite_files using the
callbacks loaded from the support library.
</p><p>The <code class="code">config</code> directory is searched for any particular "target
board" information unique to this library.  This is currently unused and sets
only default variables.
<<<<<<< HEAD
</p></div><div class="sect3" title="Utilities"><div class="titlepage"><div><div><h4 class="title"><a id="test.harness.utils"></a>Utilities</h4></div></div></div><p>
=======
</p></div><div class="sect3" lang="en" xml:lang="en"><div class="titlepage"><div><div><h4 class="title"><a id="test.harness.utils"></a>Utilities</h4></div></div></div><p> 
>>>>>>> e33a1692
  </p><p>
   The testsuite directory also contains some files that implement
   functionality that is intended to make writing test cases easier,
   or to avoid duplication, or to provide error checking in a way that
   is consistent across platforms and test harnesses. A stand-alone
   executable, called <span class="emphasis"><em>abi_check</em></span>, and a static
   library called <span class="emphasis"><em>libtestc++</em></span> are
   constructed. Both of these items are not installed, and only used
   during testing.
  </p><p>
  These files include the following functionality:
<<<<<<< HEAD
  </p><div class="itemizedlist"><ul class="itemizedlist" type="disc"><li class="listitem"><p>
=======
  </p><div class="itemizedlist"><ul type="disc"><li><p>
>>>>>>> e33a1692
       <span class="emphasis"><em>testsuite_abi.h</em></span>,
       <span class="emphasis"><em>testsuite_abi.cc</em></span>,
       <span class="emphasis"><em>testsuite_abi_check.cc</em></span>
       </p><p>
<<<<<<< HEAD
	Creates the executable <span class="emphasis"><em>abi_check</em></span>.
	Used to check correctness of symbol versioning, visibility of
	exported symbols, and compatibility on symbols in the shared
	library, for hosts that support this feature. More information
	can be found in the ABI documentation <a class="link" href="abi.html" title="ABI Policy and Guidelines">here</a>
       </p></li><li class="listitem"><p>
       <span class="emphasis"><em>testsuite_allocator.h</em></span>,
       <span class="emphasis"><em>testsuite_allocator.cc</em></span>
       </p><p>
	Contains specialized allocators that keep track of construction
	and destruction. Also, support for overriding global new and
	delete operators, including verification that new and delete
	are called during execution, and that allocation over max_size
	fails.
       </p></li><li class="listitem"><p>
       <span class="emphasis"><em>testsuite_character.h</em></span>
       </p><p>
	Contains <code class="code">std::char_traits</code> and
	<code class="code">std::codecvt</code> specializations for a user-defined
	POD.
       </p></li><li class="listitem"><p>
=======
        Creates the executable <span class="emphasis"><em>abi_check</em></span>.
        Used to check correctness of symbol versioning, visibility of
        exported symbols, and compatibility on symbols in the shared
        library, for hosts that support this feature. More information
        can be found in the ABI documentation <a class="link" href="abi.html" title="ABI Policy and Guidelines">here</a>
       </p></li><li><p>
       <span class="emphasis"><em>testsuite_allocator.h</em></span>,
       <span class="emphasis"><em>testsuite_allocator.cc</em></span>
       </p><p>
        Contains specialized allocators that keep track of construction
        and destruction. Also, support for overriding global new and
        delete operators, including verification that new and delete
        are called during execution, and that allocation over max_size
        fails.
       </p></li><li><p>
       <span class="emphasis"><em>testsuite_character.h</em></span>
       </p><p>
        Contains <code class="code">std::char_traits</code> and
        <code class="code">std::codecvt</code> specializations for a user-defined
        POD.
       </p></li><li><p>
>>>>>>> e33a1692
       <span class="emphasis"><em>testsuite_hooks.h</em></span>,
       <span class="emphasis"><em>testsuite_hooks.cc</em></span>
       </p><p>
       A large number of utilities, including:
<<<<<<< HEAD
       </p><div class="itemizedlist"><ul class="itemizedlist" type="circle"><li class="listitem"><p>VERIFY</p></li><li class="listitem"><p>set_memory_limits</p></li><li class="listitem"><p>verify_demangle</p></li><li class="listitem"><p>run_tests_wrapped_locale</p></li><li class="listitem"><p>run_tests_wrapped_env</p></li><li class="listitem"><p>try_named_locale</p></li><li class="listitem"><p>try_mkfifo</p></li><li class="listitem"><p>func_callback</p></li><li class="listitem"><p>counter</p></li><li class="listitem"><p>copy_tracker</p></li><li class="listitem"><p>copy_constructor</p></li><li class="listitem"><p>assignment_operator</p></li><li class="listitem"><p>destructor</p></li><li class="listitem"><p>pod_char, pod_int and associated char_traits specializations</p></li></ul></div></li><li class="listitem"><p>
=======
       </p><div class="itemizedlist"><ul type="circle"><li><p>VERIFY</p></li><li><p>set_memory_limits</p></li><li><p>verify_demangle</p></li><li><p>run_tests_wrapped_locale</p></li><li><p>run_tests_wrapped_env</p></li><li><p>try_named_locale</p></li><li><p>try_mkfifo</p></li><li><p>func_callback</p></li><li><p>counter</p></li><li><p>copy_tracker</p></li><li><p>copy_constructor</p></li><li><p>assignment_operator</p></li><li><p>destructor</p></li><li><p>pod_char, pod_int and associated char_traits specializations</p></li></ul></div></li><li><p>
>>>>>>> e33a1692
	 <span class="emphasis"><em>testsuite_io.h</em></span>
       </p><p>
       Error, exception, and constraint checking for
       <code class="code">std::streambuf, std::basic_stringbuf, std::basic_filebuf</code>.
<<<<<<< HEAD
       </p></li><li class="listitem"><p>
	 <span class="emphasis"><em>testsuite_iterators.h</em></span>
       </p><p>
	 Wrappers for various iterators.
       </p></li><li class="listitem"><p>
=======
       </p></li><li><p>
	 <span class="emphasis"><em>testsuite_iterators.h</em></span>
       </p><p>
	 Wrappers for various iterators.
       </p></li><li><p>
>>>>>>> e33a1692
	 <span class="emphasis"><em>testsuite_performance.h</em></span>
       </p><p>
       A number of class abstractions for performance counters, and
       reporting functions including:
<<<<<<< HEAD
       </p><div class="itemizedlist"><ul class="itemizedlist" type="circle"><li class="listitem"><p>time_counter</p></li><li class="listitem"><p>resource_counter</p></li><li class="listitem"><p>report_performance</p></li></ul></div></li></ul></div></div></div><div class="sect2" title="Special Topics"><div class="titlepage"><div><div><h3 class="title"><a id="test.special"></a>Special Topics</h3></div></div></div><div class="sect3" title="Qualifying Exception Safety Guarantees"><div class="titlepage"><div><div><h4 class="title"><a id="test.exception.safety"></a>
  Qualifying Exception Safety Guarantees
  <a id="id638697" class="indexterm"></a>
</h4></div></div></div><div class="sect4" title="Overview"><div class="titlepage"><div><div><h5 class="title"><a id="test.exception.safety.overview"></a>Overview</h5></div></div></div><p>
	 Testing is composed of running a particular test sequence,
	 and looking at what happens to the surrounding code when
	 exceptions are thrown. Each test is composed of measuring
	 initial state, executing a particular sequence of code under
	 some instrumented conditions, measuring a final state, and
	 then examining the differences between the two states.
       </p><p>
	 Test sequences are composed of constructed code sequences
	 that exercise a particular function or member function, and
	 either confirm no exceptions were generated, or confirm the
	 consistency/coherency of the test subject in the event of a
	 thrown exception.
       </p><p>
	 Random code paths can be constructed using the basic test
	 sequences and instrumentation as above, only combined in a
	 random or pseudo-random way.
       </p><p> To compute the code paths that throw, test instruments
	 are used that throw on allocation events
	 (<code class="classname">__gnu_cxx::throw_allocator_random</code>
	 and <code class="classname">__gnu_cxx::throw_allocator_limit</code>)
	 and copy, assignment, comparison, increment, swap, and
	 various operators
	 (<code class="classname">__gnu_cxx::throw_type_random</code>
	 and <code class="classname">__gnu_cxx::throw_type_limit</code>). Looping
	 through a given test sequence and conditionally throwing in
	 all instrumented places.  Then, when the test sequence
	 completes without an exception being thrown, assume all
	 potential error paths have been exercised in a sequential
	 manner.
       </p></div><div class="sect4" title="Existing tests"><div class="titlepage"><div><div><h5 class="title"><a id="test.exception.safety.status"></a>
    Existing tests
</h5></div></div></div><div class="itemizedlist"><ul class="itemizedlist" type="disc"><li class="listitem"><p>
	 Ad Hoc
       </p><p>
	 For example,
	 <code class="filename">testsuite/23_containers/list/modifiers/3.cc</code>.
       </p></li><li class="listitem"><p>
	 Policy Based Data Structures
       </p><p>
	 For example, take the test
	 functor <code class="classname">rand_reg_test</code> in
	 in <code class="filename">testsuite/ext/pb_ds/regression/tree_no_data_map_rand.cc</code>. This uses <code class="classname">container_rand_regression_test</code> in
<code class="filename">testsuite/util/regression/rand/assoc/container_rand_regression_test.h</code>.

       </p><p>
	 Which has several tests for container member functions,
Includes control and test container objects. Configuration includes
random seed, iterations, number of distinct values, and the
probability that an exception will be thrown. Assumes instantiating
container uses an extension
allocator, <code class="classname">__gnu_cxx::throw_allocator_random</code>,
as the allocator type.
       </p></li><li class="listitem"><p>
	 C++0x Container Requirements.
       </p><p>
	 Coverage is currently limited to testing container
	 requirements for exception safety,
	 although <code class="classname">__gnu_cxx::throw_type</code> meets
	 the additional type requirements for testing numeric data
	 structures and instantiating algorithms.
       </p><p>
	 Of particular interest is extending testing to algorithms and
	 then to parallel algorithms. Also io and locales.
       </p><p>
	 The test instrumentation should also be extended to add
	 instrumentation to <code class="classname">iterator</code>
	 and <code class="classname">const_iterator</code> types that throw
	 conditionally on iterator operations.
       </p></li></ul></div></div><div class="sect4" title="C++0x Requirements Test Sequence Descriptions"><div class="titlepage"><div><div><h5 class="title"><a id="test.exception.safety.containers"></a>
C++0x Requirements Test Sequence Descriptions
</h5></div></div></div><div class="itemizedlist"><ul class="itemizedlist" type="disc"><li class="listitem"><p>
	 Basic
       </p><p>
	 Basic consistency on exception propagation tests. For
	 each container, an object of that container is constructed,
	 a specific member function is exercised in
	 a <code class="literal">try</code> block, and then any thrown
	 exceptions lead to error checking in the appropriate
	 <code class="literal">catch</code> block. The container's use of
	 resources is compared to the container's use prior to the
	 test block. Resource monitoring is limited to allocations
	 made through the container's <span class="type">allocator_type</span>,
	 which should be sufficient for container data
	 structures. Included in these tests are member functions
	 are <span class="type">iterator</span> and <span class="type">const_iterator</span>
	 operations, <code class="function">pop_front</code>, <code class="function">pop_back</code>, <code class="function">push_front</code>, <code class="function">push_back</code>, <code class="function">insert</code>, <code class="function">erase</code>, <code class="function">swap</code>, <code class="function">clear</code>,
	 and <code class="function">rehash</code>. The container in question is
	 instantiated with two instrumented template arguments,
	 with <code class="classname">__gnu_cxx::throw_allocator_limit</code>
	 as the allocator type, and
	 with <code class="classname">__gnu_cxx::throw_type_limit</code> as
	 the value type. This allows the test to loop through
	 conditional throw points.
       </p><p>
	 The general form is demonstrated in
	 <code class="filename">testsuite/23_containers/list/requirements/exception/basic.cc
	 </code>. The instantiating test object is <code class="classname">__gnu_test::basic_safety</code> and is detailed in <code class="filename">testsuite/util/exception/safety.h</code>.
       </p></li><li class="listitem"><p>
	 Generation Prohibited
       </p><p>
	 Exception generation tests. For each container, an object of
	 that container is constructed and all member functions
	 required to not throw exceptions are exercised. Included in
	 these tests are member functions
	 are <span class="type">iterator</span> and <span class="type">const_iterator</span> operations, <code class="function">erase</code>, <code class="function">pop_front</code>, <code class="function">pop_back</code>, <code class="function">swap</code>,
	 and <code class="function">clear</code>. The container in question is
	 instantiated with two instrumented template arguments,
	 with <code class="classname">__gnu_cxx::throw_allocator_random</code>
	 as the allocator type, and
	 with <code class="classname">__gnu_cxx::throw_type_random</code> as
	 the value type. This test does not loop, an instead is sudden
	 death: first error fails.
       </p><p>
	 The general form is demonstrated in
	 <code class="filename">testsuite/23_containers/list/requirements/exception/generation_prohibited.cc
	 </code>. The instantiating test object is <code class="classname">__gnu_test::generation_prohibited</code> and is detailed in <code class="filename">testsuite/util/exception/safety.h</code>.
       </p></li><li class="listitem"><p>
	 Propagation Consistent
       </p><p>
	 Container rollback on exception propagation tests. For
	 each container, an object of that container is constructed,
	 a specific member function that requires rollback to a previous
	 known good state is exercised in
	 a <code class="literal">try</code> block, and then any thrown
	 exceptions lead to error checking in the appropriate
	 <code class="literal">catch</code> block. The container is compared to
	 the container's last known good state using such parameters
	 as size, contents, and iterator references. Included in these
	 tests are member functions
	 are <code class="function">push_front</code>, <code class="function">push_back</code>, <code class="function">insert</code>,
	 and <code class="function">rehash</code>. The container in question is
	 instantiated with two instrumented template arguments,
	 with <code class="classname">__gnu_cxx::throw_allocator_limit</code>
	 as the allocator type, and
	 with <code class="classname">__gnu_cxx::throw_type_limit</code> as
	 the value type. This allows the test to loop through
	 conditional throw points.
       </p><p>
	 The general form demonstrated in
	 <code class="filename">testsuite/23_containers/list/requirements/exception/propagation_coherent.cc
	 </code>. The instantiating test object is <code class="classname">__gnu_test::propagation_coherent</code> and is detailed in <code class="filename">testsuite/util/exception/safety.h</code>.
       </p></li></ul></div></div></div></div></div><div class="navfooter"><hr /><table width="100%" summary="Navigation footer"><tr><td width="40%" align="left"><a accesskey="p" href="internals.html">Prev</a> </td><td width="20%" align="center"><a accesskey="u" href="appendix_porting.html">Up</a></td><td width="40%" align="right"> <a accesskey="n" href="abi.html">Next</a></td></tr><tr><td width="40%" align="left" valign="top">Porting to New Hardware or Operating Systems </td><td width="20%" align="center"><a accesskey="h" href="../spine.html">Home</a></td><td width="40%" align="right" valign="top"> ABI Policy and Guidelines</td></tr></table></div></body></html>
=======
       </p><div class="itemizedlist"><ul type="circle"><li><p>time_counter</p></li><li><p>resource_counter</p></li><li><p>report_performance</p></li></ul></div></li></ul></div></div></div></div><div class="navfooter"><hr /><table width="100%" summary="Navigation footer"><tr><td width="40%" align="left"><a accesskey="p" href="make.html">Prev</a> </td><td width="20%" align="center"><a accesskey="u" href="setup.html">Up</a></td><td width="40%" align="right"> <a accesskey="n" href="using.html">Next</a></td></tr><tr><td width="40%" align="left" valign="top">Make </td><td width="20%" align="center"><a accesskey="h" href="../spine.html">Home</a></td><td width="40%" align="right" valign="top"> Chapter 3. Using</td></tr></table></div></body></html>
>>>>>>> e33a1692
<|MERGE_RESOLUTION|>--- conflicted
+++ resolved
@@ -1,6 +1,5 @@
 <?xml version="1.0" encoding="UTF-8" standalone="no"?>
 <!DOCTYPE html PUBLIC "-//W3C//DTD XHTML 1.0 Transitional//EN" "http://www.w3.org/TR/xhtml1/DTD/xhtml1-transitional.dtd">
-<<<<<<< HEAD
 <html xmlns="http://www.w3.org/1999/xhtml"><head><meta http-equiv="Content-Type" content="text/html; charset=UTF-8" /><title>Test</title><meta name="generator" content="DocBook XSL Stylesheets V1.75.2" /><meta name="keywords" content="&#10;      ISO C++&#10;    , &#10;      test&#10;    , &#10;      testsuite&#10;    , &#10;      performance&#10;    , &#10;      conformance&#10;    , &#10;      ABI&#10;    , &#10;      exception safety&#10;    " /><meta name="keywords" content="&#10;      ISO C++&#10;    , &#10;      library&#10;    " /><link rel="home" href="../spine.html" title="The GNU C++ Library Documentation" /><link rel="up" href="appendix_porting.html" title="Appendix B.  Porting and Maintenance" /><link rel="prev" href="internals.html" title="Porting to New Hardware or Operating Systems" /><link rel="next" href="abi.html" title="ABI Policy and Guidelines" /></head><body><div class="navheader"><table width="100%" summary="Navigation header"><tr><th colspan="3" align="center">Test</th></tr><tr><td width="20%" align="left"><a accesskey="p" href="internals.html">Prev</a> </td><th width="60%" align="center">Appendix B. 
   Porting and Maintenance
   
@@ -8,12 +7,6 @@
 The libstdc++ testsuite includes testing for standard conformance,
 regressions, ABI, and performance.
 </p><div class="sect2" title="Organization"><div class="titlepage"><div><div><h3 class="title"><a id="test.organization"></a>Organization</h3></div></div></div><div class="sect3" title="Directory Layout"><div class="titlepage"><div><div><h4 class="title"><a id="test.organization.layout"></a>Directory Layout</h4></div></div></div><p>
-=======
-<html xmlns="http://www.w3.org/1999/xhtml"><head><meta http-equiv="Content-Type" content="text/html; charset=UTF-8" /><title>Test</title><meta name="generator" content="DocBook XSL Stylesheets V1.74.3" /><meta name="keywords" content="&#10;      ISO C++&#10;    , &#10;      test&#10;    , &#10;      testsuite&#10;    , &#10;      performance&#10;    , &#10;      conformance&#10;    , &#10;      ABI&#10;    , &#10;      exception safety&#10;    " /><meta name="keywords" content="&#10;      ISO C++&#10;    , &#10;      library&#10;    " /><link rel="home" href="../spine.html" title="The GNU C++ Library Documentation" /><link rel="up" href="setup.html" title="Chapter 2. Setup" /><link rel="prev" href="make.html" title="Make" /><link rel="next" href="using.html" title="Chapter 3. Using" /></head><body><div class="navheader"><table width="100%" summary="Navigation header"><tr><th colspan="3" align="center">Test</th></tr><tr><td width="20%" align="left"><a accesskey="p" href="make.html">Prev</a> </td><th width="60%" align="center">Chapter 2. Setup</th><td width="20%" align="right"> <a accesskey="n" href="using.html">Next</a></td></tr></table><hr /></div><div class="sect1" lang="en" xml:lang="en"><div class="titlepage"><div><div><h2 class="title" style="clear: both"><a id="manual.intro.setup.test"></a>Test</h2></div></div></div><p>
-The libstdc++ testsuite includes testing for standard conformance,
-regressions, ABI, and performance.
-</p><div class="sect2" lang="en" xml:lang="en"><div class="titlepage"><div><div><h3 class="title"><a id="test.organization"></a>Organization</h3></div></div></div><div class="sect3" lang="en" xml:lang="en"><div class="titlepage"><div><div><h4 class="title"><a id="test.organization.layout"></a>Directory Layout</h4></div></div></div><p>
->>>>>>> e33a1692
   The directory <span class="emphasis"><em>libsrcdir/testsuite</em></span> contains the
   individual test cases organized in sub-directories corresponding to
   chapters of the C++ standard (detailed below), the dejagnu test
@@ -83,13 +76,8 @@
 21_strings/basic_string/find/wchar_t/3.cc
    </pre><p>
       All new tests should be written with the policy of one test
-<<<<<<< HEAD
       case, one file in mind.
    </p></div><div class="sect3" title="Naming Conventions"><div class="titlepage"><div><div><h4 class="title"><a id="test.organization.naming"></a>Naming Conventions</h4></div></div></div><p>
-=======
-      case, one file in mind. 
-   </p></div><div class="sect3" lang="en" xml:lang="en"><div class="titlepage"><div><div><h4 class="title"><a id="test.organization.naming"></a>Naming Conventions</h4></div></div></div><p>
->>>>>>> e33a1692
       In addition, there are some special names and suffixes that are
       used within the testsuite to designate particular kinds of
       tests.
@@ -143,11 +131,7 @@
       analyze runtime performance, for performance regression testing,
       or for other optimization related analysis. At the moment, these
       test cases are not run by default.
-<<<<<<< HEAD
    </p></li></ul></div></div></div><div class="sect2" title="Running the Testsuite"><div class="titlepage"><div><div><h3 class="title"><a id="test.run"></a>Running the Testsuite</h3></div></div></div><div class="sect3" title="Basic"><div class="titlepage"><div><div><h4 class="title"><a id="test.run.basic"></a>Basic</h4></div></div></div><p>
-=======
-   </p></li></ul></div></div></div><div class="sect2" lang="en" xml:lang="en"><div class="titlepage"><div><div><h3 class="title"><a id="test.run"></a>Running the Testsuite</h3></div></div></div><div class="sect3" lang="en" xml:lang="en"><div class="titlepage"><div><div><h4 class="title"><a id="test.run.basic"></a>Basic</h4></div></div></div><p>
->>>>>>> e33a1692
       You can check the status of the build without installing it
       using the dejagnu harness, much like the rest of the gcc
       tools.</p><pre class="programlisting"> make check</pre><p>in the <span class="emphasis"><em>libbuilddir</em></span> directory.</p><p>or</p><pre class="programlisting"> make check-target-libstdc++-v3</pre><p>in the <span class="emphasis"><em>gccbuilddir</em></span> directory.
@@ -167,11 +151,7 @@
        archived on a daily basis on the <a class="ulink" href="http://gcc.gnu.org/ml/gcc-testresults/current" target="_top">gcc-testresults</a>
        mailing list. Please check either of these places for a similar
        combination of source version, operating system, and host CPU.
-<<<<<<< HEAD
      </p></div><div class="sect3" title="Variations"><div class="titlepage"><div><div><h4 class="title"><a id="test.run.variations"></a>Variations</h4></div></div></div><p>
-=======
-     </p></div><div class="sect3" lang="en" xml:lang="en"><div class="titlepage"><div><div><h4 class="title"><a id="test.run.variations"></a>Variations</h4></div></div></div><p>
->>>>>>> e33a1692
       There are several options for running tests, including testing
       the regression tests, testing a subset of the regression tests,
       testing the performance tests, testing just compilation, testing
@@ -297,13 +277,8 @@
       We are interested in any strange failures of the testsuite;
       please email the main libstdc++ mailing list if you see
       something odd or have questions.
-<<<<<<< HEAD
    </p></div><div class="sect3" title="Permutations"><div class="titlepage"><div><div><h4 class="title"><a id="test.run.permutations"></a>Permutations</h4></div></div></div><p>
       To run the libstdc++ test suite under the <a class="link" href="debug_mode.html" title="Chapter 17. Debug Mode">debug mode</a>, edit
-=======
-   </p></div><div class="sect3" lang="en" xml:lang="en"><div class="titlepage"><div><div><h4 class="title"><a id="test.run.permutations"></a>Permutations</h4></div></div></div><p>
-      To run the libstdc++ test suite under the <a class="link" href="debug_mode.html" title="Chapter 30. Debug Mode">debug mode</a>, edit
->>>>>>> e33a1692
       <code class="filename">libstdc++-v3/scripts/testsuite_flags</code> to add the
       compile-time flag <code class="constant">-D_GLIBCXX_DEBUG</code> to the
       result printed by the <code class="literal">--build-cxx</code>
@@ -314,11 +289,7 @@
       release mode: any deviation indicates an error in either the
       library or the test suite.
     </p><p>
-<<<<<<< HEAD
       The <a class="link" href="parallel_mode.html" title="Chapter 18. Parallel Mode">parallel
-=======
-      The <a class="link" href="parallel_mode.html" title="Chapter 31. Parallel Mode">parallel
->>>>>>> e33a1692
       mode</a> can be tested in much the same manner, substituting
       <code class="constant">-D_GLIBCXX_PARALLEL</code> for
       <code class="constant">-D_GLIBCXX_DEBUG</code> in the previous paragraph.
@@ -326,11 +297,7 @@
       Or, just run the testsuites with <code class="constant">CXXFLAGS</code>
       set to <code class="constant">-D_GLIBCXX_DEBUG</code> or
       <code class="constant">-D_GLIBCXX_PARALLEL</code>.
-<<<<<<< HEAD
     </p></div></div><div class="sect2" title="Writing a new test case"><div class="titlepage"><div><div><h3 class="title"><a id="test.new_tests"></a>Writing a new test case</h3></div></div></div><p>
-=======
-    </p></div></div><div class="sect2" lang="en" xml:lang="en"><div class="titlepage"><div><div><h3 class="title"><a id="test.new_tests"></a>Writing a new test case</h3></div></div></div><p>
->>>>>>> e33a1692
     The first step in making a new test case is to choose the correct
     directory and file name, given the organization as previously
     described.
@@ -441,11 +408,7 @@
 // { dg-options "-O0" { target *-*-* } }
 </pre><p>
     More examples can be found in the libstdc++-v3/testsuite/*/*.cc files.
-<<<<<<< HEAD
    </p></div><div class="sect2" title="Test Harness and Utilities"><div class="titlepage"><div><div><h3 class="title"><a id="test.harness"></a>Test Harness and Utilities</h3></div></div></div><div class="sect3" title="Dejagnu Harness Details"><div class="titlepage"><div><div><h4 class="title"><a id="test.harness.dejagnu"></a>Dejagnu Harness Details</h4></div></div></div><p>
-=======
-   </p></div><div class="sect2" lang="en" xml:lang="en"><div class="titlepage"><div><div><h3 class="title"><a id="test.harness"></a>Test Harness and Utilities</h3></div></div></div><div class="sect3" lang="en" xml:lang="en"><div class="titlepage"><div><div><h4 class="title"><a id="test.harness.dejagnu"></a>Dejagnu Harness Details</h4></div></div></div><p> 
->>>>>>> e33a1692
     Underlying details of testing for conformance and regressions are
     abstracted via the GNU Dejagnu package. This is similar to the
     rest of GCC.
@@ -472,11 +435,7 @@
 </p><p>The <code class="code">config</code> directory is searched for any particular "target
 board" information unique to this library.  This is currently unused and sets
 only default variables.
-<<<<<<< HEAD
 </p></div><div class="sect3" title="Utilities"><div class="titlepage"><div><div><h4 class="title"><a id="test.harness.utils"></a>Utilities</h4></div></div></div><p>
-=======
-</p></div><div class="sect3" lang="en" xml:lang="en"><div class="titlepage"><div><div><h4 class="title"><a id="test.harness.utils"></a>Utilities</h4></div></div></div><p> 
->>>>>>> e33a1692
   </p><p>
    The testsuite directory also contains some files that implement
    functionality that is intended to make writing test cases easier,
@@ -488,16 +447,11 @@
    during testing.
   </p><p>
   These files include the following functionality:
-<<<<<<< HEAD
   </p><div class="itemizedlist"><ul class="itemizedlist" type="disc"><li class="listitem"><p>
-=======
-  </p><div class="itemizedlist"><ul type="disc"><li><p>
->>>>>>> e33a1692
        <span class="emphasis"><em>testsuite_abi.h</em></span>,
        <span class="emphasis"><em>testsuite_abi.cc</em></span>,
        <span class="emphasis"><em>testsuite_abi_check.cc</em></span>
        </p><p>
-<<<<<<< HEAD
 	Creates the executable <span class="emphasis"><em>abi_check</em></span>.
 	Used to check correctness of symbol versioning, visibility of
 	exported symbols, and compatibility on symbols in the shared
@@ -519,63 +473,27 @@
 	<code class="code">std::codecvt</code> specializations for a user-defined
 	POD.
        </p></li><li class="listitem"><p>
-=======
-        Creates the executable <span class="emphasis"><em>abi_check</em></span>.
-        Used to check correctness of symbol versioning, visibility of
-        exported symbols, and compatibility on symbols in the shared
-        library, for hosts that support this feature. More information
-        can be found in the ABI documentation <a class="link" href="abi.html" title="ABI Policy and Guidelines">here</a>
-       </p></li><li><p>
-       <span class="emphasis"><em>testsuite_allocator.h</em></span>,
-       <span class="emphasis"><em>testsuite_allocator.cc</em></span>
-       </p><p>
-        Contains specialized allocators that keep track of construction
-        and destruction. Also, support for overriding global new and
-        delete operators, including verification that new and delete
-        are called during execution, and that allocation over max_size
-        fails.
-       </p></li><li><p>
-       <span class="emphasis"><em>testsuite_character.h</em></span>
-       </p><p>
-        Contains <code class="code">std::char_traits</code> and
-        <code class="code">std::codecvt</code> specializations for a user-defined
-        POD.
-       </p></li><li><p>
->>>>>>> e33a1692
        <span class="emphasis"><em>testsuite_hooks.h</em></span>,
        <span class="emphasis"><em>testsuite_hooks.cc</em></span>
        </p><p>
        A large number of utilities, including:
-<<<<<<< HEAD
        </p><div class="itemizedlist"><ul class="itemizedlist" type="circle"><li class="listitem"><p>VERIFY</p></li><li class="listitem"><p>set_memory_limits</p></li><li class="listitem"><p>verify_demangle</p></li><li class="listitem"><p>run_tests_wrapped_locale</p></li><li class="listitem"><p>run_tests_wrapped_env</p></li><li class="listitem"><p>try_named_locale</p></li><li class="listitem"><p>try_mkfifo</p></li><li class="listitem"><p>func_callback</p></li><li class="listitem"><p>counter</p></li><li class="listitem"><p>copy_tracker</p></li><li class="listitem"><p>copy_constructor</p></li><li class="listitem"><p>assignment_operator</p></li><li class="listitem"><p>destructor</p></li><li class="listitem"><p>pod_char, pod_int and associated char_traits specializations</p></li></ul></div></li><li class="listitem"><p>
-=======
-       </p><div class="itemizedlist"><ul type="circle"><li><p>VERIFY</p></li><li><p>set_memory_limits</p></li><li><p>verify_demangle</p></li><li><p>run_tests_wrapped_locale</p></li><li><p>run_tests_wrapped_env</p></li><li><p>try_named_locale</p></li><li><p>try_mkfifo</p></li><li><p>func_callback</p></li><li><p>counter</p></li><li><p>copy_tracker</p></li><li><p>copy_constructor</p></li><li><p>assignment_operator</p></li><li><p>destructor</p></li><li><p>pod_char, pod_int and associated char_traits specializations</p></li></ul></div></li><li><p>
->>>>>>> e33a1692
 	 <span class="emphasis"><em>testsuite_io.h</em></span>
        </p><p>
        Error, exception, and constraint checking for
        <code class="code">std::streambuf, std::basic_stringbuf, std::basic_filebuf</code>.
-<<<<<<< HEAD
        </p></li><li class="listitem"><p>
 	 <span class="emphasis"><em>testsuite_iterators.h</em></span>
        </p><p>
 	 Wrappers for various iterators.
        </p></li><li class="listitem"><p>
-=======
-       </p></li><li><p>
-	 <span class="emphasis"><em>testsuite_iterators.h</em></span>
-       </p><p>
-	 Wrappers for various iterators.
-       </p></li><li><p>
->>>>>>> e33a1692
 	 <span class="emphasis"><em>testsuite_performance.h</em></span>
        </p><p>
        A number of class abstractions for performance counters, and
        reporting functions including:
-<<<<<<< HEAD
        </p><div class="itemizedlist"><ul class="itemizedlist" type="circle"><li class="listitem"><p>time_counter</p></li><li class="listitem"><p>resource_counter</p></li><li class="listitem"><p>report_performance</p></li></ul></div></li></ul></div></div></div><div class="sect2" title="Special Topics"><div class="titlepage"><div><div><h3 class="title"><a id="test.special"></a>Special Topics</h3></div></div></div><div class="sect3" title="Qualifying Exception Safety Guarantees"><div class="titlepage"><div><div><h4 class="title"><a id="test.exception.safety"></a>
   Qualifying Exception Safety Guarantees
-  <a id="id638697" class="indexterm"></a>
+  <a id="id503957" class="indexterm"></a>
 </h4></div></div></div><div class="sect4" title="Overview"><div class="titlepage"><div><div><h5 class="title"><a id="test.exception.safety.overview"></a>Overview</h5></div></div></div><p>
 	 Testing is composed of running a particular test sequence,
 	 and looking at what happens to the surrounding code when
@@ -718,7 +636,4 @@
 	 The general form demonstrated in
 	 <code class="filename">testsuite/23_containers/list/requirements/exception/propagation_coherent.cc
 	 </code>. The instantiating test object is <code class="classname">__gnu_test::propagation_coherent</code> and is detailed in <code class="filename">testsuite/util/exception/safety.h</code>.
-       </p></li></ul></div></div></div></div></div><div class="navfooter"><hr /><table width="100%" summary="Navigation footer"><tr><td width="40%" align="left"><a accesskey="p" href="internals.html">Prev</a> </td><td width="20%" align="center"><a accesskey="u" href="appendix_porting.html">Up</a></td><td width="40%" align="right"> <a accesskey="n" href="abi.html">Next</a></td></tr><tr><td width="40%" align="left" valign="top">Porting to New Hardware or Operating Systems </td><td width="20%" align="center"><a accesskey="h" href="../spine.html">Home</a></td><td width="40%" align="right" valign="top"> ABI Policy and Guidelines</td></tr></table></div></body></html>
-=======
-       </p><div class="itemizedlist"><ul type="circle"><li><p>time_counter</p></li><li><p>resource_counter</p></li><li><p>report_performance</p></li></ul></div></li></ul></div></div></div></div><div class="navfooter"><hr /><table width="100%" summary="Navigation footer"><tr><td width="40%" align="left"><a accesskey="p" href="make.html">Prev</a> </td><td width="20%" align="center"><a accesskey="u" href="setup.html">Up</a></td><td width="40%" align="right"> <a accesskey="n" href="using.html">Next</a></td></tr><tr><td width="40%" align="left" valign="top">Make </td><td width="20%" align="center"><a accesskey="h" href="../spine.html">Home</a></td><td width="40%" align="right" valign="top"> Chapter 3. Using</td></tr></table></div></body></html>
->>>>>>> e33a1692
+       </p></li></ul></div></div></div></div></div><div class="navfooter"><hr /><table width="100%" summary="Navigation footer"><tr><td width="40%" align="left"><a accesskey="p" href="internals.html">Prev</a> </td><td width="20%" align="center"><a accesskey="u" href="appendix_porting.html">Up</a></td><td width="40%" align="right"> <a accesskey="n" href="abi.html">Next</a></td></tr><tr><td width="40%" align="left" valign="top">Porting to New Hardware or Operating Systems </td><td width="20%" align="center"><a accesskey="h" href="../spine.html">Home</a></td><td width="40%" align="right" valign="top"> ABI Policy and Guidelines</td></tr></table></div></body></html>