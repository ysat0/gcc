--- conflicted
+++ resolved
@@ -1,9 +1,5 @@
 /* The implementation of exception handling primitives for Objective-C.
-<<<<<<< HEAD
-   Copyright (C) 2004, 2005, 2007, 2008, 2009 Free Software Foundation, Inc.
-=======
    Copyright (C) 2004, 2005, 2007, 2008, 2009, 2010 Free Software Foundation, Inc.
->>>>>>> 3082eeb7
 
 This file is part of GCC.
 
@@ -142,11 +138,6 @@
   unsigned char ttype_encoding;
   unsigned char call_site_encoding;
 };
-
-/* This hook allows libraries to sepecify special actions when an
-   exception is thrown without a handler in place.
- */
-void (*_objc_unexpected_exception) (id exception); /* !T:SAFE */
 
 static const unsigned char *
 parse_lsda_header (struct _Unwind_Context *context, const unsigned char *p,
@@ -537,13 +528,6 @@
   _Unwind_RaiseException (&header->base);
 #endif
 
-<<<<<<< HEAD
-  /* Some sort of unwinding error.  */
-  if (_objc_unexpected_exception != 0)
-    {
-      (*_objc_unexpected_exception) (value);
-    }
-=======
   /* No exception handler was installed.  Call the uncaught exception
      handler if any is defined.  */
   if (__objc_uncaught_exception_handler != 0)
@@ -551,6 +535,5 @@
       (*__objc_uncaught_exception_handler) (exception);
     }
 
->>>>>>> 3082eeb7
   abort ();
 }
