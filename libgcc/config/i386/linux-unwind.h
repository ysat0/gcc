/* DWARF2 EH unwinding support for AMD x86-64 and x86.
   Copyright (C) 2004, 2005, 2006, 2009, 2010, 2011
   Free Software Foundation, Inc.

This file is part of GCC.

GCC is free software; you can redistribute it and/or modify
it under the terms of the GNU General Public License as published by
the Free Software Foundation; either version 3, or (at your option)
any later version.

GCC is distributed in the hope that it will be useful,
but WITHOUT ANY WARRANTY; without even the implied warranty of
MERCHANTABILITY or FITNESS FOR A PARTICULAR PURPOSE.  See the
GNU General Public License for more details.

Under Section 7 of GPL version 3, you are granted additional
permissions described in the GCC Runtime Library Exception, version
3.1, as published by the Free Software Foundation.

You should have received a copy of the GNU General Public License and
a copy of the GCC Runtime Library Exception along with this program;
see the files COPYING3 and COPYING.RUNTIME respectively.  If not, see
<http://www.gnu.org/licenses/>.  */

/* Do code reading to identify a signal frame, and set the frame
   state data appropriately.  See unwind-dw2.c for the structs.
   Don't use this at all if inhibit_libc is used.  */

#ifndef inhibit_libc

#ifdef __x86_64__

#include <signal.h>
#include <sys/ucontext.h>

#define MD_FALLBACK_FRAME_STATE_FOR x86_64_fallback_frame_state

static _Unwind_Reason_Code
x86_64_fallback_frame_state (struct _Unwind_Context *context,
			     _Unwind_FrameState *fs)
{
  unsigned char *pc = context->ra;
  struct sigcontext *sc;
  long new_cfa;

<<<<<<< HEAD
  /* movq __NR_rt_sigreturn, %rax ; syscall.  FIXME: x32 system call
     number may change.  */
#ifdef __LP64__
#define RT_SIGRETURN_SYSCALL	0x050f0000000fc0c7ULL
#else
#define RT_SIGRETURN_SYSCALL	0x050f0000100fc0c7ULL
=======
  /* movq $__NR_rt_sigreturn, %rax ; syscall.  */
#ifdef __LP64__
#define RT_SIGRETURN_SYSCALL	0x050f0000000fc0c7ULL
#else
#define RT_SIGRETURN_SYSCALL	0x050f40002006c0c7ULL
>>>>>>> 51e6e22c
#endif
  if (*(unsigned char *)(pc+0) == 0x48
      && *(unsigned long long *)(pc+1) == RT_SIGRETURN_SYSCALL)
    {
      struct ucontext *uc_ = context->cfa;
      /* The void * cast is necessary to avoid an aliasing warning.
         The aliasing warning is correct, but should not be a problem
         because it does not alias anything.  */
      sc = (struct sigcontext *) (void *) &uc_->uc_mcontext;
    }
  else
    return _URC_END_OF_STACK;

  new_cfa = sc->rsp;
  fs->regs.cfa_how = CFA_REG_OFFSET;
  /* Register 7 is rsp  */
  fs->regs.cfa_reg = 7;
  fs->regs.cfa_offset = new_cfa - (long) context->cfa;

  /* The SVR4 register numbering macros aren't usable in libgcc.  */
  fs->regs.reg[0].how = REG_SAVED_OFFSET;
  fs->regs.reg[0].loc.offset = (long)&sc->rax - new_cfa;
  fs->regs.reg[1].how = REG_SAVED_OFFSET;
  fs->regs.reg[1].loc.offset = (long)&sc->rdx - new_cfa;
  fs->regs.reg[2].how = REG_SAVED_OFFSET;
  fs->regs.reg[2].loc.offset = (long)&sc->rcx - new_cfa;
  fs->regs.reg[3].how = REG_SAVED_OFFSET;
  fs->regs.reg[3].loc.offset = (long)&sc->rbx - new_cfa;
  fs->regs.reg[4].how = REG_SAVED_OFFSET;
  fs->regs.reg[4].loc.offset = (long)&sc->rsi - new_cfa;
  fs->regs.reg[5].how = REG_SAVED_OFFSET;
  fs->regs.reg[5].loc.offset = (long)&sc->rdi - new_cfa;
  fs->regs.reg[6].how = REG_SAVED_OFFSET;
  fs->regs.reg[6].loc.offset = (long)&sc->rbp - new_cfa;
  fs->regs.reg[8].how = REG_SAVED_OFFSET;
  fs->regs.reg[8].loc.offset = (long)&sc->r8 - new_cfa;
  fs->regs.reg[9].how = REG_SAVED_OFFSET;
  fs->regs.reg[9].loc.offset = (long)&sc->r9 - new_cfa;
  fs->regs.reg[10].how = REG_SAVED_OFFSET;
  fs->regs.reg[10].loc.offset = (long)&sc->r10 - new_cfa;
  fs->regs.reg[11].how = REG_SAVED_OFFSET;
  fs->regs.reg[11].loc.offset = (long)&sc->r11 - new_cfa;
  fs->regs.reg[12].how = REG_SAVED_OFFSET;
  fs->regs.reg[12].loc.offset = (long)&sc->r12 - new_cfa;
  fs->regs.reg[13].how = REG_SAVED_OFFSET;
  fs->regs.reg[13].loc.offset = (long)&sc->r13 - new_cfa;
  fs->regs.reg[14].how = REG_SAVED_OFFSET;
  fs->regs.reg[14].loc.offset = (long)&sc->r14 - new_cfa;
  fs->regs.reg[15].how = REG_SAVED_OFFSET;
  fs->regs.reg[15].loc.offset = (long)&sc->r15 - new_cfa;
  fs->regs.reg[16].how = REG_SAVED_OFFSET;
  fs->regs.reg[16].loc.offset = (long)&sc->rip - new_cfa;
  fs->retaddr_column = 16;
  fs->signal_frame = 1;
  return _URC_NO_REASON;
}

#else /* ifdef __x86_64__  */

/* There's no sys/ucontext.h for glibc 2.0, so no
   signal-turned-exceptions for them.  There's also no configure-run for
   the target, so we can't check on (e.g.) HAVE_SYS_UCONTEXT_H.  Using the
   target libc version macro should be enough.  */
#if defined __GLIBC__ && !(__GLIBC__ == 2 && __GLIBC_MINOR__ == 0)

#include <signal.h>
#include <sys/ucontext.h>

#define MD_FALLBACK_FRAME_STATE_FOR x86_fallback_frame_state

static _Unwind_Reason_Code
x86_fallback_frame_state (struct _Unwind_Context *context,
			  _Unwind_FrameState *fs)
{
  unsigned char *pc = context->ra;
  struct sigcontext *sc;
  long new_cfa;

  /* popl %eax ; movl $__NR_sigreturn,%eax ; int $0x80  */
  if (*(unsigned short *)(pc+0) == 0xb858
      && *(unsigned int *)(pc+2) == 119
      && *(unsigned short *)(pc+6) == 0x80cd)
    sc = context->cfa + 4;
  /* movl $__NR_rt_sigreturn,%eax ; int $0x80  */
  else if (*(unsigned char *)(pc+0) == 0xb8
	   && *(unsigned int *)(pc+1) == 173
	   && *(unsigned short *)(pc+5) == 0x80cd)
    {
      struct rt_sigframe {
	int sig;
	struct siginfo *pinfo;
	void *puc;
	struct siginfo info;
	struct ucontext uc;
      } *rt_ = context->cfa;
      /* The void * cast is necessary to avoid an aliasing warning.
         The aliasing warning is correct, but should not be a problem
         because it does not alias anything.  */
      sc = (struct sigcontext *) (void *) &rt_->uc.uc_mcontext;
    }
  else
    return _URC_END_OF_STACK;

  new_cfa = sc->esp;
  fs->regs.cfa_how = CFA_REG_OFFSET;
  fs->regs.cfa_reg = 4;
  fs->regs.cfa_offset = new_cfa - (long) context->cfa;

  /* The SVR4 register numbering macros aren't usable in libgcc.  */
  fs->regs.reg[0].how = REG_SAVED_OFFSET;
  fs->regs.reg[0].loc.offset = (long)&sc->eax - new_cfa;
  fs->regs.reg[3].how = REG_SAVED_OFFSET;
  fs->regs.reg[3].loc.offset = (long)&sc->ebx - new_cfa;
  fs->regs.reg[1].how = REG_SAVED_OFFSET;
  fs->regs.reg[1].loc.offset = (long)&sc->ecx - new_cfa;
  fs->regs.reg[2].how = REG_SAVED_OFFSET;
  fs->regs.reg[2].loc.offset = (long)&sc->edx - new_cfa;
  fs->regs.reg[6].how = REG_SAVED_OFFSET;
  fs->regs.reg[6].loc.offset = (long)&sc->esi - new_cfa;
  fs->regs.reg[7].how = REG_SAVED_OFFSET;
  fs->regs.reg[7].loc.offset = (long)&sc->edi - new_cfa;
  fs->regs.reg[5].how = REG_SAVED_OFFSET;
  fs->regs.reg[5].loc.offset = (long)&sc->ebp - new_cfa;
  fs->regs.reg[8].how = REG_SAVED_OFFSET;
  fs->regs.reg[8].loc.offset = (long)&sc->eip - new_cfa;
  fs->retaddr_column = 8;
  fs->signal_frame = 1;
  return _URC_NO_REASON;
}

#define MD_FROB_UPDATE_CONTEXT x86_frob_update_context

/* Fix up for kernels that have vDSO, but don't have S flag in it.  */

static void
x86_frob_update_context (struct _Unwind_Context *context,
			 _Unwind_FrameState *fs ATTRIBUTE_UNUSED)
{
  unsigned char *pc = context->ra;

  /* movl $__NR_rt_sigreturn,%eax ; {int $0x80 | syscall}  */
  if (*(unsigned char *)(pc+0) == 0xb8
      && *(unsigned int *)(pc+1) == 173
      && (*(unsigned short *)(pc+5) == 0x80cd
	  || *(unsigned short *)(pc+5) == 0x050f))
    _Unwind_SetSignalFrame (context, 1);
}

#endif /* not glibc 2.0 */
#endif /* ifdef __x86_64__  */
#endif /* ifdef inhibit_libc  */<|MERGE_RESOLUTION|>--- conflicted
+++ resolved
@@ -44,20 +44,11 @@
   struct sigcontext *sc;
   long new_cfa;
 
-<<<<<<< HEAD
-  /* movq __NR_rt_sigreturn, %rax ; syscall.  FIXME: x32 system call
-     number may change.  */
-#ifdef __LP64__
-#define RT_SIGRETURN_SYSCALL	0x050f0000000fc0c7ULL
-#else
-#define RT_SIGRETURN_SYSCALL	0x050f0000100fc0c7ULL
-=======
   /* movq $__NR_rt_sigreturn, %rax ; syscall.  */
 #ifdef __LP64__
 #define RT_SIGRETURN_SYSCALL	0x050f0000000fc0c7ULL
 #else
 #define RT_SIGRETURN_SYSCALL	0x050f40002006c0c7ULL
->>>>>>> 51e6e22c
 #endif
   if (*(unsigned char *)(pc+0) == 0x48
       && *(unsigned long long *)(pc+1) == RT_SIGRETURN_SYSCALL)
