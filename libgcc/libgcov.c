/* Routines required for instrumenting a program.  */
/* Compile this one with gcc.  */
/* Copyright (C) 1989, 1992, 1993, 1994, 1995, 1996, 1997, 1998, 1999,
   2000, 2001, 2002, 2003, 2004, 2005, 2008, 2009, 2010, 2011
   Free Software Foundation, Inc.

This file is part of GCC.

GCC is free software; you can redistribute it and/or modify it under
the terms of the GNU General Public License as published by the Free
Software Foundation; either version 3, or (at your option) any later
version.

GCC is distributed in the hope that it will be useful, but WITHOUT ANY
WARRANTY; without even the implied warranty of MERCHANTABILITY or
FITNESS FOR A PARTICULAR PURPOSE.  See the GNU General Public License
for more details.

Under Section 7 of GPL version 3, you are granted additional
permissions described in the GCC Runtime Library Exception, version
3.1, as published by the Free Software Foundation.

You should have received a copy of the GNU General Public License and
a copy of the GCC Runtime Library Exception along with this program;
see the files COPYING3 and COPYING.RUNTIME respectively.  If not, see
<http://www.gnu.org/licenses/>.  */

/* Assume compiling for Linux Kernel if __KERNEL__ is defined.  */
#ifdef __KERNEL__
 /* Define MACROs to be used by kernel compilation.  */
# define L_gcov
# define L_gcov_interval_profiler
# define L_gcov_pow2_profiler
# define L_gcov_one_value_profiler
# define L_gcov_indirect_call_profiler
# define L_gcov_average_profiler
# define L_gcov_ior_profiler

# define HAVE_CC_TLS 0
# define __GCOV_KERNEL__

# define IN_LIBGCOV 1
# define IN_GCOV 0
#else /* __KERNEL__ */
#include "tconfig.h"
#include "tsystem.h"
#include "coretypes.h"
#include "tm.h"
#endif /* __KERNEL__ */
#include "libgcc_tm.h"

#if 1
#define THREAD_PREFIX __thread
#else
#define THREAD_PREFIX
#endif

#ifndef __GCOV_KERNEL__
#if defined(inhibit_libc)
#define IN_LIBGCOV (-1)
#else
#undef NULL /* Avoid errors if stdio.h and our stddef.h mismatch.  */
#include <stdio.h>
#define IN_LIBGCOV 1
#if defined(L_gcov)
#define GCOV_LINKAGE /* nothing */
#endif
#endif
#endif /* __GCOV_KERNEL__ */

#include "gcov-io.h"

#if defined(inhibit_libc)
/* If libc and its header files are not available, provide dummy functions.  */

#ifdef L_gcov
void __gcov_init (struct gcov_info *p __attribute__ ((unused))) {}
void __gcov_flush (void) {}
#endif

#ifdef L_gcov_merge_add
void __gcov_merge_add (gcov_type *counters  __attribute__ ((unused)),
		       unsigned n_counters __attribute__ ((unused))) {}
#endif

#ifdef L_gcov_merge_single
void __gcov_merge_single (gcov_type *counters  __attribute__ ((unused)),
			  unsigned n_counters __attribute__ ((unused))) {}
#endif

#ifdef L_gcov_merge_delta
void __gcov_merge_delta (gcov_type *counters  __attribute__ ((unused)),
			 unsigned n_counters __attribute__ ((unused))) {}
#endif

#else

#ifndef __GCOV_KERNEL__
#include <string.h>
#if GCOV_LOCKED
#include <fcntl.h>
#include <errno.h>
#include <sys/stat.h>
#endif
#endif /* __GCOV_KERNEL__ */

#ifdef L_gcov
#include "gcov-io.c"

/* Utility function for outputing errors.  */
static int
gcov_error (const char *fmt, ...)
{
  int ret;
  va_list argp;
  va_start (argp, fmt);
#ifdef __GCOV_KERNEL__
  ret = vprintk (fmt, argp);
#else
  ret = vfprintf (stderr, fmt, argp);
#endif
  va_end (argp);
  return ret;
}

#ifndef __GCOV_KERNEL__
/* Emitted in coverage.c.  */
extern char * __gcov_pmu_profile_filename;
extern char * __gcov_pmu_profile_options;
extern gcov_unsigned_t __gcov_pmu_top_n_address;

/* Sampling rate.  */
extern gcov_unsigned_t __gcov_sampling_rate;
static int gcov_sampling_rate_initialized = 0;
void __gcov_set_sampling_rate (unsigned int rate);

/* Set sampling rate to RATE.  */

void __gcov_set_sampling_rate (unsigned int rate)
{
  __gcov_sampling_rate = rate;
}

/* Per thread sample counter.  */
THREAD_PREFIX gcov_unsigned_t __gcov_sample_counter = 0;

/* Chain of per-object gcov structures.  */
extern struct gcov_info *__gcov_list;

/* Size of the longest file name. */
static size_t gcov_max_filename = 0;
#endif /* __GCOV_KERNEL__ */

/* Unique identifier assigned to each module (object file).  */
static gcov_unsigned_t gcov_cur_module_id = 0;

/* Pointer to the direct-call counters (per call-site counters).
   Initialized by the caller.  */
THREAD_PREFIX gcov_type *__gcov_direct_call_counters ATTRIBUTE_HIDDEN;

/* Direct call callee address.  */
THREAD_PREFIX void *__gcov_direct_call_callee ATTRIBUTE_HIDDEN;

/* Pointer to the indirect-call counters (per call-site counters).
   Initialized by the caller.  */
THREAD_PREFIX gcov_type *__gcov_indirect_call_topn_counters ATTRIBUTE_HIDDEN;

/* Indirect call callee address.  */
THREAD_PREFIX void *__gcov_indirect_call_topn_callee ATTRIBUTE_HIDDEN;

<<<<<<< HEAD
/* A program checksum allows us to distinguish program data for an
   object file included in multiple programs.  */
static gcov_unsigned_t gcov_crc32;

/* Dynamic call graph build and form module groups.  */
void __gcov_compute_module_groups (void) ATTRIBUTE_HIDDEN;
void __gcov_finalize_dyn_callgraph (void) ATTRIBUTE_HIDDEN;

/* Profile summary for the gdca file, used in sanity check?  */
static struct gcov_summary all;

/* Profile summary for this program in current exeuction.  */
static struct gcov_summary this_program;

/* Merged profile summary for this program.  */
static struct gcov_summary program;

/* Record the position of summary info.  */
static gcov_position_t summary_pos = 0;

/* Record the postion of eof.  */
static gcov_position_t eof_pos = 0;

/* Number of chars in prefix to be stripped.  */
static int gcov_prefix_strip = 0;

/* The length of path prefix.  */
static size_t prefix_length = 0;

/* gi_filename is current object filename.
   gi_filename_up points to the stripped filename.  */
static char *gi_filename, *gi_filename_up;

static int gcov_open_by_filename (char * gi_filename);
static int gcov_exit_init (void);
static void gcov_dump_one_gcov (struct gcov_info *gi_ptr);
=======
/* Size of the longest file name. */
static size_t gcov_max_filename = 0;
>>>>>>> 10e6dca9

/* Make sure path component of the given FILENAME exists, create
   missing directories. FILENAME must be writable.
   Returns zero on success, or -1 if an error occurred.  */

static int
create_file_directory (char *filename)
{
#if !defined(TARGET_POSIX_IO) && !defined(_WIN32)
  (void) filename;
  return -1;
#else
  char *s;

  s = filename;

  if (HAS_DRIVE_SPEC(s))
    s += 2;
  if (IS_DIR_SEPARATOR(*s))
    ++s;
  for (; *s != '\0'; s++)
    if (IS_DIR_SEPARATOR(*s))
      {
        char sep = *s;
	*s  = '\0';

        /* Try to make directory if it doesn't already exist.  */
        if (access (filename, F_OK) == -1
#ifdef TARGET_POSIX_IO
            && mkdir (filename, 0755) == -1
#else
            && mkdir (filename) == -1
#endif
            /* The directory might have been made by another process.  */
	    && errno != EEXIST)
	  {
            fprintf (stderr, "profiling:%s:Cannot create directory\n",
		     filename);
            *s = sep;
	    return -1;
	  };

	*s = sep;
      };
  return 0;
#endif
}

<<<<<<< HEAD
/* Open a file with the specified name.  */

static int
gcov_open_by_filename (char * gi_filename)
{
  if (!gcov_open (gi_filename))
    {
      /* Open failed likely due to missed directory.
         Create directory and retry to open file.  */
      if (create_file_directory (gi_filename))
        {
          gcov_error ("profiling:%s:Skip\n", gi_filename);
          return -1;
        }
      if (!gcov_open (gi_filename))
        {
          gcov_error ("profiling:%s:Cannot open\n", gi_filename);
          return -1;
        }
    }
  return 0;
=======
static struct gcov_fn_buffer *
free_fn_data (const struct gcov_info *gi_ptr, struct gcov_fn_buffer *buffer,
	      unsigned limit)
{
  struct gcov_fn_buffer *next;
  unsigned ix, n_ctr = 0;
  
  if (!buffer)
    return 0;
  next = buffer->next;

  for (ix = 0; ix != limit; ix++)
    if (gi_ptr->merge[ix])
      free (buffer->info.ctrs[n_ctr++].values);
  free (buffer);
  return next;
}
  
static struct gcov_fn_buffer **
buffer_fn_data (const char *filename, const struct gcov_info *gi_ptr,
		struct gcov_fn_buffer **end_ptr, unsigned fn_ix)
{
  unsigned n_ctrs = 0, ix = 0;
  struct gcov_fn_buffer *fn_buffer;
  unsigned len;

  for (ix = GCOV_COUNTERS; ix--;)
    if (gi_ptr->merge[ix])
      n_ctrs++;

  len = sizeof (*fn_buffer) + sizeof (fn_buffer->info.ctrs[0]) * n_ctrs;
  fn_buffer = (struct gcov_fn_buffer *)malloc (len);

  if (!fn_buffer)
    goto fail;
  
  fn_buffer->next = 0;
  fn_buffer->fn_ix = fn_ix;
  fn_buffer->info.ident = gcov_read_unsigned ();
  fn_buffer->info.lineno_checksum = gcov_read_unsigned ();
  fn_buffer->info.cfg_checksum = gcov_read_unsigned ();

  for (n_ctrs = ix = 0; ix != GCOV_COUNTERS; ix++)
    {
      gcov_unsigned_t length;
      gcov_type *values;

      if (!gi_ptr->merge[ix])
	continue;
      
      if (gcov_read_unsigned () != GCOV_TAG_FOR_COUNTER (ix))
	{
	  len = 0;
	  goto fail;
	}

      length = GCOV_TAG_COUNTER_NUM (gcov_read_unsigned ());
      len = length * sizeof (gcov_type);
      values = (gcov_type *)malloc (len);
      if (!values)
	goto fail;
      
      fn_buffer->info.ctrs[n_ctrs].num = length;
      fn_buffer->info.ctrs[n_ctrs].values = values;

      while (length--)
	*values++ = gcov_read_counter ();
      n_ctrs++;
    }
  
  *end_ptr = fn_buffer;
  return &fn_buffer->next;

 fail:
  fprintf (stderr, "profiling:%s:Function %u %s %u \n", filename, fn_ix,
	   len ? "cannot allocate" : "counter mismatch", len ? len : ix);

  return (struct gcov_fn_buffer **)free_fn_data (gi_ptr, fn_buffer, ix);
}

/* Add an unsigned value to the current crc */

static gcov_unsigned_t
crc32_unsigned (gcov_unsigned_t crc32, gcov_unsigned_t value)
{
  unsigned ix;

  for (ix = 32; ix--; value <<= 1)
    {
      unsigned feedback;

      feedback = (value ^ crc32) & 0x80000000 ? 0x04c11db7 : 0;
      crc32 <<= 1;
      crc32 ^= feedback;
    }

  return crc32;
>>>>>>> 10e6dca9
}


/* Determine whether a counter is active.  */

static inline int
gcov_counter_active (const struct gcov_info *info, unsigned int type)
{
  return (info->merge[type] != 0);
}

#ifndef __GCOV_KERNEL__

/* Check if VERSION of the info block PTR matches libgcov one.
   Return 1 on success, or zero in case of versions mismatch.
   If FILENAME is not NULL, its value used for reporting purposes
   instead of value from the info block.  */

static int
gcov_version (struct gcov_info *ptr __attribute__ ((unused)), 
              gcov_unsigned_t version, const char *filename)
{
  if (version != GCOV_VERSION)
    {
      char v[4], e[4];

      GCOV_UNSIGNED2STRING (v, version);
      GCOV_UNSIGNED2STRING (e, GCOV_VERSION);

      if (filename)
        gcov_error ("profiling:%s:Version mismatch - expected %.4s got %.4s\n",
                   filename, e, v);
      else
        gcov_error ("profiling:Version mismatch - expected %.4s got %.4s\n", e, v);
      return 0;
    }
  return 1;
}

#define GCOV_GET_FILENAME gcov_strip_leading_dirs

/* Strip GCOV_PREFIX_STRIP levels of leading '/' from FILENAME and
   put the result into GI_FILENAME_UP.  */

static void
gcov_strip_leading_dirs (int prefix_length, int gcov_prefix_strip,
			 const char *filename, char *gi_filename_up)
{
<<<<<<< HEAD
  /* Avoid to add multiple drive letters into combined path.  */
  if (prefix_length != 0 && HAS_DRIVE_SPEC(filename))
    filename += 2;

  /* Build relocated filename, stripping off leading
     directories from the initial filename if requested. */
  if (gcov_prefix_strip > 0)
    {
      int level = 0;
      const char *s = filename;
      if (IS_DIR_SEPARATOR(*s))
	++s;

      /* Skip selected directory levels. */
      for (; (*s != '\0') && (level < gcov_prefix_strip); s++)
        if (IS_DIR_SEPARATOR(*s))
          {
            filename = s;
            level++;
          }
    }

  /* Update complete filename with stripped original. */
  if (prefix_length != 0 && !IS_DIR_SEPARATOR (*filename))
    {
      /* If prefix is given, add directory separator.  */
      strcpy (gi_filename_up, "/");
      strcpy (gi_filename_up + 1, filename);
    }
  else
    strcpy (gi_filename_up, filename);
}

/* This function allocates the space to store current file name.  */

static void
gcov_alloc_filename (void)
{
  /* Get file name relocation prefix.  Non-absolute values are ignored.  */
  const char *gcov_prefix = 0;

  prefix_length = 0;
  gcov_prefix_strip = 0;
=======
  struct gcov_info *gi_ptr;
  const struct gcov_fn_info *gfi_ptr;
  struct gcov_summary this_prg; /* summary for program.  */
  struct gcov_summary all_prg;  /* summary for all instances of program.  */
  struct gcov_ctr_summary *cs_ptr;
  const struct gcov_ctr_info *ci_ptr;
  unsigned t_ix;
  int f_ix;
  gcov_unsigned_t c_num;
  const char *gcov_prefix;
  int gcov_prefix_strip = 0;
  size_t prefix_length;
  char *gi_filename, *gi_filename_up;
  gcov_unsigned_t crc32 = 0;

  memset (&all_prg, 0, sizeof (all_prg));
  /* Find the totals for this execution.  */
  memset (&this_prg, 0, sizeof (this_prg));
  for (gi_ptr = gcov_list; gi_ptr; gi_ptr = gi_ptr->next)
    {
      crc32 = crc32_unsigned (crc32, gi_ptr->stamp);
      crc32 = crc32_unsigned (crc32, gi_ptr->n_functions);
      
      for (f_ix = 0; (unsigned)f_ix != gi_ptr->n_functions; f_ix++)
	{
	  gfi_ptr = gi_ptr->functions[f_ix];

	  if (gfi_ptr && gfi_ptr->key != gi_ptr)
	    gfi_ptr = 0;
	  
	  crc32 = crc32_unsigned (crc32, gfi_ptr ? gfi_ptr->cfg_checksum : 0);
	  crc32 = crc32_unsigned (crc32,
				  gfi_ptr ? gfi_ptr->lineno_checksum : 0);
	  if (!gfi_ptr)
	    continue;

	  ci_ptr = gfi_ptr->ctrs;
	  for (t_ix = 0; t_ix != GCOV_COUNTERS_SUMMABLE; t_ix++)
	    {
	      if (!gi_ptr->merge[t_ix])
		continue;

	      cs_ptr = &this_prg.ctrs[t_ix];
	      cs_ptr->num += ci_ptr->num;
	      crc32 = crc32_unsigned (crc32, ci_ptr->num);
	      
	      for (c_num = 0; c_num < ci_ptr->num; c_num++)
		{
		  cs_ptr->sum_all += ci_ptr->values[c_num];
		  if (cs_ptr->run_max < ci_ptr->values[c_num])
		    cs_ptr->run_max = ci_ptr->values[c_num];
		}
	      ci_ptr++;
	    }
	}
    }
>>>>>>> 10e6dca9

  {
    /* Check if the level of dirs to strip off specified. */
    char *tmp = getenv ("GCOV_PREFIX_STRIP");
    if (tmp)
      {
        gcov_prefix_strip = atoi (tmp);
        /* Do not consider negative values. */
        if (gcov_prefix_strip < 0)
          gcov_prefix_strip = 0;
      }
  }

  /* Get file name relocation prefix.  Non-absolute values are ignored. */
  gcov_prefix = getenv ("GCOV_PREFIX");
  if (gcov_prefix)
    {
      prefix_length = strlen(gcov_prefix);

      /* Remove an unnecessary trailing '/' */
      if (IS_DIR_SEPARATOR (gcov_prefix[prefix_length - 1]))
        prefix_length--;
    }
  else
    prefix_length = 0;

  /* If no prefix was specified and a prefix stip, then we assume
     relative.  */
  if (gcov_prefix_strip != 0 && prefix_length == 0)
    {
      gcov_prefix = ".";
      prefix_length = 1;
    }

  /* Allocate and initialize the filename scratch space.  */
  gi_filename = (char *) malloc (prefix_length + gcov_max_filename + 2);
  if (prefix_length)
    memcpy (gi_filename, gcov_prefix, prefix_length);

  gi_filename_up = gi_filename + prefix_length;
}

/* Stop the pmu profiler and dump pmu profile info into the global file.  */

static void
pmu_profile_stop (void)
{
  const char *pmu_profile_filename =  __gcov_pmu_profile_filename;
  const char *pmu_options = __gcov_pmu_profile_options;
  size_t filename_length;
  int gcda_error;

  if (!pmu_profile_filename || !pmu_options)
    return;

  __gcov_stop_pmu_profiler ();

  filename_length = strlen (pmu_profile_filename);
  if (filename_length > gcov_max_filename)
    gcov_max_filename = filename_length;
  /* Allocate and initialize the filename scratch space.  */
  gcov_alloc_filename ();
  GCOV_GET_FILENAME (prefix_length, gcov_prefix_strip, pmu_profile_filename,
                     gi_filename_up);
  /* Open the gcda file for writing. We don't support merge yet.  */
  gcda_error = gcov_open_by_filename (gi_filename);
  __gcov_end_pmu_profiler (gcda_error);
  if ((gcda_error = gcov_close ()))
    gcov_error (gcda_error  < 0 ?  "pmu_profile_stop:%s:Overflow writing\n" :
                "pmu_profile_stop:%s:Error writing\n",
                gi_filename);
}

/* Sort N entries in VALUE_ARRAY in descending order.
   Each entry in VALUE_ARRAY has two values. The sorting
   is based on the second value.  */

GCOV_LINKAGE  void
gcov_sort_n_vals (gcov_type *value_array, int n)
{
  int j, k;
  for (j = 2; j < n; j += 2)
    {
      gcov_type cur_ent[2];
      cur_ent[0] = value_array[j];
      cur_ent[1] = value_array[j + 1];
      k = j - 2;
      while (k >= 0 && value_array[k + 1] < cur_ent[1])
        {
          value_array[k + 2] = value_array[k];
          value_array[k + 3] = value_array[k+1];
          k -= 2;
        }
      value_array[k + 2] = cur_ent[0];
      value_array[k + 3] = cur_ent[1];
    }
}

/* Sort the profile counters for all indirect call sites. Counters
   for each call site are allocated in array COUNTERS.  */

static void
gcov_sort_icall_topn_counter (const struct gcov_ctr_info *counters)
{
  int i;
  gcov_type *values;
  int n = counters->num;
  gcc_assert (!(n % GCOV_ICALL_TOPN_NCOUNTS));

  values = counters->values;

  for (i = 0; i < n; i += GCOV_ICALL_TOPN_NCOUNTS)
    {
      gcov_type *value_array = &values[i + 1];
      gcov_sort_n_vals (value_array, GCOV_ICALL_TOPN_NCOUNTS - 1);
    }
}

<<<<<<< HEAD
/* Write imported files (auxiliary modules) for primary module GI_PTR
   into file GI_FILENAME.  */
=======
	  /* Look for program summary.  */
	  for (f_ix = 0;;)
	    {
	      struct gcov_summary tmp;
	      
	      eof_pos = gcov_position ();
	      tag = gcov_read_unsigned ();
	      if (tag != GCOV_TAG_PROGRAM_SUMMARY)
		break;

	      f_ix--;
	      length = gcov_read_unsigned ();
	      if (length != GCOV_TAG_SUMMARY_LENGTH)
		goto read_mismatch;
	      gcov_read_summary (&tmp);
	      if ((error = gcov_is_error ()))
		goto read_error;
	      if (summary_pos || tmp.checksum != crc32)
		goto next_summary;
	      
	      for (t_ix = 0; t_ix != GCOV_COUNTERS_SUMMABLE; t_ix++)
		if (tmp.ctrs[t_ix].num != this_prg.ctrs[t_ix].num)
		  goto next_summary;
	      prg = tmp;
	      summary_pos = eof_pos;

	    next_summary:;
	    }
	  
	  /* Merge execution counts for each function.  */
	  for (f_ix = 0; (unsigned)f_ix != gi_ptr->n_functions;
	       f_ix++, tag = gcov_read_unsigned ())
	    {
	      gfi_ptr = gi_ptr->functions[f_ix];

	      if (tag != GCOV_TAG_FUNCTION)
		goto read_mismatch;

	      length = gcov_read_unsigned ();
	      if (!length)
		/* This function did not appear in the other program.
		   We have nothing to merge.  */
		continue;

	      if (length != GCOV_TAG_FUNCTION_LENGTH)
		goto read_mismatch;
	      
	      if (!gfi_ptr || gfi_ptr->key != gi_ptr)
		{
		  /* This function appears in the other program.  We
		     need to buffer the information in order to write
		     it back out -- we'll be inserting data before
		     this point, so cannot simply keep the data in the
		     file.  */
		  fn_tail = buffer_fn_data (gi_filename,
					    gi_ptr, fn_tail, f_ix);
		  if (!fn_tail)
		    goto read_mismatch;
		  continue;
		}

	      length = gcov_read_unsigned ();
	      if (length != gfi_ptr->ident)
		goto read_mismatch;
	      
	      length = gcov_read_unsigned ();
	      if (length != gfi_ptr->lineno_checksum)
		goto read_mismatch;
	      
	      length = gcov_read_unsigned ();
	      if (length != gfi_ptr->cfg_checksum)
		goto read_mismatch;
	      
	      ci_ptr = gfi_ptr->ctrs;
	      for (t_ix = 0; t_ix < GCOV_COUNTERS; t_ix++)
		{
		  gcov_merge_fn merge = gi_ptr->merge[t_ix];

		  if (!merge)
		    continue;

		  tag = gcov_read_unsigned ();
		  length = gcov_read_unsigned ();
		  if (tag != GCOV_TAG_FOR_COUNTER (t_ix)
		      || length != GCOV_TAG_COUNTER_LENGTH (ci_ptr->num))
		    goto read_mismatch;
		  (*merge) (ci_ptr->values, ci_ptr->num);
		  ci_ptr++;
		}
	      if ((error = gcov_is_error ()))
		goto read_error;
	    }
>>>>>>> 10e6dca9

static void
gcov_write_import_file (char *gi_filename, struct gcov_info *gi_ptr)
{
  char  *gi_imports_filename;
  const char *gcov_suffix;
  FILE *imports_file;
  size_t prefix_length, suffix_length;

  gcov_suffix = getenv ("GCOV_IMPORTS_SUFFIX");
  if (!gcov_suffix || !strlen (gcov_suffix))
    gcov_suffix = ".imports";
  suffix_length = strlen (gcov_suffix);
  prefix_length = strlen (gi_filename);
  gi_imports_filename = (char *) alloca (prefix_length + suffix_length + 1);
  memset (gi_imports_filename, 0, prefix_length + suffix_length + 1);
  memcpy (gi_imports_filename, gi_filename, prefix_length);
  memcpy (gi_imports_filename + prefix_length, gcov_suffix, suffix_length);
  imports_file = fopen (gi_imports_filename, "w");
  if (imports_file)
    {
      const struct dyn_imp_mod **imp_mods;
      unsigned i, imp_len;
      imp_mods = gcov_get_sorted_import_module_array (gi_ptr, &imp_len);
      if (imp_mods)
        {
          for (i = 0; i < imp_len; i++)
	    {
<<<<<<< HEAD
	      fprintf (imports_file, "%s\n",
		       imp_mods[i]->imp_mod->mod_info->source_filename);
	      fprintf (imports_file, "%s%s\n",
		       imp_mods[i]->imp_mod->mod_info->da_filename, GCOV_DATA_SUFFIX);
=======
	    read_mismatch:;
	      fprintf (stderr, "profiling:%s:Merge mismatch for %s %u\n",
		       gi_filename, f_ix >= 0 ? "function" : "summary",
		       f_ix < 0 ? -1 - f_ix : f_ix);
	      goto read_fatal;
>>>>>>> 10e6dca9
	    }
          free (imp_mods);
        }
      fclose (imports_file);
    }
}

static void
gcov_dump_module_info (void)
{
  struct gcov_info *gi_ptr;

<<<<<<< HEAD
  __gcov_compute_module_groups ();
=======
      goto read_fatal;
>>>>>>> 10e6dca9

  /* Now write out module group info.  */
  for (gi_ptr = __gcov_list; gi_ptr; gi_ptr = gi_ptr->next)
  {
    int error;

    GCOV_GET_FILENAME (prefix_length, gcov_prefix_strip, gi_ptr->filename,
                       gi_filename_up);
    error = gcov_open_by_filename (gi_filename);
    if (error != 0)
      continue;

<<<<<<< HEAD
    /* Overwrite the zero word at the of the file.  */
    gcov_rewrite ();
    gcov_seek (gi_ptr->eof_pos);

    gcov_write_module_infos (gi_ptr);
    /* Write the end marker  */
    gcov_write_unsigned (0);
    gcov_truncate ();
=======
	  if (gi_ptr->merge[t_ix])
	    {
	      if (!cs_prg->runs++)
		cs_prg->num = cs_tprg->num;
	      cs_prg->sum_all += cs_tprg->sum_all;
	      if (cs_prg->run_max < cs_tprg->run_max)
		cs_prg->run_max = cs_tprg->run_max;
	      cs_prg->sum_max += cs_tprg->run_max;
	    }
	  else if (cs_prg->runs)
	    goto read_mismatch;

	  if (!cs_all->runs && cs_prg->runs)
	    memcpy (cs_all, cs_prg, sizeof (*cs_all));
	  else if (!all_prg.checksum
		   && (!GCOV_LOCKED || cs_all->runs == cs_prg->runs)
		   && memcmp (cs_all, cs_prg, sizeof (*cs_all)))
	    {
	      fprintf (stderr, "profiling:%s:Invocation mismatch - some data files may have been removed%s\n",
		       gi_filename, GCOV_LOCKED
		       ? "" : " or concurrently updated without locking support");
	      all_prg.checksum = ~0u;
	    }
	}

      prg.checksum = crc32;
>>>>>>> 10e6dca9

    if ((error = gcov_close ()))
         gcov_error (error  < 0 ?  "profiling:%s:Overflow writing\n" :
                                   "profiling:%s:Error writing\n",
                                   gi_filename);
    gcov_write_import_file (gi_filename, gi_ptr);
  }
  __gcov_finalize_dyn_callgraph ();
}

/* Dump the coverage counts. We merge with existing counts when
   possible, to avoid growing the .da files ad infinitum. We use this
   program's checksum to make sure we only accumulate whole program
   statistics to the correct summary. An object file might be embedded
   in two separate programs, and we must keep the two program
   summaries separate.  */

static void
gcov_exit (void)
{
  struct gcov_info *gi_ptr;
  int dump_module_info;

  /* Stop and write the PMU profile data into the global file.  */
  pmu_profile_stop ();

<<<<<<< HEAD
  dump_module_info = gcov_exit_init ();

  for (gi_ptr = __gcov_list; gi_ptr; gi_ptr = gi_ptr->next)
    gcov_dump_one_gcov (gi_ptr);

  if (dump_module_info)
    gcov_dump_module_info ();

  free (gi_filename);
=======
      /* Write execution counts for each function.  */
      for (f_ix = 0; (unsigned)f_ix != gi_ptr->n_functions; f_ix++)
	{
	  unsigned buffered = 0;

	  if (fn_buffer && fn_buffer->fn_ix == (unsigned)f_ix)
	    {
	      /* Buffered data from another program.  */
	      buffered = 1;
	      gfi_ptr = &fn_buffer->info;
	      length = GCOV_TAG_FUNCTION_LENGTH;
	    }
	  else
	    {
	      gfi_ptr = gi_ptr->functions[f_ix];
	      if (gfi_ptr && gfi_ptr->key == gi_ptr)
		length = GCOV_TAG_FUNCTION_LENGTH;
	      else
		length = 0;
	    }
	  
	  gcov_write_tag_length (GCOV_TAG_FUNCTION, length);
	  if (!length)
	    continue;
	  
	  gcov_write_unsigned (gfi_ptr->ident);
	  gcov_write_unsigned (gfi_ptr->lineno_checksum);
	  gcov_write_unsigned (gfi_ptr->cfg_checksum);

	  ci_ptr = gfi_ptr->ctrs;
	  for (t_ix = 0; t_ix < GCOV_COUNTERS; t_ix++)
	    {
	      if (!gi_ptr->merge[t_ix])
		continue;

	      n_counts = ci_ptr->num;
	      gcov_write_tag_length (GCOV_TAG_FOR_COUNTER (t_ix),
				     GCOV_TAG_COUNTER_LENGTH (n_counts));
	      gcov_type *c_ptr = ci_ptr->values;
	      while (n_counts--)
		gcov_write_counter (*c_ptr++);
	      ci_ptr++;
	    }
	  if (buffered)
	    fn_buffer = free_fn_data (gi_ptr, fn_buffer, GCOV_COUNTERS);
	}

      gcov_write_unsigned (0);

    read_fatal:;
      while (fn_buffer)
	fn_buffer = free_fn_data (gi_ptr, fn_buffer, GCOV_COUNTERS);

      if ((error = gcov_close ()))
	  fprintf (stderr, error  < 0 ?
		   "profiling:%s:Overflow writing\n" :
		   "profiling:%s:Error writing\n",
		   gi_filename);
    }
>>>>>>> 10e6dca9
}

/* Add a new object file onto the bb chain.  Invoked automatically
   when running an object file's global ctors.  */

void
__gcov_init (struct gcov_info *info)
{
<<<<<<< HEAD
  if (!gcov_sampling_rate_initialized)
    {
      const char* env_value_str = getenv ("GCOV_SAMPLING_RATE");
      if (env_value_str)
        {
          int env_value_int = atoi(env_value_str);
          if (env_value_int >= 1)
            __gcov_sampling_rate = env_value_int;
        }
      gcov_sampling_rate_initialized = 1;
    }

  if (!info->version)
=======
  if (!info->version || !info->n_functions)
>>>>>>> 10e6dca9
    return;

  if (gcov_version (info, info->version, 0))
    {
<<<<<<< HEAD
      const char *ptr = info->filename;
      gcov_unsigned_t crc32 = gcov_crc32;
      size_t filename_length = strlen (info->filename);
      struct gcov_pmu_info pmu_info;
=======
      size_t filename_length = strlen(info->filename);
>>>>>>> 10e6dca9

      /* Refresh the longest file name information.  */
      if (filename_length > gcov_max_filename)
        gcov_max_filename = filename_length;

<<<<<<< HEAD
      /* Initialize the pmu profiler.  */
      pmu_info.pmu_profile_filename = __gcov_pmu_profile_filename;
      pmu_info.pmu_tool = __gcov_pmu_profile_options;
      pmu_info.pmu_top_n_address = __gcov_pmu_top_n_address;
      __gcov_init_pmu_profiler (&pmu_info);
      if (pmu_info.pmu_profile_filename)
        {
          /* Refresh the longest file name information.  */
          filename_length = strlen (pmu_info.pmu_profile_filename);
          if (filename_length > gcov_max_filename)
            gcov_max_filename = filename_length;
        }

      /* Assign the module ID (starting at 1).  */
      info->mod_info->ident = (++gcov_cur_module_id);
      gcc_assert (EXTRACT_MODULE_ID_FROM_GLOBAL_ID (GEN_FUNC_GLOBAL_ID (
                                                       info->mod_info->ident, 0))
                  == info->mod_info->ident);

      do
	{
	  unsigned ix;
	  gcov_unsigned_t value = *ptr << 24;

	  for (ix = 8; ix--; value <<= 1)
	    {
	      gcov_unsigned_t feedback;

	      feedback = (value ^ crc32) & 0x80000000 ? 0x04c11db7 : 0;
	      crc32 <<= 1;
	      crc32 ^= feedback;
	    }
	} while (*ptr++);

      gcov_crc32 = crc32;

      if (!__gcov_list)
        {
          atexit (gcov_exit);
          /* Start pmu profiler. */
          __gcov_start_pmu_profiler ();
        }
=======
      if (!gcov_list)
	atexit (gcov_exit);
>>>>>>> 10e6dca9

      info->next = __gcov_list;
      __gcov_list = info;
    }
  info->version = 0;
}

/* Called before fork or exec - write out profile information gathered so
   far and reset it to zero.  This avoids duplication or loss of the
   profile information gathered so far.  */

void
__gcov_flush (void)
{
  const struct gcov_info *gi_ptr;

  __gcov_stop_pmu_profiler ();
  gcov_exit ();
  for (gi_ptr = __gcov_list; gi_ptr; gi_ptr = gi_ptr->next)
    {
      unsigned t_ix, f_ix;
      const struct gcov_ctr_info *ci_ptr;
      const struct gcov_fn_info *gfi_ptr;

      for (f_ix = 0; (unsigned)f_ix != gi_ptr->n_functions; f_ix++)
        {
          gfi_ptr = gi_ptr->functions[f_ix];
          ci_ptr = gfi_ptr->ctrs;

          for (t_ix = 0; t_ix < GCOV_COUNTERS; t_ix++)
            {
              if (!gcov_counter_active (gi_ptr, t_ix))
                continue;
              memset (ci_ptr->values, 0, sizeof (gcov_type) * ci_ptr->num);
              ci_ptr++;
            }
        }
    }
  __gcov_start_pmu_profiler ();
}

#else /* __GCOV_KERNEL__ */

#define GCOV_GET_FILENAME gcov_get_filename

/* Copy the filename to the buffer.  */

static inline void
gcov_get_filename (int prefix_length __attribute__ ((unused)),
                   int gcov_prefix_strip __attribute__ ((unused)),
                   const char *filename, char *gi_filename_up)
{
    strcpy (gi_filename_up, filename);
}


/* Reserves a buffer to store the name of the file being processed.  */
static char _kernel_gi_filename[520];

/* This function allocates the space to store current file name.  */

static void
gcov_alloc_filename (void)
{
  prefix_length = 0;
  gcov_prefix_strip = 0;
  gi_filename = _kernel_gi_filename;
  gi_filename_up = _kernel_gi_filename;
}

#endif /* __GCOV_KERNEL__ */


static void
gcov_sort_topn_counter_arrays (const struct gcov_info *gi_ptr)
{
  unsigned int i;
  int f_ix;
  const struct gcov_fn_info *gfi_ptr;
  const struct gcov_ctr_info *ci_ptr;

  for (f_ix = 0; (unsigned)f_ix != gi_ptr->n_functions; f_ix++)
    {
      gfi_ptr = gi_ptr->functions[f_ix];
      ci_ptr = gfi_ptr->ctrs;
      for (i = 0; i < GCOV_COUNTERS; i++)
        {
          if (!gcov_counter_active (gi_ptr, i))
            continue;
          if (i == GCOV_COUNTER_ICALL_TOPNV)
            {
              gcov_sort_icall_topn_counter (ci_ptr);
              break;
            }
          ci_ptr++;
        }
     }
}

/* Compute object summary recored in gcov_info INFO. The result is
   stored in OBJ_SUM. Note that the caller is responsible for
   zeroing out OBJ_SUM, otherwise the summary is accumulated.  */

static void
gcov_object_summary (struct gcov_info *info, struct gcov_summary *obj_sum)
{
  const struct gcov_fn_info *gfi_ptr;
  const struct gcov_ctr_info *ci_ptr;
  struct gcov_ctr_summary *cs_ptr;
  gcov_unsigned_t c_num;
  unsigned f_ix, t_ix;

  /* Totals for this object file.  */
  for (f_ix = 0; f_ix != info->n_functions; f_ix++)
    {
      gfi_ptr = info->functions[f_ix];

      if (!gfi_ptr || gfi_ptr->key != info)
        continue;

      ci_ptr = gfi_ptr->ctrs;
      for (t_ix = 0; t_ix < GCOV_COUNTERS_SUMMABLE; t_ix++)
        {
          if (!info->merge[t_ix])
            continue;

          cs_ptr = &(obj_sum->ctrs[t_ix]);
          cs_ptr->num += ci_ptr->num;
          for (c_num = 0; c_num < ci_ptr->num; c_num++)
            {
              cs_ptr->sum_all += ci_ptr->values[c_num];
              if (cs_ptr->run_max < ci_ptr->values[c_num])
                cs_ptr->run_max = ci_ptr->values[c_num];
            }
          ci_ptr++;
        }
    }
}

/* Merge with existing gcda file in the same directory to avoid
   excessive growthe of the files.  */

static int
gcov_merge_gcda_file (struct gcov_info *gi_ptr)
{
  struct gcov_ctr_summary *cs_prg, *cs_tprg, *cs_all;
  unsigned t_ix, f_ix = 0;

#ifndef __GCOV_KERNEL__
  const struct gcov_fn_info *gfi_ptr;
  int error = 0;
  gcov_unsigned_t tag, length;

  eof_pos = 0;
  summary_pos = 0;

  tag = gcov_read_unsigned ();
  if (tag)
    {
      /* Merge data from file.  */
      if (tag != GCOV_DATA_MAGIC)
        {
          gcov_error ("profiling:%s:Not a gcov data file\n", gi_filename);
          goto read_fatal;
        }
     length = gcov_read_unsigned ();
     if (!gcov_version (gi_ptr, length, gi_filename))
       goto read_fatal;

     length = gcov_read_unsigned ();
     if (length != gi_ptr->stamp)
       /* Read from a different compilation. Overwrite the file.  */
       goto rewrite;

      /* Look for program summary.  */
     for (f_ix = ~0u;;)
       {
         struct gcov_summary tmp;

         eof_pos = gcov_position ();
         tag = gcov_read_unsigned ();
         if (tag != GCOV_TAG_PROGRAM_SUMMARY)
           break;

         length = gcov_read_unsigned ();
         if (length != GCOV_TAG_SUMMARY_LENGTH)
           goto read_mismatch;
         gcov_read_summary (&tmp);
         if ((error = gcov_is_error ()))
           goto read_error;
         if (!summary_pos && tmp.checksum == gcov_crc32)
           {
             program = tmp;
             summary_pos = eof_pos;
           }
       }

     /* Merge execution counts for each function.  */
     for (f_ix = 0; f_ix != gi_ptr->n_functions;
          f_ix++, eof_pos = gcov_position (),
          tag = gcov_read_unsigned ())
       {
         const struct gcov_ctr_info *ci_ptr;

         gfi_ptr = gi_ptr->functions[f_ix];

         if (tag != GCOV_TAG_FUNCTION)
           goto read_mismatch;
         length = gcov_read_unsigned ();

         if (!length)
           /* This function did not appear in the other program.
              We have nothing to merge.  */
           continue;

         /* Check function.  */
         if (length != GCOV_TAG_FUNCTION_LENGTH)
           goto read_mismatch;

         gcc_assert (gfi_ptr && gfi_ptr->key == gi_ptr);

         if (gcov_read_unsigned () != gfi_ptr->ident
             || gcov_read_unsigned () != gfi_ptr->lineno_checksum
             || gcov_read_unsigned () != gfi_ptr->cfg_checksum)
            goto read_mismatch;

         ci_ptr = gfi_ptr->ctrs;
         for (t_ix = 0; t_ix < GCOV_COUNTERS; t_ix++)
           {
             gcov_merge_fn merge = gi_ptr->merge[t_ix];

             if (!merge)
               continue;

             tag = gcov_read_unsigned ();
             length = gcov_read_unsigned ();
             if (tag != GCOV_TAG_FOR_COUNTER (t_ix)
                 || length != GCOV_TAG_COUNTER_LENGTH (ci_ptr->num))
               goto read_mismatch;
             (*merge) (ci_ptr->values, ci_ptr->num);
             ci_ptr++;
           }
           if ((error = gcov_is_error ()))
             goto read_error;
       }
     if (tag)
       {
         read_mismatch:;
	 fprintf (stderr, "profiling:%s:Merge mismatch for %s\n",
	          gi_filename, f_ix + 1 ? "function" : "summaries");
         goto read_fatal;
	}
    }
  goto rewrite;

read_error:;
    gcov_error (error < 0 ? "profiling:%s:Overflow merging\n"
                : "profiling:%s:Error merging\n", gi_filename);
    goto read_fatal;

#endif /* __GCOV_KERNEL__ */

    goto rewrite;

read_fatal:;
    gcov_close ();
    return 1;

rewrite:;
    gcov_rewrite ();
    if (!summary_pos)
      memset (&program, 0, sizeof (program));

    /* Merge the summaries.  */
    for (t_ix = 0; t_ix < GCOV_COUNTERS_SUMMABLE; t_ix++)
      {
        cs_prg = &program.ctrs[t_ix];
        cs_tprg = &this_program.ctrs[t_ix];
        cs_all = &all.ctrs[t_ix];

        if (gi_ptr->merge[t_ix])
          {
            if (!cs_prg->runs++)
              cs_prg->num = cs_tprg->num;
            else if (cs_prg->num != cs_tprg->num)
              goto read_mismatch;
            cs_prg->sum_all += cs_tprg->sum_all;
            if (cs_prg->run_max < cs_tprg->run_max)
              cs_prg->run_max = cs_tprg->run_max;
            cs_prg->sum_max += cs_tprg->run_max;
          }
        else if (cs_prg->runs)
          goto read_mismatch;

        if (!cs_all->runs && cs_prg->runs)
          memcpy (cs_all, cs_prg, sizeof (*cs_all));
        else if (!all.checksum
                 && (!GCOV_LOCKED || cs_all->runs == cs_prg->runs)
                 && memcmp (cs_all, cs_prg, sizeof (*cs_all)))
          {
            fprintf (stderr, "profiling:%s:Invocation mismatch - "
                "some data files may have been removed%s\n",
            gi_filename, GCOV_LOCKED
            ? "" : " or concurrent update without locking support");
            all.checksum = ~0u;
          }
      }

  program.checksum = gcov_crc32;

  return 0;
}

/* This function returns the size of gcda file to be written. Note
   the size is in units of gcov_type.  */

GCOV_LINKAGE unsigned
gcov_gcda_file_size (struct gcov_info *gi_ptr)
{
  unsigned size;
  const struct gcov_fn_info *fi_ptr;
  unsigned f_ix, t_ix;
  unsigned n_counts;
  const struct gcov_ctr_info *ci_ptr;

  /* GCOV_DATA_MAGIC, GCOV_VERSION and time_stamp.  */
  size = 3;

  /* Program summary.  */
  size += 2 + GCOV_TAG_SUMMARY_LENGTH;

  /* size for each function.  */
  for (f_ix = 0; f_ix < gi_ptr->n_functions; f_ix++)
    {
      fi_ptr = gi_ptr->functions[f_ix];

      size += 2 /* tag_length itself */
              + GCOV_TAG_FUNCTION_LENGTH; /* ident, lineno_cksum, cfg_cksm */

      ci_ptr = fi_ptr->ctrs;
      for (t_ix = 0; t_ix < GCOV_COUNTERS; t_ix++)
        {
          if (!gcov_counter_active (gi_ptr, t_ix))
            continue;

          n_counts = ci_ptr->num;
          size += 2 + GCOV_TAG_COUNTER_LENGTH (n_counts);
          ci_ptr++;
        }
    }

  size += 1;

  return size*4;
}

/* Write profile data (including summary and module grouping information,
   if available, to file.  */

static void
gcov_write_gcda_file (struct gcov_info *gi_ptr)
{
  const struct gcov_fn_info *gfi_ptr;
  const struct gcov_ctr_info *ci_ptr;
  unsigned t_ix, f_ix, n_counts, length;
  int error = 0;
  gcov_position_t eof_pos1 = 0;

  /* Write out the data.  */
  gcov_seek (0);
  gcov_write_tag_length (GCOV_DATA_MAGIC, GCOV_VERSION);
  gcov_write_unsigned (gi_ptr->stamp);

  /* if (summary_pos)
     gcov_seek (summary_pos); */
  gcc_assert (!summary_pos || summary_pos == gcov_position ());

  /* Generate whole program statistics.  */
  gcov_write_summary (GCOV_TAG_PROGRAM_SUMMARY, &program);

  /* Write execution counts for each function.  */
  for (f_ix = 0; f_ix < gi_ptr->n_functions; f_ix++)
    {
      gfi_ptr = gi_ptr->functions[f_ix];
      gcc_assert (gfi_ptr && gfi_ptr->key == gi_ptr);
      length = GCOV_TAG_FUNCTION_LENGTH;

      gcov_write_tag_length (GCOV_TAG_FUNCTION, length);

      gcov_write_unsigned (gfi_ptr->ident);
      gcov_write_unsigned (gfi_ptr->lineno_checksum);
      gcov_write_unsigned (gfi_ptr->cfg_checksum);

      ci_ptr = gfi_ptr->ctrs;
      for (t_ix = 0; t_ix < GCOV_COUNTERS; t_ix++)
        {
          if (!gi_ptr->merge[t_ix])
            continue;

          n_counts = ci_ptr->num;
          gcov_write_tag_length (GCOV_TAG_FOR_COUNTER (t_ix),
                                 GCOV_TAG_COUNTER_LENGTH (n_counts));
          gcov_type *c_ptr = ci_ptr->values;
          while (n_counts--)
            gcov_write_counter (*c_ptr++);
          ci_ptr++;
        }
      eof_pos1 = gcov_position ();
    }
    gcc_assert (!eof_pos ||
                (eof_pos == gcov_position () && eof_pos1 == eof_pos));

    eof_pos = eof_pos1;
    /* Write the end marker  */
    gcov_write_unsigned (0);

    gi_ptr->eof_pos = eof_pos;

    if ((error = gcov_close ()))
      gcov_error (error  < 0 ?
                  "profiling:%s:Overflow writing\n" :
                  "profiling:%s:Error writing\n",
                   gi_filename);
}

/* Do some preparation work before calling the actual dumping
   routine.
   Return: 1 when module grouping info needs to be dumped,
           0 otherwise.  */

static int
gcov_exit_init (void)
{
  struct gcov_info *gi_ptr;
  int dump_module_info = 0;

  dump_module_info = 0;
  gcov_prefix_strip = 0;

  memset (&all, 0, sizeof (all));

  /* Find the totals for this execution.  */
  memset (&this_program, 0, sizeof (this_program));
  for (gi_ptr = __gcov_list; gi_ptr; gi_ptr = gi_ptr->next)
    {
      gcov_object_summary (gi_ptr, &this_program);

      /* The IS_PRIMARY field is overloaded to indicate if this module
         is FDO/LIPO.  */
      dump_module_info |= gi_ptr->mod_info->is_primary;
    }

  gcov_alloc_filename ();

  return dump_module_info;
}

/* Dump one entry in the gcov_info list (for one object).  */

static void
gcov_dump_one_gcov (struct gcov_info *gi_ptr)
{
  int ret;

  gcov_sort_topn_counter_arrays (gi_ptr);

  GCOV_GET_FILENAME (prefix_length, gcov_prefix_strip, gi_ptr->filename,
                     gi_filename_up);

  if (gcov_open_by_filename (gi_filename) == -1)
    return;

  /* Now merge this file.  */
  ret = gcov_merge_gcda_file (gi_ptr);
  if (ret != 0 ) return;

  gcov_write_gcda_file (gi_ptr);
}

#endif /* L_gcov */

#ifdef L_gcov_merge_add
/* The profile merging function that just adds the counters.  It is given
   an array COUNTERS of N_COUNTERS old counters and it reads the same number
   of counters from the gcov file.  */
void
__gcov_merge_add (gcov_type *counters, unsigned n_counters)
{
  for (; n_counters; counters++, n_counters--)
    *counters += gcov_read_counter ();
}
#endif /* L_gcov_merge_add */

#ifdef L_gcov_merge_ior
/* The profile merging function that just adds the counters.  It is given
   an array COUNTERS of N_COUNTERS old counters and it reads the same number
   of counters from the gcov file.  */
void
__gcov_merge_ior (gcov_type *counters, unsigned n_counters)
{
  for (; n_counters; counters++, n_counters--)
    *counters |= gcov_read_counter ();
}
#endif

#ifdef L_gcov_merge_reusedist

/* Return the weighted arithmetic mean of two values.  */

static gcov_type
__gcov_weighted_mean2 (gcov_type value1, gcov_type count1,
                       gcov_type value2, gcov_type count2)
{
  if (count1 + count2 == 0)
    return 0;
  else
    return (value1 * count1 + value2 * count2) / (count1 + count2);
}

void
__gcov_merge_reusedist (gcov_type *counters, unsigned n_counters)
{
  unsigned i;

  gcc_assert(!(n_counters % 4));

  for (i = 0; i < n_counters; i += 4)
    {
      /* Decode current values.  */
      gcov_type c_mean_dist = counters[i];
      gcov_type c_mean_size = counters[i+1];
      gcov_type c_count = counters[i+2];
      gcov_type c_dist_x_size = counters[i+3];

      /* Read and decode values in file.  */
      gcov_type f_mean_dist = __gcov_read_counter ();
      gcov_type f_mean_size = __gcov_read_counter ();
      gcov_type f_count = __gcov_read_counter ();
      gcov_type f_dist_x_size = __gcov_read_counter ();

      /* Compute aggregates.  */
      gcov_type a_mean_dist = __gcov_weighted_mean2 (
          f_mean_dist, f_count, c_mean_dist, c_count);
      gcov_type a_mean_size = __gcov_weighted_mean2 (
          f_mean_size, f_count, c_mean_size, c_count);
      gcov_type a_count = f_count + c_count;
      gcov_type a_dist_x_size = f_dist_x_size + c_dist_x_size;

      /* Encode back into counters.  */
      counters[i] = a_mean_dist;
      counters[i+1] = a_mean_size;
      counters[i+2] = a_count;
      counters[i+3] = a_dist_x_size;
    }
}

#endif

#ifdef L_gcov_merge_dc

/* Returns 1 if the function global id GID is not valid.  */

static int
__gcov_is_gid_insane (gcov_type gid)
{
  if (EXTRACT_MODULE_ID_FROM_GLOBAL_ID (gid) == 0
      || EXTRACT_FUNC_ID_FROM_GLOBAL_ID (gid) == 0)
    return 1;
  return 0;
}

/* The profile merging function used for merging direct call counts
   This function is given array COUNTERS of N_COUNTERS old counters and it
   reads the same number of counters from the gcov file.  */

void
__gcov_merge_dc (gcov_type *counters, unsigned n_counters)
{
  unsigned i;

  gcc_assert (!(n_counters % 2));
  for (i = 0; i < n_counters; i += 2)
    {
      gcov_type global_id = gcov_read_counter ();
      gcov_type call_count = gcov_read_counter ();

      /* Note that global id counter may never have been set if no calls were
	 made from this call-site.  */
      if (counters[i] && global_id)
        {
          /* TODO race condition requires us do the following correction.  */
          if (__gcov_is_gid_insane (counters[i]))
            counters[i] = global_id;
          else if (__gcov_is_gid_insane (global_id))
            global_id = counters[i];

          gcc_assert (counters[i] == global_id);
        }
      else if (global_id)
	counters[i] = global_id;

      counters[i + 1] += call_count;

      /* Reset. */
      if (__gcov_is_gid_insane (counters[i]))
        counters[i] = counters[i + 1] = 0;

      /* Assert that the invariant (global_id == 0) <==> (call_count == 0)
	 holds true after merging.  */
      if (counters[i] == 0)
        counters[i+1] = 0;
      if (counters[i + 1] == 0)
        counters[i] = 0;
    }
}
#endif

#ifdef L_gcov_merge_icall_topn
/* The profile merging function used for merging indirect call counts
   This function is given array COUNTERS of N_COUNTERS old counters and it
   reads the same number of counters from the gcov file.  */

void
__gcov_merge_icall_topn (gcov_type *counters, unsigned n_counters)
{
  unsigned i, j, k, m;

  gcc_assert (!(n_counters % GCOV_ICALL_TOPN_NCOUNTS));
  for (i = 0; i < n_counters; i += GCOV_ICALL_TOPN_NCOUNTS)
    {
      gcov_type *value_array = &counters[i + 1];
      unsigned tmp_size = 2 * (GCOV_ICALL_TOPN_NCOUNTS - 1);
      gcov_type *tmp_array 
          = (gcov_type *) alloca (tmp_size * sizeof (gcov_type));

      for (j = 0; j < tmp_size; j++)
        tmp_array[j] = 0;

      for (j = 0; j < GCOV_ICALL_TOPN_NCOUNTS - 1; j += 2)
        {
          tmp_array[j] = value_array[j];
          tmp_array[j + 1] = value_array [j + 1];
        }

      /* Skip the number_of_eviction entry.  */
      gcov_read_counter ();
      for (k = 0; k < GCOV_ICALL_TOPN_NCOUNTS - 1; k += 2)
        {
          int found = 0;
          gcov_type global_id = gcov_read_counter ();
          gcov_type call_count = gcov_read_counter ();
          for (m = 0; m < j; m += 2)
            {
              if (tmp_array[m] == global_id)
                {
                  found = 1;
                  tmp_array[m + 1] += call_count;
                  break;
                }
            }
          if (!found)
            {
              tmp_array[j] = global_id;
              tmp_array[j + 1] = call_count;
              j += 2;
            }
        }
      /* Now sort the temp array */
      gcov_sort_n_vals (tmp_array, j);

      /* Now copy back the top half of the temp array */
      for (k = 0; k < GCOV_ICALL_TOPN_NCOUNTS - 1; k += 2)
        {
          value_array[k] = tmp_array[k];
          value_array[k + 1] = tmp_array[k + 1];
        }
    }
}
#endif


#ifdef L_gcov_merge_single
/* The profile merging function for choosing the most common value.
   It is given an array COUNTERS of N_COUNTERS old counters and it
   reads the same number of counters from the gcov file.  The counters
   are split into 3-tuples where the members of the tuple have
   meanings:

   -- the stored candidate on the most common value of the measured entity
   -- counter
   -- total number of evaluations of the value  */
void
__gcov_merge_single (gcov_type *counters, unsigned n_counters)
{
  unsigned i, n_measures;
  gcov_type value, counter, all;

  gcc_assert (!(n_counters % 3));
  n_measures = n_counters / 3;
  for (i = 0; i < n_measures; i++, counters += 3)
    {
      value = gcov_read_counter ();
      counter = gcov_read_counter ();
      all = gcov_read_counter ();

      if (counters[0] == value)
	counters[1] += counter;
      else if (counter > counters[1])
	{
	  counters[0] = value;
	  counters[1] = counter - counters[1];
	}
      else
	counters[1] -= counter;
      counters[2] += all;
    }
}
#endif /* L_gcov_merge_single */

#ifdef L_gcov_merge_delta
/* The profile merging function for choosing the most common
   difference between two consecutive evaluations of the value.  It is
   given an array COUNTERS of N_COUNTERS old counters and it reads the
   same number of counters from the gcov file.  The counters are split
   into 4-tuples where the members of the tuple have meanings:

   -- the last value of the measured entity
   -- the stored candidate on the most common difference
   -- counter
   -- total number of evaluations of the value  */
void
__gcov_merge_delta (gcov_type *counters, unsigned n_counters)
{
  unsigned i, n_measures;
  gcov_type value, counter, all;

  gcc_assert (!(n_counters % 4));
  n_measures = n_counters / 4;
  for (i = 0; i < n_measures; i++, counters += 4)
    {
      /* last = */ gcov_read_counter ();
      value = gcov_read_counter ();
      counter = gcov_read_counter ();
      all = gcov_read_counter ();

      if (counters[1] == value)
	counters[2] += counter;
      else if (counter > counters[2])
	{
	  counters[1] = value;
	  counters[2] = counter - counters[2];
	}
      else
	counters[2] -= counter;
      counters[3] += all;
    }
}
#endif /* L_gcov_merge_delta */

#ifdef L_gcov_interval_profiler
/* If VALUE is in interval <START, START + STEPS - 1>, then increases the
   corresponding counter in COUNTERS.  If the VALUE is above or below
   the interval, COUNTERS[STEPS] or COUNTERS[STEPS + 1] is increased
   instead.  */

void
__gcov_interval_profiler (gcov_type *counters, gcov_type value,
			  int start, unsigned steps)
{
  gcov_type delta = value - start;
  if (delta < 0)
    counters[steps + 1]++;
  else if (delta >= steps)
    counters[steps]++;
  else
    counters[delta]++;
}
#endif

#ifdef L_gcov_pow2_profiler
/* If VALUE is a power of two, COUNTERS[1] is incremented.  Otherwise
   COUNTERS[0] is incremented.  */

void
__gcov_pow2_profiler (gcov_type *counters, gcov_type value)
{
  if (value & (value - 1))
    counters[0]++;
  else
    counters[1]++;
}
#endif

/* Tries to determine the most common value among its inputs.  Checks if the
   value stored in COUNTERS[0] matches VALUE.  If this is the case, COUNTERS[1]
   is incremented.  If this is not the case and COUNTERS[1] is not zero,
   COUNTERS[1] is decremented.  Otherwise COUNTERS[1] is set to one and
   VALUE is stored to COUNTERS[0].  This algorithm guarantees that if this
   function is called more than 50% of the time with one value, this value
   will be in COUNTERS[0] in the end.

   In any case, COUNTERS[2] is incremented.  */

static inline void
__gcov_one_value_profiler_body (gcov_type *counters, gcov_type value)
{
  if (value == counters[0])
    counters[1]++;
  else if (counters[1] == 0)
    {
      counters[1] = 1;
      counters[0] = value;
    }
  else
    counters[1]--;
  counters[2]++;
}

#ifdef L_gcov_indirect_call_topn_profiler
/* Tries to keep track the most frequent N values in the counters where
   N is specified by parameter TOPN_VAL. To track top N values, 2*N counter
   entries are used.
   counter[0] --- the accumative count of the number of times one entry in
                  in the counters gets evicted/replaced due to limited capacity.
                  When this value reaches a threshold, the bottom N values are
                  cleared.
   counter[1] through counter[2*N] records the top 2*N values collected so far.
   Each value is represented by two entries: count[2*i+1] is the ith value, and
   count[2*i+2] is the number of times the value is seen.  */

static void
__gcov_topn_value_profiler_body (gcov_type *counters, gcov_type value,
                                 gcov_unsigned_t topn_val)
{
   unsigned i, found = 0, have_zero_count = 0;

   gcov_type *entry;
   gcov_type *lfu_entry = &counters[1];
   gcov_type *value_array = &counters[1];
   gcov_type *num_eviction = &counters[0];

   /* There are 2*topn_val values tracked, each value takes two slots in the
      counter array */
   for ( i = 0; i < (topn_val << 2); i += 2)
     {
       entry = &value_array[i];
       if ( entry[0] == value)
         {
           entry[1]++ ;
           found = 1;
           break;
         }
       else if (entry[1] == 0)
         {
           lfu_entry = entry;
           have_zero_count = 1;
         }
      else if (entry[1] < lfu_entry[1])
        lfu_entry = entry;
     }

   if (found)
     return;

   /* lfu_entry is either an empty entry or an entry
      with lowest count, which will be evicted.  */
   lfu_entry[0] = value;
   lfu_entry[1] = 1;

#define GCOV_ICALL_COUNTER_CLEAR_THRESHOLD 3000

   /* Too many evictions -- time to clear bottom entries to 
      avoid hot values bumping each other out.  */
   if ( !have_zero_count 
        && ++*num_eviction >= GCOV_ICALL_COUNTER_CLEAR_THRESHOLD)
     {
       unsigned i, j;
       gcov_type *p, minv;
       gcov_type* tmp_cnts 
           = (gcov_type *)alloca (topn_val * sizeof(gcov_type));

       *num_eviction = 0;

       for ( i = 0; i < topn_val; i++ )
         tmp_cnts[i] = 0;

       /* Find the largest topn_val values from the group of
          2*topn_val values and put them into tmp_cnts. */

       for ( i = 0; i < 2 * topn_val; i += 2 ) 
         {
           p = 0;
           for ( j = 0; j < topn_val; j++ ) 
             {
               if ( !p || tmp_cnts[j] < *p ) 
                  p = &tmp_cnts[j];
             }
            if ( value_array[i + 1] > *p )
              *p = value_array[i + 1];
         }

       minv = tmp_cnts[0];
       for ( j = 1; j < topn_val; j++ )
         {
           if (tmp_cnts[j] < minv)
             minv = tmp_cnts[j];
         }
       /* Zero out low value entries  */
       for ( i = 0; i < 2 * topn_val; i += 2 )
         {
           if (value_array[i + 1] < minv) 
             {
               value_array[i] = 0;
               value_array[i + 1] = 0;
             }
         }
     }
}
#endif

#ifdef L_gcov_one_value_profiler
void
__gcov_one_value_profiler (gcov_type *counters, gcov_type value)
{
  __gcov_one_value_profiler_body (counters, value);
}
#endif

#ifdef L_gcov_indirect_call_profiler

/* By default, the C++ compiler will use function addresses in the
   vtable entries.  Setting TARGET_VTABLE_USES_DESCRIPTORS to nonzero
   tells the compiler to use function descriptors instead.  The value
   of this macro says how many words wide the descriptor is (normally 2),
   but it may be dependent on target flags.  Since we do not have access
   to the target flags here we just check to see if it is set and use
   that to set VTABLE_USES_DESCRIPTORS to 0 or 1.

   It is assumed that the address of a function descriptor may be treated
   as a pointer to a function.  */

#ifdef TARGET_VTABLE_USES_DESCRIPTORS
#define VTABLE_USES_DESCRIPTORS 1
#else
#define VTABLE_USES_DESCRIPTORS 0
#endif

/* Tries to determine the most common value among its inputs. */
void
__gcov_indirect_call_profiler (gcov_type* counter, gcov_type value,
			       void* cur_func, void* callee_func)
{
  /* If the C++ virtual tables contain function descriptors then one
     function may have multiple descriptors and we need to dereference
     the descriptors to see if they point to the same function.  */
  if (cur_func == callee_func
      || (VTABLE_USES_DESCRIPTORS && callee_func
	  && *(void **) cur_func == *(void **) callee_func))
    __gcov_one_value_profiler_body (counter, value);
}
#endif


#ifdef L_gcov_indirect_call_topn_profiler
extern THREAD_PREFIX gcov_type *__gcov_indirect_call_topn_counters ATTRIBUTE_HIDDEN;
extern THREAD_PREFIX void *__gcov_indirect_call_topn_callee ATTRIBUTE_HIDDEN;
#ifdef TARGET_VTABLE_USES_DESCRIPTORS
#define VTABLE_USES_DESCRIPTORS 1
#else
#define VTABLE_USES_DESCRIPTORS 0
#endif
void
__gcov_indirect_call_topn_profiler (void *cur_func,
                                    void *cur_module_gcov_info,
                                    gcov_unsigned_t cur_func_id)
{
  void *callee_func = __gcov_indirect_call_topn_callee;
  gcov_type *counter = __gcov_indirect_call_topn_counters;
  /* If the C++ virtual tables contain function descriptors then one
     function may have multiple descriptors and we need to dereference
     the descriptors to see if they point to the same function.  */
  if (cur_func == callee_func
      || (VTABLE_USES_DESCRIPTORS && callee_func
	  && *(void **) cur_func == *(void **) callee_func))
    {
      gcov_type global_id 
          = ((struct gcov_info *) cur_module_gcov_info)->mod_info->ident;
      global_id = GEN_FUNC_GLOBAL_ID (global_id, cur_func_id);
      __gcov_topn_value_profiler_body (counter, global_id, GCOV_ICALL_TOPN_VAL);
      __gcov_indirect_call_topn_callee = 0;
    }
}

#endif

#ifdef L_gcov_direct_call_profiler
extern THREAD_PREFIX gcov_type *__gcov_direct_call_counters ATTRIBUTE_HIDDEN;
extern THREAD_PREFIX void *__gcov_direct_call_callee ATTRIBUTE_HIDDEN;
/* Direct call profiler. */
void
__gcov_direct_call_profiler (void *cur_func,
			     void *cur_module_gcov_info,
			     gcov_unsigned_t cur_func_id)
{
  if (cur_func == __gcov_direct_call_callee)
    {
      gcov_type global_id 
          = ((struct gcov_info *) cur_module_gcov_info)->mod_info->ident;
      global_id = GEN_FUNC_GLOBAL_ID (global_id, cur_func_id);
      __gcov_direct_call_counters[0] = global_id;
      __gcov_direct_call_counters[1]++;
      __gcov_direct_call_callee = 0;
    }
}
#endif


#ifdef L_gcov_average_profiler
/* Increase corresponding COUNTER by VALUE.  FIXME: Perhaps we want
   to saturate up.  */

void
__gcov_average_profiler (gcov_type *counters, gcov_type value)
{
  counters[0] += value;
  counters[1] ++;
}
#endif

#ifdef L_gcov_ior_profiler
/* Increase corresponding COUNTER by VALUE.  FIXME: Perhaps we want
   to saturate up.  */

void
__gcov_ior_profiler (gcov_type *counters, gcov_type value)
{
  *counters |= value;
}
#endif

#ifdef L_gcov_fork
/* A wrapper for the fork function.  Flushes the accumulated profiling data, so
   that they are not counted twice.  */

pid_t
__gcov_fork (void)
{
  __gcov_flush ();
  return fork ();
}
#endif

#ifdef L_gcov_execl
/* A wrapper for the execl function.  Flushes the accumulated profiling data, so
   that they are not lost.  */

int
__gcov_execl (const char *path, char *arg, ...)
{
  va_list ap, aq;
  unsigned i, length;
  char **args;

  __gcov_flush ();

  va_start (ap, arg);
  va_copy (aq, ap);

  length = 2;
  while (va_arg (ap, char *))
    length++;
  va_end (ap);

  args = (char **) alloca (length * sizeof (void *));
  args[0] = arg;
  for (i = 1; i < length; i++)
    args[i] = va_arg (aq, char *);
  va_end (aq);

  return execv (path, args);
}
#endif

#ifdef L_gcov_execlp
/* A wrapper for the execlp function.  Flushes the accumulated profiling data, so
   that they are not lost.  */

int
__gcov_execlp (const char *path, char *arg, ...)
{
  va_list ap, aq;
  unsigned i, length;
  char **args;

  __gcov_flush ();

  va_start (ap, arg);
  va_copy (aq, ap);

  length = 2;
  while (va_arg (ap, char *))
    length++;
  va_end (ap);

  args = (char **) alloca (length * sizeof (void *));
  args[0] = arg;
  for (i = 1; i < length; i++)
    args[i] = va_arg (aq, char *);
  va_end (aq);

  return execvp (path, args);
}
#endif

#ifdef L_gcov_execle
/* A wrapper for the execle function.  Flushes the accumulated profiling data, so
   that they are not lost.  */

int
__gcov_execle (const char *path, char *arg, ...)
{
  va_list ap, aq;
  unsigned i, length;
  char **args;
  char **envp;

  __gcov_flush ();

  va_start (ap, arg);
  va_copy (aq, ap);

  length = 2;
  while (va_arg (ap, char *))
    length++;
  va_end (ap);

  args = (char **) alloca (length * sizeof (void *));
  args[0] = arg;
  for (i = 1; i < length; i++)
    args[i] = va_arg (aq, char *);
  envp = va_arg (aq, char **);
  va_end (aq);

  return execve (path, args, envp);
}
#endif

#ifdef L_gcov_execv
/* A wrapper for the execv function.  Flushes the accumulated profiling data, so
   that they are not lost.  */

int
__gcov_execv (const char *path, char *const argv[])
{
  __gcov_flush ();
  return execv (path, argv);
}
#endif

#ifdef L_gcov_execvp
/* A wrapper for the execvp function.  Flushes the accumulated profiling data, so
   that they are not lost.  */

int
__gcov_execvp (const char *path, char *const argv[])
{
  __gcov_flush ();
  return execvp (path, argv);
}
#endif

#ifdef L_gcov_execve
/* A wrapper for the execve function.  Flushes the accumulated profiling data, so
   that they are not lost.  */

int
__gcov_execve (const char *path, char *const argv[], char *const envp[])
{
  __gcov_flush ();
  return execve (path, argv, envp);
}
#endif

#ifdef __GCOV_KERNEL__
/*
 * Provide different implementation for the following functions:
 *   __gcov_init
 *   __gcov_exit
 *
 * Provide the following dummy merge functions:
 *   __gcov_merge_add
 *   __gcov_merge_single
 *   __gcov_merge_delta
 *   __gcov_merge_ior
 *   __gcov_merge_icall_topn
 *   __gcov_merge_dc
 *   __gcov_merge_reusedist
 *
 * Reuse the following functions:
 *   __gcov_interval_profiler()
 *   __gcov_pow2_profiler()
 *   __gcov_average_profiler()
 *   __gcov_ior_profiler()
 *   __gcov_one_value_profiler()
 *   __gcov_indirect_call_profiler()
 *     |-> __gcov_one_value_profiler_body()
 *
 * For LIPO: (TBD)
 *  Change slightly for the following functions:
 *   __gcov_merge_icall_topn
 *   __gcov_merge_dc
 *
 *  Reuse the following functions:
 *   __gcov_direct_call_profiler()
 *   __gcov_indirect_call_topn_profiler()
 *     |-> __gcov_topn_value_profiler_body()
 *
 */

/* Current virual gcda file. This is for kernel use only.  */
gcov_kernel_vfile *gcov_current_file;

/* Set current virutal gcda file. It needs to be set before dumping
   profile data.  */

void
gcov_set_vfile (gcov_kernel_vfile *file)
{
  gcov_current_file = file;
}

/* Dump one entry in the gcov_info list (for one object) in kernel.  */

void
gcov_kernel_dump_one_gcov (struct gcov_info *info)
{
  gcc_assert (gcov_current_file);

  gcov_exit_init ();

  gcov_dump_one_gcov (info);
}

#define DUMMY_FUNC(func) \
void func (gcov_type *counters  __attribute__ ((unused)), \
           unsigned n_counters __attribute__ ((unused))) {}

DUMMY_FUNC (__gcov_merge_add)
EXPORT_SYMBOL (__gcov_merge_add);

DUMMY_FUNC (__gcov_merge_single)
EXPORT_SYMBOL (__gcov_merge_single);

DUMMY_FUNC (__gcov_merge_delta)
EXPORT_SYMBOL (__gcov_merge_delta);

DUMMY_FUNC(__gcov_merge_ior)
EXPORT_SYMBOL (__gcov_merge_ior);

DUMMY_FUNC (__gcov_merge_icall_topn)
EXPORT_SYMBOL (__gcov_merge_icall_topn);

DUMMY_FUNC (__gcov_merge_dc)
EXPORT_SYMBOL (__gcov_merge_dc);

DUMMY_FUNC (__gcov_merge_reusedist)
EXPORT_SYMBOL (__gcov_merge_reusedist);

EXPORT_SYMBOL (__gcov_average_profiler);
EXPORT_SYMBOL (__gcov_indirect_call_profiler);
EXPORT_SYMBOL (__gcov_interval_profiler);
EXPORT_SYMBOL (__gcov_ior_profiler);
EXPORT_SYMBOL (__gcov_one_value_profiler);
EXPORT_SYMBOL (__gcov_pow2_profiler);

#endif /* __GCOV_KERNEL__ */

#endif /* inhibit_libc */<|MERGE_RESOLUTION|>--- conflicted
+++ resolved
@@ -147,6 +147,10 @@
 /* Chain of per-object gcov structures.  */
 extern struct gcov_info *__gcov_list;
 
+/* A program checksum allows us to distinguish program data for an
+   object file included in multiple programs.  */
+static gcov_unsigned_t gcov_crc32;
+
 /* Size of the longest file name. */
 static size_t gcov_max_filename = 0;
 #endif /* __GCOV_KERNEL__ */
@@ -168,11 +172,6 @@
 /* Indirect call callee address.  */
 THREAD_PREFIX void *__gcov_indirect_call_topn_callee ATTRIBUTE_HIDDEN;
 
-<<<<<<< HEAD
-/* A program checksum allows us to distinguish program data for an
-   object file included in multiple programs.  */
-static gcov_unsigned_t gcov_crc32;
-
 /* Dynamic call graph build and form module groups.  */
 void __gcov_compute_module_groups (void) ATTRIBUTE_HIDDEN;
 void __gcov_finalize_dyn_callgraph (void) ATTRIBUTE_HIDDEN;
@@ -205,10 +204,6 @@
 static int gcov_open_by_filename (char * gi_filename);
 static int gcov_exit_init (void);
 static void gcov_dump_one_gcov (struct gcov_info *gi_ptr);
-=======
-/* Size of the longest file name. */
-static size_t gcov_max_filename = 0;
->>>>>>> 10e6dca9
 
 /* Make sure path component of the given FILENAME exists, create
    missing directories. FILENAME must be writable.
@@ -257,7 +252,6 @@
 #endif
 }
 
-<<<<<<< HEAD
 /* Open a file with the specified name.  */
 
 static int
@@ -279,86 +273,18 @@
         }
     }
   return 0;
-=======
-static struct gcov_fn_buffer *
-free_fn_data (const struct gcov_info *gi_ptr, struct gcov_fn_buffer *buffer,
-	      unsigned limit)
-{
-  struct gcov_fn_buffer *next;
-  unsigned ix, n_ctr = 0;
-  
-  if (!buffer)
-    return 0;
-  next = buffer->next;
-
-  for (ix = 0; ix != limit; ix++)
-    if (gi_ptr->merge[ix])
-      free (buffer->info.ctrs[n_ctr++].values);
-  free (buffer);
-  return next;
-}
-  
-static struct gcov_fn_buffer **
-buffer_fn_data (const char *filename, const struct gcov_info *gi_ptr,
-		struct gcov_fn_buffer **end_ptr, unsigned fn_ix)
-{
-  unsigned n_ctrs = 0, ix = 0;
-  struct gcov_fn_buffer *fn_buffer;
-  unsigned len;
-
-  for (ix = GCOV_COUNTERS; ix--;)
-    if (gi_ptr->merge[ix])
-      n_ctrs++;
-
-  len = sizeof (*fn_buffer) + sizeof (fn_buffer->info.ctrs[0]) * n_ctrs;
-  fn_buffer = (struct gcov_fn_buffer *)malloc (len);
-
-  if (!fn_buffer)
-    goto fail;
-  
-  fn_buffer->next = 0;
-  fn_buffer->fn_ix = fn_ix;
-  fn_buffer->info.ident = gcov_read_unsigned ();
-  fn_buffer->info.lineno_checksum = gcov_read_unsigned ();
-  fn_buffer->info.cfg_checksum = gcov_read_unsigned ();
-
-  for (n_ctrs = ix = 0; ix != GCOV_COUNTERS; ix++)
-    {
-      gcov_unsigned_t length;
-      gcov_type *values;
-
-      if (!gi_ptr->merge[ix])
-	continue;
-      
-      if (gcov_read_unsigned () != GCOV_TAG_FOR_COUNTER (ix))
-	{
-	  len = 0;
-	  goto fail;
-	}
-
-      length = GCOV_TAG_COUNTER_NUM (gcov_read_unsigned ());
-      len = length * sizeof (gcov_type);
-      values = (gcov_type *)malloc (len);
-      if (!values)
-	goto fail;
-      
-      fn_buffer->info.ctrs[n_ctrs].num = length;
-      fn_buffer->info.ctrs[n_ctrs].values = values;
-
-      while (length--)
-	*values++ = gcov_read_counter ();
-      n_ctrs++;
-    }
-  
-  *end_ptr = fn_buffer;
-  return &fn_buffer->next;
-
- fail:
-  fprintf (stderr, "profiling:%s:Function %u %s %u \n", filename, fn_ix,
-	   len ? "cannot allocate" : "counter mismatch", len ? len : ix);
-
-  return (struct gcov_fn_buffer **)free_fn_data (gi_ptr, fn_buffer, ix);
-}
+}
+
+
+/* Determine whether a counter is active.  */
+
+static inline int
+gcov_counter_active (const struct gcov_info *info, unsigned int type)
+{
+  return (info->merge[type] != 0);
+}
+
+#ifndef __GCOV_KERNEL__
 
 /* Add an unsigned value to the current crc */
 
@@ -377,19 +303,7 @@
     }
 
   return crc32;
->>>>>>> 10e6dca9
-}
-
-
-/* Determine whether a counter is active.  */
-
-static inline int
-gcov_counter_active (const struct gcov_info *info, unsigned int type)
-{
-  return (info->merge[type] != 0);
-}
-
-#ifndef __GCOV_KERNEL__
+}
 
 /* Check if VERSION of the info block PTR matches libgcov one.
    Return 1 on success, or zero in case of versions mismatch.
@@ -426,7 +340,6 @@
 gcov_strip_leading_dirs (int prefix_length, int gcov_prefix_strip,
 			 const char *filename, char *gi_filename_up)
 {
-<<<<<<< HEAD
   /* Avoid to add multiple drive letters into combined path.  */
   if (prefix_length != 0 && HAS_DRIVE_SPEC(filename))
     filename += 2;
@@ -470,64 +383,6 @@
 
   prefix_length = 0;
   gcov_prefix_strip = 0;
-=======
-  struct gcov_info *gi_ptr;
-  const struct gcov_fn_info *gfi_ptr;
-  struct gcov_summary this_prg; /* summary for program.  */
-  struct gcov_summary all_prg;  /* summary for all instances of program.  */
-  struct gcov_ctr_summary *cs_ptr;
-  const struct gcov_ctr_info *ci_ptr;
-  unsigned t_ix;
-  int f_ix;
-  gcov_unsigned_t c_num;
-  const char *gcov_prefix;
-  int gcov_prefix_strip = 0;
-  size_t prefix_length;
-  char *gi_filename, *gi_filename_up;
-  gcov_unsigned_t crc32 = 0;
-
-  memset (&all_prg, 0, sizeof (all_prg));
-  /* Find the totals for this execution.  */
-  memset (&this_prg, 0, sizeof (this_prg));
-  for (gi_ptr = gcov_list; gi_ptr; gi_ptr = gi_ptr->next)
-    {
-      crc32 = crc32_unsigned (crc32, gi_ptr->stamp);
-      crc32 = crc32_unsigned (crc32, gi_ptr->n_functions);
-      
-      for (f_ix = 0; (unsigned)f_ix != gi_ptr->n_functions; f_ix++)
-	{
-	  gfi_ptr = gi_ptr->functions[f_ix];
-
-	  if (gfi_ptr && gfi_ptr->key != gi_ptr)
-	    gfi_ptr = 0;
-	  
-	  crc32 = crc32_unsigned (crc32, gfi_ptr ? gfi_ptr->cfg_checksum : 0);
-	  crc32 = crc32_unsigned (crc32,
-				  gfi_ptr ? gfi_ptr->lineno_checksum : 0);
-	  if (!gfi_ptr)
-	    continue;
-
-	  ci_ptr = gfi_ptr->ctrs;
-	  for (t_ix = 0; t_ix != GCOV_COUNTERS_SUMMABLE; t_ix++)
-	    {
-	      if (!gi_ptr->merge[t_ix])
-		continue;
-
-	      cs_ptr = &this_prg.ctrs[t_ix];
-	      cs_ptr->num += ci_ptr->num;
-	      crc32 = crc32_unsigned (crc32, ci_ptr->num);
-	      
-	      for (c_num = 0; c_num < ci_ptr->num; c_num++)
-		{
-		  cs_ptr->sum_all += ci_ptr->values[c_num];
-		  if (cs_ptr->run_max < ci_ptr->values[c_num])
-		    cs_ptr->run_max = ci_ptr->values[c_num];
-		}
-	      ci_ptr++;
-	    }
-	}
-    }
->>>>>>> 10e6dca9
 
   {
     /* Check if the level of dirs to strip off specified. */
@@ -646,103 +501,8 @@
     }
 }
 
-<<<<<<< HEAD
 /* Write imported files (auxiliary modules) for primary module GI_PTR
    into file GI_FILENAME.  */
-=======
-	  /* Look for program summary.  */
-	  for (f_ix = 0;;)
-	    {
-	      struct gcov_summary tmp;
-	      
-	      eof_pos = gcov_position ();
-	      tag = gcov_read_unsigned ();
-	      if (tag != GCOV_TAG_PROGRAM_SUMMARY)
-		break;
-
-	      f_ix--;
-	      length = gcov_read_unsigned ();
-	      if (length != GCOV_TAG_SUMMARY_LENGTH)
-		goto read_mismatch;
-	      gcov_read_summary (&tmp);
-	      if ((error = gcov_is_error ()))
-		goto read_error;
-	      if (summary_pos || tmp.checksum != crc32)
-		goto next_summary;
-	      
-	      for (t_ix = 0; t_ix != GCOV_COUNTERS_SUMMABLE; t_ix++)
-		if (tmp.ctrs[t_ix].num != this_prg.ctrs[t_ix].num)
-		  goto next_summary;
-	      prg = tmp;
-	      summary_pos = eof_pos;
-
-	    next_summary:;
-	    }
-	  
-	  /* Merge execution counts for each function.  */
-	  for (f_ix = 0; (unsigned)f_ix != gi_ptr->n_functions;
-	       f_ix++, tag = gcov_read_unsigned ())
-	    {
-	      gfi_ptr = gi_ptr->functions[f_ix];
-
-	      if (tag != GCOV_TAG_FUNCTION)
-		goto read_mismatch;
-
-	      length = gcov_read_unsigned ();
-	      if (!length)
-		/* This function did not appear in the other program.
-		   We have nothing to merge.  */
-		continue;
-
-	      if (length != GCOV_TAG_FUNCTION_LENGTH)
-		goto read_mismatch;
-	      
-	      if (!gfi_ptr || gfi_ptr->key != gi_ptr)
-		{
-		  /* This function appears in the other program.  We
-		     need to buffer the information in order to write
-		     it back out -- we'll be inserting data before
-		     this point, so cannot simply keep the data in the
-		     file.  */
-		  fn_tail = buffer_fn_data (gi_filename,
-					    gi_ptr, fn_tail, f_ix);
-		  if (!fn_tail)
-		    goto read_mismatch;
-		  continue;
-		}
-
-	      length = gcov_read_unsigned ();
-	      if (length != gfi_ptr->ident)
-		goto read_mismatch;
-	      
-	      length = gcov_read_unsigned ();
-	      if (length != gfi_ptr->lineno_checksum)
-		goto read_mismatch;
-	      
-	      length = gcov_read_unsigned ();
-	      if (length != gfi_ptr->cfg_checksum)
-		goto read_mismatch;
-	      
-	      ci_ptr = gfi_ptr->ctrs;
-	      for (t_ix = 0; t_ix < GCOV_COUNTERS; t_ix++)
-		{
-		  gcov_merge_fn merge = gi_ptr->merge[t_ix];
-
-		  if (!merge)
-		    continue;
-
-		  tag = gcov_read_unsigned ();
-		  length = gcov_read_unsigned ();
-		  if (tag != GCOV_TAG_FOR_COUNTER (t_ix)
-		      || length != GCOV_TAG_COUNTER_LENGTH (ci_ptr->num))
-		    goto read_mismatch;
-		  (*merge) (ci_ptr->values, ci_ptr->num);
-		  ci_ptr++;
-		}
-	      if ((error = gcov_is_error ()))
-		goto read_error;
-	    }
->>>>>>> 10e6dca9
 
 static void
 gcov_write_import_file (char *gi_filename, struct gcov_info *gi_ptr)
@@ -771,18 +531,10 @@
         {
           for (i = 0; i < imp_len; i++)
 	    {
-<<<<<<< HEAD
 	      fprintf (imports_file, "%s\n",
 		       imp_mods[i]->imp_mod->mod_info->source_filename);
 	      fprintf (imports_file, "%s%s\n",
 		       imp_mods[i]->imp_mod->mod_info->da_filename, GCOV_DATA_SUFFIX);
-=======
-	    read_mismatch:;
-	      fprintf (stderr, "profiling:%s:Merge mismatch for %s %u\n",
-		       gi_filename, f_ix >= 0 ? "function" : "summary",
-		       f_ix < 0 ? -1 - f_ix : f_ix);
-	      goto read_fatal;
->>>>>>> 10e6dca9
 	    }
           free (imp_mods);
         }
@@ -795,11 +547,7 @@
 {
   struct gcov_info *gi_ptr;
 
-<<<<<<< HEAD
   __gcov_compute_module_groups ();
-=======
-      goto read_fatal;
->>>>>>> 10e6dca9
 
   /* Now write out module group info.  */
   for (gi_ptr = __gcov_list; gi_ptr; gi_ptr = gi_ptr->next)
@@ -812,7 +560,6 @@
     if (error != 0)
       continue;
 
-<<<<<<< HEAD
     /* Overwrite the zero word at the of the file.  */
     gcov_rewrite ();
     gcov_seek (gi_ptr->eof_pos);
@@ -821,34 +568,6 @@
     /* Write the end marker  */
     gcov_write_unsigned (0);
     gcov_truncate ();
-=======
-	  if (gi_ptr->merge[t_ix])
-	    {
-	      if (!cs_prg->runs++)
-		cs_prg->num = cs_tprg->num;
-	      cs_prg->sum_all += cs_tprg->sum_all;
-	      if (cs_prg->run_max < cs_tprg->run_max)
-		cs_prg->run_max = cs_tprg->run_max;
-	      cs_prg->sum_max += cs_tprg->run_max;
-	    }
-	  else if (cs_prg->runs)
-	    goto read_mismatch;
-
-	  if (!cs_all->runs && cs_prg->runs)
-	    memcpy (cs_all, cs_prg, sizeof (*cs_all));
-	  else if (!all_prg.checksum
-		   && (!GCOV_LOCKED || cs_all->runs == cs_prg->runs)
-		   && memcmp (cs_all, cs_prg, sizeof (*cs_all)))
-	    {
-	      fprintf (stderr, "profiling:%s:Invocation mismatch - some data files may have been removed%s\n",
-		       gi_filename, GCOV_LOCKED
-		       ? "" : " or concurrently updated without locking support");
-	      all_prg.checksum = ~0u;
-	    }
-	}
-
-      prg.checksum = crc32;
->>>>>>> 10e6dca9
 
     if ((error = gcov_close ()))
          gcov_error (error  < 0 ?  "profiling:%s:Overflow writing\n" :
@@ -875,7 +594,6 @@
   /* Stop and write the PMU profile data into the global file.  */
   pmu_profile_stop ();
 
-<<<<<<< HEAD
   dump_module_info = gcov_exit_init ();
 
   for (gi_ptr = __gcov_list; gi_ptr; gi_ptr = gi_ptr->next)
@@ -885,67 +603,6 @@
     gcov_dump_module_info ();
 
   free (gi_filename);
-=======
-      /* Write execution counts for each function.  */
-      for (f_ix = 0; (unsigned)f_ix != gi_ptr->n_functions; f_ix++)
-	{
-	  unsigned buffered = 0;
-
-	  if (fn_buffer && fn_buffer->fn_ix == (unsigned)f_ix)
-	    {
-	      /* Buffered data from another program.  */
-	      buffered = 1;
-	      gfi_ptr = &fn_buffer->info;
-	      length = GCOV_TAG_FUNCTION_LENGTH;
-	    }
-	  else
-	    {
-	      gfi_ptr = gi_ptr->functions[f_ix];
-	      if (gfi_ptr && gfi_ptr->key == gi_ptr)
-		length = GCOV_TAG_FUNCTION_LENGTH;
-	      else
-		length = 0;
-	    }
-	  
-	  gcov_write_tag_length (GCOV_TAG_FUNCTION, length);
-	  if (!length)
-	    continue;
-	  
-	  gcov_write_unsigned (gfi_ptr->ident);
-	  gcov_write_unsigned (gfi_ptr->lineno_checksum);
-	  gcov_write_unsigned (gfi_ptr->cfg_checksum);
-
-	  ci_ptr = gfi_ptr->ctrs;
-	  for (t_ix = 0; t_ix < GCOV_COUNTERS; t_ix++)
-	    {
-	      if (!gi_ptr->merge[t_ix])
-		continue;
-
-	      n_counts = ci_ptr->num;
-	      gcov_write_tag_length (GCOV_TAG_FOR_COUNTER (t_ix),
-				     GCOV_TAG_COUNTER_LENGTH (n_counts));
-	      gcov_type *c_ptr = ci_ptr->values;
-	      while (n_counts--)
-		gcov_write_counter (*c_ptr++);
-	      ci_ptr++;
-	    }
-	  if (buffered)
-	    fn_buffer = free_fn_data (gi_ptr, fn_buffer, GCOV_COUNTERS);
-	}
-
-      gcov_write_unsigned (0);
-
-    read_fatal:;
-      while (fn_buffer)
-	fn_buffer = free_fn_data (gi_ptr, fn_buffer, GCOV_COUNTERS);
-
-      if ((error = gcov_close ()))
-	  fprintf (stderr, error  < 0 ?
-		   "profiling:%s:Overflow writing\n" :
-		   "profiling:%s:Error writing\n",
-		   gi_filename);
-    }
->>>>>>> 10e6dca9
 }
 
 /* Add a new object file onto the bb chain.  Invoked automatically
@@ -954,7 +611,6 @@
 void
 __gcov_init (struct gcov_info *info)
 {
-<<<<<<< HEAD
   if (!gcov_sampling_rate_initialized)
     {
       const char* env_value_str = getenv ("GCOV_SAMPLING_RATE");
@@ -967,28 +623,19 @@
       gcov_sampling_rate_initialized = 1;
     }
 
-  if (!info->version)
-=======
   if (!info->version || !info->n_functions)
->>>>>>> 10e6dca9
     return;
 
   if (gcov_version (info, info->version, 0))
     {
-<<<<<<< HEAD
       const char *ptr = info->filename;
-      gcov_unsigned_t crc32 = gcov_crc32;
       size_t filename_length = strlen (info->filename);
       struct gcov_pmu_info pmu_info;
-=======
-      size_t filename_length = strlen(info->filename);
->>>>>>> 10e6dca9
 
       /* Refresh the longest file name information.  */
       if (filename_length > gcov_max_filename)
         gcov_max_filename = filename_length;
 
-<<<<<<< HEAD
       /* Initialize the pmu profiler.  */
       pmu_info.pmu_profile_filename = __gcov_pmu_profile_filename;
       pmu_info.pmu_tool = __gcov_pmu_profile_options;
@@ -1008,33 +655,12 @@
                                                        info->mod_info->ident, 0))
                   == info->mod_info->ident);
 
-      do
-	{
-	  unsigned ix;
-	  gcov_unsigned_t value = *ptr << 24;
-
-	  for (ix = 8; ix--; value <<= 1)
-	    {
-	      gcov_unsigned_t feedback;
-
-	      feedback = (value ^ crc32) & 0x80000000 ? 0x04c11db7 : 0;
-	      crc32 <<= 1;
-	      crc32 ^= feedback;
-	    }
-	} while (*ptr++);
-
-      gcov_crc32 = crc32;
-
       if (!__gcov_list)
         {
           atexit (gcov_exit);
           /* Start pmu profiler. */
           __gcov_start_pmu_profiler ();
         }
-=======
-      if (!gcov_list)
-	atexit (gcov_exit);
->>>>>>> 10e6dca9
 
       info->next = __gcov_list;
       __gcov_list = info;
@@ -1145,14 +771,26 @@
   const struct gcov_ctr_info *ci_ptr;
   struct gcov_ctr_summary *cs_ptr;
   gcov_unsigned_t c_num;
-  unsigned f_ix, t_ix;
+  unsigned t_ix;
+  int f_ix;
+  gcov_unsigned_t crc32 = gcov_crc32;
 
   /* Totals for this object file.  */
-  for (f_ix = 0; f_ix != info->n_functions; f_ix++)
+  crc32 = crc32_unsigned (crc32, info->stamp);
+  crc32 = crc32_unsigned (crc32, info->n_functions);
+
+  for (f_ix = 0; (unsigned) f_ix != info->n_functions; f_ix++)
     {
       gfi_ptr = info->functions[f_ix];
 
       if (!gfi_ptr || gfi_ptr->key != info)
+        gfi_ptr = 0;
+
+      crc32 = crc32_unsigned (crc32, gfi_ptr ? gfi_ptr->cfg_checksum : 0);
+      crc32 = crc32_unsigned (crc32,
+                              gfi_ptr ? gfi_ptr->lineno_checksum : 0);
+
+      if (!gfi_ptr)
         continue;
 
       ci_ptr = gfi_ptr->ctrs;
@@ -1163,6 +801,8 @@
 
           cs_ptr = &(obj_sum->ctrs[t_ix]);
           cs_ptr->num += ci_ptr->num;
+          crc32 = crc32_unsigned (crc32, ci_ptr->num);
+
           for (c_num = 0; c_num < ci_ptr->num; c_num++)
             {
               cs_ptr->sum_all += ci_ptr->values[c_num];
@@ -1172,6 +812,7 @@
           ci_ptr++;
         }
     }
+  gcov_crc32 = crc32;
 }
 
 /* Merge with existing gcda file in the same directory to avoid
@@ -1319,8 +960,6 @@
           {
             if (!cs_prg->runs++)
               cs_prg->num = cs_tprg->num;
-            else if (cs_prg->num != cs_tprg->num)
-              goto read_mismatch;
             cs_prg->sum_all += cs_tprg->sum_all;
             if (cs_prg->run_max < cs_tprg->run_max)
               cs_prg->run_max = cs_tprg->run_max;
