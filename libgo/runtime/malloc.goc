--- conflicted
+++ resolved
@@ -23,11 +23,7 @@
 
 extern MStats mstats;	// defined in extern.go
 
-<<<<<<< HEAD
-extern volatile int32 runtime_MemProfileRate
-=======
 extern volatile intgo runtime_MemProfileRate
->>>>>>> 747e4b8f
   __asm__ ("runtime.MemProfileRate");
 
 // Allocate an object of at least size bytes.
@@ -81,11 +77,7 @@
 		npages = size >> PageShift;
 		if((size & PageMask) != 0)
 			npages++;
-<<<<<<< HEAD
-		s = runtime_MHeap_Alloc(&runtime_mheap, npages, 0, 1);
-=======
 		s = runtime_MHeap_Alloc(&runtime_mheap, npages, 0, 1, zeroed);
->>>>>>> 747e4b8f
 		if(s == nil)
 			runtime_throw("out of memory");
 		size = npages<<PageShift;
