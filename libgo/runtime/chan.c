// Copyright 2009 The Go Authors. All rights reserved.
// Use of this source code is governed by a BSD-style
// license that can be found in the LICENSE file.

#include "runtime.h"
#include "arch.h"
<<<<<<< HEAD
#include "malloc.h"
=======
>>>>>>> 747e4b8f
#include "go-type.h"
#include "race.h"
#include "malloc.h"

#define	NOSELGEN	1

static	int32	debug	= 0;

typedef	struct	WaitQ	WaitQ;
typedef	struct	SudoG	SudoG;
typedef	struct	Select	Select;
typedef	struct	Scase	Scase;

typedef struct	__go_type_descriptor	Type;
typedef struct	__go_channel_type	ChanType;

struct	SudoG
{
	G*	g;		// g and selgen constitute
	uint32	selgen;		// a weak pointer to g
	SudoG*	link;
	int64	releasetime;
	byte*	elem;		// data element
};

struct	WaitQ
{
	SudoG*	first;
	SudoG*	last;
};

struct	Hchan
{
	uintgo	qcount;			// total data in the q
	uintgo	dataqsiz;		// size of the circular q
	uint16	elemsize;
	bool	closed;
	uint8	elemalign;
	uintgo	sendx;			// send index
	uintgo	recvx;			// receive index
	WaitQ	recvq;			// list of recv waiters
	WaitQ	sendq;			// list of send waiters
	Lock;
};

// Buffer follows Hchan immediately in memory.
// chanbuf(c, i) is pointer to the i'th slot in the buffer.
#define chanbuf(c, i) ((byte*)((c)+1)+(uintptr)(c)->elemsize*(i))

enum
{
	// Scase.kind
	CaseRecv,
	CaseSend,
	CaseDefault,
};

struct	Scase
{
	SudoG	sg;			// must be first member (cast to Scase)
	Hchan*	chan;			// chan
	uint16	kind;
	uint16	index;			// index to return
	bool*	receivedp;		// pointer to received bool (recv2)
};

struct	Select
{
	uint16	tcase;			// total count of scase[]
	uint16	ncase;			// currently filled scase[]
	uint16*	pollorder;		// case poll order
	Hchan**	lockorder;		// channel lock order
	Scase	scase[1];		// one per case (in order of appearance)
};

static	void	dequeueg(WaitQ*);
static	SudoG*	dequeue(WaitQ*);
static	void	enqueue(WaitQ*, SudoG*);
static	void	racesync(Hchan*, SudoG*);

Hchan*
runtime_makechan_c(ChanType *t, int64 hint)
{
	Hchan *c;
	uintptr n;
	const Type *elem;

	elem = t->__element_type;

<<<<<<< HEAD
	if(hint < 0 || (int32)hint != hint || (elem->__size > 0 && (uintptr)hint > MaxMem / elem->__size))
=======
	// compiler checks this but be safe.
	if(elem->__size >= (1<<16))
		runtime_throw("makechan: invalid channel element type");

	if(hint < 0 || (intgo)hint != hint || (elem->__size > 0 && (uintptr)hint > MaxMem / elem->__size))
>>>>>>> 747e4b8f
		runtime_panicstring("makechan: size out of range");

	n = sizeof(*c);

	// allocate memory in one call
	c = (Hchan*)runtime_mal(n + hint*elem->__size);
	c->elemsize = elem->__size;
	c->elemalign = elem->__align;
	c->dataqsiz = hint;

	if(debug)
<<<<<<< HEAD
		runtime_printf("makechan: chan=%p; elemsize=%D; elemalign=%d; dataqsiz=%d\n",
			c, (int64)elem->__size, elem->__align, c->dataqsiz);
=======
		runtime_printf("makechan: chan=%p; elemsize=%D; elemalign=%d; dataqsiz=%D\n",
			c, (int64)elem->__size, elem->__align, (int64)c->dataqsiz);
>>>>>>> 747e4b8f

	return c;
}

// For reflect
<<<<<<< HEAD
//	func makechan(typ *ChanType, size uint32) (chan)
uintptr reflect_makechan(ChanType *, uint32)
=======
//	func makechan(typ *ChanType, size uint64) (chan)
uintptr reflect_makechan(ChanType *, uint64)
>>>>>>> 747e4b8f
  asm ("reflect.makechan");

uintptr
reflect_makechan(ChanType *t, uint64 size)
{
	void *ret;
	Hchan *c;

	c = runtime_makechan_c(t, size);
	ret = runtime_mal(sizeof(void*));
	__builtin_memcpy(ret, &c, sizeof(void*));
	return (uintptr)ret;
}

// makechan(t *ChanType, hint int64) (hchan *chan any);
Hchan*
__go_new_channel(ChanType *t, uintptr hint)
{
	return runtime_makechan_c(t, hint);
}

Hchan*
__go_new_channel_big(ChanType *t, uint64 hint)
{
	return runtime_makechan_c(t, hint);
}

/*
 * generic single channel send/recv
 * if the bool pointer is nil,
 * then the full exchange will
 * occur. if pres is not nil,
 * then the protocol will not
 * sleep but return if it could
 * not complete.
 *
 * sleep can wake up with g->param == nil
 * when a channel involved in the sleep has
 * been closed.  it is easiest to loop and re-run
 * the operation; we'll see that it's now closed.
 */
void
runtime_chansend(ChanType *t, Hchan *c, byte *ep, bool *pres, void *pc)
{
	SudoG *sg;
	SudoG mysg;
	G* gp;
	int64 t0;
	G* g;

	g = runtime_g();

	if(c == nil) {
		USED(t);
		if(pres != nil) {
			*pres = false;
			return;
		}
		runtime_park(nil, nil, "chan send (nil chan)");
		return;  // not reached
	}

	if(runtime_gcwaiting)
		runtime_gosched();

	if(debug) {
		runtime_printf("chansend: chan=%p\n", c);
	}

	t0 = 0;
	mysg.releasetime = 0;
	if(runtime_blockprofilerate > 0) {
		t0 = runtime_cputicks();
		mysg.releasetime = -1;
	}

	runtime_lock(c);
	// TODO(dvyukov): add similar instrumentation to select.
	if(raceenabled)
		runtime_racereadpc(c, pc);
	if(c->closed)
		goto closed;

	if(c->dataqsiz > 0)
		goto asynch;

	sg = dequeue(&c->recvq);
	if(sg != nil) {
		if(raceenabled)
			racesync(c, sg);
		runtime_unlock(c);

		gp = sg->g;
		gp->param = sg;
		if(sg->elem != nil)
			runtime_memmove(sg->elem, ep, c->elemsize);
		if(sg->releasetime)
			sg->releasetime = runtime_cputicks();
		runtime_ready(gp);

		if(pres != nil)
			*pres = true;
		return;
	}

	if(pres != nil) {
		runtime_unlock(c);
		*pres = false;
		return;
	}

	mysg.elem = ep;
	mysg.g = g;
	mysg.selgen = NOSELGEN;
	g->param = nil;
	enqueue(&c->sendq, &mysg);
	runtime_park(runtime_unlock, c, "chan send");

	if(g->param == nil) {
		runtime_lock(c);
		if(!c->closed)
			runtime_throw("chansend: spurious wakeup");
		goto closed;
	}

	if(mysg.releasetime > 0)
		runtime_blockevent(mysg.releasetime - t0, 2);

	return;

asynch:
	if(c->closed)
		goto closed;

	if(c->qcount >= c->dataqsiz) {
		if(pres != nil) {
			runtime_unlock(c);
			*pres = false;
			return;
		}
		mysg.g = g;
		mysg.elem = nil;
		mysg.selgen = NOSELGEN;
		enqueue(&c->sendq, &mysg);
		runtime_park(runtime_unlock, c, "chan send");

		runtime_lock(c);
		goto asynch;
	}

	if(raceenabled)
		runtime_racerelease(chanbuf(c, c->sendx));

	runtime_memmove(chanbuf(c, c->sendx), ep, c->elemsize);
	if(++c->sendx == c->dataqsiz)
		c->sendx = 0;
	c->qcount++;

	sg = dequeue(&c->recvq);
	if(sg != nil) {
		gp = sg->g;
		runtime_unlock(c);
		if(sg->releasetime)
			sg->releasetime = runtime_cputicks();
		runtime_ready(gp);
	} else
		runtime_unlock(c);
	if(pres != nil)
		*pres = true;
	if(mysg.releasetime > 0)
		runtime_blockevent(mysg.releasetime - t0, 2);
	return;

closed:
	runtime_unlock(c);
	runtime_panicstring("send on closed channel");
}


void
runtime_chanrecv(ChanType *t, Hchan* c, byte *ep, bool *selected, bool *received)
{
	SudoG *sg;
	SudoG mysg;
	G *gp;
	int64 t0;
	G *g;

	if(runtime_gcwaiting)
		runtime_gosched();

	if(debug)
		runtime_printf("chanrecv: chan=%p\n", c);

	g = runtime_g();

	if(c == nil) {
		USED(t);
		if(selected != nil) {
			*selected = false;
			return;
		}
		runtime_park(nil, nil, "chan receive (nil chan)");
		return;  // not reached
	}

	t0 = 0;
	mysg.releasetime = 0;
	if(runtime_blockprofilerate > 0) {
		t0 = runtime_cputicks();
		mysg.releasetime = -1;
	}

	runtime_lock(c);
	if(c->dataqsiz > 0)
		goto asynch;

	if(c->closed)
		goto closed;

	sg = dequeue(&c->sendq);
	if(sg != nil) {
		if(raceenabled)
			racesync(c, sg);
		runtime_unlock(c);

		if(ep != nil)
			runtime_memmove(ep, sg->elem, c->elemsize);
		gp = sg->g;
		gp->param = sg;
		if(sg->releasetime)
			sg->releasetime = runtime_cputicks();
		runtime_ready(gp);

		if(selected != nil)
			*selected = true;
		if(received != nil)
			*received = true;
		return;
	}

	if(selected != nil) {
		runtime_unlock(c);
		*selected = false;
		return;
	}

	mysg.elem = ep;
	mysg.g = g;
	mysg.selgen = NOSELGEN;
	g->param = nil;
	enqueue(&c->recvq, &mysg);
	runtime_park(runtime_unlock, c, "chan receive");

	if(g->param == nil) {
		runtime_lock(c);
		if(!c->closed)
			runtime_throw("chanrecv: spurious wakeup");
		goto closed;
	}

	if(received != nil)
		*received = true;
	if(mysg.releasetime > 0)
		runtime_blockevent(mysg.releasetime - t0, 2);
	return;

asynch:
	if(c->qcount <= 0) {
		if(c->closed)
			goto closed;

		if(selected != nil) {
			runtime_unlock(c);
			*selected = false;
			if(received != nil)
				*received = false;
			return;
		}
		mysg.g = g;
		mysg.elem = nil;
		mysg.selgen = NOSELGEN;
		enqueue(&c->recvq, &mysg);
		runtime_park(runtime_unlock, c, "chan receive");

		runtime_lock(c);
		goto asynch;
	}

	if(raceenabled)
		runtime_raceacquire(chanbuf(c, c->recvx));

	if(ep != nil)
		runtime_memmove(ep, chanbuf(c, c->recvx), c->elemsize);
	runtime_memclr(chanbuf(c, c->recvx), c->elemsize);
	if(++c->recvx == c->dataqsiz)
		c->recvx = 0;
	c->qcount--;

	sg = dequeue(&c->sendq);
	if(sg != nil) {
		gp = sg->g;
		runtime_unlock(c);
		if(sg->releasetime)
			sg->releasetime = runtime_cputicks();
		runtime_ready(gp);
	} else
		runtime_unlock(c);

	if(selected != nil)
		*selected = true;
	if(received != nil)
		*received = true;
	if(mysg.releasetime > 0)
		runtime_blockevent(mysg.releasetime - t0, 2);
	return;

closed:
	if(ep != nil)
		runtime_memclr(ep, c->elemsize);
	if(selected != nil)
		*selected = true;
	if(received != nil)
		*received = false;
	if(raceenabled)
		runtime_raceacquire(c);
	runtime_unlock(c);
	if(mysg.releasetime > 0)
		runtime_blockevent(mysg.releasetime - t0, 2);
}

// The compiler generates a call to __go_send_small to send a value 8
// bytes or smaller.
void
__go_send_small(ChanType *t, Hchan* c, uint64 val)
{
	union
	{
		byte b[sizeof(uint64)];
		uint64 v;
	} u;
	byte *p;

	u.v = val;
#ifndef WORDS_BIGENDIAN
	p = u.b;
#else
	p = u.b + sizeof(uint64) - t->__element_type->__size;
#endif
	runtime_chansend(t, c, p, nil, runtime_getcallerpc(&t));
}

// The compiler generates a call to __go_send_big to send a value
// larger than 8 bytes or smaller.
void
__go_send_big(ChanType *t, Hchan* c, byte* p)
{
	runtime_chansend(t, c, p, nil, runtime_getcallerpc(&t));
}

// The compiler generates a call to __go_receive_small to receive a
// value 8 bytes or smaller.
uint64
__go_receive_small(ChanType *t, Hchan* c)
{
	union {
		byte b[sizeof(uint64)];
		uint64 v;
	} u;
	byte *p;

	u.v = 0;
#ifndef WORDS_BIGENDIAN
	p = u.b;
#else
	p = u.b + sizeof(uint64) - t->__element_type->__size;
#endif
	runtime_chanrecv(t, c, p, nil, nil);
	return u.v;
}

// The compiler generates a call to __go_receive_big to receive a
// value larger than 8 bytes.
void
__go_receive_big(ChanType *t, Hchan* c, byte* p)
{
	runtime_chanrecv(t, c, p, nil, nil);
}

_Bool runtime_chanrecv2(ChanType *t, Hchan* c, byte* p)
  __asm__("runtime.chanrecv2");

_Bool
runtime_chanrecv2(ChanType *t, Hchan* c, byte* p)
{
	bool received;

	runtime_chanrecv(t, c, p, nil, &received);
	return received;
}

// func selectnbsend(c chan any, elem any) bool
//
// compiler implements
//
//	select {
//	case c <- v:
//		... foo
//	default:
//		... bar
//	}
//
// as
//
//	if selectnbsend(c, v) {
//		... foo
//	} else {
//		... bar
//	}
//
_Bool
runtime_selectnbsend(ChanType *t, Hchan *c, byte *p)
{
	bool res;

	runtime_chansend(t, c, p, &res, runtime_getcallerpc(&t));
	return res;
}

// func selectnbrecv(elem *any, c chan any) bool
//
// compiler implements
//
//	select {
//	case v = <-c:
//		... foo
//	default:
//		... bar
//	}
//
// as
//
//	if selectnbrecv(&v, c) {
//		... foo
//	} else {
//		... bar
//	}
//
_Bool
runtime_selectnbrecv(ChanType *t, byte *v, Hchan *c)
{
	bool selected;

	runtime_chanrecv(t, c, v, &selected, nil);
	return selected;
}

// func selectnbrecv2(elem *any, ok *bool, c chan any) bool
//
// compiler implements
//
//	select {
//	case v, ok = <-c:
//		... foo
//	default:
//		... bar
//	}
//
// as
//
//	if c != nil && selectnbrecv2(&v, &ok, c) {
//		... foo
//	} else {
//		... bar
//	}
//
_Bool
runtime_selectnbrecv2(ChanType *t, byte *v, _Bool *received, Hchan *c)
{
	bool selected;
	bool r;

	r = false;
	runtime_chanrecv(t, c, v, &selected, received == nil ? nil : &r);
	if(received != nil)
		*received = r;
	return selected;
}

// For reflect:
//	func chansend(c chan, val iword, nb bool) (selected bool)
// where an iword is the same word an interface value would use:
// the actual data if it fits, or else a pointer to the data.

_Bool reflect_chansend(ChanType *, Hchan *, uintptr, _Bool)
  __asm__("reflect.chansend");

_Bool
reflect_chansend(ChanType *t, Hchan *c, uintptr val, _Bool nb)
{
	bool selected;
	bool *sp;
	byte *vp;

	if(nb) {
		selected = false;
		sp = (bool*)&selected;
	} else {
		selected = true;
		sp = nil;
	}
	if(__go_is_pointer_type(t->__element_type))
		vp = (byte*)&val;
	else
		vp = (byte*)val;
	runtime_chansend(t, c, vp, sp, runtime_getcallerpc(&t));
	return selected;
}

// For reflect:
//	func chanrecv(c chan, nb bool) (val iword, selected, received bool)
// where an iword is the same word an interface value would use:
// the actual data if it fits, or else a pointer to the data.

struct chanrecv_ret
{
	uintptr val;
	_Bool selected;
	_Bool received;
};

struct chanrecv_ret reflect_chanrecv(ChanType *, Hchan *, _Bool)
  __asm__("reflect.chanrecv");

struct chanrecv_ret
reflect_chanrecv(ChanType *t, Hchan *c, _Bool nb)
{
	struct chanrecv_ret ret;
	byte *vp;
	bool *sp;
	bool selected;
	bool received;

	if(nb) {
		selected = false;
		sp = &selected;
	} else {
		ret.selected = true;
		sp = nil;
	}
	received = false;
	if(__go_is_pointer_type(t->__element_type)) {
		vp = (byte*)&ret.val;
	} else {
		vp = runtime_mal(t->__element_type->__size);
		ret.val = (uintptr)vp;
	}
	runtime_chanrecv(t, c, vp, sp, &received);
	if(nb)
		ret.selected = selected;
	ret.received = received;
	return ret;
}

static void newselect(int32, Select**);

// newselect(size uint32) (sel *byte);

void* runtime_newselect(int32) __asm__("runtime.newselect");

void*
runtime_newselect(int32 size)
{
	Select *sel;

	newselect(size, &sel);
	return (void*)sel;
}

static void
newselect(int32 size, Select **selp)
{
	int32 n;
	Select *sel;

	n = 0;
	if(size > 1)
		n = size-1;

	// allocate all the memory we need in a single allocation
	// start with Select with size cases
	// then lockorder with size entries
	// then pollorder with size entries
	sel = runtime_mal(sizeof(*sel) +
		n*sizeof(sel->scase[0]) +
		size*sizeof(sel->lockorder[0]) +
		size*sizeof(sel->pollorder[0]));

	sel->tcase = size;
	sel->ncase = 0;
	sel->lockorder = (void*)(sel->scase + size);
	sel->pollorder = (void*)(sel->lockorder + size);
	*selp = sel;

	if(debug)
		runtime_printf("newselect s=%p size=%d\n", sel, size);
}

// cut in half to give stack a chance to split
static void selectsend(Select *sel, Hchan *c, int index, void *elem);

// selectsend(sel *byte, hchan *chan any, elem *any) (selected bool);

void runtime_selectsend(Select *, Hchan *, void *, int32)
  __asm__("runtime.selectsend");

void
runtime_selectsend(Select *sel, Hchan *c, void *elem, int32 index)
{
	// nil cases do not compete
	if(c == nil)
		return;

	selectsend(sel, c, index, elem);
}

static void
selectsend(Select *sel, Hchan *c, int index, void *elem)
{
	int32 i;
	Scase *cas;

	i = sel->ncase;
	if(i >= sel->tcase)
		runtime_throw("selectsend: too many cases");
	sel->ncase = i+1;
	cas = &sel->scase[i];

	cas->index = index;
	cas->chan = c;
	cas->kind = CaseSend;
	cas->sg.elem = elem;

	if(debug)
		runtime_printf("selectsend s=%p index=%d chan=%p\n",
			sel, cas->index, cas->chan);
}

// cut in half to give stack a chance to split
static void selectrecv(Select *sel, Hchan *c, int index, void *elem, bool*);

// selectrecv(sel *byte, hchan *chan any, elem *any) (selected bool);

void runtime_selectrecv(Select *, Hchan *, void *, int32)
  __asm__("runtime.selectrecv");

void
runtime_selectrecv(Select *sel, Hchan *c, void *elem, int32 index)
{
	// nil cases do not compete
	if(c == nil)
		return;

	selectrecv(sel, c, index, elem, nil);
}

// selectrecv2(sel *byte, hchan *chan any, elem *any, received *bool) (selected bool);

void runtime_selectrecv2(Select *, Hchan *, void *, bool *, int32)
  __asm__("runtime.selectrecv2");

void
runtime_selectrecv2(Select *sel, Hchan *c, void *elem, bool *received, int32 index)
{
	// nil cases do not compete
	if(c == nil)
		return;

	selectrecv(sel, c, index, elem, received);
}

static void
selectrecv(Select *sel, Hchan *c, int index, void *elem, bool *received)
{
	int32 i;
	Scase *cas;

	i = sel->ncase;
	if(i >= sel->tcase)
		runtime_throw("selectrecv: too many cases");
	sel->ncase = i+1;
	cas = &sel->scase[i];
	cas->index = index;
	cas->chan = c;

	cas->kind = CaseRecv;
	cas->sg.elem = elem;
	cas->receivedp = received;

	if(debug)
		runtime_printf("selectrecv s=%p index=%d chan=%p\n",
			sel, cas->index, cas->chan);
}

// cut in half to give stack a chance to split
static void selectdefault(Select*, int);

// selectdefault(sel *byte) (selected bool);

void runtime_selectdefault(Select *, int32) __asm__("runtime.selectdefault");

void
runtime_selectdefault(Select *sel, int32 index)
{
	selectdefault(sel, index);
}

static void
selectdefault(Select *sel, int32 index)
{
	int32 i;
	Scase *cas;

	i = sel->ncase;
	if(i >= sel->tcase)
		runtime_throw("selectdefault: too many cases");
	sel->ncase = i+1;
	cas = &sel->scase[i];
	cas->index = index;
	cas->chan = nil;

	cas->kind = CaseDefault;

	if(debug)
		runtime_printf("selectdefault s=%p index=%d\n",
			sel, cas->index);
}

static void
sellock(Select *sel)
{
	uint32 i;
	Hchan *c, *c0;

	c = nil;
	for(i=0; i<sel->ncase; i++) {
		c0 = sel->lockorder[i];
		if(c0 && c0 != c) {
			c = sel->lockorder[i];
			runtime_lock(c);
		}
	}
}

static void
selunlock(Select *sel)
{
	uint32 i;
	Hchan *c, *c0;

	c = nil;
	for(i=sel->ncase; i-->0;) {
		c0 = sel->lockorder[i];
		if(c0 && c0 != c) {
			c = c0;
			runtime_unlock(c);
		}
	}
}

void
runtime_block(void)
{
	runtime_park(nil, nil, "select (no cases)");	// forever
}

static int selectgo(Select**);

// selectgo(sel *byte);

int runtime_selectgo(Select *) __asm__("runtime.selectgo");

int
runtime_selectgo(Select *sel)
{
	return selectgo(&sel);
}

static int
selectgo(Select **selp)
{
	Select *sel;
	uint32 o, i, j;
	Scase *cas, *dfl;
	Hchan *c;
	SudoG *sg;
	G *gp;
	int index;
	G *g;

	sel = *selp;
	if(runtime_gcwaiting)
		runtime_gosched();

	if(debug)
		runtime_printf("select: sel=%p\n", sel);

	g = runtime_g();

	// The compiler rewrites selects that statically have
	// only 0 or 1 cases plus default into simpler constructs.
	// The only way we can end up with such small sel->ncase
	// values here is for a larger select in which most channels
	// have been nilled out.  The general code handles those
	// cases correctly, and they are rare enough not to bother
	// optimizing (and needing to test).

	// generate permuted order
	for(i=0; i<sel->ncase; i++)
		sel->pollorder[i] = i;
	for(i=1; i<sel->ncase; i++) {
		o = sel->pollorder[i];
		j = runtime_fastrand1()%(i+1);
		sel->pollorder[i] = sel->pollorder[j];
		sel->pollorder[j] = o;
	}

	// sort the cases by Hchan address to get the locking order.
	for(i=0; i<sel->ncase; i++) {
		c = sel->scase[i].chan;
		for(j=i; j>0 && sel->lockorder[j-1] >= c; j--)
			sel->lockorder[j] = sel->lockorder[j-1];
		sel->lockorder[j] = c;
	}
	sellock(sel);

loop:
	// pass 1 - look for something already waiting
	dfl = nil;
	for(i=0; i<sel->ncase; i++) {
		o = sel->pollorder[i];
		cas = &sel->scase[o];
		c = cas->chan;

		switch(cas->kind) {
		case CaseRecv:
			if(c->dataqsiz > 0) {
				if(c->qcount > 0)
					goto asyncrecv;
			} else {
				sg = dequeue(&c->sendq);
				if(sg != nil)
					goto syncrecv;
			}
			if(c->closed)
				goto rclose;
			break;

		case CaseSend:
			if(c->closed)
				goto sclose;
			if(c->dataqsiz > 0) {
				if(c->qcount < c->dataqsiz)
					goto asyncsend;
			} else {
				sg = dequeue(&c->recvq);
				if(sg != nil)
					goto syncsend;
			}
			break;

		case CaseDefault:
			dfl = cas;
			break;
		}
	}

	if(dfl != nil) {
		selunlock(sel);
		cas = dfl;
		goto retc;
	}


	// pass 2 - enqueue on all chans
	for(i=0; i<sel->ncase; i++) {
		o = sel->pollorder[i];
		cas = &sel->scase[o];
		c = cas->chan;
		sg = &cas->sg;
		sg->g = g;
		sg->selgen = g->selgen;

		switch(cas->kind) {
		case CaseRecv:
			enqueue(&c->recvq, sg);
			break;

		case CaseSend:
			enqueue(&c->sendq, sg);
			break;
		}
	}

	g->param = nil;
	runtime_park((void(*)(Lock*))selunlock, (Lock*)sel, "select");

	sellock(sel);
	sg = g->param;

	// pass 3 - dequeue from unsuccessful chans
	// otherwise they stack up on quiet channels
	for(i=0; i<sel->ncase; i++) {
		cas = &sel->scase[i];
		if(cas != (Scase*)sg) {
			c = cas->chan;
			if(cas->kind == CaseSend)
				dequeueg(&c->sendq);
			else
				dequeueg(&c->recvq);
		}
	}

	if(sg == nil)
		goto loop;

	cas = (Scase*)sg;
	c = cas->chan;

	if(c->dataqsiz > 0)
		runtime_throw("selectgo: shouldnt happen");

	if(debug)
		runtime_printf("wait-return: sel=%p c=%p cas=%p kind=%d\n",
			sel, c, cas, cas->kind);

	if(cas->kind == CaseRecv) {
		if(cas->receivedp != nil)
			*cas->receivedp = true;
	}

	selunlock(sel);
	goto retc;

asyncrecv:
	// can receive from buffer
	if(raceenabled)
		runtime_raceacquire(chanbuf(c, c->recvx));
	if(cas->receivedp != nil)
		*cas->receivedp = true;
	if(cas->sg.elem != nil)
		runtime_memmove(cas->sg.elem, chanbuf(c, c->recvx), c->elemsize);
	runtime_memclr(chanbuf(c, c->recvx), c->elemsize);
	if(++c->recvx == c->dataqsiz)
		c->recvx = 0;
	c->qcount--;
	sg = dequeue(&c->sendq);
	if(sg != nil) {
		gp = sg->g;
		selunlock(sel);
		runtime_ready(gp);
	} else {
		selunlock(sel);
	}
	goto retc;

asyncsend:
	// can send to buffer
	if(raceenabled)
		runtime_racerelease(chanbuf(c, c->sendx));
	runtime_memmove(chanbuf(c, c->sendx), cas->sg.elem, c->elemsize);
	if(++c->sendx == c->dataqsiz)
		c->sendx = 0;
	c->qcount++;
	sg = dequeue(&c->recvq);
	if(sg != nil) {
		gp = sg->g;
		selunlock(sel);
		runtime_ready(gp);
	} else {
		selunlock(sel);
	}
	goto retc;

syncrecv:
	// can receive from sleeping sender (sg)
	if(raceenabled)
		racesync(c, sg);
	selunlock(sel);
	if(debug)
		runtime_printf("syncrecv: sel=%p c=%p o=%d\n", sel, c, o);
	if(cas->receivedp != nil)
		*cas->receivedp = true;
	if(cas->sg.elem != nil)
		runtime_memmove(cas->sg.elem, sg->elem, c->elemsize);
	gp = sg->g;
	gp->param = sg;
	runtime_ready(gp);
	goto retc;

rclose:
	// read at end of closed channel
	selunlock(sel);
	if(cas->receivedp != nil)
		*cas->receivedp = false;
	if(cas->sg.elem != nil)
		runtime_memclr(cas->sg.elem, c->elemsize);
	if(raceenabled)
		runtime_raceacquire(c);
	goto retc;

syncsend:
	// can send to sleeping receiver (sg)
	if(raceenabled)
		racesync(c, sg);
	selunlock(sel);
	if(debug)
		runtime_printf("syncsend: sel=%p c=%p o=%d\n", sel, c, o);
	if(sg->elem != nil)
		runtime_memmove(sg->elem, cas->sg.elem, c->elemsize);
	gp = sg->g;
	gp->param = sg;
	runtime_ready(gp);

retc:
	// return index corresponding to chosen case
	index = cas->index;
	runtime_free(sel);
	return index;

sclose:
	// send on closed channel
	selunlock(sel);
	runtime_panicstring("send on closed channel");
	return 0;  // not reached
}

// This struct must match ../reflect/value.go:/runtimeSelect.
typedef struct runtimeSelect runtimeSelect;
struct runtimeSelect
{
	uintptr dir;
	ChanType *typ;
	Hchan *ch;
	uintptr val;
};

// This enum must match ../reflect/value.go:/SelectDir.
enum SelectDir {
	SelectSend = 1,
	SelectRecv,
	SelectDefault,
};

struct rselect_ret {
	intgo chosen;
	uintptr word;
	bool recvOK;
};

// func rselect(cases []runtimeSelect) (chosen int, word uintptr, recvOK bool)

struct rselect_ret reflect_rselect(Slice)
     asm("reflect.rselect");

struct rselect_ret
reflect_rselect(Slice cases)
{
	struct rselect_ret ret;
	int32 i;
	Select *sel;
	runtimeSelect* rcase, *rc;
	void *elem;
	void *recvptr;
	uintptr maxsize;
	bool onlyptr;

	ret.chosen = -1;
	ret.word = 0;
	ret.recvOK = false;

	maxsize = 0;
	onlyptr = true;
	rcase = (runtimeSelect*)cases.__values;
	for(i=0; i<cases.__count; i++) {
		rc = &rcase[i];
		if(rc->dir == SelectRecv && rc->ch != nil) {
			if(maxsize < rc->typ->__element_type->__size)
				maxsize = rc->typ->__element_type->__size;
			if(!__go_is_pointer_type(rc->typ->__element_type))
				onlyptr = false;
		}
	}

	recvptr = nil;
	if(!onlyptr)
		recvptr = runtime_mal(maxsize);

	newselect(cases.__count, &sel);
	for(i=0; i<cases.__count; i++) {
		rc = &rcase[i];
		switch(rc->dir) {
		case SelectDefault:
			selectdefault(sel, i);
			break;
		case SelectSend:
			if(rc->ch == nil)
				break;
			if(!__go_is_pointer_type(rc->typ->__element_type))
				elem = (void*)rc->val;
			else
				elem = (void*)&rc->val;
			selectsend(sel, rc->ch, i, elem);
			break;
		case SelectRecv:
			if(rc->ch == nil)
				break;
			if(!__go_is_pointer_type(rc->typ->__element_type))
				elem = recvptr;
			else
				elem = &ret.word;
			selectrecv(sel, rc->ch, i, elem, &ret.recvOK);
			break;
		}
	}

	ret.chosen = (intgo)(uintptr)selectgo(&sel);
	if(rcase[ret.chosen].dir == SelectRecv && !__go_is_pointer_type(rcase[ret.chosen].typ->__element_type))
		ret.word = (uintptr)recvptr;

	return ret;
}

// closechan(sel *byte);
void
runtime_closechan(Hchan *c)
{
	SudoG *sg;
	G* gp;

	if(c == nil)
		runtime_panicstring("close of nil channel");

	if(runtime_gcwaiting)
		runtime_gosched();

	runtime_lock(c);
	if(c->closed) {
		runtime_unlock(c);
		runtime_panicstring("close of closed channel");
	}

	if(raceenabled) {
		runtime_racewritepc(c, runtime_getcallerpc(&c));
		runtime_racerelease(c);
	}

	c->closed = true;

	// release all readers
	for(;;) {
		sg = dequeue(&c->recvq);
		if(sg == nil)
			break;
		gp = sg->g;
		gp->param = nil;
		runtime_ready(gp);
	}

	// release all writers
	for(;;) {
		sg = dequeue(&c->sendq);
		if(sg == nil)
			break;
		gp = sg->g;
		gp->param = nil;
		runtime_ready(gp);
	}

	runtime_unlock(c);
}

void
__go_builtin_close(Hchan *c)
{
	runtime_closechan(c);
}

// For reflect
//	func chanclose(c chan)

void reflect_chanclose(uintptr) __asm__("reflect.chanclose");

void
reflect_chanclose(uintptr c)
{
	runtime_closechan((Hchan*)c);
}

// For reflect
//	func chanlen(c chan) (len int)

<<<<<<< HEAD
int32 reflect_chanlen(uintptr) __asm__("reflect.chanlen");
=======
intgo reflect_chanlen(uintptr) __asm__("reflect.chanlen");
>>>>>>> 747e4b8f

intgo
reflect_chanlen(uintptr ca)
{
	Hchan *c;
	intgo len;

	c = (Hchan*)ca;
	if(c == nil)
		len = 0;
	else
		len = c->qcount;
	return len;
}

intgo
__go_chan_len(Hchan *c)
{
	return reflect_chanlen((uintptr)c);
}

// For reflect
//	func chancap(c chan) (cap intgo)

<<<<<<< HEAD
int32 reflect_chancap(uintptr) __asm__("reflect.chancap");
=======
intgo reflect_chancap(uintptr) __asm__("reflect.chancap");
>>>>>>> 747e4b8f

intgo
reflect_chancap(uintptr ca)
{
	Hchan *c;
	intgo cap;

	c = (Hchan*)ca;
	if(c == nil)
		cap = 0;
	else
		cap = c->dataqsiz;
	return cap;
}

intgo
__go_chan_cap(Hchan *c)
{
	return reflect_chancap((uintptr)c);
}

static SudoG*
dequeue(WaitQ *q)
{
	SudoG *sgp;

loop:
	sgp = q->first;
	if(sgp == nil)
		return nil;
	q->first = sgp->link;

	// if sgp is stale, ignore it
	if(sgp->selgen != NOSELGEN &&
		(sgp->selgen != sgp->g->selgen ||
		!runtime_cas(&sgp->g->selgen, sgp->selgen, sgp->selgen + 2))) {
		//prints("INVALID PSEUDOG POINTER\n");
		goto loop;
	}

	return sgp;
}

static void
dequeueg(WaitQ *q)
{
	SudoG **l, *sgp, *prevsgp;
	G *g;

	g = runtime_g();
	prevsgp = nil;
	for(l=&q->first; (sgp=*l) != nil; l=&sgp->link, prevsgp=sgp) {
		if(sgp->g == g) {
			*l = sgp->link;
			if(q->last == sgp)
				q->last = prevsgp;
			break;
		}
	}
}

static void
enqueue(WaitQ *q, SudoG *sgp)
{
	sgp->link = nil;
	if(q->first == nil) {
		q->first = sgp;
		q->last = sgp;
		return;
	}
	q->last->link = sgp;
	q->last = sgp;
}

static void
racesync(Hchan *c, SudoG *sg)
{
	runtime_racerelease(chanbuf(c, 0));
	runtime_raceacquireg(sg->g, chanbuf(c, 0));
	runtime_racereleaseg(sg->g, chanbuf(c, 0));
	runtime_raceacquire(chanbuf(c, 0));
}<|MERGE_RESOLUTION|>--- conflicted
+++ resolved
@@ -4,10 +4,6 @@
 
 #include "runtime.h"
 #include "arch.h"
-<<<<<<< HEAD
-#include "malloc.h"
-=======
->>>>>>> 747e4b8f
 #include "go-type.h"
 #include "race.h"
 #include "malloc.h"
@@ -97,15 +93,11 @@
 
 	elem = t->__element_type;
 
-<<<<<<< HEAD
-	if(hint < 0 || (int32)hint != hint || (elem->__size > 0 && (uintptr)hint > MaxMem / elem->__size))
-=======
 	// compiler checks this but be safe.
 	if(elem->__size >= (1<<16))
 		runtime_throw("makechan: invalid channel element type");
 
 	if(hint < 0 || (intgo)hint != hint || (elem->__size > 0 && (uintptr)hint > MaxMem / elem->__size))
->>>>>>> 747e4b8f
 		runtime_panicstring("makechan: size out of range");
 
 	n = sizeof(*c);
@@ -117,25 +109,15 @@
 	c->dataqsiz = hint;
 
 	if(debug)
-<<<<<<< HEAD
-		runtime_printf("makechan: chan=%p; elemsize=%D; elemalign=%d; dataqsiz=%d\n",
-			c, (int64)elem->__size, elem->__align, c->dataqsiz);
-=======
 		runtime_printf("makechan: chan=%p; elemsize=%D; elemalign=%d; dataqsiz=%D\n",
 			c, (int64)elem->__size, elem->__align, (int64)c->dataqsiz);
->>>>>>> 747e4b8f
 
 	return c;
 }
 
 // For reflect
-<<<<<<< HEAD
-//	func makechan(typ *ChanType, size uint32) (chan)
-uintptr reflect_makechan(ChanType *, uint32)
-=======
 //	func makechan(typ *ChanType, size uint64) (chan)
 uintptr reflect_makechan(ChanType *, uint64)
->>>>>>> 747e4b8f
   asm ("reflect.makechan");
 
 uintptr
@@ -1338,11 +1320,7 @@
 // For reflect
 //	func chanlen(c chan) (len int)
 
-<<<<<<< HEAD
-int32 reflect_chanlen(uintptr) __asm__("reflect.chanlen");
-=======
 intgo reflect_chanlen(uintptr) __asm__("reflect.chanlen");
->>>>>>> 747e4b8f
 
 intgo
 reflect_chanlen(uintptr ca)
@@ -1367,11 +1345,7 @@
 // For reflect
 //	func chancap(c chan) (cap intgo)
 
-<<<<<<< HEAD
-int32 reflect_chancap(uintptr) __asm__("reflect.chancap");
-=======
 intgo reflect_chancap(uintptr) __asm__("reflect.chancap");
->>>>>>> 747e4b8f
 
 intgo
 reflect_chancap(uintptr ca)
