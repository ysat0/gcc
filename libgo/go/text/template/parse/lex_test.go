--- conflicted
+++ resolved
@@ -333,13 +333,8 @@
 		tEOF,
 	}},
 	{"text with bad comment", "hello-{{/*/}}-world", []item{
-<<<<<<< HEAD
-		{itemText, "hello-"},
-		{itemError, `unclosed comment`},
-=======
 		{itemText, 0, "hello-"},
 		{itemError, 0, `unclosed comment`},
->>>>>>> 747e4b8f
 	}},
 }
 
