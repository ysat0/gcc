--- conflicted
+++ resolved
@@ -210,13 +210,8 @@
 		`{{range $x := .SI}}{{.}}{{end}}`},
 	{"range 2 vars", "{{range $x, $y := .SI}}{{.}}{{end}}", noError,
 		`{{range $x, $y := .SI}}{{.}}{{end}}`},
-<<<<<<< HEAD
-	{"constants", "{{range .SI 1 -3.2i true false 'a'}}{{end}}", noError,
-		`{{range .SI 1 -3.2i true false 'a'}}{{end}}`},
-=======
 	{"constants", "{{range .SI 1 -3.2i true false 'a' nil}}{{end}}", noError,
 		`{{range .SI 1 -3.2i true false 'a' nil}}{{end}}`},
->>>>>>> 747e4b8f
 	{"template", "{{template `x`}}", noError,
 		`{{template "x"}}`},
 	{"template with arg", "{{template `x` .Y}}", noError,
@@ -240,12 +235,9 @@
 	{"invalid punctuation", "{{printf 3, 4}}", hasError, ""},
 	{"multidecl outside range", "{{with $v, $u := 3}}{{end}}", hasError, ""},
 	{"too many decls in range", "{{range $u, $v, $w := 3}}{{end}}", hasError, ""},
-<<<<<<< HEAD
-=======
 	{"dot applied to parentheses", "{{printf (printf .).}}", hasError, ""},
 	{"adjacent args", "{{printf 3`x`}}", hasError, ""},
 	{"adjacent args with .", "{{printf `x`.}}", hasError, ""},
->>>>>>> 747e4b8f
 	// Equals (and other chars) do not assignments make (yet).
 	{"bug0a", "{{$x := 0}}{{$x}}", noError, "{{$x := 0}}{{$x}}"},
 	{"bug0b", "{{$x = 1}}{{$x}}", hasError, ""},
