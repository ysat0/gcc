--- conflicted
+++ resolved
@@ -155,22 +155,14 @@
 	sendSize := size
 	var sendContent io.Reader = content
 	if size >= 0 {
-<<<<<<< HEAD
-		ranges, err := parseRange(r.Header.Get("Range"), size)
-=======
 		ranges, err := parseRange(rangeReq, size)
->>>>>>> 747e4b8f
 		if err != nil {
 			Error(w, err.Error(), StatusRequestedRangeNotSatisfiable)
 			return
 		}
 		if sumRangesSize(ranges) >= size {
 			// The total number of bytes in all the ranges
-<<<<<<< HEAD
-			// is larger the the size of the file by
-=======
 			// is larger than the size of the file by
->>>>>>> 747e4b8f
 			// itself, so this is probably an attack, or a
 			// dumb client.  Ignore the range request.
 			ranges = nil
