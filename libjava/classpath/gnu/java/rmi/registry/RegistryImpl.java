--- conflicted
+++ resolved
@@ -1,9 +1,5 @@
 /* RegistryImpl.java --
-<<<<<<< HEAD
-   Copyright (c) 1996, 1997, 1998, 1999, 2002, 2005, 2008, 2009, 2010
-=======
    Copyright (c) 1996, 1997, 1998, 1999, 2002, 2005, 2008, 2009, 2010, 2011
->>>>>>> 3082eeb7
    Free Software Foundation, Inc.
 
 This file is part of GNU Classpath.
@@ -111,16 +107,6 @@
 }
 
 public static void version() {
-<<<<<<< HEAD
-	System.out.println("rmiregistry ("
-			   + System.getProperty("java.vm.name")
-			   + ") "
-			   + System.getProperty("java.vm.version"));
-	System.out.println("Copyright 2010 Free Software Foundation, Inc.");
-	System.out.println("This is free software; see the source for copying conditions.  There is NO");
-	System.out.println("warranty; not even for MERCHANTABILITY or FITNESS FOR A PARTICULAR PURPOSE.");
-	System.exit(0);
-=======
         System.out.println("rmiregistry ("
                            + System.getProperty("java.vm.name")
                            + ") "
@@ -129,7 +115,6 @@
         System.out.println("This is free software; see the source for copying conditions.  There is NO");
         System.out.println("warranty; not even for MERCHANTABILITY or FITNESS FOR A PARTICULAR PURPOSE.");
         System.exit(0);
->>>>>>> 3082eeb7
 }
 
 public static void help() {
