--- conflicted
+++ resolved
@@ -281,11 +281,7 @@
   {
     if (messages == null)
       messages =
-<<<<<<< HEAD
-	PropertyResourceBundle.getBundle (bundle, Locale.getDefault ());
-=======
         PropertyResourceBundle.getBundle (bundle, Locale.getDefault ());
->>>>>>> 3082eeb7
     return messages.getString (key);
   }
 
@@ -339,11 +335,7 @@
 
   // internal constructor used for alternation
   private RE (REToken first, REToken last, int subs, int subIndex,
-<<<<<<< HEAD
-	      int minLength, int maxLength)
-=======
               int minLength, int maxLength)
->>>>>>> 3082eeb7
   {
     super (subIndex);
     firstToken = first;
@@ -355,15 +347,9 @@
   }
 
   private RE (Object patternObj, int cflags, RESyntax syntax, int myIndex,
-<<<<<<< HEAD
-	      int nextSub) throws REException
-  {
-    super (myIndex);		// Subexpression index of this token.
-=======
               int nextSub) throws REException
   {
     super (myIndex);            // Subexpression index of this token.
->>>>>>> 3082eeb7
     initialize (patternObj, cflags, syntax, myIndex, nextSub);
   }
 
@@ -375,42 +361,11 @@
 
   // The meat of construction
   protected void initialize (Object patternObj, int cflags, RESyntax syntax,
-<<<<<<< HEAD
-			     int myIndex, int nextSub) throws REException
-=======
                              int myIndex, int nextSub) throws REException
->>>>>>> 3082eeb7
   {
     char[] pattern;
     if (patternObj instanceof String)
       {
-<<<<<<< HEAD
-	pattern = ((String) patternObj).toCharArray ();
-      }
-    else if (patternObj instanceof char[])
-      {
-	pattern = (char[]) patternObj;
-      }
-    else if (patternObj instanceof StringBuffer)
-      {
-	pattern = new char[((StringBuffer) patternObj).length ()];
-	((StringBuffer) patternObj).getChars (0, pattern.length, pattern, 0);
-      }
-    else if (patternObj instanceof StringBuilder)
-      {
-	pattern = new char[((StringBuilder) patternObj).length ()];
-	((StringBuilder) patternObj).getChars (0, pattern.length, pattern, 0);
-      }
-    else if (patternObj instanceof CPStringBuilder)
-      {
-	pattern = new char[((CPStringBuilder) patternObj).length ()];
-	((CPStringBuilder) patternObj).getChars (0, pattern.length, pattern,
-						 0);
-      }
-    else
-      {
-	pattern = patternObj.toString ().toCharArray ();
-=======
         pattern = ((String) patternObj).toCharArray ();
       }
     else if (patternObj instanceof char[])
@@ -436,16 +391,11 @@
     else
       {
         pattern = patternObj.toString ().toCharArray ();
->>>>>>> 3082eeb7
       }
 
     int pLength = pattern.length;
 
-<<<<<<< HEAD
-    numSubs = 0;		// Number of subexpressions in this token.
-=======
     numSubs = 0;                // Number of subexpressions in this token.
->>>>>>> 3082eeb7
     ArrayList < REToken > branches = null;
 
     // linked list of tokens (sort of -- some closed loops can exist)
@@ -479,862 +429,6 @@
 
     while (index < pLength)
       {
-<<<<<<< HEAD
-	// read the next character unit (including backslash escapes)
-	index = getCharUnit (pattern, index, unit, quot);
-
-	if (unit.bk)
-	  if (unit.ch == 'Q')
-	    {
-	      quot = true;
-	      continue;
-	    }
-	  else if (unit.ch == 'E')
-	    {
-	      quot = false;
-	      continue;
-	    }
-	if (quot)
-	  unit.bk = false;
-
-	if (((cflags & REG_X_COMMENTS) > 0) && (!unit.bk) && (!quot))
-	  {
-	    if (Character.isWhitespace (unit.ch))
-	      {
-		continue;
-	      }
-	    if (unit.ch == '#')
-	      {
-		for (int i = index; i < pLength; i++)
-		  {
-		    if (pattern[i] == '\n')
-		      {
-			index = i + 1;
-			continue;
-		      }
-		    else if (pattern[i] == '\r')
-		      {
-			if (i + 1 < pLength && pattern[i + 1] == '\n')
-			  {
-			    index = i + 2;
-			  }
-			else
-			  {
-			    index = i + 1;
-			  }
-			continue;
-		      }
-		  }
-		index = pLength;
-		continue;
-	      }
-	  }
-
-	// ALTERNATION OPERATOR
-	//  \| or | (if RE_NO_BK_VBAR) or newline (if RE_NEWLINE_ALT)
-	//  not available if RE_LIMITED_OPS is set
-
-	// TODO: the '\n' literal here should be a test against REToken.newline,
-	// which unfortunately may be more than a single character.
-	if (((unit.ch == '|'
-	      && (syntax.get (RESyntax.RE_NO_BK_VBAR) ^ (unit.bk || quot)))
-	     || (syntax.get (RESyntax.RE_NEWLINE_ALT) && (unit.ch == '\n')
-		 && !(unit.bk || quot)))
-	    && !syntax.get (RESyntax.RE_LIMITED_OPS))
-	  {
-	    // make everything up to here be a branch. create vector if nec.
-	    addToken (currentToken);
-	    RE theBranch =
-	      new RE (firstToken, lastToken, numSubs, subIndex, minimumLength,
-		      maximumLength);
-	    minimumLength = 0;
-	    maximumLength = 0;
-	    if (branches == null)
-	      {
-		branches = new ArrayList < REToken > ();
-	      }
-	    branches.add (theBranch);
-	    firstToken = lastToken = currentToken = null;
-	  }
-
-	// INTERVAL OPERATOR:
-	//  {x} | {x,} | {x,y}  (RE_INTERVALS && RE_NO_BK_BRACES)
-	//  \{x\} | \{x,\} | \{x,y\} (RE_INTERVALS && !RE_NO_BK_BRACES)
-	//
-	// OPEN QUESTION: 
-	//  what is proper interpretation of '{' at start of string?
-	//
-	// This method used to check "repeat.empty.token" to avoid such regexp
-	// as "(a*){2,}", but now "repeat.empty.token" is allowed.
-
-	else if ((unit.ch == '{') && syntax.get (RESyntax.RE_INTERVALS)
-		 && (syntax.
-		     get (RESyntax.RE_NO_BK_BRACES) ^ (unit.bk || quot)))
-	  {
-	    int newIndex = getMinMax (pattern, index, minMax, syntax);
-	    if (newIndex > index)
-	      {
-		if (minMax.first > minMax.second)
-		  throw new
-		    REException (getLocalizedMessage ("interval.order"),
-				 REException.REG_BADRPT, newIndex);
-		if (currentToken == null)
-		  throw new
-		    REException (getLocalizedMessage ("repeat.no.token"),
-				 REException.REG_BADRPT, newIndex);
-		if (currentToken instanceof RETokenRepeated)
-		  throw new
-		    REException (getLocalizedMessage ("repeat.chained"),
-				 REException.REG_BADRPT, newIndex);
-		if (currentToken instanceof RETokenWordBoundary
-		    || currentToken instanceof RETokenWordBoundary)
-		  throw new
-		    REException (getLocalizedMessage ("repeat.assertion"),
-				 REException.REG_BADRPT, newIndex);
-		index = newIndex;
-		currentToken =
-		  setRepeated (currentToken, minMax.first, minMax.second,
-			       index);
-	      }
-	    else
-	      {
-		addToken (currentToken);
-		currentToken = new RETokenChar (subIndex, unit.ch, insens);
-		if (insensUSASCII)
-		  currentToken.unicodeAware = false;
-	      }
-	  }
-
-	// LIST OPERATOR:
-	//  [...] | [^...]
-
-	else if ((unit.ch == '[') && !(unit.bk || quot))
-	  {
-	    // Create a new RETokenOneOf
-	    ParseCharClassResult result =
-	      parseCharClass (subIndex, pattern, index, pLength, cflags,
-			      syntax, 0);
-	    addToken (currentToken);
-	    currentToken = result.token;
-	    index = result.index;
-	  }
-
-	// SUBEXPRESSIONS
-	//  (...) | \(...\) depending on RE_NO_BK_PARENS
-
-	else if ((unit.ch == '(')
-		 && (syntax.
-		     get (RESyntax.RE_NO_BK_PARENS) ^ (unit.bk || quot)))
-	  {
-	    boolean pure = false;
-	    boolean comment = false;
-	    boolean lookAhead = false;
-	    boolean lookBehind = false;
-	    boolean independent = false;
-	    boolean negativelh = false;
-	    boolean negativelb = false;
-	    if ((index + 1 < pLength) && (pattern[index] == '?'))
-	      {
-		switch (pattern[index + 1])
-		  {
-		  case '!':
-		    if (syntax.get (RESyntax.RE_LOOKAHEAD))
-		      {
-			pure = true;
-			negativelh = true;
-			lookAhead = true;
-			index += 2;
-		      }
-		    break;
-		  case '=':
-		    if (syntax.get (RESyntax.RE_LOOKAHEAD))
-		      {
-			pure = true;
-			lookAhead = true;
-			index += 2;
-		      }
-		    break;
-		  case '<':
-		    // We assume that if the syntax supports look-ahead,
-		    // it also supports look-behind.
-		    if (syntax.get (RESyntax.RE_LOOKAHEAD))
-		      {
-			index++;
-			switch (pattern[index + 1])
-			  {
-			  case '!':
-			    pure = true;
-			    negativelb = true;
-			    lookBehind = true;
-			    index += 2;
-			    break;
-			  case '=':
-			    pure = true;
-			    lookBehind = true;
-			    index += 2;
-			  }
-		      }
-		    break;
-		  case '>':
-		    // We assume that if the syntax supports look-ahead,
-		    // it also supports independent group.
-		    if (syntax.get (RESyntax.RE_LOOKAHEAD))
-		      {
-			pure = true;
-			independent = true;
-			index += 2;
-		      }
-		    break;
-		  case 'i':
-		  case 'd':
-		  case 'm':
-		  case 's':
-		  case 'u':
-		  case 'x':
-		  case '-':
-		    if (!syntax.get (RESyntax.RE_EMBEDDED_FLAGS))
-		      break;
-		    // Set or reset syntax flags.
-		    int flagIndex = index + 1;
-		    int endFlag = -1;
-		    RESyntax newSyntax = new RESyntax (syntax);
-		    int newCflags = cflags;
-		    boolean negate = false;
-		    while (flagIndex < pLength && endFlag < 0)
-		      {
-			switch (pattern[flagIndex])
-			  {
-			  case 'i':
-			    if (negate)
-			      newCflags &= ~REG_ICASE;
-			    else
-			      newCflags |= REG_ICASE;
-			    flagIndex++;
-			    break;
-			  case 'd':
-			    if (negate)
-			      newSyntax.setLineSeparator (RESyntax.
-							  DEFAULT_LINE_SEPARATOR);
-			    else
-			      newSyntax.setLineSeparator ("\n");
-			    flagIndex++;
-			    break;
-			  case 'm':
-			    if (negate)
-			      newCflags &= ~REG_MULTILINE;
-			    else
-			      newCflags |= REG_MULTILINE;
-			    flagIndex++;
-			    break;
-			  case 's':
-			    if (negate)
-			      newCflags &= ~REG_DOT_NEWLINE;
-			    else
-			      newCflags |= REG_DOT_NEWLINE;
-			    flagIndex++;
-			    break;
-			  case 'u':
-			    if (negate)
-			      newCflags |= REG_ICASE_USASCII;
-			    else
-			      newCflags &= ~REG_ICASE_USASCII;
-			    flagIndex++;
-			    break;
-			  case 'x':
-			    if (negate)
-			      newCflags &= ~REG_X_COMMENTS;
-			    else
-			      newCflags |= REG_X_COMMENTS;
-			    flagIndex++;
-			    break;
-			  case '-':
-			    negate = true;
-			    flagIndex++;
-			    break;
-			  case ':':
-			  case ')':
-			    endFlag = pattern[flagIndex];
-			    break;
-			  default:
-			    throw new
-			      REException (getLocalizedMessage
-					   ("repeat.no.token"),
-					   REException.REG_BADRPT, index);
-			  }
-		      }
-		    if (endFlag == ')')
-		      {
-			syntax = newSyntax;
-			cflags = newCflags;
-			insens = ((cflags & REG_ICASE) > 0);
-			insensUSASCII = ((cflags & REG_ICASE_USASCII) > 0);
-			// This can be treated as though it were a comment.
-			comment = true;
-			index = flagIndex - 1;
-			break;
-		      }
-		    if (endFlag == ':')
-		      {
-			savedSyntax = syntax;
-			savedCflags = cflags;
-			flagsSaved = true;
-			syntax = newSyntax;
-			cflags = newCflags;
-			insens = ((cflags & REG_ICASE) > 0);
-			insensUSASCII = ((cflags & REG_ICASE_USASCII) > 0);
-			index = flagIndex - 1;
-			// Fall through to the next case.
-		      }
-		    else
-		      {
-			throw new
-			  REException (getLocalizedMessage
-				       ("unmatched.paren"),
-				       REException.REG_ESUBREG, index);
-		      }
-		  case ':':
-		    if (syntax.get (RESyntax.RE_PURE_GROUPING))
-		      {
-			pure = true;
-			index += 2;
-		      }
-		    break;
-		  case '#':
-		    if (syntax.get (RESyntax.RE_COMMENTS))
-		      {
-			comment = true;
-		      }
-		    break;
-		  default:
-		    throw new
-		      REException (getLocalizedMessage ("repeat.no.token"),
-				   REException.REG_BADRPT, index);
-		  }
-	      }
-
-	    if (index >= pLength)
-	      {
-		throw new
-		  REException (getLocalizedMessage ("unmatched.paren"),
-			       REException.REG_ESUBREG, index);
-	      }
-
-	    // find end of subexpression
-	    int endIndex = index;
-	    int nextIndex = index;
-	    int nested = 0;
-
-	    while (((nextIndex =
-		     getCharUnit (pattern, endIndex, unit, false)) > 0)
-		   && !(nested == 0 && (unit.ch == ')')
-			&& (syntax.
-			    get (RESyntax.RE_NO_BK_PARENS) ^ (unit.bk
-							      || quot))))
-	      {
-		if ((endIndex = nextIndex) >= pLength)
-		  throw new
-		    REException (getLocalizedMessage ("subexpr.no.end"),
-				 REException.REG_ESUBREG, nextIndex);
-		else
-	      if ((unit.ch == '[') && !(unit.bk || quot))
-		{
-		  // I hate to do something similar to the LIST OPERATOR matters
-		  // above, but ...
-		  int listIndex = nextIndex;
-		  if (listIndex < pLength && pattern[listIndex] == '^')
-		    listIndex++;
-		  if (listIndex < pLength && pattern[listIndex] == ']')
-		    listIndex++;
-		  int listEndIndex = -1;
-		  int listNest = 0;
-		  while (listIndex < pLength && listEndIndex < 0)
-		    {
-		      switch (pattern[listIndex++])
-			{
-			case '\\':
-			  listIndex++;
-			  break;
-			case '[':
-			  // Sun's API document says that regexp like "[a-d[m-p]]"
-			  // is legal. Even something like "[[[^]]]]" is accepted.
-			  listNest++;
-			  if (listIndex < pLength
-			      && pattern[listIndex] == '^')
-			    listIndex++;
-			  if (listIndex < pLength
-			      && pattern[listIndex] == ']')
-			    listIndex++;
-			  break;
-			case ']':
-			  if (listNest == 0)
-			    listEndIndex = listIndex;
-			  listNest--;
-			  break;
-			}
-		    }
-		  if (listEndIndex >= 0)
-		    {
-		      nextIndex = listEndIndex;
-		      if ((endIndex = nextIndex) >= pLength)
-			throw new
-			  REException (getLocalizedMessage ("subexpr.no.end"),
-				       REException.REG_ESUBREG, nextIndex);
-		      else
-		      continue;
-		    }
-		  throw new
-		    REException (getLocalizedMessage ("subexpr.no.end"),
-				 REException.REG_ESUBREG, nextIndex);
-		}
-	      else if (unit.ch == '('
-		       && (syntax.
-			   get (RESyntax.RE_NO_BK_PARENS) ^ (unit.bk
-							     || quot)))
-		nested++;
-	      else if (unit.ch == ')'
-		       && (syntax.
-			   get (RESyntax.RE_NO_BK_PARENS) ^ (unit.bk
-							     || quot)))
-		nested--;
-	      }
-
-	    // endIndex is now position at a ')','\)' 
-	    // nextIndex is end of string or position after ')' or '\)'
-
-	    if (comment)
-	      index = nextIndex;
-	    else
-	      {			// not a comment
-		// create RE subexpression as token.
-		addToken (currentToken);
-		if (!pure)
-		  {
-		    numSubs++;
-		  }
-
-		int useIndex = (pure || lookAhead || lookBehind
-				|| independent) ? 0 : nextSub + numSubs;
-		currentToken =
-		  new RE (String.valueOf (pattern, index, endIndex - index).
-			  toCharArray (), cflags, syntax, useIndex,
-			  nextSub + numSubs);
-		numSubs += ((RE) currentToken).getNumSubs ();
-
-		if (lookAhead)
-		  {
-		    currentToken =
-		      new RETokenLookAhead (currentToken, negativelh);
-		  }
-		else if (lookBehind)
-		  {
-		    currentToken =
-		      new RETokenLookBehind (currentToken, negativelb);
-		  }
-		else if (independent)
-		  {
-		    currentToken = new RETokenIndependent (currentToken);
-		  }
-
-		index = nextIndex;
-		if (flagsSaved)
-		  {
-		    syntax = savedSyntax;
-		    cflags = savedCflags;
-		    insens = ((cflags & REG_ICASE) > 0);
-		    insensUSASCII = ((cflags & REG_ICASE_USASCII) > 0);
-		    flagsSaved = false;
-		  }
-	      }			// not a comment
-	  }			// subexpression
-
-	// UNMATCHED RIGHT PAREN
-	// ) or \) throw exception if
-	// !syntax.get(RESyntax.RE_UNMATCHED_RIGHT_PAREN_ORD)
-	else if (!syntax.get (RESyntax.RE_UNMATCHED_RIGHT_PAREN_ORD)
-		 && ((unit.ch == ')')
-		     && (syntax.
-			 get (RESyntax.RE_NO_BK_PARENS) ^ (unit.bk || quot))))
-	  {
-	    throw new REException (getLocalizedMessage ("unmatched.paren"),
-				   REException.REG_EPAREN, index);
-	  }
-
-	// START OF LINE OPERATOR
-	//  ^
-
-	else if ((unit.ch == '^') && !(unit.bk || quot))
-	  {
-	    addToken (currentToken);
-	    currentToken = null;
-	    RETokenStart token = null;
-	    if ((cflags & REG_MULTILINE) > 0)
-	      {
-		String sep = syntax.getLineSeparator ();
-		if (sep == null)
-		  {
-		    token = new RETokenStart (subIndex, null, true);
-		  }
-		else
-		  {
-		    token = new RETokenStart (subIndex, sep);
-		  }
-	      }
-	    else
-	      {
-		token = new RETokenStart (subIndex, null);
-	      }
-	    addToken (token);
-	  }
-
-	// END OF LINE OPERATOR
-	//  $
-
-	else if ((unit.ch == '$') && !(unit.bk || quot))
-	  {
-	    addToken (currentToken);
-	    currentToken = null;
-	    RETokenEnd token = null;
-	    if ((cflags & REG_MULTILINE) > 0)
-	      {
-		String sep = syntax.getLineSeparator ();
-		if (sep == null)
-		  {
-		    token = new RETokenEnd (subIndex, null, true);
-		  }
-		else
-		  {
-		    token = new RETokenEnd (subIndex, sep);
-		  }
-	      }
-	    else
-	      {
-		token = new RETokenEnd (subIndex, null);
-	      }
-	    addToken (token);
-	  }
-
-	// MATCH-ANY-CHARACTER OPERATOR (except possibly newline and null)
-	//  .
-
-	else if ((unit.ch == '.') && !(unit.bk || quot))
-	  {
-	    addToken (currentToken);
-	    currentToken =
-	      new RETokenAny (subIndex, syntax.get (RESyntax.RE_DOT_NEWLINE)
-			      || ((cflags & REG_DOT_NEWLINE) > 0),
-			      syntax.get (RESyntax.RE_DOT_NOT_NULL));
-	  }
-
-	// ZERO-OR-MORE REPEAT OPERATOR
-	//  *
-	//
-	// This method used to check "repeat.empty.token" to avoid such regexp
-	// as "(a*)*", but now "repeat.empty.token" is allowed.
-
-	else if ((unit.ch == '*') && !(unit.bk || quot))
-	  {
-	    if (currentToken == null)
-	      throw new REException (getLocalizedMessage ("repeat.no.token"),
-				     REException.REG_BADRPT, index);
-	    if (currentToken instanceof RETokenRepeated)
-	      throw new REException (getLocalizedMessage ("repeat.chained"),
-				     REException.REG_BADRPT, index);
-	    if (currentToken instanceof RETokenWordBoundary
-		|| currentToken instanceof RETokenWordBoundary)
-	      throw new REException (getLocalizedMessage ("repeat.assertion"),
-				     REException.REG_BADRPT, index);
-	    currentToken =
-	      setRepeated (currentToken, 0, Integer.MAX_VALUE, index);
-	  }
-
-	// ONE-OR-MORE REPEAT OPERATOR / POSSESSIVE MATCHING OPERATOR
-	//  + | \+ depending on RE_BK_PLUS_QM
-	//  not available if RE_LIMITED_OPS is set
-	//
-	// This method used to check "repeat.empty.token" to avoid such regexp
-	// as "(a*)+", but now "repeat.empty.token" is allowed.
-
-	else if ((unit.ch == '+') && !syntax.get (RESyntax.RE_LIMITED_OPS)
-		 && (!syntax.
-		     get (RESyntax.RE_BK_PLUS_QM) ^ (unit.bk || quot)))
-	  {
-	    if (currentToken == null)
-	      throw new REException (getLocalizedMessage ("repeat.no.token"),
-				     REException.REG_BADRPT, index);
-
-	    // Check for possessive matching on RETokenRepeated
-	    if (currentToken instanceof RETokenRepeated)
-	      {
-		RETokenRepeated tokenRep = (RETokenRepeated) currentToken;
-		if (syntax.get (RESyntax.RE_POSSESSIVE_OPS)
-		    && !tokenRep.isPossessive () && !tokenRep.isStingy ())
-		  tokenRep.makePossessive ();
-		else
-		  throw new
-		    REException (getLocalizedMessage ("repeat.chained"),
-				 REException.REG_BADRPT, index);
-
-	      }
-	    else if (currentToken instanceof RETokenWordBoundary
-		     || currentToken instanceof RETokenWordBoundary)
-	      throw new REException (getLocalizedMessage ("repeat.assertion"),
-				     REException.REG_BADRPT, index);
-	    else
-	    currentToken =
-	      setRepeated (currentToken, 1, Integer.MAX_VALUE, index);
-	  }
-
-	// ZERO-OR-ONE REPEAT OPERATOR / STINGY MATCHING OPERATOR
-	//  ? | \? depending on RE_BK_PLUS_QM
-	//  not available if RE_LIMITED_OPS is set
-	//  stingy matching if RE_STINGY_OPS is set and it follows a quantifier
-
-	else if ((unit.ch == '?') && !syntax.get (RESyntax.RE_LIMITED_OPS)
-		 && (!syntax.
-		     get (RESyntax.RE_BK_PLUS_QM) ^ (unit.bk || quot)))
-	  {
-	    if (currentToken == null)
-	      throw new REException (getLocalizedMessage ("repeat.no.token"),
-				     REException.REG_BADRPT, index);
-
-	    // Check for stingy matching on RETokenRepeated
-	    if (currentToken instanceof RETokenRepeated)
-	      {
-		RETokenRepeated tokenRep = (RETokenRepeated) currentToken;
-		if (syntax.get (RESyntax.RE_STINGY_OPS)
-		    && !tokenRep.isStingy () && !tokenRep.isPossessive ())
-		  tokenRep.makeStingy ();
-		else
-		  throw new
-		    REException (getLocalizedMessage ("repeat.chained"),
-				 REException.REG_BADRPT, index);
-	      }
-	    else if (currentToken instanceof RETokenWordBoundary
-		     || currentToken instanceof RETokenWordBoundary)
-	      throw new REException (getLocalizedMessage ("repeat.assertion"),
-				     REException.REG_BADRPT, index);
-	    else
-	    currentToken = setRepeated (currentToken, 0, 1, index);
-	  }
-
-	// OCTAL CHARACTER
-	//  \0377
-
-	else if (unit.bk && (unit.ch == '0')
-		 && syntax.get (RESyntax.RE_OCTAL_CHAR))
-	  {
-	    CharExpression ce =
-	      getCharExpression (pattern, index - 2, pLength, syntax);
-	    if (ce == null)
-	      throw new REException ("invalid octal character",
-				     REException.REG_ESCAPE, index);
-	    index = index - 2 + ce.len;
-	    addToken (currentToken);
-	    currentToken = new RETokenChar (subIndex, ce.ch, insens);
-	    if (insensUSASCII)
-	      currentToken.unicodeAware = false;
-	  }
-
-	// BACKREFERENCE OPERATOR
-	//  \1 \2 ... \9 and \10 \11 \12 ...
-	// not available if RE_NO_BK_REFS is set
-	// Perl recognizes \10, \11, and so on only if enough number of
-	// parentheses have opened before it, otherwise they are treated
-	// as aliases of \010, \011, ... (octal characters).  In case of
-	// Sun's JDK, octal character expression must always begin with \0.
-	// We will do as JDK does. But FIXME, take a look at "(a)(b)\29".
-	// JDK treats \2 as a back reference to the 2nd group because
-	// there are only two groups. But in our poor implementation,
-	// we cannot help but treat \29 as a back reference to the 29th group.
-
-	else if (unit.bk && Character.isDigit (unit.ch)
-		 && !syntax.get (RESyntax.RE_NO_BK_REFS))
-	  {
-	    addToken (currentToken);
-	    int numBegin = index - 1;
-	    int numEnd = pLength;
-	    for (int i = index; i < pLength; i++)
-	      {
-		if (!Character.isDigit (pattern[i]))
-		  {
-		    numEnd = i;
-		    break;
-		  }
-	      }
-	    int num = parseInt (pattern, numBegin, numEnd - numBegin, 10);
-
-	    currentToken = new RETokenBackRef (subIndex, num, insens);
-	    if (insensUSASCII)
-	      currentToken.unicodeAware = false;
-	    index = numEnd;
-	  }
-
-	// START OF STRING OPERATOR
-	//  \A if RE_STRING_ANCHORS is set
-
-	else if (unit.bk && (unit.ch == 'A')
-		 && syntax.get (RESyntax.RE_STRING_ANCHORS))
-	  {
-	    addToken (currentToken);
-	    currentToken = new RETokenStart (subIndex, null);
-	  }
-
-	// WORD BREAK OPERATOR
-	//  \b if ????
-
-	else if (unit.bk && (unit.ch == 'b')
-		 && syntax.get (RESyntax.RE_STRING_ANCHORS))
-	  {
-	    addToken (currentToken);
-	    currentToken =
-	      new RETokenWordBoundary (subIndex,
-				       RETokenWordBoundary.
-				       BEGIN | RETokenWordBoundary.END,
-				       false);
-	  }
-
-	// WORD BEGIN OPERATOR 
-	//  \< if ????
-	else if (unit.bk && (unit.ch == '<'))
-	  {
-	    addToken (currentToken);
-	    currentToken =
-	      new RETokenWordBoundary (subIndex, RETokenWordBoundary.BEGIN,
-				       false);
-	  }
-
-	// WORD END OPERATOR 
-	//  \> if ????
-	else if (unit.bk && (unit.ch == '>'))
-	  {
-	    addToken (currentToken);
-	    currentToken =
-	      new RETokenWordBoundary (subIndex, RETokenWordBoundary.END,
-				       false);
-	  }
-
-	// NON-WORD BREAK OPERATOR
-	// \B if ????
-
-	else if (unit.bk && (unit.ch == 'B')
-		 && syntax.get (RESyntax.RE_STRING_ANCHORS))
-	  {
-	    addToken (currentToken);
-	    currentToken =
-	      new RETokenWordBoundary (subIndex,
-				       RETokenWordBoundary.
-				       BEGIN | RETokenWordBoundary.END, true);
-	  }
-
-
-	// DIGIT OPERATOR
-	//  \d if RE_CHAR_CLASS_ESCAPES is set
-
-	else if (unit.bk && (unit.ch == 'd')
-		 && syntax.get (RESyntax.RE_CHAR_CLASS_ESCAPES))
-	  {
-	    addToken (currentToken);
-	    currentToken =
-	      new RETokenPOSIX (subIndex, RETokenPOSIX.DIGIT, insens, false);
-	    if (insensUSASCII)
-	      currentToken.unicodeAware = false;
-	  }
-
-	// NON-DIGIT OPERATOR
-	//  \D
-
-	else if (unit.bk && (unit.ch == 'D')
-		 && syntax.get (RESyntax.RE_CHAR_CLASS_ESCAPES))
-	  {
-	    addToken (currentToken);
-	    currentToken =
-	      new RETokenPOSIX (subIndex, RETokenPOSIX.DIGIT, insens, true);
-	    if (insensUSASCII)
-	      currentToken.unicodeAware = false;
-	  }
-
-	// NEWLINE ESCAPE
-	//  \n
-
-	else if (unit.bk && (unit.ch == 'n'))
-	  {
-	    addToken (currentToken);
-	    currentToken = new RETokenChar (subIndex, '\n', false);
-	  }
-
-	// RETURN ESCAPE
-	//  \r
-
-	else if (unit.bk && (unit.ch == 'r'))
-	  {
-	    addToken (currentToken);
-	    currentToken = new RETokenChar (subIndex, '\r', false);
-	  }
-
-	// WHITESPACE OPERATOR
-	//  \s if RE_CHAR_CLASS_ESCAPES is set
-
-	else if (unit.bk && (unit.ch == 's')
-		 && syntax.get (RESyntax.RE_CHAR_CLASS_ESCAPES))
-	  {
-	    addToken (currentToken);
-	    currentToken =
-	      new RETokenPOSIX (subIndex, RETokenPOSIX.SPACE, insens, false);
-	    if (insensUSASCII)
-	      currentToken.unicodeAware = false;
-	  }
-
-	// NON-WHITESPACE OPERATOR
-	//  \S
-
-	else if (unit.bk && (unit.ch == 'S')
-		 && syntax.get (RESyntax.RE_CHAR_CLASS_ESCAPES))
-	  {
-	    addToken (currentToken);
-	    currentToken =
-	      new RETokenPOSIX (subIndex, RETokenPOSIX.SPACE, insens, true);
-	    if (insensUSASCII)
-	      currentToken.unicodeAware = false;
-	  }
-
-	// TAB ESCAPE
-	//  \t
-
-	else if (unit.bk && (unit.ch == 't'))
-	  {
-	    addToken (currentToken);
-	    currentToken = new RETokenChar (subIndex, '\t', false);
-	  }
-
-	// ALPHANUMERIC OPERATOR
-	//  \w
-
-	else if (unit.bk && (unit.ch == 'w')
-		 && syntax.get (RESyntax.RE_CHAR_CLASS_ESCAPES))
-	  {
-	    addToken (currentToken);
-	    currentToken =
-	      new RETokenPOSIX (subIndex, RETokenPOSIX.ALNUM, insens, false);
-	    if (insensUSASCII)
-	      currentToken.unicodeAware = false;
-	  }
-
-	// NON-ALPHANUMERIC OPERATOR
-	//  \W
-
-	else if (unit.bk && (unit.ch == 'W')
-		 && syntax.get (RESyntax.RE_CHAR_CLASS_ESCAPES))
-	  {
-	    addToken (currentToken);
-	    currentToken =
-	      new RETokenPOSIX (subIndex, RETokenPOSIX.ALNUM, insens, true);
-	    if (insensUSASCII)
-	      currentToken.unicodeAware = false;
-	  }
-
-	// END OF STRING OPERATOR
-	//  \Z, \z
-=======
         // read the next character unit (including backslash escapes)
         index = getCharUnit (pattern, index, unit, quot);
 
@@ -2189,90 +1283,12 @@
 
         // END OF STRING OPERATOR
         //  \Z, \z
->>>>>>> 3082eeb7
 
         // FIXME: \Z and \z are different in that if the input string
         // ends with a line terminator, \Z matches the position before
         // the final terminator.  This special behavior of \Z is yet
         // to be implemented.
 
-<<<<<<< HEAD
-	else if (unit.bk && (unit.ch == 'Z' || unit.ch == 'z') &&
-		 syntax.get (RESyntax.RE_STRING_ANCHORS))
-	  {
-	    addToken (currentToken);
-	    currentToken = new RETokenEnd (subIndex, null);
-	  }
-
-	// HEX CHARACTER, UNICODE CHARACTER
-	//  \x1B, \u1234
-
-	else
-	  if ((unit.bk && (unit.ch == 'x')
-	       && syntax.get (RESyntax.RE_HEX_CHAR)) || (unit.bk
-							 && (unit.ch == 'u')
-							 && syntax.
-							 get (RESyntax.
-							      RE_UNICODE_CHAR)))
-	  {
-	    CharExpression ce =
-	      getCharExpression (pattern, index - 2, pLength, syntax);
-	    if (ce == null)
-	      throw new REException ("invalid hex character",
-				     REException.REG_ESCAPE, index);
-	    index = index - 2 + ce.len;
-	    addToken (currentToken);
-	    currentToken = new RETokenChar (subIndex, ce.ch, insens);
-	    if (insensUSASCII)
-	      currentToken.unicodeAware = false;
-	  }
-
-	// NAMED PROPERTY
-	// \p{prop}, \P{prop}
-
-	else
-	  if ((unit.bk && (unit.ch == 'p')
-	       && syntax.get (RESyntax.RE_NAMED_PROPERTY)) || (unit.bk
-							       && (unit.ch ==
-								   'P')
-							       && syntax.
-							       get (RESyntax.
-								    RE_NAMED_PROPERTY)))
-	  {
-	    NamedProperty np = getNamedProperty (pattern, index - 2, pLength);
-	    if (np == null)
-	      throw new REException ("invalid escape sequence",
-				     REException.REG_ESCAPE, index);
-	    index = index - 2 + np.len;
-	    addToken (currentToken);
-	    currentToken =
-	      getRETokenNamedProperty (subIndex, np, insens, index);
-	    if (insensUSASCII)
-	      currentToken.unicodeAware = false;
-	  }
-
-	// END OF PREVIOUS MATCH
-	//  \G
-
-	else if (unit.bk && (unit.ch == 'G') &&
-		 syntax.get (RESyntax.RE_STRING_ANCHORS))
-	  {
-	    addToken (currentToken);
-	    currentToken = new RETokenEndOfPreviousMatch (subIndex);
-	  }
-
-	// NON-SPECIAL CHARACTER (or escape to make literal)
-	//  c | \* for example
-
-	else
-	  {			// not a special character
-	    addToken (currentToken);
-	    currentToken = new RETokenChar (subIndex, unit.ch, insens);
-	    if (insensUSASCII)
-	      currentToken.unicodeAware = false;
-	  }
-      }				// end while
-=======
         else if (unit.bk && (unit.ch == 'Z' || unit.ch == 'z') &&
                  syntax.get (RESyntax.RE_STRING_ANCHORS))
           {
@@ -2348,24 +1364,12 @@
               currentToken.unicodeAware = false;
           }
       }                         // end while
->>>>>>> 3082eeb7
 
     // Add final buffered token and an EndSub marker
     addToken (currentToken);
 
     if (branches != null)
       {
-<<<<<<< HEAD
-	branches.
-	  add (new
-	       RE (firstToken, lastToken, numSubs, subIndex, minimumLength,
-		   maximumLength));
-	branches.trimToSize ();	// compact the Vector
-	minimumLength = 0;
-	maximumLength = 0;
-	firstToken = lastToken = null;
-	addToken (new RETokenOneOf (subIndex, branches, false));
-=======
         branches.
           add (new
                RE (firstToken, lastToken, numSubs, subIndex, minimumLength,
@@ -2375,7 +1379,6 @@
         maximumLength = 0;
         firstToken = lastToken = null;
         addToken (new RETokenOneOf (subIndex, branches, false));
->>>>>>> 3082eeb7
       }
     else
       addToken (new RETokenEndSub (subIndex));
@@ -2400,19 +1403,11 @@
    * @param syntax Syntax used to parse the pattern.
    */
   private static ParseCharClassResult parseCharClass (int subIndex,
-<<<<<<< HEAD
-						      char[]pattern,
-						      int index, int pLength,
-						      int cflags,
-						      RESyntax syntax,
-						      int pflags) throws
-=======
                                                       char[]pattern,
                                                       int index, int pLength,
                                                       int cflags,
                                                       RESyntax syntax,
                                                       int pflags) throws
->>>>>>> 3082eeb7
     REException
   {
 
@@ -2430,270 +1425,30 @@
     boolean lastCharIsSet = false;
     if (index == pLength)
       throw new REException (getLocalizedMessage ("unmatched.bracket"),
-<<<<<<< HEAD
-			     REException.REG_EBRACK, index);
-=======
                              REException.REG_EBRACK, index);
->>>>>>> 3082eeb7
 
     // Check for initial caret, negation
     if ((ch = pattern[index]) == '^')
       {
-<<<<<<< HEAD
-	negative = true;
-	if (++index == pLength)
-	  throw new REException (getLocalizedMessage ("class.no.end"),
-				 REException.REG_EBRACK, index);
-	  ch = pattern[index];
-=======
         negative = true;
         if (++index == pLength)
           throw new REException (getLocalizedMessage ("class.no.end"),
                                  REException.REG_EBRACK, index);
           ch = pattern[index];
->>>>>>> 3082eeb7
       }
 
     // Check for leading right bracket literal
     if (ch == ']')
       {
-<<<<<<< HEAD
-	lastChar = ch;
-	lastCharIsSet = true;
-	if (++index == pLength)
-	  throw new REException (getLocalizedMessage ("class.no.end"),
-				 REException.REG_EBRACK, index);
-=======
         lastChar = ch;
         lastCharIsSet = true;
         if (++index == pLength)
           throw new REException (getLocalizedMessage ("class.no.end"),
                                  REException.REG_EBRACK, index);
->>>>>>> 3082eeb7
       }
 
     while ((ch = pattern[index++]) != ']')
       {
-<<<<<<< HEAD
-	if ((ch == '-') && (lastCharIsSet))
-	  {
-	    if (index == pLength)
-	      throw new REException (getLocalizedMessage ("class.no.end"),
-				     REException.REG_EBRACK, index);
-	    if ((ch = pattern[index]) == ']')
-	      {
-		RETokenChar t = new RETokenChar (subIndex, lastChar, insens);
-		if (insensUSASCII)
-		  t.unicodeAware = false;
-		options.add (t);
-		lastChar = '-';
-	      }
-	    else
-	      {
-		if ((ch == '\\')
-		    && syntax.get (RESyntax.RE_BACKSLASH_ESCAPE_IN_LISTS))
-		  {
-		    CharExpression ce =
-		      getCharExpression (pattern, index, pLength, syntax);
-		    if (ce == null)
-		      throw new REException ("invalid escape sequence",
-					     REException.REG_ESCAPE, index);
-		    ch = ce.ch;
-		    index = index + ce.len - 1;
-		  }
-		RETokenRange t =
-		  new RETokenRange (subIndex, lastChar, ch, insens);
-		if (insensUSASCII)
-		  t.unicodeAware = false;
-		options.add (t);
-		lastChar = 0;
-		lastCharIsSet = false;
-		index++;
-	      }
-	  }
-	else if ((ch == '\\')
-		 && syntax.get (RESyntax.RE_BACKSLASH_ESCAPE_IN_LISTS))
-	  {
-	    if (index == pLength)
-	      throw new REException (getLocalizedMessage ("class.no.end"),
-				     REException.REG_EBRACK, index);
-	    int posixID = -1;
-	    boolean negate = false;
-	    char asciiEsc = 0;
-	    boolean asciiEscIsSet = false;
-	    NamedProperty np = null;
-	    if (("dswDSW".indexOf (pattern[index]) != -1)
-		&& syntax.get (RESyntax.RE_CHAR_CLASS_ESC_IN_LISTS))
-	      {
-		switch (pattern[index])
-		  {
-		  case 'D':
-		    negate = true;
-		  case 'd':
-		    posixID = RETokenPOSIX.DIGIT;
-		    break;
-		  case 'S':
-		    negate = true;
-		  case 's':
-		    posixID = RETokenPOSIX.SPACE;
-		    break;
-		  case 'W':
-		    negate = true;
-		  case 'w':
-		    posixID = RETokenPOSIX.ALNUM;
-		    break;
-		  }
-	      }
-	    if (("pP".indexOf (pattern[index]) != -1)
-		&& syntax.get (RESyntax.RE_NAMED_PROPERTY))
-	      {
-		np = getNamedProperty (pattern, index - 1, pLength);
-		if (np == null)
-		  throw new REException ("invalid escape sequence",
-					 REException.REG_ESCAPE, index);
-		index = index - 1 + np.len - 1;
-	      }
-	    else
-	      {
-		CharExpression ce =
-		  getCharExpression (pattern, index - 1, pLength, syntax);
-		if (ce == null)
-		  throw new REException ("invalid escape sequence",
-					 REException.REG_ESCAPE, index);
-		asciiEsc = ce.ch;
-		asciiEscIsSet = true;
-		index = index - 1 + ce.len - 1;
-	      }
-	    if (lastCharIsSet)
-	      {
-		RETokenChar t = new RETokenChar (subIndex, lastChar, insens);
-		if (insensUSASCII)
-		  t.unicodeAware = false;
-		options.add (t);
-	      }
-
-	    if (posixID != -1)
-	      {
-		RETokenPOSIX t =
-		  new RETokenPOSIX (subIndex, posixID, insens, negate);
-		if (insensUSASCII)
-		  t.unicodeAware = false;
-		options.add (t);
-	      }
-	    else if (np != null)
-	      {
-		RETokenNamedProperty t =
-		  getRETokenNamedProperty (subIndex, np, insens, index);
-		if (insensUSASCII)
-		  t.unicodeAware = false;
-		options.add (t);
-	      }
-	    else if (asciiEscIsSet)
-	      {
-		lastChar = asciiEsc;
-		lastCharIsSet = true;
-	      }
-	    else
-	      {
-		lastChar = pattern[index];
-		lastCharIsSet = true;
-	      }
-	    ++index;
-	  }
-	else if ((ch == '[') && (syntax.get (RESyntax.RE_CHAR_CLASSES))
-		 && (index < pLength) && (pattern[index] == ':'))
-	  {
-	    CPStringBuilder posixSet = new CPStringBuilder ();
-	    index = getPosixSet (pattern, index + 1, posixSet);
-	    int posixId = RETokenPOSIX.intValue (posixSet.toString ());
-	    if (posixId != -1)
-	      {
-		RETokenPOSIX t =
-		  new RETokenPOSIX (subIndex, posixId, insens, false);
-		if (insensUSASCII)
-		  t.unicodeAware = false;
-		options.add (t);
-	      }
-	  }
-	else if ((ch == '[') && (syntax.get (RESyntax.RE_NESTED_CHARCLASS)))
-	  {
-	    ParseCharClassResult result =
-	      parseCharClass (subIndex, pattern, index, pLength, cflags,
-			      syntax, 0);
-	    addition.add (result.token);
-	    addition.add ("|");
-	    index = result.index;
-	  }
-	else if ((ch == '&') &&
-		 (syntax.get (RESyntax.RE_NESTED_CHARCLASS)) &&
-		 (index < pLength) && (pattern[index] == '&'))
-	  {
-	    if (returnAtAndOperator)
-	      {
-		ParseCharClassResult result = new ParseCharClassResult ();
-		options.trimToSize ();
-		if (additionAndAppeared)
-		  addition.add ("&");
-		if (addition.size () == 0)
-		  addition = null;
-		result.token = new RETokenOneOf (subIndex,
-						 options, addition, negative);
-		result.index = index - 1;
-		result.returnAtAndOperator = true;
-		return result;
-	      }
-	    // The precedence of the operator "&&" is the lowest.
-	    // So we postpone adding "&" until other elements
-	    // are added. And we insert Boolean.FALSE at the
-	    // beginning of the list of tokens following "&&".
-	    // So, "&&[a-b][k-m]" will be stored in the Vecter
-	    // addition in this order:
-	    //     Boolean.FALSE, [a-b], "|", [k-m], "|", "&"
-	    if (additionAndAppeared)
-	      addition.add ("&");
-	    addition.add (Boolean.FALSE);
-	    additionAndAppeared = true;
-
-	    // The part on which "&&" operates may be either
-	    //   (1) explicitly enclosed by []
-	    //   or
-	    //   (2) not enclosed by [] and terminated by the
-	    //       next "&&" or the end of the character list.
-	    //  Let the preceding else if block do the case (1).
-	    //  We must do something in case of (2).
-	    if ((index + 1 < pLength) && (pattern[index + 1] != '['))
-	      {
-		ParseCharClassResult result =
-		  parseCharClass (subIndex, pattern, index + 1, pLength,
-				  cflags, syntax,
-				  RETURN_AT_AND);
-		addition.add (result.token);
-		addition.add ("|");
-		// If the method returned at the next "&&", it is OK.
-		// Otherwise we have eaten the mark of the end of this
-		// character list "]".  In this case we must give back
-		// the end mark.
-		index = (result.returnAtAndOperator ?
-			 result.index : result.index - 1);
-	      }
-	  }
-	else
-	  {
-	    if (lastCharIsSet)
-	      {
-		RETokenChar t = new RETokenChar (subIndex, lastChar, insens);
-		if (insensUSASCII)
-		  t.unicodeAware = false;
-		options.add (t);
-	      }
-	    lastChar = ch;
-	    lastCharIsSet = true;
-	  }
-	if (index == pLength)
-	  throw new REException (getLocalizedMessage ("class.no.end"),
-				 REException.REG_EBRACK, index);
-      }				// while in list
-=======
         if ((ch == '-') && (lastCharIsSet))
           {
             if (index == pLength)
@@ -2912,22 +1667,14 @@
           throw new REException (getLocalizedMessage ("class.no.end"),
                                  REException.REG_EBRACK, index);
       }                         // while in list
->>>>>>> 3082eeb7
     // Out of list, index is one past ']'
 
     if (lastCharIsSet)
       {
-<<<<<<< HEAD
-	RETokenChar t = new RETokenChar (subIndex, lastChar, insens);
-	if (insensUSASCII)
-	  t.unicodeAware = false;
-	options.add (t);
-=======
         RETokenChar t = new RETokenChar (subIndex, lastChar, insens);
         if (insensUSASCII)
           t.unicodeAware = false;
         options.add (t);
->>>>>>> 3082eeb7
       }
 
     ParseCharClassResult result = new ParseCharClassResult ();
@@ -2943,28 +1690,17 @@
   }
 
   private static int getCharUnit (char[]input, int index, CharUnit unit,
-<<<<<<< HEAD
-				  boolean quot) throws REException
-=======
                                   boolean quot) throws REException
->>>>>>> 3082eeb7
   {
     unit.ch = input[index++];
     unit.bk = (unit.ch == '\\'
                && (!quot || index >= input.length || input[index] == 'E'));
     if (unit.bk)
       if (index < input.length)
-<<<<<<< HEAD
-	unit.ch = input[index++];
-      else
-	throw new REException (getLocalizedMessage ("ends.with.backslash"),
-			       REException.REG_ESCAPE, index);
-=======
         unit.ch = input[index++];
       else
         throw new REException (getLocalizedMessage ("ends.with.backslash"),
                                REException.REG_ESCAPE, index);
->>>>>>> 3082eeb7
     return index;
   }
 
@@ -2973,11 +1709,7 @@
     int ret = 0;
     for (int i = pos; i < pos + len; i++)
       {
-<<<<<<< HEAD
-	ret = ret * radix + Character.digit (input[i], radix);
-=======
         ret = ret * radix + Character.digit (input[i], radix);
->>>>>>> 3082eeb7
       }
     return ret;
   }
@@ -3004,98 +1736,12 @@
   }
 
   private static CharExpression getCharExpression (char[]input, int pos,
-<<<<<<< HEAD
-						   int lim, RESyntax syntax)
-=======
                                                    int lim, RESyntax syntax)
->>>>>>> 3082eeb7
   {
     CharExpression ce = new CharExpression ();
     char c = input[pos];
     if (c == '\\')
       {
-<<<<<<< HEAD
-	if (pos + 1 >= lim)
-	  return null;
-	c = input[pos + 1];
-	switch (c)
-	  {
-	  case 't':
-	    ce.ch = '\t';
-	    ce.len = 2;
-	    break;
-	  case 'n':
-	    ce.ch = '\n';
-	    ce.len = 2;
-	    break;
-	  case 'r':
-	    ce.ch = '\r';
-	    ce.len = 2;
-	    break;
-	  case 'x':
-	  case 'u':
-	    if ((c == 'x' && syntax.get (RESyntax.RE_HEX_CHAR)) ||
-		(c == 'u' && syntax.get (RESyntax.RE_UNICODE_CHAR)))
-	      {
-		int l = 0;
-		int expectedLength = (c == 'x' ? 2 : 4);
-		for (int i = pos + 2; i < pos + 2 + expectedLength; i++)
-		  {
-		    if (i >= lim)
-		      break;
-		    if (!((input[i] >= '0' && input[i] <= '9') ||
-			  (input[i] >= 'A' && input[i] <= 'F') ||
-			  (input[i] >= 'a' && input[i] <= 'f')))
-		      break;
-		    l++;
-		  }
-		if (l != expectedLength)
-		  return null;
-		ce.ch = (char) (parseInt (input, pos + 2, l, 16));
-		ce.len = l + 2;
-	      }
-	    else
-	      {
-		ce.ch = c;
-		ce.len = 2;
-	      }
-	    break;
-	  case '0':
-	    if (syntax.get (RESyntax.RE_OCTAL_CHAR))
-	      {
-		int l = 0;
-		for (int i = pos + 2; i < pos + 2 + 3; i++)
-		  {
-		    if (i >= lim)
-		      break;
-		    if (input[i] < '0' || input[i] > '7')
-		      break;
-		    l++;
-		  }
-		if (l == 3 && input[pos + 2] > '3')
-		  l--;
-		if (l <= 0)
-		  return null;
-		ce.ch = (char) (parseInt (input, pos + 2, l, 8));
-		ce.len = l + 2;
-	      }
-	    else
-	      {
-		ce.ch = c;
-		ce.len = 2;
-	      }
-	    break;
-	  default:
-	    ce.ch = c;
-	    ce.len = 2;
-	    break;
-	  }
-      }
-    else
-      {
-	ce.ch = input[pos];
-	ce.len = 1;
-=======
         if (pos + 1 >= lim)
           return null;
         c = input[pos + 1];
@@ -3176,7 +1822,6 @@
       {
         ce.ch = input[pos];
         ce.len = 1;
->>>>>>> 3082eeb7
       }
     ce.expr = new String (input, pos, ce.len);
     return ce;
@@ -3201,56 +1846,12 @@
   }
 
   private static NamedProperty getNamedProperty (char[]input, int pos,
-<<<<<<< HEAD
-						 int lim)
-=======
                                                  int lim)
->>>>>>> 3082eeb7
   {
     NamedProperty np = new NamedProperty ();
     char c = input[pos];
     if (c == '\\')
       {
-<<<<<<< HEAD
-	if (++pos >= lim)
-	  return null;
-	c = input[pos++];
-	switch (c)
-	  {
-	  case 'p':
-	    np.negate = false;
-	    break;
-	  case 'P':
-	    np.negate = true;
-	    break;
-	  default:
-	    return null;
-	  }
-	c = input[pos++];
-	if (c == '{')
-	  {
-	    int p = -1;
-	    for (int i = pos; i < lim; i++)
-	      {
-		if (input[i] == '}')
-		  {
-		    p = i;
-		    break;
-		  }
-	      }
-	    if (p < 0)
-	      return null;
-	    int len = p - pos;
-	    np.name = new String (input, pos, len);
-	    np.len = len + 4;
-	  }
-	else
-	  {
-	    np.name = new String (input, pos - 1, 1);
-	    np.len = 3;
-	  }
-	return np;
-=======
         if (++pos >= lim)
           return null;
         c = input[pos++];
@@ -3289,24 +1890,16 @@
             np.len = 3;
           }
         return np;
->>>>>>> 3082eeb7
       }
     else
       return null;
   }
 
   private static RETokenNamedProperty getRETokenNamedProperty (int subIndex,
-<<<<<<< HEAD
-							       NamedProperty
-							       np,
-							       boolean insens,
-							       int index)
-=======
                                                                NamedProperty
                                                                np,
                                                                boolean insens,
                                                                int index)
->>>>>>> 3082eeb7
     throws REException
   {
     try
@@ -3360,24 +1953,11 @@
 
   private boolean isMatchImpl (CharIndexed input, int index, int eflags)
   {
-<<<<<<< HEAD
-    if (firstToken == null)	// Trivial case
-=======
     if (firstToken == null)     // Trivial case
->>>>>>> 3082eeb7
       return (input.charAt (0) == CharIndexed.OUT_OF_BOUNDS);
     REMatch m = new REMatch (numSubs, index, eflags);
     if (firstToken.match (input, m))
       {
-<<<<<<< HEAD
-	if (m != null)
-	  {
-	    if (input.charAt (m.index) == CharIndexed.OUT_OF_BOUNDS)
-	      {
-		return true;
-	      }
-	  }
-=======
         if (m != null)
           {
             if (input.charAt (m.index) == CharIndexed.OUT_OF_BOUNDS)
@@ -3385,7 +1965,6 @@
                 return true;
               }
           }
->>>>>>> 3082eeb7
       }
     return false;
   }
@@ -3405,17 +1984,10 @@
   {
     if (lastToken != null)
       {
-<<<<<<< HEAD
-	lastToken.setUncle (uncle);
-      }
-    else
-      super.setUncle (uncle);	// to deal with empty subexpressions
-=======
         lastToken.setUncle (uncle);
       }
     else
       super.setUncle (uncle);   // to deal with empty subexpressions
->>>>>>> 3082eeb7
   }
 
   // Overrides REToken.chain
@@ -3491,31 +2063,12 @@
 
   // this has been changed since 1.03 to be non-overlapping matches
   private REMatch[] getAllMatchesImpl (CharIndexed input, int index,
-<<<<<<< HEAD
-				       int eflags)
-=======
                                        int eflags)
->>>>>>> 3082eeb7
   {
     List < REMatch > all = new ArrayList < REMatch > ();
     REMatch m = null;
     while ((m = getMatchImpl (input, index, eflags, null)) != null)
       {
-<<<<<<< HEAD
-	all.add (m);
-	index = m.getEndIndex ();
-	if (m.end[0] == 0)
-	  {			// handle pathological case of zero-length match
-	    index++;
-	    input.move (1);
-	  }
-	else
-	  {
-	    input.move (m.end[0]);
-	  }
-	if (!input.isValid ())
-	  break;
-=======
         all.add (m);
         index = m.getEndIndex ();
         if (m.end[0] == 0)
@@ -3529,7 +2082,6 @@
           }
         if (!input.isValid ())
           break;
->>>>>>> 3082eeb7
       }
     return all.toArray (new REMatch[all.size ()]);
   }
@@ -3540,11 +2092,7 @@
     input.setHitEnd (mymatch);
     if (firstToken == null)
       {
-<<<<<<< HEAD
-	return next (input, mymatch);
-=======
         return next (input, mymatch);
->>>>>>> 3082eeb7
       }
 
     // Note the start of this subexpression
@@ -3560,11 +2108,7 @@
     boolean b = match (input, mymatch);
     if (b)
       {
-<<<<<<< HEAD
-	return mymatch;
-=======
         return mymatch;
->>>>>>> 3082eeb7
       }
     return null;
   }
@@ -3624,16 +2168,6 @@
    * @param buffer The StringBuffer to save pre-match text in.
    * @return An REMatch instance referencing the match, or null if none.  */
   public REMatch getMatch (Object input, int index, int eflags,
-<<<<<<< HEAD
-			   CPStringBuilder buffer)
-  {
-    return getMatchImpl (makeCharIndexed (input, index), index, eflags,
-			 buffer);
-  }
-
-  REMatch getMatchImpl (CharIndexed input, int anchor, int eflags,
-			CPStringBuilder buffer)
-=======
                            CPStringBuilder buffer)
   {
     return getMatchImpl (makeCharIndexed (input, index), index, eflags,
@@ -3642,68 +2176,20 @@
 
   REMatch getMatchImpl (CharIndexed input, int anchor, int eflags,
                         CPStringBuilder buffer)
->>>>>>> 3082eeb7
   {
     boolean tryEntireMatch = ((eflags & REG_TRY_ENTIRE_MATCH) != 0);
     boolean doMove = ((eflags & REG_FIX_STARTING_POSITION) == 0);
     RE re = (tryEntireMatch ? (RE) this.clone () : this);
     if (tryEntireMatch)
       {
-<<<<<<< HEAD
-	RETokenEnd reEnd = new RETokenEnd (0, null);
-	reEnd.setFake (true);
-	re.chain (reEnd);
-=======
         RETokenEnd reEnd = new RETokenEnd (0, null);
         reEnd.setFake (true);
         re.chain (reEnd);
->>>>>>> 3082eeb7
       }
     // Create a new REMatch to hold results
     REMatch mymatch = new REMatch (numSubs, anchor, eflags);
     do
       {
-<<<<<<< HEAD
-	/* The following potimization is commented out because
-	   the matching should be tried even if the length of
-	   input is obviously too short in order that
-	   java.util.regex.Matcher#hitEnd() may work correctly.
-	   // Optimization: check if anchor + minimumLength > length
-	   if (minimumLength == 0 || input.charAt(minimumLength-1) != CharIndexed.OUT_OF_BOUNDS) {
-	 */
-	if (re.match (input, mymatch))
-	  {
-	    REMatch best = mymatch;
-	    // We assume that the match that coms first is the best.
-	    // And the following "The longer, the better" rule has
-	    // been commented out. The longest is not neccesarily
-	    // the best. For example, "a" out of "aaa" is the best
-	    // match for /a+?/.
-	    /*
-	       // Find best match of them all to observe leftmost longest
-	       while ((mymatch = mymatch.next) != null) {
-	       if (mymatch.index > best.index) {
-	       best = mymatch;
-	       }
-	       }
-	     */
-	    best.end[0] = best.index;
-	    best.finish (input);
-	    input.setLastMatch (best);
-	    return best;
-	  }
-	/* End of the optimization commented out
-	   }
-	 */
-	mymatch.clear (++anchor);
-	// Append character to buffer if needed
-	if (buffer != null && input.charAt (0) != CharIndexed.OUT_OF_BOUNDS)
-	  {
-	    buffer.append (input.charAt (0));
-	  }
-	// java.util.regex.Matcher#hitEnd() requires that the search should
-	// be tried at the end of input, so we use move1(1) instead of move(1) 
-=======
         /* The following potimization is commented out because
            the matching should be tried even if the length of
            input is obviously too short in order that
@@ -3743,26 +2229,17 @@
           }
         // java.util.regex.Matcher#hitEnd() requires that the search should
         // be tried at the end of input, so we use move1(1) instead of move(1)
->>>>>>> 3082eeb7
       }
     while (doMove && input.move1 (1));
 
     // Special handling at end of input for e.g. "$"
     if (minimumLength == 0)
       {
-<<<<<<< HEAD
-	if (match (input, mymatch))
-	  {
-	    mymatch.finish (input);
-	    return mymatch;
-	  }
-=======
         if (match (input, mymatch))
           {
             mymatch.finish (input);
             return mymatch;
           }
->>>>>>> 3082eeb7
       }
 
     return null;
@@ -3806,17 +2283,10 @@
    *  set to the index position specified.
    */
   public REMatchEnumeration getMatchEnumeration (Object input, int index,
-<<<<<<< HEAD
-						 int eflags)
-  {
-    return new REMatchEnumeration (this, makeCharIndexed (input, index),
-				   index, eflags);
-=======
                                                  int eflags)
   {
     return new REMatchEnumeration (this, makeCharIndexed (input, index),
                                    index, eflags);
->>>>>>> 3082eeb7
   }
 
 
@@ -3865,16 +2335,6 @@
    * @see REMatch#substituteInto
    */
   public String substitute (Object input, String replace, int index,
-<<<<<<< HEAD
-			    int eflags)
-  {
-    return substituteImpl (makeCharIndexed (input, index), replace, index,
-			   eflags);
-  }
-
-  private String substituteImpl (CharIndexed input, String replace, int index,
-				 int eflags)
-=======
                             int eflags)
   {
     return substituteImpl (makeCharIndexed (input, index), replace, index,
@@ -3883,7 +2343,6 @@
 
   private String substituteImpl (CharIndexed input, String replace, int index,
                                  int eflags)
->>>>>>> 3082eeb7
   {
     CPStringBuilder buffer = new CPStringBuilder ();
     REMatch m = getMatchImpl (input, index, eflags, buffer);
@@ -3892,19 +2351,11 @@
     buffer.append (getReplacement (replace, m, eflags));
     if (input.move (m.end[0]))
       {
-<<<<<<< HEAD
-	do
-	  {
-	    buffer.append (input.charAt (0));
-	  }
-	while (input.move (1));
-=======
         do
           {
             buffer.append (input.charAt (0));
           }
         while (input.move (1));
->>>>>>> 3082eeb7
       }
     return buffer.toString ();
   }
@@ -3956,16 +2407,6 @@
    * @see REMatch#substituteInto
    */
   public String substituteAll (Object input, String replace, int index,
-<<<<<<< HEAD
-			       int eflags)
-  {
-    return substituteAllImpl (makeCharIndexed (input, index), replace, index,
-			      eflags);
-  }
-
-  private String substituteAllImpl (CharIndexed input, String replace,
-				    int index, int eflags)
-=======
                                int eflags)
   {
     return substituteAllImpl (makeCharIndexed (input, index), replace, index,
@@ -3974,30 +2415,11 @@
 
   private String substituteAllImpl (CharIndexed input, String replace,
                                     int index, int eflags)
->>>>>>> 3082eeb7
   {
     CPStringBuilder buffer = new CPStringBuilder ();
     REMatch m;
     while ((m = getMatchImpl (input, index, eflags, buffer)) != null)
       {
-<<<<<<< HEAD
-	buffer.append (getReplacement (replace, m, eflags));
-	index = m.getEndIndex ();
-	if (m.end[0] == 0)
-	  {
-	    char ch = input.charAt (0);
-	    if (ch != CharIndexed.OUT_OF_BOUNDS)
-	      buffer.append (ch);
-	    input.move (1);
-	  }
-	else
-	  {
-	    input.move (m.end[0]);
-	  }
-
-	if (!input.isValid ())
-	  break;
-=======
         buffer.append (getReplacement (replace, m, eflags));
         index = m.getEndIndex ();
         if (m.end[0] == 0)
@@ -4014,7 +2436,6 @@
 
         if (!input.isValid ())
           break;
->>>>>>> 3082eeb7
       }
     return buffer.toString ();
   }
@@ -4025,38 +2446,6 @@
       return replace;
     else
       {
-<<<<<<< HEAD
-	if ((eflags & REG_REPLACE_USE_BACKSLASHESCAPE) > 0)
-	  {
-	    CPStringBuilder sb = new CPStringBuilder ();
-	    int l = replace.length ();
-	    for (int i = 0; i < l; i++)
-	      {
-		char c = replace.charAt (i);
-		switch (c)
-		  {
-		  case '\\':
-		    i++;
-		    // Let StringIndexOutOfBoundsException be thrown.
-		    sb.append (replace.charAt (i));
-		    break;
-		  case '$':
-		    int i1 = i + 1;
-		    while (i1 < replace.length () &&
-			   Character.isDigit (replace.charAt (i1)))
-		      i1++;
-		    sb.append (m.substituteInto (replace.substring (i, i1)));
-		    i = i1 - 1;
-		    break;
-		  default:
-		    sb.append (c);
-		  }
-	      }
-	    return sb.toString ();
-	  }
-	else
-	  return m.substituteInto (replace);
-=======
         if ((eflags & REG_REPLACE_USE_BACKSLASHESCAPE) > 0)
           {
             CPStringBuilder sb = new CPStringBuilder ();
@@ -4087,7 +2476,6 @@
           }
         else
           return m.substituteInto (replace);
->>>>>>> 3082eeb7
       }
   }
 
@@ -4105,27 +2493,6 @@
 
     if (firstToken == null)
       {
-<<<<<<< HEAD
-	lastToken = firstToken = next;
-      }
-    else
-      {
-	// if chain returns false, it "rejected" the token due to
-	// an optimization, and next was combined with lastToken
-	if (lastToken.chain (next))
-	  {
-	    lastToken = next;
-	  }
-      }
-  }
-
-  private static REToken setRepeated (REToken current, int min, int max,
-				      int index) throws REException
-  {
-    if (current == null)
-      throw new REException (getLocalizedMessage ("repeat.no.token"),
-			     REException.REG_BADRPT, index);
-=======
         lastToken = firstToken = next;
       }
     else
@@ -4145,33 +2512,17 @@
     if (current == null)
       throw new REException (getLocalizedMessage ("repeat.no.token"),
                              REException.REG_BADRPT, index);
->>>>>>> 3082eeb7
       return new RETokenRepeated (current.subIndex, current, min, max);
   }
 
   private static int getPosixSet (char[]pattern, int index,
-<<<<<<< HEAD
-				  CPStringBuilder buf)
-=======
                                   CPStringBuilder buf)
->>>>>>> 3082eeb7
   {
     // Precondition: pattern[index-1] == ':'
     // we will return pos of closing ']'.
     int i;
     for (i = index; i < (pattern.length - 1); i++)
       {
-<<<<<<< HEAD
-	if ((pattern[i] == ':') && (pattern[i + 1] == ']'))
-	  return i + 2;
-	buf.append (pattern[i]);
-      }
-    return index;		// didn't match up
-  }
-
-  private int getMinMax (char[]input, int index, IntPair minMax,
-			 RESyntax syntax) throws REException
-=======
         if ((pattern[i] == ':') && (pattern[i + 1] == ']'))
           return i + 2;
         buf.append (pattern[i]);
@@ -4181,7 +2532,6 @@
 
   private int getMinMax (char[]input, int index, IntPair minMax,
                          RESyntax syntax) throws REException
->>>>>>> 3082eeb7
   {
     // Precondition: input[index-1] == '{', minMax != null
 
@@ -4189,19 +2539,11 @@
     int startIndex = index;
     if (index == input.length)
       {
-<<<<<<< HEAD
-	if (mustMatch)
-	  throw new REException (getLocalizedMessage ("unmatched.brace"),
-				 REException.REG_EBRACE, index);
-	else
-	  return startIndex;
-=======
         if (mustMatch)
           throw new REException (getLocalizedMessage ("unmatched.brace"),
                                  REException.REG_EBRACE, index);
         else
           return startIndex;
->>>>>>> 3082eeb7
       }
 
     int min, max = 0;
@@ -4211,32 +2553,15 @@
     // Read string of digits
     do
       {
-<<<<<<< HEAD
-	index = getCharUnit (input, index, unit, false);
-	if (Character.isDigit (unit.ch))
-	  buf.append (unit.ch);
-=======
         index = getCharUnit (input, index, unit, false);
         if (Character.isDigit (unit.ch))
           buf.append (unit.ch);
->>>>>>> 3082eeb7
       }
     while ((index != input.length) && Character.isDigit (unit.ch));
 
     // Check for {} tomfoolery
     if (buf.length () == 0)
       {
-<<<<<<< HEAD
-	if (mustMatch)
-	  throw new REException (getLocalizedMessage ("interval.error"),
-				 REException.REG_EBRACE, index);
-	else
-	return startIndex;
-      }
-
-    min = Integer.parseInt (buf.toString ());
-
-=======
         if (mustMatch)
           throw new REException (getLocalizedMessage ("interval.error"),
                                  REException.REG_EBRACE, index);
@@ -4246,18 +2571,12 @@
 
     min = Integer.parseInt (buf.toString ());
 
->>>>>>> 3082eeb7
     if ((unit.ch == '}') && (syntax.get (RESyntax.RE_NO_BK_BRACES) ^ unit.bk))
       max = min;
     else if (index == input.length)
       if (mustMatch)
-<<<<<<< HEAD
-	throw new REException (getLocalizedMessage ("interval.no.end"),
-			       REException.REG_EBRACE, index);
-=======
         throw new REException (getLocalizedMessage ("interval.no.end"),
                                REException.REG_EBRACE, index);
->>>>>>> 3082eeb7
     else
     return startIndex;
     else
@@ -4266,18 +2585,6 @@
       buf = new CPStringBuilder ();
       // Read string of digits
       while (((index =
-<<<<<<< HEAD
-	       getCharUnit (input, index, unit, false)) != input.length)
-	     && Character.isDigit (unit.ch))
-	buf.append (unit.ch);
-
-      if (!
-	  ((unit.ch == '}')
-	   && (syntax.get (RESyntax.RE_NO_BK_BRACES) ^ unit.bk)))
-	if (mustMatch)
-	  throw new REException (getLocalizedMessage ("interval.error"),
-				 REException.REG_EBRACE, index);
-=======
                getCharUnit (input, index, unit, false)) != input.length)
              && Character.isDigit (unit.ch))
         buf.append (unit.ch);
@@ -4288,21 +2595,11 @@
         if (mustMatch)
           throw new REException (getLocalizedMessage ("interval.error"),
                                  REException.REG_EBRACE, index);
->>>>>>> 3082eeb7
       else
       return startIndex;
 
       // This is the case of {x,}
       if (buf.length () == 0)
-<<<<<<< HEAD
-	max = Integer.MAX_VALUE;
-      else
-	max = Integer.parseInt (buf.toString ());
-    }
-  else if (mustMatch)
-    throw new REException (getLocalizedMessage ("interval.error"),
-			   REException.REG_EBRACE, index);
-=======
         max = Integer.MAX_VALUE;
       else
         max = Integer.parseInt (buf.toString ());
@@ -4310,7 +2607,6 @@
   else if (mustMatch)
     throw new REException (getLocalizedMessage ("interval.error"),
                            REException.REG_EBRACE, index);
->>>>>>> 3082eeb7
   else
   return startIndex;
 
@@ -4355,15 +2651,6 @@
     // be the most likely because this is the case with
     // java.util.regex.Matcher.
     // We could let a String or a CharSequence fall through
-<<<<<<< HEAD
-    // to final input, but since it'a very likely input type, 
-    // we check it first.
-    if (input instanceof CharIndexed)
-      {
-	CharIndexed ci = (CharIndexed) input;
-	ci.setAnchor (index);
-	return ci;
-=======
     // to final input, but since it'a very likely input type,
     // we check it first.
     if (input instanceof CharIndexed)
@@ -4371,7 +2658,6 @@
         CharIndexed ci = (CharIndexed) input;
         ci.setAnchor (index);
         return ci;
->>>>>>> 3082eeb7
       }
     else if (input instanceof CharSequence)
       return new CharIndexedCharSequence ((CharSequence) input, index);
