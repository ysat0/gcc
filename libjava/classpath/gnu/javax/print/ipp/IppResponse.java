--- conflicted
+++ resolved
@@ -305,21 +305,12 @@
             case IppValueTag.UNKNOWN:
               // TODO implement out-of-band handling
               // We currently throw an exception to see when it occurs - not yet :-)
-<<<<<<< HEAD
-	      throw new IppException(
-                    "Unexpected name value for out-of-band value tag " + tag);
-            case IppValueTag.NO_VALUE:
-	      attribute = null;
-
-	      break;
-=======
               throw new IppException(
                     "Unexpected name value for out-of-band value tag " + tag);
             case IppValueTag.NO_VALUE:
               attribute = null;
 
               break;
->>>>>>> b56a5220
             case IppValueTag.INTEGER:
               int intValue = IppUtilities.convertToInt(value);
               attribute = IppUtilities.getIntegerAttribute(name, intValue);
