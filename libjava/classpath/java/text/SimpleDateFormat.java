/* SimpleDateFormat.java -- A class for parsing/formating simple
   date constructs
   Copyright (C) 1998, 1999, 2000, 2001, 2003, 2004, 2005
   Free Software Foundation, Inc.

This file is part of GNU Classpath.

GNU Classpath is free software; you can redistribute it and/or modify
it under the terms of the GNU General Public License as published by
the Free Software Foundation; either version 2, or (at your option)
any later version.

GNU Classpath is distributed in the hope that it will be useful, but
WITHOUT ANY WARRANTY; without even the implied warranty of
MERCHANTABILITY or FITNESS FOR A PARTICULAR PURPOSE.  See the GNU
General Public License for more details.

You should have received a copy of the GNU General Public License
along with GNU Classpath; see the file COPYING.  If not, write to the
Free Software Foundation, Inc., 51 Franklin Street, Fifth Floor, Boston, MA
02110-1301 USA.

Linking this library statically or dynamically with other modules is
making a combined work based on this library.  Thus, the terms and
conditions of the GNU General Public License cover the whole
combination.

As a special exception, the copyright holders of this library give you
permission to link this library with independent modules to produce an
executable, regardless of the license terms of these independent
modules, and to copy and distribute the resulting executable under
terms of your choice, provided that you also meet, for each linked
independent module, the terms and conditions of the license of that
module.  An independent module is a module which is not derived from
or based on this library.  If you modify this library, you may extend
this exception to your version of the library, but you are not
obligated to do so.  If you do not wish to do so, delete this
exception statement from your version. */


package java.text;

import gnu.java.lang.CPStringBuilder;

import gnu.java.text.AttributedFormatBuffer;
import gnu.java.text.FormatBuffer;
import gnu.java.text.FormatCharacterIterator;
import gnu.java.text.StringFormatBuffer;

import java.io.IOException;
import java.io.InvalidObjectException;
import java.io.ObjectInputStream;
import java.util.ArrayList;
import java.util.Calendar;
import java.util.Date;
import java.util.GregorianCalendar;
import java.util.Iterator;
import java.util.Locale;
import java.util.TimeZone;
import java.util.regex.Matcher;
import java.util.regex.Pattern;

/**
 * SimpleDateFormat provides convenient methods for parsing and formatting
<<<<<<< HEAD
 * dates using Gregorian calendars (see java.util.GregorianCalendar). 
=======
 * dates using Gregorian calendars (see java.util.GregorianCalendar).
>>>>>>> 3082eeb7
 * This class is not thread-safe; external synchronisation should be applied
 * if an instance is to be accessed from multiple threads.
 */
public class SimpleDateFormat extends DateFormat
{
  /**
   * This class is used by <code>SimpleDateFormat</code> as a
   * compiled representation of a format string.  The field
   * ID, size, and character used are stored for each sequence
   * of pattern characters.
   */
  private class CompiledField
  {
    /**
     * The ID of the field within the local pattern characters.
     * Package private for use in out class.
     */
    int field;

    /**
     * The size of the character sequence.
     * Package private for use in out class.
     */
    int size;

    /**
     * The character used.
     */
    private char character;

    /**
     * Constructs a compiled field using the
     * the given field ID, size and character
     * values.
     *
     * @param f the field ID.
     * @param s the size of the field.
     * @param c the character used.
     */
    public CompiledField(int f, int s, char c)
    {
      field = f;
      size = s;
      character = c;
    }

    /**
     * Retrieves the ID of the field relative to
     * the local pattern characters.
     */
    public int getField()
    {
      return field;
    }

    /**
     * Retrieves the size of the character sequence.
     */
    public int getSize()
    {
      return size;
    }

    /**
     * Retrieves the character used in the sequence.
     */
    public char getCharacter()
    {
      return character;
    }

    /**
     * Returns a <code>String</code> representation
     * of the compiled field, primarily for debugging
     * purposes.
     *
     * @return a <code>String</code> representation.
     */
    public String toString()
    {
      CPStringBuilder builder;

      builder = new CPStringBuilder(getClass().getName());
      builder.append("[field=");
      builder.append(field);
      builder.append(", size=");
      builder.append(size);
      builder.append(", character=");
      builder.append(character);
      builder.append("]");

      return builder.toString();
    }
  }

  /**
   * A list of <code>CompiledField</code>s and {@code String}s
   * representing the compiled version of the pattern.
   *
   * @see CompiledField
   * @serial Ignored.
   */
  private transient ArrayList<Object> tokens;

  /**
   * The localised data used in formatting,
   * such as the day and month names in the local
   * language, and the localized pattern characters.
   *
   * @see DateFormatSymbols
   * @serial The localisation data.  May not be null.
   */
  private DateFormatSymbols formatData;

  /**
   * The date representing the start of the century
   * used for interpreting two digit years.  For
   * example, 24/10/2004 would cause two digit
   * years to be interpreted as representing
   * the years between 2004 and 2104.
   *
   * @see #get2DigitYearStart()
   * @see #set2DigitYearStart(java.util.Date)
   * @see Date
   * @serial The start date of the century for parsing two digit years.
   *         May not be null.
   */
  private Date defaultCenturyStart;

  /**
   * The year at which interpretation of two
   * digit years starts.
   *
   * @see #get2DigitYearStart()
   * @see #set2DigitYearStart(java.util.Date)
   * @serial Ignored.
   */
  private transient int defaultCentury;

  /**
   * The non-localized pattern string.  This
   * only ever contains the pattern characters
   * stored in standardChars.  Localized patterns
   * are translated to this form.
   *
   * @see #applyPattern(String)
   * @see #applyLocalizedPattern(String)
   * @see #toPattern()
   * @see #toLocalizedPattern()
   * @serial The non-localized pattern string.  May not be null.
   */
  private String pattern;

  /**
   * The version of serialized data used by this class.
   * Version 0 only includes the pattern and formatting
   * data.  Version 1 adds the start date for interpreting
   * two digit years.
   *
   * @serial This specifies the version of the data being serialized.
   *         Version 0 (or no version) specifies just <code>pattern</code>
   *         and <code>formatData</code>.  Version 1 adds
   *         the <code>defaultCenturyStart</code>.  This implementation
   *         always writes out version 1 data.
   */
  private int serialVersionOnStream = 1; // 0 indicates JDK1.1.3 or earlier

  /**
   * For compatability.
   */
  private static final long serialVersionUID = 4774881970558875024L;

  // This string is specified in the root of the CLDR.
  private static final String standardChars = "GyMdkHmsSEDFwWahKzYeugAZvcL";

<<<<<<< HEAD
  /**  
=======
  /**
>>>>>>> 3082eeb7
   * Represents the position of the RFC822 timezone pattern character
   * in the array of localized pattern characters.  In the
   * U.S. locale, this is 'Z'.  The value is the offset of the current
   * time from GMT e.g. -0500 would be five hours prior to GMT.
<<<<<<< HEAD
   */  
=======
   */
>>>>>>> 3082eeb7
  private static final int RFC822_TIMEZONE_FIELD = 23;

  /**
   * Reads the serialized version of this object.
   * If the serialized data is only version 0,
   * then the date for the start of the century
   * for interpreting two digit years is computed.
   * The pattern is parsed and compiled following the process
   * of reading in the serialized data.
   *
   * @param stream the object stream to read the data from.
   * @throws IOException if an I/O error occurs.
   * @throws ClassNotFoundException if the class of the serialized data
   *         could not be found.
   * @throws InvalidObjectException if the pattern is invalid.
   */
  private void readObject(ObjectInputStream stream)
    throws IOException, ClassNotFoundException
  {
    stream.defaultReadObject();
    if (serialVersionOnStream < 1)
      {
        computeCenturyStart ();
        serialVersionOnStream = 1;
      }
    else
      // Ensure that defaultCentury gets set.
      set2DigitYearStart(defaultCenturyStart);

    // Set up items normally taken care of by the constructor.
    tokens = new ArrayList<Object>();
    try
      {
        compileFormat(pattern);
      }
    catch (IllegalArgumentException e)
      {
        throw new InvalidObjectException("The stream pattern was invalid.");
      }
  }

  /**
   * Compiles the supplied non-localized pattern into a form
   * from which formatting and parsing can be performed.
   * This also detects errors in the pattern, which will
   * be raised on later use of the compiled data.
   *
   * @param pattern the non-localized pattern to compile.
   * @throws IllegalArgumentException if the pattern is invalid.
   */
  private void compileFormat(String pattern)
  {
    // Any alphabetical characters are treated as pattern characters
    // unless enclosed in single quotes.

    char thisChar;
    int pos;
    int field;
    CompiledField current = null;

    for (int i = 0; i < pattern.length(); i++)
      {
<<<<<<< HEAD
	thisChar = pattern.charAt(i);
	field = standardChars.indexOf(thisChar);
	if (field == -1)
	  {
	    current = null;
	    if ((thisChar >= 'A' && thisChar <= 'Z')
		|| (thisChar >= 'a' && thisChar <= 'z'))
	      {
		// Not a valid letter
		throw new IllegalArgumentException("Invalid letter "
						   + thisChar +
						   " encountered at character "
						   + i + ".");
	      }
	    else if (thisChar == '\'')
	      {
		// Quoted text section; skip to next single quote
		pos = pattern.indexOf('\'', i + 1);
		// First look for '' -- meaning a single quote.
		if (pos == i + 1)
		  tokens.add("'");
		else
		  {
		    // Look for the terminating quote.  However, if we
		    // see a '', that represents a literal quote and
		    // we must iterate.
		    CPStringBuilder buf = new CPStringBuilder();
		    int oldPos = i + 1;
		    do
		      {
			if (pos == -1)
			  throw new IllegalArgumentException("Quotes starting at character "
							     + i +
							     " not closed.");
			buf.append(pattern.substring(oldPos, pos));
			if (pos + 1 >= pattern.length()
			    || pattern.charAt(pos + 1) != '\'')
			  break;
			buf.append('\'');
			oldPos = pos + 2;
			pos = pattern.indexOf('\'', pos + 2);
		      }
		    while (true);
		    tokens.add(buf.toString());
		  }
		i = pos;
	      }
	    else
	      {
		// A special character
		tokens.add(Character.valueOf(thisChar));
	      }
	  }
	else
	  {
	    // A valid field
	    if ((current != null) && (field == current.field))
	      current.size++;
	    else
	      {
		current = new CompiledField(field, 1, thisChar);
		tokens.add(current);
	      }
	  }
=======
        thisChar = pattern.charAt(i);
        field = standardChars.indexOf(thisChar);
        if (field == -1)
          {
            current = null;
            if ((thisChar >= 'A' && thisChar <= 'Z')
                || (thisChar >= 'a' && thisChar <= 'z'))
              {
                // Not a valid letter
                throw new IllegalArgumentException("Invalid letter "
                                                   + thisChar +
                                                   " encountered at character "
                                                   + i + ".");
              }
            else if (thisChar == '\'')
              {
                // Quoted text section; skip to next single quote
                pos = pattern.indexOf('\'', i + 1);
                // First look for '' -- meaning a single quote.
                if (pos == i + 1)
                  tokens.add("'");
                else
                  {
                    // Look for the terminating quote.  However, if we
                    // see a '', that represents a literal quote and
                    // we must iterate.
                    CPStringBuilder buf = new CPStringBuilder();
                    int oldPos = i + 1;
                    do
                      {
                        if (pos == -1)
                          throw new IllegalArgumentException("Quotes starting at character "
                                                             + i +
                                                             " not closed.");
                        buf.append(pattern.substring(oldPos, pos));
                        if (pos + 1 >= pattern.length()
                            || pattern.charAt(pos + 1) != '\'')
                          break;
                        buf.append('\'');
                        oldPos = pos + 2;
                        pos = pattern.indexOf('\'', pos + 2);
                      }
                    while (true);
                    tokens.add(buf.toString());
                  }
                i = pos;
              }
            else
              {
                // A special character
                tokens.add(Character.valueOf(thisChar));
              }
          }
        else
          {
            // A valid field
            if ((current != null) && (field == current.field))
              current.size++;
            else
              {
                current = new CompiledField(field, 1, thisChar);
                tokens.add(current);
              }
          }
>>>>>>> 3082eeb7
      }
  }

  /**
   * Returns a string representation of this
   * class.
   *
   * @return a string representation of the <code>SimpleDateFormat</code>
   *         instance.
   */
  public String toString()
  {
    CPStringBuilder output = new CPStringBuilder(getClass().getName());
    output.append("[tokens=");
    output.append(tokens);
    output.append(", formatData=");
    output.append(formatData);
    output.append(", defaultCenturyStart=");
    output.append(defaultCenturyStart);
    output.append(", defaultCentury=");
    output.append(defaultCentury);
    output.append(", pattern=");
    output.append(pattern);
    output.append(", serialVersionOnStream=");
    output.append(serialVersionOnStream);
    output.append(", standardChars=");
    output.append(standardChars);
    output.append("]");
    return output.toString();
  }

  /**
   * Constructs a SimpleDateFormat using the default pattern for
   * the default locale.
   */
  public SimpleDateFormat()
  {
    /*
     * There does not appear to be a standard API for determining
     * what the default pattern for a locale is, so use package-scope
     * variables in DateFormatSymbols to encapsulate this.
     */
    super();
    Locale locale = Locale.getDefault();
    calendar = new GregorianCalendar(locale);
    computeCenturyStart();
    tokens = new ArrayList<Object>();
    formatData = new DateFormatSymbols(locale);
    pattern = (formatData.dateFormats[DEFAULT] + ' '
               + formatData.timeFormats[DEFAULT]);
    compileFormat(pattern);
    numberFormat = NumberFormat.getInstance(locale);
    numberFormat.setGroupingUsed (false);
    numberFormat.setParseIntegerOnly (true);
    numberFormat.setMaximumFractionDigits (0);
  }

  /**
   * Creates a date formatter using the specified non-localized pattern,
   * with the default DateFormatSymbols for the default locale.
   *
   * @param pattern the pattern to use.
   * @throws NullPointerException if the pattern is null.
   * @throws IllegalArgumentException if the pattern is invalid.
   */
  public SimpleDateFormat(String pattern)
  {
    this(pattern, Locale.getDefault());
  }

  /**
   * Creates a date formatter using the specified non-localized pattern,
   * with the default DateFormatSymbols for the given locale.
   *
   * @param pattern the non-localized pattern to use.
   * @param locale the locale to use for the formatting symbols.
   * @throws NullPointerException if the pattern is null.
   * @throws IllegalArgumentException if the pattern is invalid.
   */
  public SimpleDateFormat(String pattern, Locale locale)
  {
    super();
    calendar = new GregorianCalendar(locale);
    computeCenturyStart();
    tokens = new ArrayList<Object>();
    formatData = new DateFormatSymbols(locale);
    compileFormat(pattern);
    this.pattern = pattern;
    numberFormat = NumberFormat.getInstance(locale);
    numberFormat.setGroupingUsed (false);
    numberFormat.setParseIntegerOnly (true);
    numberFormat.setMaximumFractionDigits (0);
  }

  /**
   * Creates a date formatter using the specified non-localized
   * pattern. The specified DateFormatSymbols will be used when
   * formatting.
   *
   * @param pattern the non-localized pattern to use.
   * @param formatData the formatting symbols to use.
   * @throws NullPointerException if the pattern or formatData is null.
   * @throws IllegalArgumentException if the pattern is invalid.
   */
  public SimpleDateFormat(String pattern, DateFormatSymbols formatData)
  {
    super();
    calendar = new GregorianCalendar();
    computeCenturyStart ();
    tokens = new ArrayList<Object>();
    if (formatData == null)
      throw new NullPointerException("formatData");
    this.formatData = formatData;
    compileFormat(pattern);
    this.pattern = pattern;
    numberFormat = NumberFormat.getInstance();
    numberFormat.setGroupingUsed (false);
    numberFormat.setParseIntegerOnly (true);
    numberFormat.setMaximumFractionDigits (0);
  }

  /**
   * This method returns a string with the formatting pattern being used
   * by this object.  This string is unlocalized.
   *
   * @return The format string.
   */
  public String toPattern()
  {
    return pattern;
  }

  /**
   * This method returns a string with the formatting pattern being used
   * by this object.  This string is localized.
   *
   * @return The format string.
   */
  public String toLocalizedPattern()
  {
    String localChars = formatData.getLocalPatternChars();
    return translateLocalizedPattern(pattern, standardChars, localChars);
  }

  /**
   * This method sets the formatting pattern that should be used by this
   * object.  This string is not localized.
   *
   * @param pattern The new format pattern.
   * @throws NullPointerException if the pattern is null.
   * @throws IllegalArgumentException if the pattern is invalid.
   */
  public void applyPattern(String pattern)
  {
    tokens.clear();
    compileFormat(pattern);
    this.pattern = pattern;
  }

  /**
   * This method sets the formatting pattern that should be used by this
   * object.  This string is localized.
   *
   * @param pattern The new format pattern.
   * @throws NullPointerException if the pattern is null.
   * @throws IllegalArgumentException if the pattern is invalid.
   */
  public void applyLocalizedPattern(String pattern)
  {
    String localChars = formatData.getLocalPatternChars();
    pattern = translateLocalizedPattern(pattern, localChars, standardChars);
    applyPattern(pattern);
  }

  /**
   * Translates either from or to a localized variant of the pattern
   * string.  For example, in the German locale, 't' (for 'tag') is
   * used instead of 'd' (for 'date').  This method translates
   * a localized pattern (such as 'ttt') to a non-localized pattern
   * (such as 'ddd'), or vice versa.  Non-localized patterns use
   * a standard set of characters, which match those of the U.S. English
   * locale.
   *
   * @param pattern the pattern to translate.
   * @param oldChars the old set of characters (used in the pattern).
   * @param newChars the new set of characters (which will be used in the
   *                 pattern).
   * @return a version of the pattern using the characters in
   *         <code>newChars</code>.
   */
  private String translateLocalizedPattern(String pattern,
                                           String oldChars, String newChars)
  {
    int len = pattern.length();
    CPStringBuilder buf = new CPStringBuilder(len);
    boolean quoted = false;
    for (int i = 0;  i < len;  i++)
      {
        char ch = pattern.charAt(i);
        if (ch == '\'')
          quoted = ! quoted;
        if (! quoted)
          {
            int j = oldChars.indexOf(ch);
            if (j >= 0)
              ch = newChars.charAt(j);
          }
        buf.append(ch);
      }
    return buf.toString();
  }

  /**
   * Returns the start of the century used for two digit years.
   *
   * @return A <code>Date</code> representing the start of the century
   * for two digit years.
   */
  public Date get2DigitYearStart()
  {
    return defaultCenturyStart;
  }

  /**
   * Sets the start of the century used for two digit years.
   *
   * @param date A <code>Date</code> representing the start of the century for
   * two digit years.
   */
  public void set2DigitYearStart(Date date)
  {
    defaultCenturyStart = date;
    calendar.clear();
    calendar.setTime(date);
    int year = calendar.get(Calendar.YEAR);
    defaultCentury = year - (year % 100);
  }

  /**
   * This method returns a copy of the format symbol information used
   * for parsing and formatting dates.
   *
   * @return a copy of the date format symbols.
   */
  public DateFormatSymbols getDateFormatSymbols()
  {
    return (DateFormatSymbols) formatData.clone();
  }

  /**
   * This method sets the format symbols information used for parsing
   * and formatting dates.
   *
   * @param formatData The date format symbols.
   * @throws NullPointerException if <code>formatData</code> is null.
   */
   public void setDateFormatSymbols(DateFormatSymbols formatData)
   {
     if (formatData == null)
       {
         throw new
           NullPointerException("The supplied format data was null.");
       }
     this.formatData = formatData;
   }

  /**
   * This methods tests whether the specified object is equal to this
   * object.  This will be true if and only if the specified object:
   * <p>
   * <ul>
   * <li>Is not <code>null</code>.</li>
   * <li>Is an instance of <code>SimpleDateFormat</code>.</li>
   * <li>Is equal to this object at the superclass (i.e., <code>DateFormat</code>)
   *     level.</li>
   * <li>Has the same formatting pattern.</li>
   * <li>Is using the same formatting symbols.</li>
   * <li>Is using the same century for two digit years.</li>
   * </ul>
   *
   * @param o The object to compare for equality against.
   *
   * @return <code>true</code> if the specified object is equal to this object,
   * <code>false</code> otherwise.
   */
  public boolean equals(Object o)
  {
    if (!super.equals(o))
      return false;

    if (!(o instanceof SimpleDateFormat))
      return false;

    SimpleDateFormat sdf = (SimpleDateFormat)o;

    if (defaultCentury != sdf.defaultCentury)
      return false;

    if (!toPattern().equals(sdf.toPattern()))
      return false;

    if (!getDateFormatSymbols().equals(sdf.getDateFormatSymbols()))
      return false;

    return true;
  }

  /**
   * This method returns a hash value for this object.
   *
   * @return A hash value for this object.
   */
  public int hashCode()
  {
    return super.hashCode() ^ toPattern().hashCode() ^ defaultCentury ^
      getDateFormatSymbols().hashCode();
  }


  /**
   * Formats the date input according to the format string in use,
   * appending to the specified StringBuffer.  The input StringBuffer
   * is returned as output for convenience.
   */
  private void formatWithAttribute(Date date, FormatBuffer buffer, FieldPosition pos)
  {
    String temp;
    calendar.setTime(date);

    // go through vector, filling in fields where applicable, else toString
    Iterator<Object> iter = tokens.iterator();
    while (iter.hasNext())
      {
<<<<<<< HEAD
	Object o = iter.next();
	if (o instanceof CompiledField)
	  {
	    CompiledField cf = (CompiledField) o;
	    int beginIndex = buffer.length();
	    
	    switch (cf.getField())
	      {
	      case ERA_FIELD:
		buffer.append (formatData.eras[calendar.get (Calendar.ERA)], DateFormat.Field.ERA);
		break;
	      case YEAR_FIELD:
		// If we have two digits, then we truncate.  Otherwise, we
		// use the size of the pattern, and zero pad.
		buffer.setDefaultAttribute (DateFormat.Field.YEAR);
		if (cf.getSize() == 2)
		  {
		    temp = "00"+String.valueOf (calendar.get (Calendar.YEAR));
		    buffer.append (temp.substring (temp.length() - 2));
		  }
		else
		  withLeadingZeros (calendar.get (Calendar.YEAR), cf.getSize(), buffer);
		break;
	      case MONTH_FIELD:
		buffer.setDefaultAttribute (DateFormat.Field.MONTH);
		if (cf.getSize() < 3)
		  withLeadingZeros (calendar.get (Calendar.MONTH) + 1, cf.getSize(), buffer);
		else if (cf.getSize() < 4)
		  buffer.append (formatData.shortMonths[calendar.get (Calendar.MONTH)]);
		else
		  buffer.append (formatData.months[calendar.get (Calendar.MONTH)]);
		break;
	      case DATE_FIELD:
		buffer.setDefaultAttribute (DateFormat.Field.DAY_OF_MONTH);
		withLeadingZeros (calendar.get (Calendar.DATE), cf.getSize(), buffer);
		break;
	      case HOUR_OF_DAY1_FIELD: // 1-24
		buffer.setDefaultAttribute(DateFormat.Field.HOUR_OF_DAY1);
		withLeadingZeros ( ((calendar.get (Calendar.HOUR_OF_DAY) + 23) % 24) + 1, 
				   cf.getSize(), buffer);
		break;
	      case HOUR_OF_DAY0_FIELD: // 0-23
		buffer.setDefaultAttribute (DateFormat.Field.HOUR_OF_DAY0);
		withLeadingZeros (calendar.get (Calendar.HOUR_OF_DAY), cf.getSize(), buffer);
		break;
	      case MINUTE_FIELD:
		buffer.setDefaultAttribute (DateFormat.Field.MINUTE);
		withLeadingZeros (calendar.get (Calendar.MINUTE),
				  cf.getSize(), buffer);
		break;
	      case SECOND_FIELD:
		buffer.setDefaultAttribute (DateFormat.Field.SECOND);
		withLeadingZeros(calendar.get (Calendar.SECOND), 
				 cf.getSize(), buffer);
		break;
	      case MILLISECOND_FIELD:
		buffer.setDefaultAttribute (DateFormat.Field.MILLISECOND);
		withLeadingZeros (calendar.get (Calendar.MILLISECOND), cf.getSize(), buffer);
		break;
	      case DAY_OF_WEEK_FIELD:
		buffer.setDefaultAttribute (DateFormat.Field.DAY_OF_WEEK);
		if (cf.getSize() < 4)
		  buffer.append (formatData.shortWeekdays[calendar.get (Calendar.DAY_OF_WEEK)]);
		else
		  buffer.append (formatData.weekdays[calendar.get (Calendar.DAY_OF_WEEK)]);
		break;
	      case DAY_OF_YEAR_FIELD:
		buffer.setDefaultAttribute (DateFormat.Field.DAY_OF_YEAR);
		withLeadingZeros (calendar.get (Calendar.DAY_OF_YEAR), cf.getSize(), buffer);
		break;
	      case DAY_OF_WEEK_IN_MONTH_FIELD:
		buffer.setDefaultAttribute (DateFormat.Field.DAY_OF_WEEK_IN_MONTH);
		withLeadingZeros (calendar.get (Calendar.DAY_OF_WEEK_IN_MONTH), 
				 cf.getSize(), buffer);
		break;
	      case WEEK_OF_YEAR_FIELD:
		buffer.setDefaultAttribute (DateFormat.Field.WEEK_OF_YEAR);
		withLeadingZeros (calendar.get (Calendar.WEEK_OF_YEAR),
				  cf.getSize(), buffer);
		break;
	      case WEEK_OF_MONTH_FIELD:
		buffer.setDefaultAttribute (DateFormat.Field.WEEK_OF_MONTH);
		withLeadingZeros (calendar.get (Calendar.WEEK_OF_MONTH),
				  cf.getSize(), buffer);
		break;
	      case AM_PM_FIELD:
		buffer.setDefaultAttribute (DateFormat.Field.AM_PM);
		buffer.append (formatData.ampms[calendar.get (Calendar.AM_PM)]);
		break;
	      case HOUR1_FIELD: // 1-12
		buffer.setDefaultAttribute (DateFormat.Field.HOUR1);
		withLeadingZeros (((calendar.get (Calendar.HOUR) + 11) % 12) + 1,
				  cf.getSize(), buffer);
		break;
	      case HOUR0_FIELD: // 0-11
		buffer.setDefaultAttribute (DateFormat.Field.HOUR0);
		withLeadingZeros (calendar.get (Calendar.HOUR), cf.getSize(), buffer);
		break;
	      case TIMEZONE_FIELD:
		buffer.setDefaultAttribute (DateFormat.Field.TIME_ZONE);
		TimeZone zone = calendar.getTimeZone();
		boolean isDST = calendar.get (Calendar.DST_OFFSET) != 0;
		// FIXME: XXX: This should be a localized time zone.
		String zoneID = zone.getDisplayName
		  (isDST, cf.getSize() > 3 ? TimeZone.LONG : TimeZone.SHORT);
		buffer.append (zoneID);
		break;
	      case RFC822_TIMEZONE_FIELD:
		buffer.setDefaultAttribute(DateFormat.Field.TIME_ZONE);
		int pureMinutes = (calendar.get(Calendar.ZONE_OFFSET) +
				   calendar.get(Calendar.DST_OFFSET)) / (1000 * 60);
		String sign = (pureMinutes < 0) ? "-" : "+";
=======
        Object o = iter.next();
        if (o instanceof CompiledField)
          {
            CompiledField cf = (CompiledField) o;
            int beginIndex = buffer.length();

            switch (cf.getField())
              {
              case ERA_FIELD:
                buffer.append (formatData.eras[calendar.get (Calendar.ERA)], DateFormat.Field.ERA);
                break;
              case YEAR_FIELD:
                // If we have two digits, then we truncate.  Otherwise, we
                // use the size of the pattern, and zero pad.
                buffer.setDefaultAttribute (DateFormat.Field.YEAR);
                if (cf.getSize() == 2)
                  {
                    temp = "00"+String.valueOf (calendar.get (Calendar.YEAR));
                    buffer.append (temp.substring (temp.length() - 2));
                  }
                else
                  withLeadingZeros (calendar.get (Calendar.YEAR), cf.getSize(), buffer);
                break;
              case MONTH_FIELD:
                buffer.setDefaultAttribute (DateFormat.Field.MONTH);
                if (cf.getSize() < 3)
                  withLeadingZeros (calendar.get (Calendar.MONTH) + 1, cf.getSize(), buffer);
                else if (cf.getSize() < 4)
                  buffer.append (formatData.shortMonths[calendar.get (Calendar.MONTH)]);
                else
                  buffer.append (formatData.months[calendar.get (Calendar.MONTH)]);
                break;
              case DATE_FIELD:
                buffer.setDefaultAttribute (DateFormat.Field.DAY_OF_MONTH);
                withLeadingZeros (calendar.get (Calendar.DATE), cf.getSize(), buffer);
                break;
              case HOUR_OF_DAY1_FIELD: // 1-24
                buffer.setDefaultAttribute(DateFormat.Field.HOUR_OF_DAY1);
                withLeadingZeros ( ((calendar.get (Calendar.HOUR_OF_DAY) + 23) % 24) + 1,
                                   cf.getSize(), buffer);
                break;
              case HOUR_OF_DAY0_FIELD: // 0-23
                buffer.setDefaultAttribute (DateFormat.Field.HOUR_OF_DAY0);
                withLeadingZeros (calendar.get (Calendar.HOUR_OF_DAY), cf.getSize(), buffer);
                break;
              case MINUTE_FIELD:
                buffer.setDefaultAttribute (DateFormat.Field.MINUTE);
                withLeadingZeros (calendar.get (Calendar.MINUTE),
                                  cf.getSize(), buffer);
                break;
              case SECOND_FIELD:
                buffer.setDefaultAttribute (DateFormat.Field.SECOND);
                withLeadingZeros(calendar.get (Calendar.SECOND),
                                 cf.getSize(), buffer);
                break;
              case MILLISECOND_FIELD:
                buffer.setDefaultAttribute (DateFormat.Field.MILLISECOND);
                withLeadingZeros (calendar.get (Calendar.MILLISECOND), cf.getSize(), buffer);
                break;
              case DAY_OF_WEEK_FIELD:
                buffer.setDefaultAttribute (DateFormat.Field.DAY_OF_WEEK);
                if (cf.getSize() < 4)
                  buffer.append (formatData.shortWeekdays[calendar.get (Calendar.DAY_OF_WEEK)]);
                else
                  buffer.append (formatData.weekdays[calendar.get (Calendar.DAY_OF_WEEK)]);
                break;
              case DAY_OF_YEAR_FIELD:
                buffer.setDefaultAttribute (DateFormat.Field.DAY_OF_YEAR);
                withLeadingZeros (calendar.get (Calendar.DAY_OF_YEAR), cf.getSize(), buffer);
                break;
              case DAY_OF_WEEK_IN_MONTH_FIELD:
                buffer.setDefaultAttribute (DateFormat.Field.DAY_OF_WEEK_IN_MONTH);
                withLeadingZeros (calendar.get (Calendar.DAY_OF_WEEK_IN_MONTH),
                                 cf.getSize(), buffer);
                break;
              case WEEK_OF_YEAR_FIELD:
                buffer.setDefaultAttribute (DateFormat.Field.WEEK_OF_YEAR);
                withLeadingZeros (calendar.get (Calendar.WEEK_OF_YEAR),
                                  cf.getSize(), buffer);
                break;
              case WEEK_OF_MONTH_FIELD:
                buffer.setDefaultAttribute (DateFormat.Field.WEEK_OF_MONTH);
                withLeadingZeros (calendar.get (Calendar.WEEK_OF_MONTH),
                                  cf.getSize(), buffer);
                break;
              case AM_PM_FIELD:
                buffer.setDefaultAttribute (DateFormat.Field.AM_PM);
                buffer.append (formatData.ampms[calendar.get (Calendar.AM_PM)]);
                break;
              case HOUR1_FIELD: // 1-12
                buffer.setDefaultAttribute (DateFormat.Field.HOUR1);
                withLeadingZeros (((calendar.get (Calendar.HOUR) + 11) % 12) + 1,
                                  cf.getSize(), buffer);
                break;
              case HOUR0_FIELD: // 0-11
                buffer.setDefaultAttribute (DateFormat.Field.HOUR0);
                withLeadingZeros (calendar.get (Calendar.HOUR), cf.getSize(), buffer);
                break;
              case TIMEZONE_FIELD:
                buffer.setDefaultAttribute (DateFormat.Field.TIME_ZONE);
                TimeZone zone = calendar.getTimeZone();
                boolean isDST = calendar.get (Calendar.DST_OFFSET) != 0;
                // FIXME: XXX: This should be a localized time zone.
                String zoneID = zone.getDisplayName
                  (isDST, cf.getSize() > 3 ? TimeZone.LONG : TimeZone.SHORT);
                buffer.append (zoneID);
                break;
              case RFC822_TIMEZONE_FIELD:
                buffer.setDefaultAttribute(DateFormat.Field.TIME_ZONE);
                int pureMinutes = (calendar.get(Calendar.ZONE_OFFSET) +
                                   calendar.get(Calendar.DST_OFFSET)) / (1000 * 60);
                String sign = (pureMinutes < 0) ? "-" : "+";
>>>>>>> 3082eeb7
                pureMinutes = Math.abs(pureMinutes);
                int hours = pureMinutes / 60;
                int minutes = pureMinutes % 60;
                buffer.append(sign);
                withLeadingZeros(hours, 2, buffer);
                withLeadingZeros(minutes, 2, buffer);
                break;
              default:
                throw new IllegalArgumentException ("Illegal pattern character " +
                                                    cf.getCharacter());
              }
            if (pos != null && (buffer.getDefaultAttribute() == pos.getFieldAttribute()
                                || cf.getField() == pos.getField()))
              {
                pos.setBeginIndex(beginIndex);
                pos.setEndIndex(buffer.length());
              }
          }
      else
        {
          buffer.append(o.toString(), null);
        }
      }
  }

  public StringBuffer format(Date date, StringBuffer buffer, FieldPosition pos)
  {
    formatWithAttribute(date, new StringFormatBuffer (buffer), pos);

    return buffer;
  }

  public AttributedCharacterIterator formatToCharacterIterator(Object date)
    throws IllegalArgumentException
  {
    if (date == null)
      throw new NullPointerException("null argument");
    if (!(date instanceof Date))
      throw new IllegalArgumentException("argument should be an instance of java.util.Date");

    AttributedFormatBuffer buf = new AttributedFormatBuffer();
    formatWithAttribute((Date)date, buf,
                        null);
    buf.sync();

    return new FormatCharacterIterator(buf.getBuffer().toString(),
                                       buf.getRanges(),
                                       buf.getAttributes());
  }

  private void withLeadingZeros(int value, int length, FormatBuffer buffer)
  {
    String valStr = String.valueOf(value);
    for (length -= valStr.length(); length > 0; length--)
      buffer.append('0');
    buffer.append(valStr);
  }

  private boolean expect(String source, ParsePosition pos, char ch)
  {
    int x = pos.getIndex();
    boolean r = x < source.length() && source.charAt(x) == ch;
    if (r)
      pos.setIndex(x + 1);
    else
      pos.setErrorIndex(x);
    return r;
  }

  /**
   * This method parses the specified string into a date.
   *
   * @param dateStr The date string to parse.
   * @param pos The input and output parse position
   *
   * @return The parsed date, or <code>null</code> if the string cannot be
   * parsed.
   */
  public Date parse (String dateStr, ParsePosition pos)
  {
    int fmt_index = 0;
    int fmt_max = pattern.length();

    calendar.clear();
    boolean saw_timezone = false;
    int quote_start = -1;
    boolean is2DigitYear = false;
    try
      {
<<<<<<< HEAD
	for (; fmt_index < fmt_max; ++fmt_index)
	  {
	    char ch = pattern.charAt(fmt_index);
	    if (ch == '\'')
	      {
		if (fmt_index < fmt_max - 1
		    && pattern.charAt(fmt_index + 1) == '\'')
		  {
		    if (! expect (dateStr, pos, ch))
		      return null;
		    ++fmt_index;
		  }
		else
		  quote_start = quote_start < 0 ? fmt_index : -1;
		continue;
	      }
	    
	    if (quote_start != -1
		|| ((ch < 'a' || ch > 'z')
		    && (ch < 'A' || ch > 'Z')))
	      {
=======
        for (; fmt_index < fmt_max; ++fmt_index)
          {
            char ch = pattern.charAt(fmt_index);
            if (ch == '\'')
              {
                if (fmt_index < fmt_max - 1
                    && pattern.charAt(fmt_index + 1) == '\'')
                  {
                    if (! expect (dateStr, pos, ch))
                      return null;
                    ++fmt_index;
                  }
                else
                  quote_start = quote_start < 0 ? fmt_index : -1;
                continue;
              }

            if (quote_start != -1
                || ((ch < 'a' || ch > 'z')
                    && (ch < 'A' || ch > 'Z')))
              {
>>>>>>> 3082eeb7
                if (quote_start == -1 && ch == ' ')
                  {
                    // A single unquoted space in the pattern may match
                    // any number of spaces in the input.
                    int index = pos.getIndex();
                    int save = index;
                    while (index < dateStr.length()
                           && Character.isWhitespace(dateStr.charAt(index)))
                      ++index;
                    if (index > save)
                      pos.setIndex(index);
                    else
                      {
                        // Didn't see any whitespace.
                        pos.setErrorIndex(index);
                        return null;
                      }
                  }
                else if (! expect (dateStr, pos, ch))
                  return null;
                continue;
              }

            // We've arrived at a potential pattern character in the
            // pattern.
            int fmt_count = 1;
            while (++fmt_index < fmt_max && pattern.charAt(fmt_index) == ch)
              {
                ++fmt_count;
              }

            // We might need to limit the number of digits to parse in
            // some cases.  We look to the next pattern character to
            // decide.
            boolean limit_digits = false;
            if (fmt_index < fmt_max
                && standardChars.indexOf(pattern.charAt(fmt_index)) >= 0)
              limit_digits = true;
            --fmt_index;

            // We can handle most fields automatically: most either are
            // numeric or are looked up in a string vector.  In some cases
            // we need an offset.  When numeric, `offset' is added to the
            // resulting value.  When doing a string lookup, offset is the
            // initial index into the string array.
            int calendar_field;
            boolean is_numeric = true;
            int offset = 0;
            boolean maybe2DigitYear = false;
            boolean oneBasedHour = false;
            boolean oneBasedHourOfDay = false;
            Integer simpleOffset;
            String[] set1 = null;
            String[] set2 = null;
            switch (ch)
              {
              case 'd':
                calendar_field = Calendar.DATE;
                break;
              case 'D':
                calendar_field = Calendar.DAY_OF_YEAR;
                break;
              case 'F':
                calendar_field = Calendar.DAY_OF_WEEK_IN_MONTH;
                break;
              case 'E':
                is_numeric = false;
                offset = 1;
                calendar_field = Calendar.DAY_OF_WEEK;
                set1 = formatData.getWeekdays();
                set2 = formatData.getShortWeekdays();
                break;
              case 'w':
                calendar_field = Calendar.WEEK_OF_YEAR;
                break;
              case 'W':
                calendar_field = Calendar.WEEK_OF_MONTH;
                break;
              case 'M':
                calendar_field = Calendar.MONTH;
                if (fmt_count <= 2)
                  offset = -1;
                else
                  {
                    is_numeric = false;
                    set1 = formatData.getMonths();
                    set2 = formatData.getShortMonths();
                  }
                break;
              case 'y':
                calendar_field = Calendar.YEAR;
                if (fmt_count <= 2)
                  maybe2DigitYear = true;
                break;
              case 'K':
                calendar_field = Calendar.HOUR;
                break;
              case 'h':
                calendar_field = Calendar.HOUR;
                oneBasedHour = true;
                break;
              case 'H':
                calendar_field = Calendar.HOUR_OF_DAY;
                break;
              case 'k':
                calendar_field = Calendar.HOUR_OF_DAY;
                oneBasedHourOfDay = true;
                break;
              case 'm':
                calendar_field = Calendar.MINUTE;
                break;
              case 's':
                calendar_field = Calendar.SECOND;
                break;
              case 'S':
                calendar_field = Calendar.MILLISECOND;
                break;
              case 'a':
                is_numeric = false;
                calendar_field = Calendar.AM_PM;
                set1 = formatData.getAmPmStrings();
                break;
              case 'z':
              case 'Z':
                // We need a special case for the timezone, because it
                // uses a different data structure than the other cases.
                is_numeric = false;
                calendar_field = Calendar.ZONE_OFFSET;
                String[][] zoneStrings = formatData.getZoneStrings();
                int zoneCount = zoneStrings.length;
                int index = pos.getIndex();
                boolean found_zone = false;
                simpleOffset = computeOffset(dateStr.substring(index), pos);
                if (simpleOffset != null)
                  {
                    found_zone = true;
                    saw_timezone = true;
                    calendar.set(Calendar.DST_OFFSET, 0);
                    offset = simpleOffset.intValue();
                  }
                else
                  {
                    for (int j = 0;  j < zoneCount;  j++)
                      {
                        String[] strings = zoneStrings[j];
                        int k;
                        for (k = 0; k < strings.length; ++k)
                          {
                            if (dateStr.startsWith(strings[k], index))
                              break;
                          }
                        if (k != strings.length)
                          {
                            found_zone = true;
                            saw_timezone = true;
                            TimeZone tz = TimeZone.getTimeZone (strings[0]);
                            // Check if it's a DST zone or ordinary
                            if(k == 3 || k == 4)
                              calendar.set (Calendar.DST_OFFSET, tz.getDSTSavings());
                            else
                              calendar.set (Calendar.DST_OFFSET, 0);
                            offset = tz.getRawOffset ();
                            pos.setIndex(index + strings[k].length());
                            break;
                          }
                      }
                  }
                if (! found_zone)
                  {
                        pos.setErrorIndex(pos.getIndex());
                        return null;
                  }
                break;
              default:
                pos.setErrorIndex(pos.getIndex());
                return null;
              }

            // Compute the value we should assign to the field.
            int value;
            int index = -1;
            if (is_numeric)
              {
                numberFormat.setMinimumIntegerDigits(fmt_count);
                if (maybe2DigitYear)
                  index = pos.getIndex();
                Number n = null;
                if (limit_digits)
                  {
                    // numberFormat.setMaximumIntegerDigits(fmt_count) may
                    // not work as expected. So we explicitly use substring
                    // of dateStr.
                    int origPos = pos.getIndex();
                    pos.setIndex(0);
                    n = numberFormat.parse(dateStr.substring(origPos, origPos + fmt_count), pos);
                    pos.setIndex(origPos + pos.getIndex());
                  }
                else
                  n = numberFormat.parse(dateStr, pos);
                if (pos == null || ! (n instanceof Long))
                  return null;
                value = n.intValue() + offset;
              }
            else if (set1 != null)
              {
                index = pos.getIndex();
                int i;
                boolean found = false;
                for (i = offset; i < set1.length; ++i)
                  {
                    if (set1[i] != null)
                      if (dateStr.toUpperCase().startsWith(set1[i].toUpperCase(),
                                                           index))
                        {
                          found = true;
                          pos.setIndex(index + set1[i].length());
                          break;
                        }
                  }
                if (!found && set2 != null)
                  {
                    for (i = offset; i < set2.length; ++i)
                      {
                        if (set2[i] != null)
                          if (dateStr.toUpperCase().startsWith(set2[i].toUpperCase(),
                                                               index))
                            {
                              found = true;
                              pos.setIndex(index + set2[i].length());
                              break;
                            }
                      }
                  }
                if (!found)
                  {
                    pos.setErrorIndex(index);
                    return null;
                  }
                value = i;
              }
            else
              value = offset;

            if (maybe2DigitYear)
              {
                // Parse into default century if the numeric year string has
                // exactly 2 digits.
                int digit_count = pos.getIndex() - index;
                if (digit_count == 2)
                  {
                    is2DigitYear = true;
                    value += defaultCentury;
                  }
              }

            // Calendar uses 0-based hours.
            // I.e. 00:00 AM is midnight, not 12 AM or 24:00
            if (oneBasedHour && value == 12)
              value = 0;

            if (oneBasedHourOfDay && value == 24)
              value = 0;

            // Assign the value and move on.
            calendar.set(calendar_field, value);
          }

        if (is2DigitYear)
          {
            // Apply the 80-20 heuristic to dermine the full year based on
            // defaultCenturyStart.
            int year = calendar.get(Calendar.YEAR);
            if (calendar.getTime().compareTo(defaultCenturyStart) < 0)
              calendar.set(Calendar.YEAR, year + 100);
          }
        if (! saw_timezone)
          {
            // Use the real rules to determine whether or not this
            // particular time is in daylight savings.
            calendar.clear (Calendar.DST_OFFSET);
            calendar.clear (Calendar.ZONE_OFFSET);
          }
        return calendar.getTime();
      }
    catch (IllegalArgumentException x)
      {
        pos.setErrorIndex(pos.getIndex());
        return null;
      }
      }

  /**
   * <p>
   * Computes the time zone offset in milliseconds
   * relative to GMT, based on the supplied
   * <code>String</code> representation.
   * </p>
   * <p>
   * The supplied <code>String</code> must be a three
   * or four digit signed number, with an optional 'GMT'
   * prefix.  The first one or two digits represents the hours,
   * while the last two represent the minutes.  The
   * two sets of digits can optionally be separated by
   * ':'.  The mandatory sign prefix (either '+' or '-')
   * indicates the direction of the offset from GMT.
   * </p>
   * <p>
   * For example, 'GMT+0200' specifies 2 hours after
   * GMT, while '-05:00' specifies 5 hours prior to
   * GMT.  The special case of 'GMT' alone can be used
   * to represent the offset, 0.
   * </p>
   * <p>
   * If the <code>String</code> can not be parsed,
   * the result will be null.  The resulting offset
   * is wrapped in an <code>Integer</code> object, in
   * order to allow such failure to be represented.
   * </p>
   *
   * @param zoneString a string in the form
   *        (GMT)? sign hours : minutes
   *        where sign = '+' or '-', hours
   *        is a one or two digits representing
   *        a number between 0 and 23, and
   *        minutes is two digits representing
   *        a number between 0 and 59.
   * @return the parsed offset, or null if parsing
   *         failed.
   */
  private Integer computeOffset(String zoneString, ParsePosition pos)
  {
    Pattern pattern =
      Pattern.compile("(GMT)?([+-])([012])?([0-9]):?([0-9]{2})");
    Matcher matcher = pattern.matcher(zoneString);

    // Match from start, but ignore trailing parts
    boolean hasAll = matcher.lookingAt();
    try
      {
        // Do we have at least the sign, hour and minute?
        matcher.group(2);
        matcher.group(4);
        matcher.group(5);
      }
    catch (IllegalStateException ise)
      {
        hasAll = false;
      }
    if (hasAll)
      {
        int sign = matcher.group(2).equals("+") ? 1 : -1;
        int hour = Integer.parseInt(matcher.group(4));
        if (!matcher.group(3).equals(""))
          hour += (Integer.parseInt(matcher.group(3)) * 10);
        int minutes = Integer.parseInt(matcher.group(5));

        if (hour > 23)
          return null;
        int offset = sign * ((hour * 60) + minutes) * 60000;

        // advance the index
        pos.setIndex(pos.getIndex() + matcher.end());
        return Integer.valueOf(offset);
      }
    else if (zoneString.startsWith("GMT"))
      {
        pos.setIndex(pos.getIndex() + 3);
        return Integer.valueOf(0);
      }
    return null;
  }

  // Compute the start of the current century as defined by
  // get2DigitYearStart.
  private void computeCenturyStart()
  {
    int year = calendar.get(Calendar.YEAR);
    calendar.set(Calendar.YEAR, year - 80);
    set2DigitYearStart(calendar.getTime());
  }

  /**
   * Returns a copy of this instance of
   * <code>SimpleDateFormat</code>.  The copy contains
   * clones of the formatting symbols and the 2-digit
   * year century start date.
   */
  public Object clone()
  {
    SimpleDateFormat clone = (SimpleDateFormat) super.clone();
    clone.setDateFormatSymbols((DateFormatSymbols) formatData.clone());
    clone.set2DigitYearStart((Date) defaultCenturyStart.clone());
    return clone;
  }

}<|MERGE_RESOLUTION|>--- conflicted
+++ resolved
@@ -62,11 +62,7 @@
 
 /**
  * SimpleDateFormat provides convenient methods for parsing and formatting
-<<<<<<< HEAD
- * dates using Gregorian calendars (see java.util.GregorianCalendar). 
-=======
  * dates using Gregorian calendars (see java.util.GregorianCalendar).
->>>>>>> 3082eeb7
  * This class is not thread-safe; external synchronisation should be applied
  * if an instance is to be accessed from multiple threads.
  */
@@ -242,20 +238,12 @@
   // This string is specified in the root of the CLDR.
   private static final String standardChars = "GyMdkHmsSEDFwWahKzYeugAZvcL";
 
-<<<<<<< HEAD
-  /**  
-=======
-  /**
->>>>>>> 3082eeb7
+  /**
    * Represents the position of the RFC822 timezone pattern character
    * in the array of localized pattern characters.  In the
    * U.S. locale, this is 'Z'.  The value is the offset of the current
    * time from GMT e.g. -0500 would be five hours prior to GMT.
-<<<<<<< HEAD
-   */  
-=======
-   */
->>>>>>> 3082eeb7
+   */
   private static final int RFC822_TIMEZONE_FIELD = 23;
 
   /**
@@ -318,72 +306,6 @@
 
     for (int i = 0; i < pattern.length(); i++)
       {
-<<<<<<< HEAD
-	thisChar = pattern.charAt(i);
-	field = standardChars.indexOf(thisChar);
-	if (field == -1)
-	  {
-	    current = null;
-	    if ((thisChar >= 'A' && thisChar <= 'Z')
-		|| (thisChar >= 'a' && thisChar <= 'z'))
-	      {
-		// Not a valid letter
-		throw new IllegalArgumentException("Invalid letter "
-						   + thisChar +
-						   " encountered at character "
-						   + i + ".");
-	      }
-	    else if (thisChar == '\'')
-	      {
-		// Quoted text section; skip to next single quote
-		pos = pattern.indexOf('\'', i + 1);
-		// First look for '' -- meaning a single quote.
-		if (pos == i + 1)
-		  tokens.add("'");
-		else
-		  {
-		    // Look for the terminating quote.  However, if we
-		    // see a '', that represents a literal quote and
-		    // we must iterate.
-		    CPStringBuilder buf = new CPStringBuilder();
-		    int oldPos = i + 1;
-		    do
-		      {
-			if (pos == -1)
-			  throw new IllegalArgumentException("Quotes starting at character "
-							     + i +
-							     " not closed.");
-			buf.append(pattern.substring(oldPos, pos));
-			if (pos + 1 >= pattern.length()
-			    || pattern.charAt(pos + 1) != '\'')
-			  break;
-			buf.append('\'');
-			oldPos = pos + 2;
-			pos = pattern.indexOf('\'', pos + 2);
-		      }
-		    while (true);
-		    tokens.add(buf.toString());
-		  }
-		i = pos;
-	      }
-	    else
-	      {
-		// A special character
-		tokens.add(Character.valueOf(thisChar));
-	      }
-	  }
-	else
-	  {
-	    // A valid field
-	    if ((current != null) && (field == current.field))
-	      current.size++;
-	    else
-	      {
-		current = new CompiledField(field, 1, thisChar);
-		tokens.add(current);
-	      }
-	  }
-=======
         thisChar = pattern.charAt(i);
         field = standardChars.indexOf(thisChar);
         if (field == -1)
@@ -448,7 +370,6 @@
                 tokens.add(current);
               }
           }
->>>>>>> 3082eeb7
       }
   }
 
@@ -782,120 +703,6 @@
     Iterator<Object> iter = tokens.iterator();
     while (iter.hasNext())
       {
-<<<<<<< HEAD
-	Object o = iter.next();
-	if (o instanceof CompiledField)
-	  {
-	    CompiledField cf = (CompiledField) o;
-	    int beginIndex = buffer.length();
-	    
-	    switch (cf.getField())
-	      {
-	      case ERA_FIELD:
-		buffer.append (formatData.eras[calendar.get (Calendar.ERA)], DateFormat.Field.ERA);
-		break;
-	      case YEAR_FIELD:
-		// If we have two digits, then we truncate.  Otherwise, we
-		// use the size of the pattern, and zero pad.
-		buffer.setDefaultAttribute (DateFormat.Field.YEAR);
-		if (cf.getSize() == 2)
-		  {
-		    temp = "00"+String.valueOf (calendar.get (Calendar.YEAR));
-		    buffer.append (temp.substring (temp.length() - 2));
-		  }
-		else
-		  withLeadingZeros (calendar.get (Calendar.YEAR), cf.getSize(), buffer);
-		break;
-	      case MONTH_FIELD:
-		buffer.setDefaultAttribute (DateFormat.Field.MONTH);
-		if (cf.getSize() < 3)
-		  withLeadingZeros (calendar.get (Calendar.MONTH) + 1, cf.getSize(), buffer);
-		else if (cf.getSize() < 4)
-		  buffer.append (formatData.shortMonths[calendar.get (Calendar.MONTH)]);
-		else
-		  buffer.append (formatData.months[calendar.get (Calendar.MONTH)]);
-		break;
-	      case DATE_FIELD:
-		buffer.setDefaultAttribute (DateFormat.Field.DAY_OF_MONTH);
-		withLeadingZeros (calendar.get (Calendar.DATE), cf.getSize(), buffer);
-		break;
-	      case HOUR_OF_DAY1_FIELD: // 1-24
-		buffer.setDefaultAttribute(DateFormat.Field.HOUR_OF_DAY1);
-		withLeadingZeros ( ((calendar.get (Calendar.HOUR_OF_DAY) + 23) % 24) + 1, 
-				   cf.getSize(), buffer);
-		break;
-	      case HOUR_OF_DAY0_FIELD: // 0-23
-		buffer.setDefaultAttribute (DateFormat.Field.HOUR_OF_DAY0);
-		withLeadingZeros (calendar.get (Calendar.HOUR_OF_DAY), cf.getSize(), buffer);
-		break;
-	      case MINUTE_FIELD:
-		buffer.setDefaultAttribute (DateFormat.Field.MINUTE);
-		withLeadingZeros (calendar.get (Calendar.MINUTE),
-				  cf.getSize(), buffer);
-		break;
-	      case SECOND_FIELD:
-		buffer.setDefaultAttribute (DateFormat.Field.SECOND);
-		withLeadingZeros(calendar.get (Calendar.SECOND), 
-				 cf.getSize(), buffer);
-		break;
-	      case MILLISECOND_FIELD:
-		buffer.setDefaultAttribute (DateFormat.Field.MILLISECOND);
-		withLeadingZeros (calendar.get (Calendar.MILLISECOND), cf.getSize(), buffer);
-		break;
-	      case DAY_OF_WEEK_FIELD:
-		buffer.setDefaultAttribute (DateFormat.Field.DAY_OF_WEEK);
-		if (cf.getSize() < 4)
-		  buffer.append (formatData.shortWeekdays[calendar.get (Calendar.DAY_OF_WEEK)]);
-		else
-		  buffer.append (formatData.weekdays[calendar.get (Calendar.DAY_OF_WEEK)]);
-		break;
-	      case DAY_OF_YEAR_FIELD:
-		buffer.setDefaultAttribute (DateFormat.Field.DAY_OF_YEAR);
-		withLeadingZeros (calendar.get (Calendar.DAY_OF_YEAR), cf.getSize(), buffer);
-		break;
-	      case DAY_OF_WEEK_IN_MONTH_FIELD:
-		buffer.setDefaultAttribute (DateFormat.Field.DAY_OF_WEEK_IN_MONTH);
-		withLeadingZeros (calendar.get (Calendar.DAY_OF_WEEK_IN_MONTH), 
-				 cf.getSize(), buffer);
-		break;
-	      case WEEK_OF_YEAR_FIELD:
-		buffer.setDefaultAttribute (DateFormat.Field.WEEK_OF_YEAR);
-		withLeadingZeros (calendar.get (Calendar.WEEK_OF_YEAR),
-				  cf.getSize(), buffer);
-		break;
-	      case WEEK_OF_MONTH_FIELD:
-		buffer.setDefaultAttribute (DateFormat.Field.WEEK_OF_MONTH);
-		withLeadingZeros (calendar.get (Calendar.WEEK_OF_MONTH),
-				  cf.getSize(), buffer);
-		break;
-	      case AM_PM_FIELD:
-		buffer.setDefaultAttribute (DateFormat.Field.AM_PM);
-		buffer.append (formatData.ampms[calendar.get (Calendar.AM_PM)]);
-		break;
-	      case HOUR1_FIELD: // 1-12
-		buffer.setDefaultAttribute (DateFormat.Field.HOUR1);
-		withLeadingZeros (((calendar.get (Calendar.HOUR) + 11) % 12) + 1,
-				  cf.getSize(), buffer);
-		break;
-	      case HOUR0_FIELD: // 0-11
-		buffer.setDefaultAttribute (DateFormat.Field.HOUR0);
-		withLeadingZeros (calendar.get (Calendar.HOUR), cf.getSize(), buffer);
-		break;
-	      case TIMEZONE_FIELD:
-		buffer.setDefaultAttribute (DateFormat.Field.TIME_ZONE);
-		TimeZone zone = calendar.getTimeZone();
-		boolean isDST = calendar.get (Calendar.DST_OFFSET) != 0;
-		// FIXME: XXX: This should be a localized time zone.
-		String zoneID = zone.getDisplayName
-		  (isDST, cf.getSize() > 3 ? TimeZone.LONG : TimeZone.SHORT);
-		buffer.append (zoneID);
-		break;
-	      case RFC822_TIMEZONE_FIELD:
-		buffer.setDefaultAttribute(DateFormat.Field.TIME_ZONE);
-		int pureMinutes = (calendar.get(Calendar.ZONE_OFFSET) +
-				   calendar.get(Calendar.DST_OFFSET)) / (1000 * 60);
-		String sign = (pureMinutes < 0) ? "-" : "+";
-=======
         Object o = iter.next();
         if (o instanceof CompiledField)
           {
@@ -1008,7 +815,6 @@
                 int pureMinutes = (calendar.get(Calendar.ZONE_OFFSET) +
                                    calendar.get(Calendar.DST_OFFSET)) / (1000 * 60);
                 String sign = (pureMinutes < 0) ? "-" : "+";
->>>>>>> 3082eeb7
                 pureMinutes = Math.abs(pureMinutes);
                 int hours = pureMinutes / 60;
                 int minutes = pureMinutes % 60;
@@ -1098,29 +904,6 @@
     boolean is2DigitYear = false;
     try
       {
-<<<<<<< HEAD
-	for (; fmt_index < fmt_max; ++fmt_index)
-	  {
-	    char ch = pattern.charAt(fmt_index);
-	    if (ch == '\'')
-	      {
-		if (fmt_index < fmt_max - 1
-		    && pattern.charAt(fmt_index + 1) == '\'')
-		  {
-		    if (! expect (dateStr, pos, ch))
-		      return null;
-		    ++fmt_index;
-		  }
-		else
-		  quote_start = quote_start < 0 ? fmt_index : -1;
-		continue;
-	      }
-	    
-	    if (quote_start != -1
-		|| ((ch < 'a' || ch > 'z')
-		    && (ch < 'A' || ch > 'Z')))
-	      {
-=======
         for (; fmt_index < fmt_max; ++fmt_index)
           {
             char ch = pattern.charAt(fmt_index);
@@ -1142,7 +925,6 @@
                 || ((ch < 'a' || ch > 'z')
                     && (ch < 'A' || ch > 'Z')))
               {
->>>>>>> 3082eeb7
                 if (quote_start == -1 && ch == ' ')
                   {
                     // A single unquoted space in the pattern may match
