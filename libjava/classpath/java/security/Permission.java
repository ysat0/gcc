/* Permission.java -- The superclass for all permission objects
   Copyright (C) 1998, 2001, 2002, 2005  Free Software Foundation, Inc.

This file is part of GNU Classpath.

GNU Classpath is free software; you can redistribute it and/or modify
it under the terms of the GNU General Public License as published by
the Free Software Foundation; either version 2, or (at your option)
any later version.

GNU Classpath is distributed in the hope that it will be useful, but
WITHOUT ANY WARRANTY; without even the implied warranty of
MERCHANTABILITY or FITNESS FOR A PARTICULAR PURPOSE.  See the GNU
General Public License for more details.

You should have received a copy of the GNU General Public License
along with GNU Classpath; see the file COPYING.  If not, write to the
Free Software Foundation, Inc., 51 Franklin Street, Fifth Floor, Boston, MA
02110-1301 USA.

Linking this library statically or dynamically with other modules is
making a combined work based on this library.  Thus, the terms and
conditions of the GNU General Public License cover the whole
combination.

As a special exception, the copyright holders of this library give you
permission to link this library with independent modules to produce an
executable, regardless of the license terms of these independent
modules, and to copy and distribute the resulting executable under
terms of your choice, provided that you also meet, for each linked
independent module, the terms and conditions of the license of that
module.  An independent module is a module which is not derived from
or based on this library.  If you modify this library, you may extend
this exception to your version of the library, but you are not
obligated to do so.  If you do not wish to do so, delete this
exception statement from your version. */

package java.security;

import gnu.java.lang.CPStringBuilder;

import java.io.Serializable;

/**
 * This class is the abstract superclass of all classes that implement
 * the concept of a permission.  A permission consists of a permission name
 * and optionally a list of actions that relate to the permission.  The
 * actual meaning of the name of the permission is defined only in the
 * context of a subclass.  It may name a resource to which access permissions
 * are granted (for example, the name of a file) or it might represent
 * something else entirely.  Similarly, the action list only has meaning
 * within the context of a subclass.  Some permission names may have no
 * actions associated with them.  That is, you either have the permission
 * or you don't.
 *
 * <p>The most important method in this class is <code>implies</code>.  This
 * checks whether if one has this permission, then the specified
 * permission is also implied.  As a conceptual example, consider the
 * permissions "Read All Files" and "Read File foo".  The permission
 * "Read All Files" implies that the caller has permission to read the
 * file foo.
 *
 * <p><code>Permission</code>'s must be immutable - do not change their
 * state after creation.
 *
 * @author Aaron M. Renn (arenn@urbanophile.com)
 * @see Permissions
 * @see PermissionCollection
 * @since 1.1
 * @status updated to 1.4
 */
public abstract class Permission implements Guard, Serializable
{
  /**
   * Compatible with JDK 1.1+.
   */
  private static final long serialVersionUID = -5636570222231596674L;

  /**
   * This is the name assigned to this permission object.
   *
   * @serial the name of the permission
   */
  private String name;

  /**
   * Create an instance with the specified name.
   *
   * @param name the permission name
   */
  public Permission(String name)
  {
    this.name = name;
  }

  /**
   * This method implements the <code>Guard</code> interface for this class.
   * It calls the <code>checkPermission</code> method in
   * <code>SecurityManager</code> with this <code>Permission</code> as its
   * argument.  This method returns silently if the security check succeeds
   * or throws an exception if it fails.
   *
   * @param obj the <code>Object</code> being guarded - ignored by this class
   * @throws SecurityException if the security check fails
   * @see GuardedObject
   * @see SecurityManager#checkPermission(Permission)
   */
  public void checkGuard(Object obj)
  {
    SecurityManager sm = System.getSecurityManager();
    if (sm != null)
      sm.checkPermission(this);
  }

  /**
   * This method tests whether this <code>Permission</code> implies that the
   * specified <code>Permission</code> is also granted.
   *
   * @param perm the <code>Permission</code> to test against
   * @return true if perm is implied by this
   */
  public abstract boolean implies(Permission perm);

  /**
   * Check to see if this object equals obj. Use <code>implies</code>, rather
   * than <code>equals</code>, when making access control decisions.
   *
   * @param obj the object to compare to
   */
  public abstract boolean equals(Object obj);

  /**
   * This method returns a hash code for this <code>Permission</code>. It
   * must satisfy the contract of <code>Object.hashCode</code>: it must be
   * the same for all objects that equals considers to be the same.
   *
   * @return a hash value
   */
  public abstract int hashCode();

  /**
   * Get the name of this <code>Permission</code>.
   *
   * @return the name
   */
  public final String getName()
  {
    return name;
  }

  /**
   * This method returns the list of actions for this <code>Permission</code>
   * as a <code>String</code>. The string should be in canonical order, for
   * example, both <code>new FilePermission(f, "write,read")</code> and
   * <code>new FilePermission(f, "read,write")</code> have the action list
   * "read,write".
   *
   * @return the action list for this <code>Permission</code>
   */
  public abstract String getActions();

  /**
   * This method returns an empty <code>PermissionCollection</code> object
   * that can store permissions of this type, or <code>null</code> if no
   * such collection is defined. Subclasses must override this to provide
   * an appropriate collection when one is needed to accurately calculate
   * <code>implies</code>.
   *
   * @return a new <code>PermissionCollection</code>
   */
  public PermissionCollection newPermissionCollection()
  {
    return null;
  }

  /**
   * This method returns a <code>String</code> representation of this
   * <code>Permission</code> object. This is in the format:
   * <code>'(' + getClass().getName() + ' ' + getName() + ' ' + getActions
   * + ')'</code>.
   *
   * @return this object as a <code>String</code>
   */
  public String toString()
  {
<<<<<<< HEAD
    CPStringBuilder string = new CPStringBuilder(); 
    
=======
    CPStringBuilder string = new CPStringBuilder();

>>>>>>> 3082eeb7
    string = string.append('(');
    string = string.append(getClass().getName());
    string = string.append(' ');
    string = string.append(getName());

    if (!(getActions().equals("")))
      {
        string = string.append(' ');
        string = string.append(getActions());
      }

    string = string.append(')');
    return string.toString();
  }
} // class Permission<|MERGE_RESOLUTION|>--- conflicted
+++ resolved
@@ -183,13 +183,8 @@
    */
   public String toString()
   {
-<<<<<<< HEAD
-    CPStringBuilder string = new CPStringBuilder(); 
-    
-=======
     CPStringBuilder string = new CPStringBuilder();
 
->>>>>>> 3082eeb7
     string = string.append('(');
     string = string.append(getClass().getName());
     string = string.append(' ');
