--- conflicted
+++ resolved
@@ -355,11 +355,7 @@
    */
   public String toString()
   {
-<<<<<<< HEAD
-    CPStringBuilder result = new CPStringBuilder(); 
-=======
     CPStringBuilder result = new CPStringBuilder();
->>>>>>> 3082eeb7
 
     String targetName;
     if (target != null)
