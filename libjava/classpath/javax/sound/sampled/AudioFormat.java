--- conflicted
+++ resolved
@@ -332,11 +332,7 @@
   public String toString()
   {
     CPStringBuilder result = new CPStringBuilder();
-<<<<<<< HEAD
-    
-=======
-
->>>>>>> 3082eeb7
+
     // usually at least encoding should be somewhat specified
     result.append(encoding);
 
