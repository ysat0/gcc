dnl # Process this with autoconf to create configure
AC_PREREQ(2.64)
# Still use "libjava" here to placate dejagnu.
AC_INIT([libjava], [version-unused],, [libjava])

AC_CONFIG_SRCDIR(java/lang/System.java)

GCC_TOPLEV_SUBDIRS

# We use these options to decide which functions to include.
AC_ARG_WITH(target-subdir,
  AS_HELP_STRING([--with-target-subdir=SUBDIR],
                 [configure in a subdirectory]))

# We may get other options which we don't document:
# --with-target-subdir, --with-multisrctop, --with-multisubdir

# Find the rest of the source tree framework.
AM_ENABLE_MULTILIB(, ..)

AC_CANONICAL_SYSTEM
_GCC_TOPLEV_NONCANONICAL_BUILD
_GCC_TOPLEV_NONCANONICAL_TARGET

AC_SUBST(target_noncanonical)

# This works around the fact that libtool configuration may change LD
# for this particular configuration, but some shells, instead of
# keeping the changes in LD private, export them just because LD is
# exported.
ORIGINAL_LD_FOR_MULTILIBS=$LD

AC_PROG_LN_S

# This works around an automake problem.
mkinstalldirs="`cd $ac_aux_dir && ${PWDCMD-pwd}`/mkinstalldirs"
AC_SUBST(mkinstalldirs)

AC_ARG_WITH(cross-host,
  AS_HELP_STRING([--with-cross-host=HOST],
                 [configure with a cross compiler from HOST]))

AC_ARG_WITH(newlib,
  AS_HELP_STRING([--with-newlib],
                 [configure with newlib]))

AC_ARG_ENABLE(version-specific-runtime-libs,
  AS_HELP_STRING([--enable-version-specific-runtime-libs],    
                 [specify that runtime libraries should be installed in a compiler-specific directory]),
    [case "$enableval" in
      yes) version_specific_libs=yes ;;
      no)  version_specific_libs=no ;;
      *)   AC_MSG_ERROR([Unknown argument to enable/disable version-specific libs]);;
     esac],
    [version_specific_libs=no]
)

AC_ARG_ENABLE(browser-plugin,
  AS_HELP_STRING([--enable-browser-plugin],
                 [build gcjwebplugin web browser plugin]),
    [case "$enableval" in
      yes) browser_plugin_enabled=yes ;;
      no)  browser_plugin_enabled=no ;;
      *)   AC_MSG_ERROR([Unknown argument to enable/disable browser plugin]);;
     esac],
    [browser_plugin_enabled=no]
)

AC_ARG_ENABLE(gconf-peer,
  AS_HELP_STRING([--enable-gconf-peer],
                 [compile GConf native peers for util.preferences]),
    [case "$enableval" in
      yes) gconf_enabled=yes ;;
      no)  gconf_enabled=no ;;
      *)   AC_MSG_ERROR([Unknown argument to enable/disable gconf-peer]);;
     esac],
    [gconf_enabled=no]
)

AC_ARG_WITH([antlr-jar],
            [AS_HELP_STRING([--with-antlr-jar=file],[Use ANTLR from the specified jar file])],
            [
             ANTLR_JAR=$withval
            ],
            [
             ANTLR_JAR=
            ])

AC_MSG_CHECKING([for antlr.jar])
if test "x$ANTLR_JAR" = x; then
    for antlr_lib_home in `ls -d /usr/local/share/antlr* 2> /dev/null` \
	/usr/share/antlr/lib /usr/share/java /usr/lib;
    do
	if test -f "$antlr_lib_home/antlr.jar"; then
	    # FIXME: version check for antlr needed without using a VM
	    ANTLR_JAR="$antlr_lib_home/antlr.jar"
	    break
	fi
    done
    if test "x$ANTLR_JAR" = x; then
	AC_MSG_RESULT([not found])
    else
	AC_MSG_RESULT($ANTLR_JAR)
    fi
else
    if test -f "${ANTLR_JAR}"; then
	AC_MSG_RESULT($ANTLR_JAR)
    else
	AC_MSG_ERROR([antlr jar file not found: $ANTLR_JAR])
    fi
fi
AC_SUBST(ANTLR_JAR)

AC_ARG_ENABLE([gjdoc],
              [AS_HELP_STRING(--disable-gjdoc,compile GJDoc (disabled by --disable-gjdoc) [default=yes])],
              [case "${enableval}" in
                yes) BUILD_GJDOC=yes ;;
                no) BUILD_GJDOC=no ;;
                *) BUILD_GJDOC=yes ;;
              esac],
              [BUILD_GJDOC=maybe])

AC_MSG_CHECKING([whether to build gjdoc])
if test "x$BUILD_GJDOC" = xmaybe; then
    if test -f "${ANTLR_JAR}"; then
	BUILD_GJDOC=yes
	AC_MSG_RESULT(yes)
    else
	BUILD_GJDOC=no
	AC_MSG_RESULT([no, antlr.jar not found])
    fi
else
    AC_MSG_RESULT($BUILD_GJDOC)
fi
AM_CONDITIONAL(CREATE_GJDOC, test "x${BUILD_GJDOC}" = xyes)

AC_ARG_ENABLE(java-maintainer-mode,
	AS_HELP_STRING([--enable-java-maintainer-mode],
	[allow rebuilding of .class and .h files]))
AM_CONDITIONAL(JAVA_MAINTAINER_MODE, test "$enable_java_maintainer_mode" = yes)

# It may not be safe to run linking tests in AC_PROG_CC/AC_PROG_CXX.
GCC_NO_EXECUTABLES

# For libstdc++-v3, -fno-builtin must be present here so that a
# non-conflicting form of std::exit can be guessed by AC_PROG_CXX, and
# used in later tests.  This may not be necessary in libjava; I don't know.
save_CXXFLAGS="$CXXFLAGS"
CXXFLAGS="$CXXFLAGS -fno-builtin"
AC_PROG_CC
AC_PROG_CXX
CXXFLAGS="$save_CXXFLAGS"

AM_INIT_AUTOMAKE([no-dist 1.9.0])

AC_CHECK_TOOL(AS, as)
AC_CHECK_TOOL(LD, ld)
AC_CHECK_TOOL(AR, ar)
AC_CHECK_TOOL(RANLIB, ranlib, :)
AC_CHECK_TOOL(DLLTOOL, dlltool, :)
AC_PROG_AWK
AC_CHECK_PROGS([JAR], [jar fastjar gjar], no)
AC_PATH_PROG([ZIP], [zip], no)
AC_PATH_PROG([UNZIP], [unzip], unzip)

# We need a jar that supports -@.  This is a GNU extension.
if test "$JAR" != no; then
   rm -f config-test.jar
   echo $srcdir/configure.ac | $JAR -cf@ config-test.jar
   if test -f config-test.jar; then
     rm -f config-test.jar
   else
     JAR=no
   fi
fi

# Prefer the jar we found, but fall back to our jar script.
if test "$JAR" = no; then
  if test "$ZIP" = no; then
    AC_MSG_ERROR([cannot find neither zip nor jar, cannot continue])
  else
    # InfoZIP available, use the 'guaranteed' Bourne-shell JAR to build libjava
    JAR=`pwd`/scripts/jar
  fi
fi

AC_PROG_INSTALL

AM_MAINTAINER_MODE

AC_EXEEXT

# configure.host sets the following important variables
#	libgcj_cflags    - host specific C compiler flags
#	libgcj_cxxflags  - host specific C++ compiler flags
#	libgcj_javaflags - host specific Java compiler flags
#	libgcj_sublib_ltflags - host specific Libtool flags 
<<<<<<< HEAD
#                          (only used when building sublibs)
=======
#	libgcj_sublib_core_extra_deps - host specific extra 
#			   dependencies for core sublib
#	(these last two only used when building sublibs)
>>>>>>> 779871ac
# and a number of others; see the list at the start of the file.

libgcj_cflags=
libgcj_cxxflags=
libgcj_javaflags=
libgcj_sublib_ltflags=
<<<<<<< HEAD
=======
libgcj_sublib_core_extra_deps=
>>>>>>> 779871ac

. ${srcdir}/configure.host

ACX_PROG_LD_GNU_SYMBOLIC
libgcj_ld_symbolic_functions=$SYMBOLIC_LDFLAGS
if test -z "$libgcj_ld_symbolic"; then
  libgcj_ld_symbolic=$SYMBOLIC_LDFLAGS
fi

LIBGCJ_CFLAGS="${libgcj_cflags}"
LIBGCJ_CXXFLAGS="${libgcj_cxxflags}"
LIBGCJ_JAVAFLAGS="${libgcj_javaflags}"
LIBGCJ_SUBLIB_LTFLAGS="${libgcj_sublib_ltflags}"
<<<<<<< HEAD
=======
LIBGCJ_SUBLIB_CORE_EXTRA_DEPS="${libgcj_sublib_core_extra_deps}"
>>>>>>> 779871ac
LIBGCJ_LD_SYMBOLIC="${libgcj_ld_symbolic}"
LIBGCJ_LD_SYMBOLIC_FUNCTIONS="${libgcj_ld_symbolic_functions}"
AC_SUBST(LIBGCJ_CFLAGS)
AC_SUBST(LIBGCJ_CXXFLAGS)
AC_SUBST(LIBGCJ_JAVAFLAGS)
AC_SUBST(LIBGCJ_SUBLIB_LTFLAGS)
<<<<<<< HEAD
=======
AC_SUBST(LIBGCJ_SUBLIB_CORE_EXTRA_DEPS)
>>>>>>> 779871ac
AC_SUBST(LIBGCJ_LD_SYMBOLIC)
AC_SUBST(LIBGCJ_LD_SYMBOLIC_FUNCTIONS)

# Only use libltdl for non-newlib builds.
if test "x${with_newlib}" = "x" || test "x${with_newlib}" = "xno"; then
   AC_LTDL_SHLIBPATH
fi

AC_CONFIG_HEADERS([include/config.h gcj/libgcj-config.h])

# Possibly build libgcj as many sub-libraries.
AC_ARG_ENABLE(libgcj-sublibs,
  AS_HELP_STRING([--enable-libgcj-sublibs],
                 [build libgcj as many sub-libraries]))

if test -z "$enable_libgcj_sublibs"; then
   enable_libgcj_sublibs=$enable_libgcj_sublibs_default
fi
AM_CONDITIONAL(BUILD_SUBLIBS, test "$enable_libgcj_sublibs" = yes)
if test "$enable_libgcj_sublibs" = yes ; then
  # In theory we could make do with only one override and simply
  # tag "_bc" onto the end of it when we use it to generate the
  # spec, but that's an ugly thing to do when there are multiple
  # words in the string and you're relying on the ordering to
  # append the correct one.
  libgcj_spec_lgcj_override="-lgcj-noncore -lgcj"
  libgcj_spec_lgcj_bc_override="-lgcj-noncore -lgcj_bc"
fi


# See if the user has requested runtime debugging.
LIBGCJDEBUG="disable"
AC_SUBST(LIBGCJDEBUG)
AC_ARG_ENABLE(libgcj-debug,
  AS_HELP_STRING([--enable-libgcj-debug],
                 [enable runtime debugging code]),
  [if test "$enable_libgcj_debug" = yes; then
    AC_DEFINE(__GCJ_DEBUG, 1, [Define this if you want runtime debugging enabled.])
    LIBGCJDEBUG="enable"
  fi])

AC_ARG_WITH([escher],
         AS_HELP_STRING([--with-escher=ABS.PATH],
                        [specify path to escher dir or JAR for X peers]))
case "$with_escher" in
"")
        use_escher=false
        ;;
"no")
        use_escher=false
        ;;
"yes")
        AC_MSG_ERROR([Please supply an absolute path to Escher library])
        ;;
*)
        use_escher=true
        ;;
esac

# Determine which AWT peer libraries to build
AC_ARG_ENABLE(java-awt,
  AS_HELP_STRING([--enable-java-awt],
                 [list of AWT peer implementations to be built]))

peerlibs="`echo ${enable_java_awt} | tr ',' ' '`"
use_xlib_awt=""
use_gtk_awt=""
use_qt_awt=""
use_x_awt=""
# The default toolkit to use is the first one specified.
TOOLKIT=
AC_SUBST(TOOLKIT)

for peer in $peerlibs ; do
  case $peer in
    xlib)
      if test "$no_x" = yes; then
        echo "*** xlib peers requested but no X library available" 1>&2
        exit 1
      else
        use_xlib_awt="yes"
	if test -z "$TOOLKIT"; then
	   TOOLKIT=gnu.awt.xlib.XToolkit
	fi
      fi
      ;;
    gtk)
      if test "$no_x" = yes; then
	 echo "*** gtk peers requested but no X library available" 1>&2
	 exit 1
      else
	 use_gtk_awt=yes
	 if test -z "$TOOLKIT"; then
	    TOOLKIT=gnu.java.awt.peer.gtk.GtkToolkit
	 fi
      fi
      ;;
    qt)
      if test "$no_x" = yes; then
         # Perhaps we should admit the possibility of embedded Qt.
	 echo "*** Qt peers requested but no X library available" 1>&2
	 exit 1
      else
	 use_qt_awt=yes
	 if test -z "$TOOLKIT"; then
	    TOOLKIT=gnu.java.awt.peer.qt.QtToolkit
	 fi
      fi
      ;;
    x)
      use_x_awt=yes
      if test -z "$TOOLKIT"; then
	 TOOLKIT=gnu.java.awt.peer.x.XToolkit
      fi
      ;;
    no)
      use_xlib_awt=
      use_gtk_awt=
      use_qt_awt=
      use_x_awt=
      break
      ;;
    *)
      echo "*** unrecognised argument \"${peer}\" for --enable-java-awt" 1>&2
      exit 1
  esac
done

AM_CONDITIONAL(XLIB_AWT, test "$use_xlib_awt" = yes)
AM_CONDITIONAL(X_AWT, test "$use_x_awt" = yes)

AC_DEFINE_UNQUOTED(AWT_TOOLKIT, "$TOOLKIT", [Name of default AWT toolkit])

expanded_prefix=$prefix
if test "X$prefix" = XNONE; then
  expanded_prefix=${ac_default_prefix}
fi

AC_DEFINE_UNQUOTED(LIBGCJ_PREFIX, "$expanded_prefix", [Installation prefix])

# Create standard.omit based on decisions we just made.
cp $srcdir/standard.omit.in standard.omit
if test "$use_xlib_awt" != yes; then
   echo gnu/awt/xlib >> standard.omit
   echo gnu/gcj/xlib >> standard.omit
fi
if test "$use_x_awt" != yes; then
   echo gnu/java/awt/peer/x >> standard.omit
fi

# Tools that need to be compiled against classpath's tools classes
: > vm-tools-packages
for package in gnu/gcj/tools/gc_analyze ; do
    echo $package >> standard.omit
    echo $package >> vm-tools-packages
done

if test -z "${with_multisubdir}"; then
   builddotdot=.
else
   builddotdot=`echo ${with_multisubdir} | sed -e 's:[[^/]][[^/]]*:..:g'`
fi

NATIVE=yes

# Which gcj and host gcj (for ecjx) do we use?
which_gcj=default
host_exeext=${ac_exeext}
GCJ_FOR_ECJX='$(GCJ)'
GCC_FOR_ECJX='$(CXX)'
built_gcc_dir="`cd ${builddotdot}/../../${host_subdir}/gcc && ${PWDCMD-pwd}`"
if test -n "${with_cross_host}"; then
  # We are being configured with a cross compiler. We can't
  # use ac_exeext, because that is for the target platform.
  NATIVE=no
  cross_host_exeext=
  GCJ_FOR_ECJX="${with_cross_host}-gcj"
  GCC_FOR_ECJX="${with_cross_host}-gcc"
  case "${with_cross_host}" in
     *mingw* | *cygwin*)
         cross_host_exeext=.exe
     ;;
  esac
  host_exeext=${cross_host_exeext}
  if test -x "${built_gcc_dir}/gcj${cross_host_exeext}"; then
     if test x"$build_noncanonical" = x"$with_cross_host"; then
        # Ordinary cross (host!=target and host=build)
        which_gcj=built
     else
        # Canadian cross (host!=target and host!=build)
        which_gcj=cross
     fi
  else
     which_gcj=cross
  fi
else
  # We are being configured with a native or crossed-native compiler
  if test -x "${built_gcc_dir}/gcj${ac_exeext}"; then
     if test x"$build" = x"$host"; then
        # True native build (host=target and host=build)
        which_gcj=built
     else
        # Crossed-native build (host=target and host!=build)
        which_gcj=cross
     fi
  else
     which_gcj=path
  fi
fi
libgcjdir=`${PWDCMD-pwd}`
case $GCJ in
*" -B"*)
  # Just in case there is a comma in the build dir, quote it for the
  # sed command below.
  case $libgcjdir in
  *[[,\\]]*) qlibgcjdir=`echo "$libgcjdir" | sed 's:[[,\\]]:\\&:g'`;;
  *) qlibgcjdir=$libgcjdir;;
  esac
  GCJ=`echo "$GCJ" | sed "s, -B, -B$qlibgcjdir/&,"`
  ;;
*)
  GCJ=$GCJ" -B$libgcjdir/"
  ;;
esac
case "${which_gcj}" in
   built)
      GCJH='$(top_builddir)/$(MULTIBUILDTOP)../../$(host_subdir)/gcc/gcjh'
   ;;
   cross)
      if test "x${with_newlib}" = "xyes"; then
         # FIXME (comment): Why is this needed?
         GCC_UNWIND_INCLUDE=
      fi
      GCJH='$(target_noncanonical)-gcjh'
   ;;
   path)
      GCJH=gcjh
   ;;
esac
JAVAC="$GCJ -C"
export JAVAC

AC_SUBST(GCJ_FOR_ECJX)
AC_SUBST(GCC_FOR_ECJX)
AC_SUBST(GCJH)
AC_SUBST(host_exeext)

# Create it, so that compile/link tests don't fail
test -f libgcj.spec || touch libgcj.spec



# Set up to configure Classpath.
# FIXME: no supported way to pass args in autoconf.
# Disable tool wrappers to avoid ltdl.h configure check.
ac_configure_args="$ac_configure_args --disable-tool-wrappers"
ac_configure_args="$ac_configure_args --disable-load-library"
ac_configure_args="$ac_configure_args --${LIBGCJDEBUG}-debug"
ac_configure_args="$ac_configure_args --enable-default-toolkit=$TOOLKIT"
dir1=`cd $srcdir && pwd`
dir2=`pwd`
ac_configure_args="$ac_configure_args --with-vm-classes=$dir1:$dir2"
ac_configure_args="$ac_configure_args --disable-core-jni"
dnl FIXME?
ac_configure_args="$ac_configure_args --disable-examples"
ac_configure_args="$ac_configure_args --with-glibj=build"
if test "$browser_plugin_enabled" != yes; then
  ac_configure_args="$ac_configure_args --disable-plugin"
else
  ac_configure_args="$ac_configure_args --enable-plugin"
fi
if test "$gconf_enabled" != yes; then
  ac_configure_args="$ac_configure_args --disable-gconf-peer"
  ac_configure_args="$ac_configure_args --enable-default-preferences-peer=gnu.java.util.prefs.FileBasedFactory"
fi
if test "$use_gtk_awt" != yes; then
  ac_configure_args="$ac_configure_args --disable-gtk-peer --disable-plugin"
fi
if test "$use_qt_awt" != yes; then
  ac_configure_args="$ac_configure_args --disable-qt-peer"
else
  # We need this as qt is disabled by default in classpath.
  ac_configure_args="$ac_configure_args --enable-qt-peer"
fi
if test "$use_x_awt" != yes; then
  ac_configure_args="$ac_configure_args --without-escher"
else
  # We need this as escher is disabled by default in classpath.
  if test "$use_escher" != true; then
    AC_MSG_ERROR([Please supply an absolute path to the Escher library])
  else
    ac_configure_args="$ac_configure_args --with-escher=$with_escher"
  fi
fi
if test "x$BUILD_GJDOC" = xno; then
  ac_configure_args="$ac_configure_args --disable-gjdoc"
fi
# -Werror causes unavoidable problems in code using alsa.
ac_configure_args="$ac_configure_args --disable-regen-headers"
ac_configure_args="$ac_configure_args --disable-Werror"
dnl --with-gcj=$GCJ
dnl --with-javah=$GCJH
dnl gtk-cairo -- just export here...
dnl --enable-regen-headers?

# Only use libltdl for non-newlib builds.
if test "x${with_newlib}" = "x" || test "x${with_newlib}" = "xno"; then
   AC_LIBLTDL_CONVENIENCE
   AC_LIBTOOL_DLOPEN
   DIRLTDL=libltdl
   AC_DEFINE(USE_LTDL, 1, [Define if libltdl is in use.])
   # Sigh.  Libtool's macro doesn't do the right thing.
   INCLTDL="-I\$(top_srcdir)/libltdl $INCLTDL"
   # FIXME: this is a hack.
   sub_auxdir="`cd $ac_aux_dir && ${PWDCMD-pwd}`"
   ac_configure_args="$ac_configure_args --with-auxdir=$sub_auxdir"
fi
AC_SUBST(INCLTDL)
AC_SUBST(LIBLTDL)
AC_SUBST(DIRLTDL)
AC_PROG_LIBTOOL
AM_PROG_GCJ
AM_PROG_CC_C_O

AC_CONFIG_SUBDIRS(classpath libltdl)

# The -no-testsuite modules omit the test subdir.
AM_CONDITIONAL(TESTSUBDIR, test -d $srcdir/testsuite)

# Should the runtime set system properties by examining the 
# environment variable GCJ_PROPERTIES?
AC_ARG_ENABLE(getenv-properties,
  AS_HELP_STRING([--disable-getenv-properties],
                 [don't set system properties from GCJ_PROPERTIES]))

# Whether GCJ_PROPERTIES is used depends on the target.
if test -z "$enable_getenv_properties"; then
   enable_getenv_properties=${enable_getenv_properties_default-yes}
fi
if test "$enable_getenv_properties" = no; then
   AC_DEFINE(DISABLE_GETENV_PROPERTIES, 1,
     [Define if system properties shouldn't be read from getenv("GCJ_PROPERTIES").])
fi

# Whether we should use arguments to main()
if test -z "$enable_main_args"; then
   enable_main_args=${enable_main_args_default-yes}
fi
if test "$enable_main_args" = no; then
   AC_DEFINE(DISABLE_MAIN_ARGS, 1, [Define if we should ignore arguments to main().])
fi


# Should we use hashtable-based synchronization?
# Currently works only for Linux X86/ia64
# Typically faster and more space-efficient
AC_ARG_ENABLE(hash-synchronization,
  AS_HELP_STRING([--enable-hash-synchronization],
                 [use global hash table for monitor locks]))

if test -z "$enable_hash_synchronization"; then
   enable_hash_synchronization=$enable_hash_synchronization_default
fi


install_ecj_jar=no
ECJ_BUILD_JAR=
ECJ_JAR=
AC_ARG_WITH(ecj-jar,
	AS_HELP_STRING([--with-ecj-jar=FILE], [use preinstalled ecj jar]),
	[ECJ_JAR=$withval],
	[if test -f $multi_basedir/ecj.jar; then
	   ECJ_BUILD_JAR=$multi_basedir/ecj.jar
	   ECJ_JAR='$(jardir)/ecj.jar'
	   install_ecj_jar=yes
	 fi])
AC_SUBST(ECJ_BUILD_JAR)
AC_SUBST(ECJ_JAR)
AM_CONDITIONAL(BUILD_ECJ1, test "$ECJ_JAR" != "")
AM_CONDITIONAL(INSTALL_ECJ_JAR, test $install_ecj_jar = yes)

AC_ARG_WITH(java-home,
  AS_HELP_STRING([--with-java-home=DIRECTORY],
                 [value of java.home system property]),
		 [JAVA_HOME="${withval}"], [JAVA_HOME=""])
AM_CONDITIONAL(JAVA_HOME_SET, test ! -z "$JAVA_HOME")
AC_SUBST(JAVA_HOME)

suppress_libgcj_bc=no
AC_ARG_ENABLE(libgcj-bc,
  AS_HELP_STRING([--enable-libgcj-bc],
                 [enable(default) or disable BC ABI for portions of libgcj]),
  [if test "$enable_libgcj_bc" = "no"; then
     suppress_libgcj_bc=yes
   fi])
AM_CONDITIONAL(SUPPRESS_LIBGCJ_BC, test "$suppress_libgcj_bc" = "yes")

build_libgcj_reduced_reflection=no
AC_ARG_ENABLE(reduced-reflection,
  AS_HELP_STRING([--enable-reduced-reflection],
                 [enable or disable(default) -freduced-reflection when building portions of libgcj]),
  [if test "$enable_reduced_reflection" = "yes"; then
     build_libgcj_reduced_reflection=yes
   fi])
AM_CONDITIONAL(BUILD_LIBGCJ_REDUCED_REFLECTION, test "$build_libgcj_reduced_reflection" = "yes")

# What is the native OS API for MinGW?
AC_ARG_WITH(win32-nlsapi,
  AS_HELP_STRING([--with-win32-nlsapi=ansi or unicows or unicode],
                 [native MinGW libgcj Win32 OS API (default is ansi)]),
[case "${withval}" in
  ansi) with_win32_nlsapi=ansi ;;
  unicows) with_win32_nlsapi=unicows ;;
  unicode) with_win32_nlsapi=unicode ;;
  *) AC_MSG_ERROR(Bad value ${withval} for --with-win32-nlsapi.) ;;
esac],[with_win32_nlsapi=ansi])

case "${with_win32_nlsapi}" in
  unicows | unicode) 
    AC_DEFINE(MINGW_LIBGCJ_UNICODE, 1,
      [Define if MinGW libgcj uses the Windows UNICODE OS API.])
    ;;
esac

# configure.host sets slow_pthread_self if the synchronization code should 
# try to avoid pthread_self calls by caching thread IDs in a hashtable.
if test "${slow_pthread_self}" = "yes"; then
  AC_DEFINE(SLOW_PTHREAD_SELF, 1,
    [Define if if the synchronization code should try to avoid pthread_self calls by caching thread IDs in a hashtable.])
fi

# Check for gc debugging.  This option is handled both here and in the GC.
AC_ARG_ENABLE(gc-debug,
   AS_HELP_STRING([--enable-gc-debug],
		  [include full support for pointer backtracing etc.]),
[ if test "$enable_gc_debug" = "yes"; then
    AC_DEFINE(LIBGCJ_GC_DEBUG, 1, 
	      [Define if we want to use debug calls into the garbage collector.])
  fi])

# See if the user has the interpreter included.
AC_ARG_ENABLE(interpreter,
  AS_HELP_STRING([--enable-interpreter],
                 [enable interpreter]),
  [if test "$enable_interpreter" = yes; then
    # This can also be set in configure.host.
    libgcj_interpreter=yes
  elif test "$enable_interpreter" = no; then
    libgcj_interpreter=no
  fi])

if test "$libgcj_interpreter" = yes; then
   AC_DEFINE(INTERPRETER, 1, [Define if you want a bytecode interpreter.])
fi
INTERPRETER="$libgcj_interpreter"
AC_SUBST(INTERPRETER)
AM_CONDITIONAL(INTERPRETER, test "$libgcj_interpreter" = yes)

AC_MSG_CHECKING([for exception model to use])
AC_LANG_PUSH(C++)
AC_ARG_ENABLE(sjlj-exceptions,
  AS_HELP_STRING([--enable-sjlj-exceptions],
                 [force use of builtin_setjmp for exceptions]),
[:],
[dnl Botheration.  Now we've got to detect the exception model.
dnl Link tests against libgcc.a are problematic since -- at least
dnl as of this writing -- we've not been given proper -L bits for
dnl single-tree newlib and libgloss.
dnl
dnl This is what AC_TRY_COMPILE would do if it didn't delete the
dnl conftest files before we got a change to grep them first.
cat > conftest.$ac_ext << EOF
[#]line __oline__ "configure"
struct S { ~S(); };
void bar();
void foo()
{
  S s;
  bar();
}
EOF
old_CXXFLAGS="$CXXFLAGS"  
CXXFLAGS=-S
if AC_TRY_EVAL(ac_compile); then
  if grep _Unwind_SjLj_Resume conftest.s >/dev/null 2>&1 ; then
    enable_sjlj_exceptions=yes
  elif grep _Unwind_Resume conftest.s >/dev/null 2>&1 ; then
    enable_sjlj_exceptions=no
  elif grep __cxa_end_cleanup conftest.s >/dev/null 2>&1 ; then
    # ARM EH ABI.
    enable_sjlj_exceptions=no
  fi
fi
CXXFLAGS="$old_CXXFLAGS"
rm -f conftest*])
if test x$enable_sjlj_exceptions = xyes; then
  AC_DEFINE(SJLJ_EXCEPTIONS, 1,
	[Define if the compiler is configured for setjmp/longjmp exceptions.])
  ac_exception_model_name=sjlj
elif test x$enable_sjlj_exceptions = xno; then
  ac_exception_model_name="call frame"
else
  AC_MSG_ERROR([unable to detect exception model])
fi
AC_LANG_POP(C++)
AC_MSG_RESULT($ac_exception_model_name)

# If we are non using SJLJ exceptions, and this host does not have support 
# for unwinding from a signal handler, enable checked dereferences and divides.
if test $can_unwind_signal = no && test $enable_sjlj_exceptions = no; then
  CHECKREFSPEC=-fcheck-references
  DIVIDESPEC=-fuse-divide-subroutine
  EXCEPTIONSPEC=
fi

# See if the user wants to disable java.net.  This is the mildly
# ugly way that we admit that target-side configuration sucks.
AC_ARG_ENABLE(java-net,
  AS_HELP_STRING([--disable-java-net],
                 [disable java.net]))

# Whether java.net is built by default can depend on the target.
if test -z "$enable_java_net"; then
   enable_java_net=${enable_java_net_default-yes}
fi
if test "$enable_java_net" = no; then
   AC_DEFINE(DISABLE_JAVA_NET, 1, [Define if java.net native functions should be stubbed out.])
fi

# See if the user wants to configure without libffi.  Some
# architectures don't support it, and default values are set in 
# configure.host.
AC_ARG_WITH(libffi,
  AS_HELP_STRING([--without-libffi],
                 [don't use libffi]),
  [:],
  [with_libffi=${with_libffi_default-yes}])

LIBFFI=
LIBFFIINCS=
if test "$with_libffi" != no; then
   AC_DEFINE(USE_LIBFFI, 1, [Define if we're to use libffi.])
   LIBFFI=../libffi/libffi_convenience.la
   LIBFFIINCS='-I$(top_srcdir)/../libffi/include -I../libffi/include'
fi
AC_SUBST(LIBFFI)
AC_SUBST(LIBFFIINCS)

# See if the user wants to disable JVMPI support.
AC_ARG_ENABLE(jvmpi,
  AS_HELP_STRING([--disable-jvmpi],
                 [disable JVMPI support]))

if test "$enable_jvmpi" != no; then
    AC_DEFINE(ENABLE_JVMPI, 1, [Define if you are using JVMPI.])
fi

# If the target is an eCos system, use the appropriate eCos
# I/O routines.
# FIXME: this should not be a local option but a global target
# system; at present there is no eCos target.
TARGET_ECOS=${PROCESS-"no"}
AC_ARG_WITH(ecos,
[  --with-ecos             enable runtime eCos target support],
TARGET_ECOS="$with_ecos"
)

case "$TARGET_ECOS" in
   no) case "$host" in
      *mingw*)
            PLATFORM=Win32
	    PLATFORMNET=Win32
	    PLATFORMH=win32.h
        CHECK_FOR_BROKEN_MINGW_LD
      ;;
      *)
            PLATFORM=Posix
	    PLATFORMNET=Posix
	    PLATFORMH=posix.h
      ;;
      esac
      ;;
   *)
      PLATFORM=Ecos
      PLATFORMNET=NoNet
      AC_DEFINE(ECOS, 1, [Define if you're running eCos.])
      PLATFORMH=posix.h
      ;;
esac
AC_SUBST(PLATFORM)
AC_CONFIG_LINKS(include/platform.h:include/$PLATFORMH)

AC_EGREP_HEADER(uint32_t, stdint.h, AC_DEFINE(HAVE_INT32_DEFINED, 1,
                                      [Define if you have int32_t and uint32_t.]))
AC_EGREP_HEADER(uint32_t, inttypes.h, AC_DEFINE(HAVE_INT32_DEFINED, 1,
                                        [Define if you have int32_t and uint32_t.]))
AC_EGREP_HEADER(u_int32_t, sys/types.h, AC_DEFINE(HAVE_BSD_INT32_DEFINED, 1,
                                          [Define if you have u_int32_t]))
AC_EGREP_HEADER(u_int32_t, sys/config.h, AC_DEFINE(HAVE_BSD_INT32_DEFINED, 1,
                                           [Define if you have u_int32_t]))

AM_CONDITIONAL(USING_WIN32_PLATFORM, test "$PLATFORM" = Win32)
AM_CONDITIONAL(USING_POSIX_PLATFORM, test "$PLATFORM" = Posix || test "$PLATFORM" = Ecos)

case "$host" in
  *-darwin*) DARWIN_CRT=true ;;
  *) DARWIN_CRT=false ;;
esac
AM_CONDITIONAL(USING_DARWIN_CRT, $DARWIN_CRT)

# This may not be defined in a non-ANS conformant embedded system.
# FIXME: Should these case a runtime exception in that case?
AC_EGREP_HEADER(localtime, time.h, AC_DEFINE(HAVE_LOCALTIME, 1,
                                  [Define is you have 'localtime' in <time.h>]))

# Create the subdirectory for natFile.cc, or the attempt
# to create the link will fail.
test -d java || mkdir java
test -d java/io || mkdir java/io
test -d gnu || mkdir gnu
AC_CONFIG_LINKS(java/io/natFile.cc:java/io/natFile${FILE-${PLATFORM}}.cc)

# Likewise for natConcreteProcess.cc.
test -d java/lang || mkdir java/lang
AC_CONFIG_LINKS(java/lang/natConcreteProcess.cc:java/lang/nat${PLATFORM}Process.cc)

# Likewise for natVMInetAddress.cc and natVMNetworkInterface.cc.
test -d java/net || mkdir java/net
AC_CONFIG_LINKS(java/net/natVMInetAddress.cc:java/net/natVMInetAddress${PLATFORMNET}.cc)
AC_CONFIG_LINKS(java/net/natVMNetworkInterface.cc:java/net/natVMNetworkInterface${PLATFORMNET}.cc)

# Likewise for natPlainSocketImpl.cc and natPlainDatagramSocketImpl.cc.
test -d gnu/java || mkdir gnu/java
test -d gnu/java/net || mkdir gnu/java/net
AC_CONFIG_LINKS(gnu/java/net/natPlainSocketImpl.cc:gnu/java/net/natPlainSocketImpl${PLATFORMNET}.cc)
AC_CONFIG_LINKS(gnu/java/net/natPlainDatagramSocketImpl.cc:gnu/java/net/natPlainDatagramSocketImpl${PLATFORMNET}.cc)

# Likewise for natVMPipe.cc and natVMSelector.cc.
test -d gnu/java/nio || mkdir gnu/java/nio
AC_CONFIG_LINKS(gnu/java/nio/natVMPipe.cc:gnu/java/nio/natVMPipe${PLATFORM}.cc)
AC_CONFIG_LINKS(gnu/java/nio/natVMSelector.cc:gnu/java/nio/natVMSelector${PLATFORM}.cc)

# Likewise for natFileChannelImpl.cc
test -d gnu/java/nio/channels || mkdir gnu/java/nio/channels
AC_CONFIG_LINKS(gnu/java/nio/channels/natFileChannelImpl.cc:gnu/java/nio/channels/natFileChannel${FILE-${PLATFORM}}.cc)

# Likewise for natVMSecureRandom.cc
test -d gnu/java/security || mkdir gnu/java/security
test -d gnu/java/security/jce || mkdir gnu/java/security/jce
test -d gnu/java/security/jce/prng || mkdir gnu/java/security/jce/prng
AC_CONFIG_LINKS(gnu/java/security/jce/prng/natVMSecureRandom.cc:gnu/java/security/jce/prng/natVMSecureRandom${FILE-${PLATFORM}}.cc)

case "${host}" in
    *mingw*)
      SYSTEMSPEC="-lgdi32 -lws2_32"
      if test "${with_win32_nlsapi}" = "unicows"; then
        SYSTEMSPEC="-lunicows $SYSTEMSPEC"
      fi
    ;;
    *-*-darwin[[912]]*)
      SYSTEMSPEC="%{!Zdynamiclib:%{!Zbundle:-allow_stack_execute}}"
    ;;
    *)
      SYSTEMSPEC=
    ;;
esac
AC_SUBST(SYSTEMSPEC)

AC_ARG_WITH(system-zlib,
  AS_HELP_STRING([--with-system-zlib],
                 [use installed libz]))
ZLIBSPEC=
AC_SUBST(ZLIBSPEC)
ZLIBTESTSPEC=
AC_SUBST(ZLIBTESTSPEC)

AC_PATH_XTRA

# FIXME: this should be _libs on some hosts.
libsubdir=.libs

LIBGCJTESTSPEC="-L`${PWDCMD-pwd}`/.libs -rpath `${PWDCMD-pwd}`/.libs"

LIBSTDCXXSPEC=
# extra LD Flags which are required for targets
case "${host}" in
*-*-darwin[[0-7]].*)
    # For now we have to disable it on darwin[8-9] because it slows down
    # the linking phase. A possible bug in ld?
    # on Darwin -single_module speeds up loading of the dynamic libraries.
    extra_ldflags_libjava=-Wl,-single_module
    ;;
arm*linux*eabi)
    # Some of the ARM unwinder code is actually in libstdc++.  We
    # could in principle replicate it in libgcj, but it's better to
    # have a dependency on libstdc++.
    extra_ldflags='-L$(here)/../libstdc++-v3/src/.libs -lstdc++'
    LIBSTDCXXSPEC=-lstdc++
    LIBGCJTESTSPEC="-L`${PWDCMD-pwd}`/.libs -L`${PWDCMD-pwd}`/../libstdc++-v3/src/.libs -rpath `${PWDCMD-pwd}`/.libs:`${PWDCMD-pwd}`/../libstdc++-v3/src/.libs -lstdc++"
    ;;
*-*-cygwin)
    extra_ldflags_libjava=-liconv
    ;;
esac

# Check for --no-merge-exidx-entries, an ARM-specific linker option.
AC_CACHE_CHECK([for --no-merge-exidx-entries], [libgcj_cv_exidx],
  [saved_ldflags="$LDFLAGS"
   LDFLAGS="${LDFLAGS} -Wl,--no-merge-exidx-entries"
   # The IRIX 6 ld doesn't recognize --no-merge-exidx-entries, but only
   # warns about unknown options, which breaks the testsuite.  So enable
   # AC_LANG_WERROR, but there's currently (autoconf 2.64) no way to turn
   # it off again.  As a workaround, save and restore werror flag like
   # AC_PATH_XTRA.
   ac_xsave_[]_AC_LANG_ABBREV[]_werror_flag=$ac_[]_AC_LANG_ABBREV[]_werror_flag
   AC_LANG_WERROR
   AC_LINK_IFELSE([int main(void){ return 0;} ],
		      [eval "libgcj_cv_exidx=yes"],
		      [eval "libgcj_cv_exidx=no"])
   ac_[]_AC_LANG_ABBREV[]_werror_flag=$ac_xsave_[]_AC_LANG_ABBREV[]_werror_flag
   LDFLAGS="${saved_ldflags}"]
)
if test "${libgcj_cv_exidx}" = "yes"; then
  SYSTEMSPEC="${SYSTEMSPEC} --no-merge-exidx-entries"
  extra_ldflags="${extra_ldflags} -Wl,--no-merge-exidx-entries"
fi   

AC_SUBST(extra_ldflags_libjava)
AC_SUBST(extra_ldflags)
AC_SUBST(LIBSTDCXXSPEC)

AC_SUBST(LIBGCJTESTSPEC)

# Allow the GC to be disabled.  Can be useful when debugging.
AC_MSG_CHECKING([for garbage collector to use])
AC_ARG_ENABLE(java-gc,
  AS_HELP_STRING([--enable-java-gc=TYPE],
                 [choose garbage collector (default is boehm)]),
  [GC=$enableval],
  [GC=boehm])
GCLIBS=
GCINCS=
GCDEPS=
GCSPEC=
JC1GCSPEC=
GCTESTSPEC=
case "$GC" in
 boehm)
    AC_MSG_RESULT(boehm)
    GCLIBS=../boehm-gc/libgcjgc_convenience.la
    JC1GCSPEC='-fuse-boehm-gc'
    GCTESTSPEC="-L`${PWDCMD-pwd}`/../boehm-gc/.libs -rpath `${PWDCMD-pwd}`/../boehm-gc/.libs"
    GCINCS='-I$(top_srcdir)/../boehm-gc/include -I../boehm-gc/include'
    GCOBJS=boehm.lo    
    GCHDR=boehm-gc.h
    # The POSIX thread support needs to know this.
    AC_DEFINE(HAVE_BOEHM_GC, 1, [Define if Boehm GC in use.])
    ;;
 no)
    AC_MSG_RESULT(none)
    GCHDR=no-gc.h
    ;;
 *)
    AC_MSG_ERROR([unrecognized collector "$GC"])
    ;;
esac
AC_SUBST(GCLIBS)
AC_SUBST(GCINCS)
AC_SUBST(GCDEPS)
AC_SUBST(GCSPEC)
AC_SUBST(JC1GCSPEC)
AC_SUBST(GCTESTSPEC)
AC_CONFIG_LINKS(include/java-gc.h:include/$GCHDR)
AM_CONDITIONAL(USING_BOEHMGC, test "$GC" = boehm)
AM_CONDITIONAL(USING_NOGC, test "$GC" = no)


AC_MSG_CHECKING([for thread model used by GCC])
THREADS=`$CC -v 2>&1 | sed -n 's/^Thread model: //p'`
AC_MSG_RESULT([$THREADS])

case "$THREADS" in
 no | none | single)
    THREADS=none
    ;;
 aix | posix | posix95 | pthreads)
    THREADS=posix
    case "$host" in
     *-*-linux*)
	AC_DEFINE(LINUX_THREADS, 1, [Define if using POSIX threads on Linux.])
	;;
    esac
    ;;
 win32)
    ;;
 decosf1 | irix | mach | os2 | solaris | dce | vxworks)
    AC_MSG_ERROR(thread package $THREADS not yet supported)
    ;;
 *)
    AC_MSG_ERROR($THREADS is an unknown thread package)
    ;;
esac

THREADCXXFLAGS=
THREADLDFLAGS=
THREADLIBS=
THREADINCS=
THREADDEPS=
THREADH=
THREADSPEC=
THREADSTARTFILESPEC=
case "$THREADS" in
 posix)
    case "$host" in
     *-*-cygwin*)
	# Don't set THREADLIBS here.  Cygwin doesn't have -lpthread.
	;;
     *-*-freebsd[[1234]]*)
	# Before FreeBSD 5, it didn't have -lpthread (or any library which
	# merely adds pthread_* functions) but it does have a -pthread switch
	# which is required at link-time to select -lc_r *instead* of -lc.
	THREADLDFLAGS=-pthread
	# Don't set THREADSPEC here as might be expected since -pthread is
	# not processed when found within a spec file, it must come from
	# the command line.  For now, the user must provide the -pthread
	# switch to link code compiled with gcj.  In future, consider adding
	# support for weak references to pthread_* functions ala gthr.h API.
	THREADSPEC='%{!pthread: %{!shared: %eUnder this configuration, the user must provide -pthread when linking.}}'
	;;
     *-*-freebsd*)
	# FreeBSD >=5.3 implements a model much closer to other modern UNIX
	# systems which support threads and -lpthread.
	THREADLDFLAGS=-pthread
	THREADSPEC=-lpthread
	;;
     alpha*-dec-osf* | hppa*-hp-hpux*)
	THREADCXXFLAGS=-pthread
	# boehm-gc needs some functions from librt, so link that too.
	THREADLIBS='-lpthread -lrt'
	THREADSPEC='-lpthread -lrt'
	;;
     *-*-solaris2.8)
	# Always use alternate thread library on Solaris 8.  Need libthread
	# for TLS support.
	# Need -Wl,-R to get it through libtool ...
	THREADLIBS='-L/usr/lib/lwp$(MULTISUBDIR) -Wl,-R -Wl,/usr/lib/lwp$(MULTISUBDIR) -lpthread -lthread'
	# ... while ld only accepts -R.
	THREADSPEC='-L/usr/lib/lwp%{m64:/64} -R/usr/lib/lwp%{m64:/64} -lpthread -lthread'
        ;;
     *-*-solaris2.9)
	# As on Solaris 8, need libthread for TLS support.
	THREADLIBS='-lpthread -lthread'
	THREADSPEC='-lpthread -lthread'
	;;
     *-*-darwin*)
	# Don't set THREADLIBS or THREADSPEC as Darwin already
	# provides pthread via libSystem.
	;;
     *)
	THREADLIBS=-lpthread
	THREADSPEC=-lpthread
	;;
    esac
    THREADH=posix-threads.h
    # MIT pthreads doesn't seem to have the mutexattr functions.
    # But for now we don't check for it.  We just assume you aren't
    # using MIT pthreads.
    AC_DEFINE(HAVE_PTHREAD_MUTEXATTR_INIT, 1, [Define if using POSIX threads that have the mutexattr functions.])

    # If we're using the Boehm GC, then we happen to know that it
    # defines _REENTRANT, so we don't bother.  Eww.
    if test "$GC" != boehm; then
       AC_DEFINE(_REENTRANT, 1, [Required define if using POSIX threads])
    fi
    AC_DEFINE(_POSIX_PTHREAD_SEMANTICS, 1, [Required define if using POSIX threads])
    ;;

 win32)
    THREADH=win32-threads.h
    THREADCXXFLAGS=-mthreads
    # We need thread-safe exception handling so _CRT_MT should be set to 1.
    # But we do not want the executables created to be dependent on
    # mingwm10.dll which provides a __mingwthr_key_dtor() that cleans up
    # exception handling contexts.  The following kludge achieves this effect
    # and causes a dummy __mingwthr_key_dtor() to be linked in from
    # libmingw32.a.  This causes a memory leak of about 24 bytes per thread.
    # A workaround is to explicitly use -mthreads while linking Java programs.
    # See PR libgcj/28263.
    #
    # FIXME: In Java we are able to detect thread death at the end of
    # Thread.run() so we should be able to clean up the exception handling
    # contexts ourselves.
    THREADSTARTFILESPEC='crtmt%O%s'
    ;;

 none)
    THREADH=no-threads.h
    ;;
esac
AC_CONFIG_LINKS(include/java-threads.h:include/$THREADH)
AC_SUBST(THREADLIBS)
AC_SUBST(THREADINCS)
AC_SUBST(THREADDEPS)
AC_SUBST(THREADSPEC)
AC_SUBST(THREADSTARTFILESPEC)
AC_SUBST(THREADLDFLAGS)
AC_SUBST(THREADCXXFLAGS)
AM_CONDITIONAL(USING_POSIX_THREADS, test "$THREADS" = posix)
AM_CONDITIONAL(USING_WIN32_THREADS, test "$THREADS" = win32)
AM_CONDITIONAL(USING_NO_THREADS, test "$THREADS" = none)
if test "$enable_shared" != yes; then
  use_libgcj_bc=no
fi
AM_CONDITIONAL(USE_LIBGCJ_BC, test "$use_libgcj_bc" = yes)

if test -d sysdep; then true; else mkdir sysdep; fi
AC_CONFIG_LINKS(sysdep/locks.h:sysdep/$sysdeps_dir/locks.h)
AC_CONFIG_LINKS(sysdep/backtrace.h:$fallback_backtrace_h)
AC_CONFIG_LINKS(sysdep/descriptor.h:$descriptor_h)

LIBGCJ_SPEC_LGCJ=-lgcj
LIBGCJ_SPEC_LGCJ_BC=-lgcj_bc
if test x"$libgcj_spec_lgcj_override" != x ; then
  LIBGCJ_SPEC_LGCJ=$libgcj_spec_lgcj_override
fi
if test x"$libgcj_spec_lgcj_bc_override" != x ; then
  LIBGCJ_SPEC_LGCJ_BC=$libgcj_spec_lgcj_bc_override
fi
LIBGCJ_SPEC="%{s-bc-abi:} $LIBGCJ_SPEC_LGCJ"
if test "$use_libgcj_bc" = yes; then
  LIBGCJ_SPEC="%{static|static-libgcj|!s-bc-abi:$LIBGCJ_SPEC_LGCJ;:$LIBGCJ_SPEC_LGCJ_BC}"
  LIBGCJ_BC_SPEC="%{findirect-dispatch:-fPIC}"
fi
AC_SUBST(LIBGCJ_SPEC)
AC_SUBST(LIBGCJ_BC_SPEC)

HASH_SYNC_SPEC=
# Hash synchronization is only useful with posix threads right now.
if test "$enable_hash_synchronization" = yes && test "$THREADS" != "none"; then
   HASH_SYNC_SPEC=-fhash-synchronization
   AC_DEFINE(JV_HASH_SYNCHRONIZATION, 1, [Define if hash synchronization is in use])
fi
AC_SUBST(HASH_SYNC_SPEC)

AM_CONDITIONAL(USING_GCC, test "$GCC" = yes)

# We're in the tree with gcc, and need to include some of its headers.
GCC_UNWIND_INCLUDE='-I$(multi_basedir)/./libjava/../gcc'

if test "x${with_newlib}" = "xyes"; then
   # We are being configured with a cross compiler.  AC_REPLACE_FUNCS
   # may not work correctly, because the compiler may not be able to
   # link executables.

   # We assume newlib.  This lets us hard-code the functions we know
   # we'll have.
   AC_DEFINE(HAVE_MEMMOVE, 1, [Define if you have memmove.])
   AC_DEFINE(HAVE_MEMCPY, 1, [Define if you have memcpy.])
   AC_DEFINE(HAVE_TIME, 1, [Define if you have time.])
   AC_DEFINE(HAVE_GMTIME_R, 1, [Define if you have the 'gmtime_r' function])
   AC_DEFINE(HAVE_LOCALTIME_R, 1, [Define if you have the 'localtime_r' function.])
   AC_DEFINE(HAVE_USLEEP_DECL, 1, [Define if usleep is declared in <unistd.h>.])
   # This is only for POSIX threads.
   AC_DEFINE(HAVE_PTHREAD_MUTEXATTR_INIT, 1, [Define if using POSIX threads that have the mutexattr functions.])

   # Assume we do not have getuid and friends.
   AC_DEFINE(NO_GETUID, 1, [Define if getuid() and friends are missing.])
   PLATFORMNET=NoNet
else
   AC_CHECK_FUNCS([strerror_r select fstat open fsync sleep opendir \
                   localtime_r getpwuid_r getcwd \
		   access stat lstat mkdir rename rmdir unlink utime chmod readlink \
		   nl_langinfo setlocale \
		   inet_pton uname inet_ntoa \
		   getrlimit sigaction ftruncate mmap \
		   getifaddrs])
   AC_CHECK_FUNCS(inet_aton inet_addr, break)
   AC_CHECK_HEADERS(unistd.h dlfcn.h sys/resource.h)
   # Do an additional check on dld, HP-UX for example has dladdr in libdld.sl
   AC_CHECK_LIB(dl, dladdr, [
       AC_DEFINE(HAVE_DLADDR, 1, [Define if you have dladdr()])], [
       AC_CHECK_LIB(dld, dladdr, [
       AC_DEFINE(HAVE_DLADDR, 1, [Define if you have dladdr()])])])

   if test x"$cross_compiling" = x"no"; then
     AC_CHECK_FILES(/proc/self/exe, [
       AC_DEFINE(HAVE_PROC_SELF_EXE, 1, [Define if you have /proc/self/exe])])
     AC_CHECK_FILES(/proc/self/maps, [
       AC_DEFINE(HAVE_PROC_SELF_MAPS, 1,
         [Define if you have /proc/self/maps])])
   else
     case $host in
     *-linux*)
       AC_DEFINE(HAVE_PROC_SELF_EXE, 1, [Define if you have /proc/self/exe])
       AC_DEFINE(HAVE_PROC_SELF_MAPS, 1, [Define if you have /proc/self/maps])
       ;;
     esac
   fi

   AM_ICONV
   AM_LC_MESSAGES
   AC_STRUCT_TIMEZONE

   AC_CHECK_FUNCS(gethostbyname_r, [
     AC_DEFINE(HAVE_GETHOSTBYNAME_R, 1,
       [Define if you have the 'gethostbyname_r' function.])
     # There are two different kinds of gethostbyname_r.
     # We look for the one that returns `int'.
     # Hopefully this check is robust enough.
     AC_EGREP_HEADER(int.*gethostbyname_r, netdb.h, [
       AC_DEFINE(GETHOSTBYNAME_R_RETURNS_INT, 1, [Define if gethostbyname_r returns 'int'.])])

     case " $GCINCS " in
     *" -D_REENTRANT "*) ;;
     *)
	dnl On DU4.0, gethostbyname_r is only declared with -D_REENTRANT
	AC_CACHE_CHECK([whether gethostbyname_r declaration requires -D_REENTRANT],
	[libjava_cv_gethostbyname_r_needs_reentrant],
	[ AC_LANG_PUSH(C++)
	  AC_COMPILE_IFELSE([AC_LANG_PROGRAM([[#include <netdb.h>]],
	    [[gethostbyname_r("", 0, 0);]])],
	    [libjava_cv_gethostbyname_r_needs_reentrant=no], [dnl
		CPPFLAGS_SAVE="$CPPFLAGS"
		CPPFLAGS="$CPPFLAGS -D_REENTRANT"
		AC_COMPILE_IFELSE([AC_LANG_PROGRAM([[#include <netdb.h>]], [[gethostbyname_r("", 0, 0);]])],
		    [libjava_cv_gethostbyname_r_needs_reentrant=yes],
		    [libjava_cv_gethostbyname_r_needs_reentrant=fail])
		CPPFLAGS="$CPPFLAGS_SAVE"
	  ])
	  AC_LANG_POP(C++)
	])
	if test "x$libjava_cv_gethostbyname_r_needs_reentrant" = xyes; then
	  AC_DEFINE(_REENTRANT, 1, [Required define if using POSIX threads])
	fi
     ;;
     esac

     AC_CACHE_CHECK([for struct hostent_data],
	[libjava_cv_struct_hostent_data], [dnl
	AC_COMPILE_IFELSE([AC_LANG_PROGRAM([[
#if GETHOSTBYNAME_R_NEEDS_REENTRANT && !defined(_REENTRANT)
# define _REENTRANT 1
#endif
#include <netdb.h>]], [[struct hostent_data data;]])],
	  [libjava_cv_struct_hostent_data=yes],
	  [libjava_cv_struct_hostent_data=no])])
     if test "x$libjava_cv_struct_hostent_data" = xyes; then
       AC_DEFINE(HAVE_STRUCT_HOSTENT_DATA, 1,
         [Define if struct hostent_data is defined in netdb.h])
     fi
   ])

   # FIXME: libjava source code expects to find a prototype for
   # gethostbyaddr_r in netdb.h.  The outer check ensures that
   # HAVE_GETHOSTBYADDR_R will not be defined if the prototype fails
   # to exist where expected.  (The root issue: AC_CHECK_FUNCS assumes C
   # linkage check is enough, yet C++ code requires proper prototypes.)
   AC_EGREP_HEADER(gethostbyaddr_r, netdb.h, [
   AC_CHECK_FUNCS(gethostbyaddr_r, [
     AC_DEFINE(HAVE_GETHOSTBYADDR_R, 1,
       [Define if you have the 'gethostbyaddr_r' function.])
     # There are two different kinds of gethostbyaddr_r.
     # We look for the one that returns `int'.
     # Hopefully this check is robust enough.
     AC_EGREP_HEADER(int.*gethostbyaddr_r, netdb.h, [
       AC_DEFINE(GETHOSTBYADDR_R_RETURNS_INT, 1,
         [Define if gethostbyaddr_r returns 'int'.])])])])

   AC_CHECK_FUNCS(gethostname, [
     AC_DEFINE(HAVE_GETHOSTNAME, 1,
       [Define if you have the 'gethostname' function.])
     AC_EGREP_HEADER(gethostname, unistd.h, [
       AC_DEFINE(HAVE_GETHOSTNAME_DECL, 1,
         [Define if gethostname is declared in <unistd.h>.])])])

   AC_CHECK_FUNCS(usleep, [
     AC_EGREP_HEADER(usleep, unistd.h, [
       AC_DEFINE(HAVE_USLEEP_DECL, 1,
          [Define if usleep is declared in <unistd.h>.])])])

   # Look for these functions in the thread library, but only bother
   # if using POSIX threads.
   if test "$THREADS" = posix; then
      save_LIBS="$LIBS"
      LIBS="$LIBS $THREADLIBS"

      # Look for sched_yield.  Up to Solaris 2.6, it is in libposix4, since
      # Solaris 7 the name librt is preferred.
      AC_CHECK_FUNCS(sched_yield, , [
	AC_CHECK_LIB(rt, sched_yield, [
	  AC_DEFINE(HAVE_SCHED_YIELD)
	  THREADLIBS="$THREADLIBS -lrt"
	  THREADSPEC="$THREADSPEC -lrt"], [
	  AC_CHECK_LIB(posix4, sched_yield, [
	    AC_DEFINE(HAVE_SCHED_YIELD)
	    THREADLIBS="$THREADLIBS -lposix4"
	    THREADSPEC="$THREADSPEC -lposix4"])])])

      AC_CHECK_LIB(rt, clock_gettime, [
         AC_DEFINE(HAVE_CLOCK_GETTIME, 1, [Define if you have clock_gettime()])
	 case "$THREADSPEC" in
	   *-lrt*) ;;
	   *)
 	     THREADSPEC="$THREADSPEC -lrt"
	     THREADLIBS="$THREADLIBS -lrt"
	     ;;
	 esac])

      LIBS="$save_LIBS"

      # We can save a little space at runtime if the mutex has m_count
      # or __m_count.  This is a nice hack for Linux.
      AC_COMPILE_IFELSE([AC_LANG_PROGRAM([[#include <pthread.h>]], [[
          extern pthread_mutex_t *mutex; int q = mutex->m_count;
        ]])], AC_DEFINE(PTHREAD_MUTEX_HAVE_M_COUNT, 1,
             [Define if pthread_mutex_t has m_count member.]), [
	AC_COMPILE_IFELSE([AC_LANG_PROGRAM([[#include <pthread.h>]], [[
	    extern pthread_mutex_t *mutex; int q = mutex->__m_count;
	  ]])], AC_DEFINE(PTHREAD_MUTEX_HAVE___M_COUNT, 1,
            [Define if pthread_mutex_t has __m_count member.]))])
   fi

   # We require a way to get the time.
   time_found=no
   AC_CHECK_FUNCS(gettimeofday time ftime, time_found=yes)
   if test "$time_found" = no; then
      AC_MSG_ERROR([no function found to get the time])
   fi

   AC_CHECK_FUNCS(memmove)

   # We require memcpy.
   memcpy_found=no
   AC_CHECK_FUNCS(memcpy, memcpy_found=yes)
   if test "$memcpy_found" = no; then
      AC_MSG_ERROR([memcpy is required])
   fi
   # Do an additional check on dld, HP-UX for example has dlopen in libdld.sl
   AC_CHECK_LIB(dl, dlopen, [
       AC_DEFINE(HAVE_DLOPEN, 1, [Define if dlopen is available])], [
       AC_CHECK_LIB(dld, dlopen, [
       AC_DEFINE(HAVE_DLOPEN, 1, [Define if dlopen is available])])])

   # Some library-finding code we stole from Tcl.
   #--------------------------------------------------------------------
   #	Check for the existence of the -lsocket and -lnsl libraries.
   #	The order here is important, so that they end up in the right
   #	order in the command line generated by make.  Here are some
   #	special considerations:
   #	1. Use "connect" and "accept" to check for -lsocket, and
   #	   "gethostbyname" to check for -lnsl.
   #	2. Use each function name only once:  can't redo a check because
   #	   autoconf caches the results of the last check and won't redo it.
   #	3. Use -lnsl and -lsocket only if they supply procedures that
   #	   aren't already present in the normal libraries.  This is because
   #	   IRIX 5.2 has libraries, but they aren't needed and they're
   #	   bogus:  they goof up name resolution if used.
   #	4. On some SVR4 systems, can't use -lsocket without -lnsl too.
   #	   To get around this problem, check for both libraries together
   #	   if -lsocket doesn't work by itself.
   #--------------------------------------------------------------------

   AC_CACHE_CHECK([for socket libraries], gcj_cv_lib_sockets,
    [gcj_cv_lib_sockets=
     gcj_checkBoth=0
     unset ac_cv_func_connect
     AC_CHECK_FUNC(connect, gcj_checkSocket=0, gcj_checkSocket=1)
     if test "$gcj_checkSocket" = 1; then
	 unset ac_cv_func_connect
	 AC_CHECK_LIB(socket, main, gcj_cv_lib_sockets="-lsocket",
		      gcj_checkBoth=1)
     fi
     if test "$gcj_checkBoth" = 1; then
	 gcj_oldLibs=$LIBS
	 LIBS="$LIBS -lsocket -lnsl"
	 unset ac_cv_func_accept
	 AC_CHECK_FUNC(accept,
		       [gcj_checkNsl=0
			gcj_cv_lib_sockets="-lsocket -lnsl"])
	 unset ac_cv_func_accept
	 LIBS=$gcj_oldLibs
     fi
     unset ac_cv_func_gethostbyname
     gcj_oldLibs=$LIBS
     LIBS="$LIBS $gcj_cv_lib_sockets"
     AC_CHECK_FUNC(gethostbyname, ,
		   [AC_CHECK_LIB(nsl, main,
				 [gcj_cv_lib_sockets="$gcj_cv_lib_sockets -lnsl"])])
     unset ac_cv_func_gethostbyname
     LIBS=$gcj_oldLIBS
   ])
   SYSTEMSPEC="$SYSTEMSPEC $gcj_cv_lib_sockets"

   if test "$with_system_zlib" = yes; then
      AC_CHECK_LIB(z, deflate, ZLIBSPEC=-lz, ZLIBSPEC=)
   fi

   # Test for Gtk stuff, if asked for.
   if test "$use_gtk_awt" = yes; then
      PKG_CHECK_MODULES(GTK, gtk+-2.0 >= 2.4)
      AC_SUBST(GTK_CFLAGS)
      AC_SUBST(GTK_LIBS)

      PKG_CHECK_MODULES(GLIB, glib-2.0 >= 2.4 gthread-2.0 >= 2.4)
      AC_SUBST(GLIB_CFLAGS)
      AC_SUBST(GLIB_LIBS)

      PKG_CHECK_MODULES(LIBART, libart-2.0 >= 2.1)
      AC_SUBST(LIBART_CFLAGS)
      AC_SUBST(LIBART_LIBS)

      # We require the XTest Extension to support java.awt.Robot.
      AC_CHECK_LIB([Xtst], [XTestQueryExtension], [true],
		   [AC_MSG_ERROR([libXtst not found, required by java.awt.Robot])],
		   [${X_LIBS}])
   fi

   # On Solaris, and maybe other architectures, the Boehm collector
   # requires -ldl.
   if test "$GC" = boehm; then
      case "${host}" in
          mips-sgi-irix6*)
	    # IRIX 6 lacks a N64 libdl.so, but only the N32 (default multilib)
	    # libgcj.spec is used, so override here
	    SYSTEMSPEC="$SYSTEMSPEC %{!mabi=64:-ldl}"
	  ;;
	  *-*-darwin*)
	  ;;
	  *)
            AC_CHECK_LIB(dl, main, SYSTEMSPEC="$SYSTEMSPEC -ldl")
	  ;;
      esac
   fi
fi

# Use a semicolon as CLASSPATH separator for MinGW, otherwise a colon.
case $build in
    *-mingw32) CLASSPATH_SEPARATOR=';' ;;
    *)         CLASSPATH_SEPARATOR=':' ;;
esac
AC_SUBST(CLASSPATH_SEPARATOR)

# We must search the source tree for java.lang, since we still don't
# have libgcj.jar nor java/lang/*.class
GCJ_SAVE_CPPFLAGS=$CPPFLAGS
CPPFLAGS="$CPPFLAGS -I`${PWDCMD-pwd}` -I`cd $srcdir && ${PWDCMD-pwd}`"

# Since some classes depend on this one, we need its source available
# before we can do any GCJ compilation test :-(
if test ! -f gnu/classpath/Configuration.java; then
  test -d gnu || mkdir gnu
  test -d gnu/classpath || mkdir gnu/classpath
  # Note that it is not crucial that all the values here be correct.
  sed -e "s,@prefix@,$expanded_prefix," \
      -e "s,@VERSION@,$VERSION," \
      -e "s,@LIBDEBUG@,false," \
      -e "s,@INIT_LOAD_LIBRARY@,false," \
      -e "s,@@,$LIBGCJDEBUG," \
      -e "s,@default_toolkit@,$TOOLKIT," \
      -e "s,@JAVA_LANG_SYSTEM_EXPLICIT_INITIALIZATION@,false," \
      -e "s,@GTK_CAIRO_ENABLED@,false," \
      -e "s,@ECJ_JAR@,," \
      -e "s,@WANT_NATIVE_BIG_INTEGER@,false," \
	< $srcdir/classpath/gnu/classpath/Configuration.java.in \
	> gnu/classpath/Configuration.java
  # We do not want to redirect the output of the grep below to /dev/null,
  # but we add /dev/null to the input list so that grep will print the
  # filename of Configuration.java in case it finds any matches.
  if grep '@.*@' gnu/classpath/Configuration.java /dev/null; then
    AC_MSG_ERROR([configure.ac is missing the substitutions above])
  fi
fi

LT_AC_PROG_GCJ

# Now remove it.
rm -f gnu/classpath/Configuration.java

CPPFLAGS=$GCJ_SAVE_CPPFLAGS

AC_CHECK_SIZEOF(void *)

AC_C_BIGENDIAN

ZLIBS=
SYS_ZLIBS=
ZINCS=

if test -z "$ZLIBSPEC"; then
   # Use zlib from the GCC tree.
   ZINCS='-I$(top_srcdir)/../zlib'
   ZLIBS=../zlib/libzgcj_convenience.la
else
   # System's zlib.
   SYS_ZLIBS="$ZLIBSPEC"
fi
AC_SUBST(ZLIBS)
AC_SUBST(SYS_ZLIBS)
AC_SUBST(ZINCS)
AC_SUBST(DIVIDESPEC)
AC_SUBST(CHECKREFSPEC)
AC_SUBST(EXCEPTIONSPEC)
AC_SUBST(BACKTRACESPEC)
AC_SUBST(IEEESPEC)
AC_SUBST(ATOMICSPEC)

AM_CONDITIONAL(NATIVE, test "$NATIVE" = yes)
AM_CONDITIONAL(ENABLE_SHARED, test "$enable_shared" = yes)
AM_CONDITIONAL(NEEDS_DATA_START, test "$NEEDS_DATA_START" = yes && test "$NATIVE" = yes)
AM_CONDITIONAL(INSTALL_BINARIES, test -z "${with_multisubdir}")
AC_SUBST(GCC_UNWIND_INCLUDE)

# Process the option "--enable-version-specific-runtime-libs"
# Calculate toolexeclibdir
case ${version_specific_libs} in
  yes)
    # Need the gcc compiler version to know where to install libraries
    # and header files if --enable-version-specific-runtime-libs option
    # is selected.
    includedir='$(libdir)/gcc/$(target_noncanonical)/$(gcc_version)/include/'
    toolexecdir='$(libdir)/gcc/$(target_noncanonical)'
    toolexecmainlibdir='$(toolexecdir)/$(gcc_version)$(MULTISUBDIR)'
    toolexeclibdir=$toolexecmainlibdir
    ;;
  no)
    if test -n "$with_cross_host" &&
       test x"$with_cross_host" != x"no"; then
      # Install a library built with a cross compiler in tooldir, not libdir.
      toolexecdir='$(exec_prefix)/$(target_noncanonical)'
      toolexecmainlibdir='$(toolexecdir)/lib'
    else
      toolexecdir='$(libdir)/gcc-lib/$(target_noncanonical)'
      toolexecmainlibdir='$(libdir)'
    fi
    multi_os_directory=`$CC -print-multi-os-directory`
    case $multi_os_directory in
      .) toolexeclibdir=$toolexecmainlibdir ;; # Avoid trailing /.
      *) toolexeclibdir=$toolexecmainlibdir/$multi_os_directory ;;
    esac
    ;;
esac
AC_SUBST(toolexecdir)
AC_SUBST(toolexecmainlibdir)
AC_SUBST(toolexeclibdir)

# Determine gcj and libgcj version number.
gcjversion=`cat "$srcdir/../gcc/BASE-VER"`
libgcj_soversion=`awk -F: '/^[[^#]].*:/ { print $1 }' $srcdir/libtool-version`
GCJVERSION=$gcjversion
AC_SUBST(GCJVERSION)
AC_DEFINE_UNQUOTED(GCJVERSION, "$GCJVERSION", [Short GCJ version ID])

# Determine where the standard .db file and GNU Classpath JNI
# libraries are found.
gcjsubdir=gcj-$gcjversion-$libgcj_soversion
multi_os_directory=`$CC -print-multi-os-directory`
case $multi_os_directory in
  .)
   dbexecdir='$(libdir)/'$gcjsubdir # Avoid /.
   ;;
  *)
   dbexecdir='$(libdir)/'$multi_os_directory/$gcjsubdir
   ;;
esac
AC_SUBST(dbexecdir)
AC_SUBST(gcjsubdir)

AC_DEFINE(JV_VERSION, "1.5.0", [Compatibility version string])
AC_DEFINE(JV_API_VERSION, "1.5", [API compatibility version string])

TL_AC_GXX_INCLUDE_DIR

# We check for sys/filio.h because Solaris 2.5 defines FIONREAD there.
# On that system, sys/ioctl.h will not include sys/filio.h unless
# BSD_COMP is defined; just including sys/filio.h is simpler.
# We avoid AC_HEADER_DIRENT since we really only care about dirent.h
# for now.  If you change this, you also must update natFile.cc.
AC_CHECK_HEADERS([unistd.h bstring.h sys/time.h sys/types.h fcntl.h \
		  sys/ioctl.h sys/filio.h sys/stat.h sys/select.h \
		  sys/socket.h netinet/in.h arpa/inet.h netdb.h \
		  pwd.h sys/config.h stdint.h langinfo.h locale.h \
		  dirent.h sys/rw_lock.h magic.h ifaddrs.h])

# sys/socket.h is a prerequisite for net/if.h on Solaris.
AC_CHECK_HEADERS(net/if.h, [], [], [
#ifdef HAVE_SYS_SOCKET_H
#include <sys/socket.h>
#endif
])

AC_CHECK_HEADERS(inttypes.h, [
    AC_DEFINE(HAVE_INTTYPES_H, 1, [Define if <inttypes.h> is available])
    AC_DEFINE(JV_HAVE_INTTYPES_H, 1, [Define if <inttypes.h> is available])
])

AC_CHECK_TYPE([ssize_t], [int])
AC_CHECK_TYPE([magic_t], [
    AC_DEFINE(HAVE_MAGIC_T, 1, [Define if magic.h declares magic_t])], [], [
#ifdef HAVE_MAGIC_H
#include <magic.h>
#endif])

AC_MSG_CHECKING([for in_addr_t])
AC_COMPILE_IFELSE([AC_LANG_PROGRAM([[#include <sys/types.h>
#if STDC_HEADERS
#include <stdlib.h>
#include <stddef.h>
#endif
#if HAVE_NETINET_IN_H
#include <netinet/in.h>
#endif]], [[in_addr_t foo;]])],
  [AC_DEFINE(HAVE_IN_ADDR_T, 1,
     [Define to 1 if 'in_addr_t' is defined in sys/types.h or netinet/in.h.])
   AC_MSG_RESULT(yes)],
  [AC_MSG_RESULT(no)])

AC_MSG_CHECKING([whether struct ip_mreq is in netinet/in.h])
AC_COMPILE_IFELSE([AC_LANG_PROGRAM([[#include <netinet/in.h>]], [[struct ip_mreq mreq;]])],
  [AC_DEFINE(HAVE_STRUCT_IP_MREQ, 1,
     [Define if struct ip_mreq is defined in netinet/in.h.])
   AC_MSG_RESULT(yes)],
  [AC_MSG_RESULT(no)])

AC_MSG_CHECKING([whether struct ipv6_mreq is in netinet/in.h])
AC_COMPILE_IFELSE([AC_LANG_PROGRAM([[#include <netinet/in.h>]], [[struct ipv6_mreq mreq6;]])],
  [AC_DEFINE(HAVE_STRUCT_IPV6_MREQ, 1,
     [Define if struct ipv6_mreq is defined in netinet/in.h.])
   AC_MSG_RESULT(yes)],
  [AC_MSG_RESULT(no)])

AC_MSG_CHECKING([whether struct sockaddr_in6 is in netinet/in.h])
AC_COMPILE_IFELSE([AC_LANG_PROGRAM([[#include <netinet/in.h>]], [[struct sockaddr_in6 addr6;]])],
  [AC_DEFINE(HAVE_INET6, 1,
     [Define if inet6 structures are defined in netinet/in.h.])
   AC_MSG_RESULT(yes)],
  [AC_MSG_RESULT(no)])

AC_MSG_CHECKING([for socklen_t in sys/socket.h])
AC_COMPILE_IFELSE([AC_LANG_PROGRAM([[#define _POSIX_PII_SOCKET
#include <sys/types.h>
#include <sys/socket.h>]], [[socklen_t x = 5;]])],
  [AC_DEFINE(HAVE_SOCKLEN_T, 1, [Define it socklen_t typedef is in sys/socket.h.])
   AC_MSG_RESULT(yes)],
  [AC_MSG_RESULT(no)])

AC_MSG_CHECKING([for tm_gmtoff in struct tm])
AC_COMPILE_IFELSE([AC_LANG_PROGRAM([[#include <time.h>]], [[struct tm tim; tim.tm_gmtoff = 0;]])],
  [AC_DEFINE(STRUCT_TM_HAS_GMTOFF, 1, [Define if struct tm has tm_gmtoff field.])
   AC_MSG_RESULT(yes)],
  [AC_MSG_RESULT(no)
   AC_MSG_CHECKING([for global timezone variable])
   dnl FIXME: we don't want a link check here because that won't work
   dnl when cross-compiling.  So instead we make an assumption that
   dnl the header file will mention timezone if it exists.
   dnl Don't find the win32 function timezone
   AC_COMPILE_IFELSE([AC_LANG_PROGRAM([[#include <time.h>]], [[void i(){long z2 = 2*timezone;}]])],
     [AC_DEFINE(HAVE_TIMEZONE, 1, [Define if global 'timezone' exists.])
      AC_MSG_RESULT(yes)],
     [AC_MSG_RESULT(no)
       AC_MSG_CHECKING([for global _timezone variable])
       dnl FIXME: As above, don't want link check
       AC_COMPILE_IFELSE([AC_LANG_PROGRAM([[#include <time.h>]], [[long z2 = _timezone;]])],
         [AC_DEFINE(HAVE_UNDERSCORE_TIMEZONE, 1,
            [Define if your platform has the global _timezone variable.])
          AC_MSG_RESULT(yes)],
          [AC_MSG_RESULT(no)])])])

AC_CHECK_PROGS(PERL, perl, false)

SYSDEP_SOURCES=
SIGNAL_HANDLER_AUX=

case "${host}" in
 i?86-*-linux*)
    SIGNAL_HANDLER=include/i386-signal.h
    ;;
 *-*-solaris2*)
    SIGNAL_HANDLER=include/solaris-signal.h
    ;;
# ia64-*)
#    SYSDEP_SOURCES=sysdep/ia64.c
#    test -d sysdep || mkdir sysdep
#    ;;
 hppa*-*-linux*)
    SIGNAL_HANDLER=include/pa-signal.h
    ;;
 hppa*-hp-hpux*)
    SIGNAL_HANDLER=include/hppa-signal.h
    ;;
 ia64-*-linux*)
    SIGNAL_HANDLER=include/dwarf2-signal.h
    ;;
 powerpc*-*-linux*)
    SIGNAL_HANDLER=include/powerpc-signal.h
    ;;
 alpha*-*-linux*)
    SIGNAL_HANDLER=include/dwarf2-signal.h
    ;;
 s390*-*-linux*)
    SIGNAL_HANDLER=include/s390-signal.h
    ;;
 x86_64*-*-linux*)
    SIGNAL_HANDLER=include/x86_64-signal.h
    SIGNAL_HANDLER_AUX=include/i386-signal.h
    ;;
 sparc*-*-linux*)
    SIGNAL_HANDLER=include/dwarf2-signal.h
    ;;
 sh*-*-linux*)
    SIGNAL_HANDLER=include/sh-signal.h
    ;;
 *mingw*)
    SIGNAL_HANDLER=include/win32-signal.h
    ;;
 mips*-*-linux*)
    SIGNAL_HANDLER=include/mips-signal.h
    ;;
 m68*-*-linux*)
    SIGNAL_HANDLER=include/dwarf2-signal.h
    ;;
 powerpc*-*-darwin* | i?86-*-darwin[[912]]* | x86_64-*-darwin[[912]]*)
    SIGNAL_HANDLER=include/darwin-signal.h
    ;;
 powerpc*-*-aix*)
    SIGNAL_HANDLER=include/aix-signal.h
    ;;
 *)
    SIGNAL_HANDLER=include/default-signal.h
    ;;
esac

# If we're using sjlj exceptions, forget what we just learned.
if test "$enable_sjlj_exceptions" = yes; then
   SIGNAL_HANDLER=include/default-signal.h
   SIGNAL_HANDLER_AUX=
fi

AC_SUBST(SYSDEP_SOURCES)

if test -z "$SIGNAL_HANDLER_AUX"; then
  SIGNAL_HANDLER_AUX=$SIGNAL_HANDLER
fi

AC_CONFIG_LINKS(include/java-signal.h:$SIGNAL_HANDLER
		include/java-signal-aux.h:$SIGNAL_HANDLER_AUX)

if test "${multilib}" = "yes"; then
  multilib_arg="--enable-multilib"
else
  multilib_arg=
fi

# See if we support thread-local storage.
GCC_CHECK_TLS

# For _Unwind_GetIPInfo.
GCC_CHECK_UNWIND_GETIPINFO

# See if linker supports anonymous version scripts.
AC_CACHE_CHECK([whether ld supports anonymous version scripts],
  [libjava_cv_anon_version_script],
  [save_CFLAGS="$CFLAGS"; save_LDFLAGS="$LDFLAGS"
   libjava_cv_anon_version_script=no
   CFLAGS="$CFLAGS -fPIC";
   LDFLAGS="$LDFLAGS -shared -Wl,--version-script,conftest.map"
   echo '{ global: globalsymb*; local: *; };' > conftest.map
   AC_TRY_LINK(void globalsymbol (void) {} void localsymbol (void) {},,
	       [libjava_cv_anon_version_script=gnu], [])
   if test x$libjava_cv_anon_version_script = xno; then
     case "$target_os" in
       solaris2*)
         LDFLAGS="$save_LDFLAGS"
         LDFLAGS="$LDFLAGS -shared -Wl,-M,conftest.map"
         # Sun ld doesn't understand wildcards here.
         echo '{ global: globalsymbol; local: *; };' > conftest.map
         AC_TRY_LINK(void globalsymbol (void) {} void localsymbol (void) {},,
	 	     [libjava_cv_anon_version_script=sun], [])
         ;;
     esac
   fi
   CFLAGS="$save_CFLAGS"; LDFLAGS="$save_LDFLAGS"
  ])
AM_CONDITIONAL(ANONVERSCRIPT, test "$libjava_cv_anon_version_script" != no)
AM_CONDITIONAL(ANONVERSCRIPT_GNU, test "$libjava_cv_anon_version_script" = gnu)
AM_CONDITIONAL(ANONVERSCRIPT_SUN, test "$libjava_cv_anon_version_script" = sun)

# Check if linker supports static linking on a per library basis
LD_START_STATIC_SPEC=
LD_FINISH_STATIC_SPEC=
if $LD --help 2>&1 | grep -- -call_shared >/dev/null 2>&1; then
  if $LD --help 2>&1 | grep -- -non_shared >/dev/null 2>&1; then
    LD_START_STATIC_SPEC='%{static-libgcj:-non_shared}'
    LD_FINISH_STATIC_SPEC='%{static-libgcj:-call_shared}'
  fi
fi
AC_SUBST(LD_START_STATIC_SPEC)
AC_SUBST(LD_FINISH_STATIC_SPEC)

here=`${PWDCMD-pwd}`
AC_SUBST(here)

# We get this from the environment.
AC_SUBST(GCJFLAGS)

AC_ARG_WITH([python-dir],
            AS_HELP_STRING([--with-python-dir],
                           [the location to install Python modules. This path should NOT include the prefix.]),
            [with_python_dir=$withval], [with_python_dir=""])

if test "x${with_python_dir}" = "x"
then
  # Needed for installing Python modules during make install.
  python_mod_dir="\${prefix}/share/python"
  # Needed for substituting into aot-compile*
  python_mod_dir_expanded="${expanded_prefix}/share/python"
else
  python_mod_dir="\${prefix}${with_python_dir}"
  python_mod_dir_expanded="${expanded_prefix}${with_python_dir}"
fi
AC_MSG_RESULT(Python modules dir: ${python_mod_dir_expanded});
AC_SUBST(python_mod_dir)
AC_SUBST(python_mod_dir_expanded)

# needed for aot-compile-rpm
MAKE=`which make`
AC_SUBST(MAKE)

AC_ARG_ENABLE([aot-compile-rpm],
  [AS_HELP_STRING([--enable-aot-compile-rpm],
                 [enable installation of aot-compile-rpm [default=no]])],
  [case "${enableval}" in
    yes) AOT_RPM_ENABLED=yes ;;
    no)  AOT_RPM_ENABLED=no ;;
    *)   AC_MSG_ERROR([Unknown argument to enable/disable aot-compile-rpm]) ;;
  esac],
  [AOT_RPM_ENABLED=no]
)
AM_CONDITIONAL(INSTALL_AOT_RPM, test "x${AOT_RPM_ENABLED}" = xyes)

AC_ARG_ENABLE([java-home],
  [AS_HELP_STRING([--enable-java-home],
                 [create a standard JDK-style directory layout in the install tree [default=no]])],
  [case "${enableval}" in
    yes) JAVA_HOME_ENABLED=yes ;;
    no)  JAVA_HOME_ENABLED=no ;;
    *)   AC_MSG_ERROR([Unknown argument to enable/disable java-home]) ;;
  esac],
  [JAVA_HOME_ENABLED=no]
)
AM_CONDITIONAL(CREATE_JAVA_HOME, test "x${JAVA_HOME_ENABLED}" = xyes)

# Only do these checks if java-home above is enabled.
if test "x${JAVA_HOME_ENABLED}" = xyes
then

  AC_ARG_WITH([gcc-suffix],
              AS_HELP_STRING([--with-gcc-suffix],
                             [the GCC tool suffix (defaults to empty string)]),
              [gcc_suffix=$withval], [gcc_suffix=""])
  AC_MSG_RESULT(GCC suffix: ${gcc_suffix})
  AC_SUBST(gcc_suffix)

  AC_ARG_WITH([arch-directory],
              AS_HELP_STRING([--with-arch-directory],
                             [the arch directory under jre/lib (defaults to auto-detect)]),
              [host_cpu=$withval], [host_cpu=""])

  AC_ARG_WITH([os-directory],
              AS_HELP_STRING([--with-os-directory],
                             [the os directory under include (defaults to auto-detect)]),
              [host_os=$withval], [host_os=""])

  AC_ARG_WITH([origin-name],
              AS_HELP_STRING([--with-origin-name],
                             [the JPackage origin name of this package (default is gcj${gcc_suffix}]),
              [origin_name=$withval], [origin_name=gcj${gcc_suffix}])
  AC_MSG_RESULT(JPackage origin name: ${origin_name})

  AC_ARG_WITH([arch-suffix],
              AS_HELP_STRING([--with-arch-suffix],
                             [the arch directory suffix (default is the empty string]),
              [arch_suffix=$withval], [arch_suffix=""])
  AC_MSG_RESULT(arch suffix: ${arch_suffix})

  AC_ARG_WITH([jvm-root-dir],
              AS_HELP_STRING([--with-jvm-root-dir],
                             [where to install SDK (default is ${prefix}/lib/jvm)]),
              [jvm_root_dir=$withval], [jvm_root_dir="\${prefix}/lib/jvm"])
  AC_MSG_RESULT(JVM root installation directory: ${jvm_root_dir})

  AC_ARG_WITH([jvm-jar-dir],
              AS_HELP_STRING([--with-jvm-jar-dir],
			                 [where to install jars (default is ${prefix}/lib/jvm-exports)]),
              [jvm_jar_dir=$withval], [jvm_jar_dir=\${prefix}/lib/jvm-exports])
  AC_MSG_RESULT(JAR root installation directory: ${jvm_jar_dir})

  JAVA_VERSION=1.5.0
  BUILD_VERSION=0
  AC_SUBST(JAVA_VERSION)
  AC_SUBST(BUILD_VERSION)
  AC_MSG_RESULT(Java version: ${JAVA_VERSION})

  jre_dir=jre
  jre_lnk=jre-${JAVA_VERSION}-${origin_name}
  sdk_lnk=java-${JAVA_VERSION}-${origin_name}

  JVM_ROOT_DIR=${jvm_root_dir}
  AC_SUBST(JVM_ROOT_DIR)
  AC_MSG_RESULT(JVM ROOT directory: ${JVM_ROOT_DIR})

  JVM_JAR_ROOT_DIR=${jvm_jar_dir}
  AC_SUBST(JVM_JAR_ROOT_DIR)
  AC_MSG_RESULT(JVM JAR ROOT directory: ${JVM_JAR_ROOT_DIR})

  JVM_JAR_DIR=${jvm_jar_dir}
  AC_SUBST(JVM_JAR_DIR)
  AC_MSG_RESULT(JVM JAR directory: ${JVM_JAR_DIR})

  JRE_DIR=${jre_dir}
  AC_SUBST(JRE_DIR)

  JRE_LNK=${jre_lnk}
  AC_SUBST(JRE_LNK)

  SDK_LNK=${sdk_lnk}
  AC_SUBST(SDK_LNK)

  SDK_BIN_DIR=${jvm_root_dir}/bin
  AC_SUBST(SDK_BIN_DIR)
  AC_MSG_RESULT(SDK tools directory: ${SDK_BIN_DIR})

  SDK_LIB_DIR=${jvm_root_dir}/lib
  AC_SUBST(SDK_LIB_DIR)
  AC_MSG_RESULT(SDK jar directory: ${SDK_LIB_DIR})

  SDK_INCLUDE_DIR=${jvm_root_dir}/include
  AC_SUBST(SDK_INCLUDE_DIR)
  AC_MSG_RESULT(SDK include directory: ${SDK_INCLUDE_DIR})

  JRE_BIN_DIR=${jvm_root_dir}/${jre_dir}/bin
  AC_SUBST(JRE_BIN_DIR)
  AC_MSG_RESULT(JRE tools directory: ${JRE_BIN_DIR})

  JRE_LIB_DIR=${jvm_root_dir}/${jre_dir}/lib
  AC_SUBST(JRE_LIB_DIR)
  AC_MSG_RESULT(JRE lib directory: ${JRE_LIB_DIR})

  # Find gcj prefix using gcj found in PATH.
  gcj_prefix=`which gcj${gcc_suffix} | sed "s%/bin/gcj${gcc_suffix}%%"`

  # Where do the gcj binaries live?
  # For jhbuild based builds, they all live in a sibling of bin called
  # gcj-bin.  Check for gcj-bin first, and use bin otherwise.
  GCJ_BIN_DIR=`if test -d ${gcj_prefix}/gcj-bin; then echo ${gcj_prefix}/gcj-bin; else echo ${gcj_prefix}/bin; fi`
  AC_SUBST(GCJ_BIN_DIR)
  AC_MSG_RESULT(GCJ tools directory: ${GCJ_BIN_DIR})

  AC_MSG_RESULT(host is ${host})
  if test "x${host_cpu}" = "x"
  then
    case ${host} in
      *-mingw* | *-cygwin*)
        host_cpu=x86;;
      i486-* | i586-* | i686-*)
        host_cpu=i386;;
      x86_64-*)
        host_cpu=amd64;;
      *)
        host_cpu=${host_cpu};;
    esac
  fi
  AC_MSG_RESULT(arch directory: ${host_cpu})
  CPU=${host_cpu}
  AC_SUBST(CPU)

  if test "x${host_os}" = "x"
  then
    case ${host} in
      *-mingw* | *-cygwin*)
        host_os=win32;;
      *-linux*)
        host_os=linux;;
      *)
        host_os=${host_os};;
    esac
  fi
  echo os directory: ${host_os}
  OS=${host_os}
  AC_SUBST(OS)

  # make an expanded $libdir, for substituting into
  # scripts (and other non-Makefile things).
  LIBDIR=$libdir
  if test "x${exec_prefix}" = "xNONE"
  then
      lib_exec_prefix=$expanded_prefix
  else
      lib_exec_prefix=$exec_prefix
  fi
  LIBDIR=`echo $libdir | sed "s:\\\${exec_prefix}:$lib_exec_prefix:g"`
  AC_SUBST(LIBDIR)
fi

AC_CONFIG_FILES([
Makefile
libgcj.pc
libgcj.spec
libgcj-test.spec
gcj/Makefile
include/Makefile
testsuite/Makefile
contrib/aotcompile.py
contrib/aot-compile
contrib/aot-compile-rpm
contrib/generate-cacerts.pl
contrib/rebuild-gcj-db
])

if test ${multilib} = yes; then
  multilib_arg="--enable-multilib"
else
  multilib_arg=
fi

AC_CONFIG_FILES([scripts/jar], [chmod +x scripts/jar])
AC_OUTPUT<|MERGE_RESOLUTION|>--- conflicted
+++ resolved
@@ -195,23 +195,16 @@
 #	libgcj_cxxflags  - host specific C++ compiler flags
 #	libgcj_javaflags - host specific Java compiler flags
 #	libgcj_sublib_ltflags - host specific Libtool flags 
-<<<<<<< HEAD
-#                          (only used when building sublibs)
-=======
 #	libgcj_sublib_core_extra_deps - host specific extra 
 #			   dependencies for core sublib
 #	(these last two only used when building sublibs)
->>>>>>> 779871ac
 # and a number of others; see the list at the start of the file.
 
 libgcj_cflags=
 libgcj_cxxflags=
 libgcj_javaflags=
 libgcj_sublib_ltflags=
-<<<<<<< HEAD
-=======
 libgcj_sublib_core_extra_deps=
->>>>>>> 779871ac
 
 . ${srcdir}/configure.host
 
@@ -225,20 +218,14 @@
 LIBGCJ_CXXFLAGS="${libgcj_cxxflags}"
 LIBGCJ_JAVAFLAGS="${libgcj_javaflags}"
 LIBGCJ_SUBLIB_LTFLAGS="${libgcj_sublib_ltflags}"
-<<<<<<< HEAD
-=======
 LIBGCJ_SUBLIB_CORE_EXTRA_DEPS="${libgcj_sublib_core_extra_deps}"
->>>>>>> 779871ac
 LIBGCJ_LD_SYMBOLIC="${libgcj_ld_symbolic}"
 LIBGCJ_LD_SYMBOLIC_FUNCTIONS="${libgcj_ld_symbolic_functions}"
 AC_SUBST(LIBGCJ_CFLAGS)
 AC_SUBST(LIBGCJ_CXXFLAGS)
 AC_SUBST(LIBGCJ_JAVAFLAGS)
 AC_SUBST(LIBGCJ_SUBLIB_LTFLAGS)
-<<<<<<< HEAD
-=======
 AC_SUBST(LIBGCJ_SUBLIB_CORE_EXTRA_DEPS)
->>>>>>> 779871ac
 AC_SUBST(LIBGCJ_LD_SYMBOLIC)
 AC_SUBST(LIBGCJ_LD_SYMBOLIC_FUNCTIONS)
 
