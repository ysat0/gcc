// Functions for Exception Support for Java.

<<<<<<< HEAD
/* Copyright (C) 1998, 1999, 2001, 2002, 2006, 2010  Free Software Foundation
=======
/* Copyright (C) 1998, 1999, 2001, 2002, 2006, 2010, 2011
   Free Software Foundation
>>>>>>> 3082eeb7

   This file is part of libgcj.

This software is copyrighted work licensed under the terms of the
Libgcj License.  Please consult the file "LIBGCJ_LICENSE" for
details.  */

#include <config.h>

#include <stddef.h>
#include <stdlib.h>

#include <java/lang/Class.h>
#include <java/lang/NullPointerException.h>
#include <gnu/gcj/RawData.h> 
#include <gcj/cni.h>
#include <jvm.h>

// unwind-pe.h uses std::abort(), but sometimes we compile libjava
// without libstdc++-v3. The following hack forces it to use
// stdlib.h's abort().
namespace std
{
  __attribute__ ((__noreturn__)) void
  abort ()
  {
    ::abort ();
  }
}
#include "unwind.h"

struct alignment_test_struct
{
  char space;
  char end[0] __attribute__((aligned));
};

struct java_exception_header
{
  /* Cache handler details between Phase 1 and Phase 2.  */
  _Unwind_Ptr landingPad;
  int handlerSwitchValue;

  /* The object being thrown.  Compiled code expects this to be immediately
     before the generic exception header.  Which is complicated by the fact
     that _Unwind_Exception is ((aligned)).  */

  char pad[sizeof(jthrowable) < sizeof(alignment_test_struct)
	   ? sizeof(alignment_test_struct) - sizeof(jthrowable) : 0]
    __attribute__((aligned));

  jthrowable value;

  /* The generic exception header.  */
  _Unwind_Exception unwindHeader;
};

#ifdef __ARM_EABI_UNWINDER__
// This is the exception class we report -- "GNUCJAVA".

const _Unwind_Exception_Class __gcj_exception_class
  = {'G', 'N', 'U', 'C', 'J', 'A', 'V', 'A'};

static inline java_exception_header *
get_exception_header_from_ue (_Unwind_Exception *exc)
{
  return reinterpret_cast<java_exception_header *>(exc + 1) - 1;
}

extern "C" void __cxa_begin_cleanup (_Unwind_Exception*);

#else // !__ARM_EABI_UNWINDER__
// This is the exception class we report -- "GNUCJAVA".
const _Unwind_Exception_Class __gcj_exception_class
= ((((((((_Unwind_Exception_Class) 'G' 
         << 8 | (_Unwind_Exception_Class) 'N')
        << 8 | (_Unwind_Exception_Class) 'U')
       << 8 | (_Unwind_Exception_Class) 'C')
      << 8 | (_Unwind_Exception_Class) 'J')
     << 8 | (_Unwind_Exception_Class) 'A')
    << 8 | (_Unwind_Exception_Class) 'V')
   << 8 | (_Unwind_Exception_Class) 'A');


static inline java_exception_header *
get_exception_header_from_ue (_Unwind_Exception *exc)
{
  return reinterpret_cast<java_exception_header *>(exc + 1) - 1;
}
#endif // !__ARM_EABI_UNWINDER__

/* Perform a throw, Java style. Throw will unwind through this call,
   so there better not be any handlers or exception thrown here. */

extern "C" void
_Jv_Throw (jthrowable value)
{
  java_exception_header *xh
    = static_cast<java_exception_header *>(_Jv_AllocRawObj (sizeof (*xh)));

  if (value == NULL)
    value = new java::lang::NullPointerException ();
  xh->value = value;

  memcpy (&xh->unwindHeader.exception_class, &__gcj_exception_class,
	  sizeof xh->unwindHeader.exception_class);
  xh->unwindHeader.exception_cleanup = NULL;

  /* We're happy with setjmp/longjmp exceptions or region-based
     exception handlers: entry points are provided here for both.  */
#ifdef SJLJ_EXCEPTIONS
  _Unwind_SjLj_RaiseException (&xh->unwindHeader);
#else
  _Unwind_RaiseException (&xh->unwindHeader);
#endif

  /* If code == _URC_END_OF_STACK, then we reached top of stack without
     finding a handler for the exception.  Since each thread is run in
     a try/catch, this oughtn't happen.  If code is something else, we
     encountered some sort of heinous lossage from which we could not
     recover.  As is the way of such things, almost certainly we will have
     crashed before now, rather than actually being able to diagnose the
     problem.  */
  abort();
}


#include "unwind-pe.h"

struct lsda_header_info
{
  _Unwind_Ptr Start;
  _Unwind_Ptr LPStart;
  const unsigned char *TType;
  const unsigned char *action_table;
  unsigned char ttype_encoding;
  unsigned char call_site_encoding;
};

static const unsigned char *
parse_lsda_header (_Unwind_Context *context, const unsigned char *p,
		   lsda_header_info *info)
{
  _uleb128_t tmp;
  unsigned char lpstart_encoding;

  info->Start = (context ? _Unwind_GetRegionStart (context) : 0);

  // Find @LPStart, the base to which landing pad offsets are relative.
  lpstart_encoding = *p++;
  if (lpstart_encoding != DW_EH_PE_omit)
    p = read_encoded_value (context, lpstart_encoding, p, &info->LPStart);
  else
    info->LPStart = info->Start;

  // Find @TType, the base of the handler and exception spec type data.
  info->ttype_encoding = *p++;
  if (info->ttype_encoding != DW_EH_PE_omit)
    {
      p = read_uleb128 (p, &tmp);
      info->TType = p + tmp;
    }
  else
    info->TType = 0;

  // The encoding and length of the call-site table; the action table
  // immediately follows.
  info->call_site_encoding = *p++;
  p = read_uleb128 (p, &tmp);
  info->action_table = p + tmp;

  return p;
}

#ifdef __ARM_EABI_UNWINDER__

static void **
get_ttype_entry(_Unwind_Context *, lsda_header_info* info, _uleb128_t i)
{
  _Unwind_Ptr ptr;

  ptr = (_Unwind_Ptr) (info->TType - (i * 4));
  ptr = _Unwind_decode_target2(ptr);
  
  return reinterpret_cast<void **>(ptr);
}

#else

static void **
get_ttype_entry (_Unwind_Context *context, lsda_header_info *info, long i)
{
  _Unwind_Ptr ptr;

  i *= size_of_encoded_value (info->ttype_encoding);
  read_encoded_value (context, info->ttype_encoding, info->TType - i, &ptr);

  return reinterpret_cast<void **>(ptr);
}

#endif

// Using a different personality function name causes link failures
// when trying to mix code using different exception handling models.
#ifdef SJLJ_EXCEPTIONS
#define PERSONALITY_FUNCTION	__gcj_personality_sj0
#define __builtin_eh_return_data_regno(x) x
#else
#define PERSONALITY_FUNCTION	__gcj_personality_v0
#endif

#ifdef __ARM_EABI_UNWINDER__

#define CONTINUE_UNWINDING \
  do								\
    {								\
      if (__gnu_unwind_frame(ue_header, context) != _URC_OK)	\
	return _URC_FAILURE;					\
      return _URC_CONTINUE_UNWIND;				\
    }								\
  while (0)

extern "C" _Unwind_Reason_Code
PERSONALITY_FUNCTION (_Unwind_State state,
		      struct _Unwind_Exception* ue_header,
		      struct _Unwind_Context* context)
#else

#define CONTINUE_UNWINDING return _URC_CONTINUE_UNWIND

extern "C" _Unwind_Reason_Code
PERSONALITY_FUNCTION (int version,
		      _Unwind_Action actions,
		      _Unwind_Exception_Class exception_class,
		      struct _Unwind_Exception *ue_header,
		      struct _Unwind_Context *context)

#endif
{
  java_exception_header *xh = get_exception_header_from_ue (ue_header);

  lsda_header_info info;
  const unsigned char *language_specific_data;
  const unsigned char *action_record;
  const unsigned char *p;
  _Unwind_Ptr landing_pad, ip;
  int handler_switch_value;
  bool saw_cleanup;
  bool saw_handler;
  bool foreign_exception;
  int ip_before_insn = 0;

#ifdef __ARM_EABI_UNWINDER__
  _Unwind_Action actions;

  switch (state & _US_ACTION_MASK)
    {
    case _US_VIRTUAL_UNWIND_FRAME:
      actions = _UA_SEARCH_PHASE;
      break;

    case _US_UNWIND_FRAME_STARTING:
      actions = _UA_CLEANUP_PHASE;
      if (!(state & _US_FORCE_UNWIND)
	  && ue_header->barrier_cache.sp == _Unwind_GetGR(context, 13))
	actions |= _UA_HANDLER_FRAME;
      break;

    case _US_UNWIND_FRAME_RESUME:
      CONTINUE_UNWINDING;
      break;

    default:
      std::abort();
    }
  actions |= state & _US_FORCE_UNWIND;

  // We don't know which runtime we're working with, so can't check this.
  // However the ABI routines hide this from us, and we don't actually need
  // to know.
  foreign_exception = false;

  // The dwarf unwinder assumes the context structure holds things like the
  // function and LSDA pointers.  The ARM implementation caches these in
  // the exception header (UCB).  To avoid rewriting everything we make the
  // virtual IP register point at the UCB.
  ip = (_Unwind_Ptr) ue_header;
  _Unwind_SetGR(context, 12, ip);

#else
  // Interface version check.
  if (version != 1)
    return _URC_FATAL_PHASE1_ERROR;
  foreign_exception = exception_class != __gcj_exception_class;
#endif

  // Shortcut for phase 2 found handler for domestic exception.
  if (actions == (_UA_CLEANUP_PHASE | _UA_HANDLER_FRAME)
      && !foreign_exception)
    {
      handler_switch_value = xh->handlerSwitchValue;
      landing_pad = xh->landingPad;
      goto install_context;
    }

  // FIXME: In Phase 1, record _Unwind_GetIPInfo in xh->obj as a part of
  // the stack trace for this exception.  This will only collect Java
  // frames, but perhaps that is acceptable.
  // FIXME2: _Unwind_GetIPInfo is nonsensical for SJLJ, being a call-site
  // index instead of a PC value.  We could perhaps arrange for
  // _Unwind_GetRegionStart to return context->fc->jbuf[1], which
  // is the address of the handler label for __builtin_longjmp, but
  // there is no solution for DONT_USE_BUILTIN_SETJMP.

  language_specific_data = (const unsigned char *)
    _Unwind_GetLanguageSpecificData (context);

  // If no LSDA, then there are no handlers or cleanups.
  if (! language_specific_data)
    CONTINUE_UNWINDING;

  // Parse the LSDA header.
  p = parse_lsda_header (context, language_specific_data, &info);
#ifdef HAVE_GETIPINFO
  ip = _Unwind_GetIPInfo (context, &ip_before_insn);
#else
  ip = _Unwind_GetIP (context);
#endif
  if (! ip_before_insn)
    --ip;
  landing_pad = 0;
  action_record = 0;
  handler_switch_value = 0;

#ifdef SJLJ_EXCEPTIONS
  // The given "IP" is an index into the call-site table, with two
  // exceptions -- -1 means no-action, and 0 means terminate.  But
  // since we're using uleb128 values, we've not got random access
  // to the array.
  if ((int) ip <= 0)
    return _URC_CONTINUE_UNWIND;
  else
    {
      _uleb128_t cs_lp, cs_action;
      do
	{
	  p = read_uleb128 (p, &cs_lp);
	  p = read_uleb128 (p, &cs_action);
	}
      while (--ip);

      // Can never have null landing pad for sjlj -- that would have
      // been indicated by a -1 call site index.
      landing_pad = cs_lp + 1;
      if (cs_action)
	action_record = info.action_table + cs_action - 1;
      goto found_something;
    }
#else
  // Search the call-site table for the action associated with this IP.
  while (p < info.action_table)
    {
      _Unwind_Ptr cs_start, cs_len, cs_lp;
      _uleb128_t cs_action;

      // Note that all call-site encodings are "absolute" displacements.
      p = read_encoded_value (0, info.call_site_encoding, p, &cs_start);
      p = read_encoded_value (0, info.call_site_encoding, p, &cs_len);
      p = read_encoded_value (0, info.call_site_encoding, p, &cs_lp);
      p = read_uleb128 (p, &cs_action);

      // The table is sorted, so if we've passed the ip, stop.
      if (ip < info.Start + cs_start)
	p = info.action_table;
      else if (ip < info.Start + cs_start + cs_len)
	{
	  if (cs_lp)
	    landing_pad = info.LPStart + cs_lp;
	  if (cs_action)
	    action_record = info.action_table + cs_action - 1;
	  goto found_something;
	}
    }
#endif // SJLJ_EXCEPTIONS

  // If ip is not present in the table, C++ would call terminate.
  // ??? It is perhaps better to tweek the LSDA so that no-action
  // is mapped to no-entry for Java.
  CONTINUE_UNWINDING;

 found_something:
  saw_cleanup = false;
  saw_handler = false;

  if (landing_pad == 0)
    {
      // If ip is present, and has a null landing pad, there are
      // no cleanups or handlers to be run.
    }
  else if (action_record == 0)
    {
      // If ip is present, has a non-null landing pad, and a null
      // action table offset, then there are only cleanups present.
      // Cleanups use a zero switch value, as set above.
      saw_cleanup = true;
    }
  else
    {
      // Otherwise we have a catch handler.
      _sleb128_t ar_filter, ar_disp;

      while (1)
	{
	  p = action_record;
	  p = read_sleb128 (p, &ar_filter);
	  read_sleb128 (p, &ar_disp);

	  if (ar_filter == 0)
	    {
	      // Zero filter values are cleanups.
	      saw_cleanup = true;
	    }

	  // During forced unwinding, we only run cleanups.  With a
	  // foreign exception class, we have no class info to match.
	  else if ((actions & _UA_FORCE_UNWIND)
		   || foreign_exception)
	    ;

	  else if (ar_filter > 0)
	    {
	      // Positive filter values are handlers.

	      void **catch_word = get_ttype_entry (context, &info, ar_filter);
	      jclass catch_type = (jclass)*catch_word;

	      // FIXME: This line is a kludge to work around exception
	      // handlers written in C++, which don't yet use indirect
	      // dispatch.
	      if (catch_type == *(void **)&java::lang::Class::class$)
		catch_type = (jclass)catch_word;

	      if (_Jv_IsInstanceOf (xh->value, catch_type))
		{
		  handler_switch_value = ar_filter;
		  saw_handler = true;
		  break;
		}
	    }
	  else
	    {
	      // Negative filter values are exception specifications,
	      // which Java does not use.
	      // ??? Perhaps better to make them an index into a table
	      // of null-terminated strings instead of playing games
	      // with Utf8Const+1 as above.
	      abort ();
	    }

	  if (ar_disp == 0)
	    break;
	  action_record = p + ar_disp;
	}
    }

  if (! saw_handler && ! saw_cleanup)
	CONTINUE_UNWINDING;

  if (actions & _UA_SEARCH_PHASE)
    {
      if (! saw_handler)
	CONTINUE_UNWINDING;

      // For domestic exceptions, we cache data from phase 1 for phase 2.
      if (! foreign_exception)
        {
          xh->handlerSwitchValue = handler_switch_value;
          xh->landingPad = landing_pad;
	}
      return _URC_HANDLER_FOUND;
    }

 install_context:
  _Unwind_SetGR (context, __builtin_eh_return_data_regno (0),
		 (_Unwind_Ptr) &xh->unwindHeader);
  _Unwind_SetGR (context, __builtin_eh_return_data_regno (1),
		 handler_switch_value);
  _Unwind_SetIP (context, landing_pad);
#ifdef __ARM_EABI_UNWINDER__
  if (saw_cleanup)
    __cxa_begin_cleanup(ue_header);
#endif
  return _URC_INSTALL_CONTEXT;
}<|MERGE_RESOLUTION|>--- conflicted
+++ resolved
@@ -1,11 +1,7 @@
 // Functions for Exception Support for Java.
 
-<<<<<<< HEAD
-/* Copyright (C) 1998, 1999, 2001, 2002, 2006, 2010  Free Software Foundation
-=======
 /* Copyright (C) 1998, 1999, 2001, 2002, 2006, 2010, 2011
    Free Software Foundation
->>>>>>> 3082eeb7
 
    This file is part of libgcj.
 
